--- conflicted
+++ resolved
@@ -116,11 +116,8 @@
     <Compile Include="BulkInsertClient.cs" />
     <Compile Include="BulkInsertDatabaseUrl.cs" />
     <Compile Include="BulkInsertTests.cs" />
-<<<<<<< HEAD
     <Compile Include="RavenDB_2627.cs" />
-=======
     <Compile Include="RavenDB_2867.cs" />
->>>>>>> 54f73178
     <Compile Include="RavenDB_2879.cs" />
     <Compile Include="RavenDB-2716.cs" />
     <Compile Include="RavenDB-2717.cs" />
