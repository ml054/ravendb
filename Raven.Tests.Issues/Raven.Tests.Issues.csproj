﻿<?xml version="1.0" encoding="utf-8"?>
<Project ToolsVersion="12.0" DefaultTargets="Build" xmlns="http://schemas.microsoft.com/developer/msbuild/2003">
  <Import Project="$(MSBuildExtensionsPath)\$(MSBuildToolsVersion)\Microsoft.Common.props" Condition="Exists('$(MSBuildExtensionsPath)\$(MSBuildToolsVersion)\Microsoft.Common.props')" />
  <PropertyGroup>
    <Configuration Condition=" '$(Configuration)' == '' ">Debug</Configuration>
    <Platform Condition=" '$(Platform)' == '' ">AnyCPU</Platform>
    <ProjectGuid>{D8BDD718-6E21-41B7-9C41-D0FBE0532DF4}</ProjectGuid>
    <OutputType>Library</OutputType>
    <AppDesignerFolder>Properties</AppDesignerFolder>
    <RootNamespace>Raven.Tests.Issues</RootNamespace>
    <AssemblyName>Raven.Tests.Issues</AssemblyName>
    <TargetFrameworkVersion>v4.5</TargetFrameworkVersion>
    <FileAlignment>512</FileAlignment>
    <SolutionDir Condition="$(SolutionDir) == '' Or $(SolutionDir) == '*Undefined*'">..\</SolutionDir>
    <RestorePackages>true</RestorePackages>
    <TargetFrameworkProfile />
  </PropertyGroup>
  <PropertyGroup Condition=" '$(Configuration)|$(Platform)' == 'Debug|AnyCPU' ">
    <DebugSymbols>true</DebugSymbols>
    <DebugType>full</DebugType>
    <Optimize>false</Optimize>
    <OutputPath>bin\Debug\</OutputPath>
    <DefineConstants>DEBUG;TRACE</DefineConstants>
    <ErrorReport>prompt</ErrorReport>
    <WarningLevel>4</WarningLevel>
    <NoWarn>618, 3016, 3005</NoWarn>
    <PlatformTarget>x64</PlatformTarget>
  </PropertyGroup>
  <PropertyGroup Condition=" '$(Configuration)|$(Platform)' == 'Release|AnyCPU' ">
    <DebugType>pdbonly</DebugType>
    <Optimize>true</Optimize>
    <OutputPath>bin\Release\</OutputPath>
    <DefineConstants>TRACE</DefineConstants>
    <ErrorReport>prompt</ErrorReport>
    <WarningLevel>4</WarningLevel>
  </PropertyGroup>
  <PropertyGroup>
    <SignAssembly>true</SignAssembly>
  </PropertyGroup>
  <PropertyGroup>
    <AssemblyOriginatorKeyFile>..\Raven.Database\RavenDB.snk</AssemblyOriginatorKeyFile>
  </PropertyGroup>
  <ItemGroup>
    <Reference Include="FizzWare.NBuilder">
      <HintPath>..\packages\NBuilder.3.0.1.1\lib\FizzWare.NBuilder.dll</HintPath>
    </Reference>
    <Reference Include="Jint, Version=2.4.0.0, Culture=neutral, PublicKeyToken=2e92ba9c8d81157f, processorArchitecture=MSIL">
      <SpecificVersion>False</SpecificVersion>
      <HintPath>..\SharedLibs\Jint.dll</HintPath>
    </Reference>
    <Reference Include="Lucene.Net">
      <HintPath>..\SharedLibs\Lucene.Net.dll</HintPath>
    </Reference>
    <Reference Include="Microsoft.Owin, Version=3.0.0.0, Culture=neutral, PublicKeyToken=31bf3856ad364e35, processorArchitecture=MSIL">
      <SpecificVersion>False</SpecificVersion>
      <HintPath>..\packages\Microsoft.Owin.3.0.0\lib\net45\Microsoft.Owin.dll</HintPath>
    </Reference>
    <Reference Include="Microsoft.Owin.Host.HttpListener, Version=3.0.0.0, Culture=neutral, PublicKeyToken=31bf3856ad364e35, processorArchitecture=MSIL">
      <SpecificVersion>False</SpecificVersion>
      <HintPath>..\packages\Microsoft.Owin.Host.HttpListener.3.0.0\lib\net45\Microsoft.Owin.Host.HttpListener.dll</HintPath>
    </Reference>
    <Reference Include="Microsoft.Owin.Hosting, Version=3.0.0.0, Culture=neutral, PublicKeyToken=31bf3856ad364e35, processorArchitecture=MSIL">
      <SpecificVersion>False</SpecificVersion>
      <HintPath>..\packages\Microsoft.Owin.Hosting.3.0.0\lib\net45\Microsoft.Owin.Hosting.dll</HintPath>
    </Reference>
    <Reference Include="Newtonsoft.Json, Version=6.0.0.0, Culture=neutral, PublicKeyToken=30ad4fe6b2a6aeed, processorArchitecture=MSIL">
      <SpecificVersion>False</SpecificVersion>
      <HintPath>..\packages\Newtonsoft.Json.6.0.6\lib\net45\Newtonsoft.Json.dll</HintPath>
    </Reference>
    <Reference Include="Owin, Version=1.0.0.0, Culture=neutral, PublicKeyToken=f0ebd12fd5e55cc5, processorArchitecture=MSIL">
      <SpecificVersion>False</SpecificVersion>
      <HintPath>..\packages\Owin.1.0\lib\net40\Owin.dll</HintPath>
    </Reference>
    <Reference Include="System" />
    <Reference Include="System.ComponentModel.Composition" />
    <Reference Include="System.Core" />
    <Reference Include="System.Net.Http" />
    <Reference Include="System.Net.Http.Formatting, Version=5.2.2.0, Culture=neutral, PublicKeyToken=31bf3856ad364e35, processorArchitecture=MSIL">
      <SpecificVersion>False</SpecificVersion>
      <HintPath>..\packages\Microsoft.AspNet.WebApi.Client.5.2.2\lib\net45\System.Net.Http.Formatting.dll</HintPath>
    </Reference>
    <Reference Include="System.Reactive.Core, Version=2.2.5.0, Culture=neutral, PublicKeyToken=31bf3856ad364e35, processorArchitecture=MSIL">
      <SpecificVersion>False</SpecificVersion>
      <HintPath>..\packages\Rx-Core.2.2.5\lib\net45\System.Reactive.Core.dll</HintPath>
    </Reference>
    <Reference Include="System.Reactive.Interfaces, Version=2.2.5.0, Culture=neutral, PublicKeyToken=31bf3856ad364e35, processorArchitecture=MSIL">
      <SpecificVersion>False</SpecificVersion>
      <HintPath>..\packages\Rx-Interfaces.2.2.5\lib\net45\System.Reactive.Interfaces.dll</HintPath>
    </Reference>
    <Reference Include="System.Runtime.Serialization" />
    <Reference Include="System.Transactions" />
    <Reference Include="System.Web.Http, Version=5.2.2.0, Culture=neutral, PublicKeyToken=31bf3856ad364e35, processorArchitecture=MSIL">
      <SpecificVersion>False</SpecificVersion>
      <HintPath>..\packages\Microsoft.AspNet.WebApi.Core.5.2.2\lib\net45\System.Web.Http.dll</HintPath>
    </Reference>
    <Reference Include="System.Xml.Linq" />
    <Reference Include="System.Data.DataSetExtensions" />
    <Reference Include="Microsoft.CSharp" />
    <Reference Include="System.Data" />
    <Reference Include="System.Xml" />
    <Reference Include="xunit">
      <HintPath>..\SharedLibs\xunit\xunit.dll</HintPath>
    </Reference>
    <Reference Include="xunit.extensions">
      <HintPath>..\SharedLibs\xunit\xunit.extensions.dll</HintPath>
    </Reference>
  </ItemGroup>
  <ItemGroup>
    <Compile Include="..\CommonAssemblyInfo.cs">
      <Link>Properties\CommonAssemblyInfo.cs</Link>
    </Compile>
    <Compile Include="..\Raven.Tests\Properties\TestAssemblyInfo.cs">
      <Link>Properties\TestAssemblyInfo.cs</Link>
    </Compile>
    <Compile Include="1379\RavenDB_1379.cs" />
    <Compile Include="1379\RavenDB_1379_Client.cs" />
    <Compile Include="1379\RavenDB_1379_Client_Lazy.cs" />
    <Compile Include="1379\RavenDB_1379_Client_Remote.cs" />
    <Compile Include="ActualValueInJsonReaderException.cs" />
    <Compile Include="RavenDB-3152.cs" />
    <Compile Include="RavenDB-3179.cs" />
    <Compile Include="RavenDB-3302.cs" />
    <Compile Include="RavenDB-3314.cs" />
    <Compile Include="RavenDB-3326.cs" />
<<<<<<< HEAD
    <Compile Include="RavenDB_3199.cs" />
    <Compile Include="RavenDB-3383.cs" />
    <Compile Include="RavenDB_2706.cs" />
    <Compile Include="RavenDB-3393.cs" />
=======
    <Compile Include="RavenDB-3472.cs" />
    <Compile Include="RavenDB_3199.cs" />
    <Compile Include="RavenDB-3383.cs" />
    <Compile Include="RavenDB_2706.cs" />
>>>>>>> 8872dadd
    <Compile Include="RavenDB-3401.cs" />
    <Compile Include="RavenDB_3230.cs" />
    <Compile Include="RavenDB_3271.cs" />
    <Compile Include="RavenDB_3276.cs" />
    <Compile Include="BulkInsertAuth.cs" />
    <Compile Include="BulkInsertClient.cs" />
    <Compile Include="BulkInsertDatabaseUrl.cs" />
    <Compile Include="BulkInsertTests.cs" />
    <Compile Include="RaqvenDB_3222.cs" />
    <Compile Include="RavenDB-3136.cs" />
    <Compile Include="RavenDB-3150.cs" />
    <Compile Include="RavenDB-3277.cs" />
    <Compile Include="RavenDB-3285.cs" />
    <Compile Include="RavenDB-3300.cs" />
    <Compile Include="RavenDB-3301.cs" />
    <Compile Include="RavenDB3075.cs" />
    <Compile Include="RavenDB_2627.cs" />
    <Compile Include="RavenDB_2712\GlobalConfigurationTest.cs" />
    <Compile Include="RavenDB_2712\RavenDB_2712.cs" />
    <Compile Include="RavenDB_2712\RavenDB_2712_JavascriptFunctions.cs" />
    <Compile Include="RavenDB_2712\RavenDB_2712_PeriodicExport.cs" />
    <Compile Include="RavenDB_2712\RavenDB_2712_Quotas.cs" />
    <Compile Include="RavenDB_2712\RavenDB_2712_Replication.cs" />
    <Compile Include="RavenDB_2712\RavenDB_2712_SqlReplication.cs" />
    <Compile Include="RavenDB_2712\RavenDB_2712_Versioning.cs" />
    <Compile Include="RavenDB_2867.cs" />
    <Compile Include="RavenDB_2879.cs" />
    <Compile Include="RavenDB-2716.cs" />
    <Compile Include="RavenDB-2717.cs" />
    <Compile Include="RavenDB-2913.cs" />
    <Compile Include="RavenDB2854.cs" />
    <Compile Include="RavenDB_1344 .cs" />
    <Compile Include="RavenDB_1733.cs" />
    <Compile Include="RavenDB_2115.cs" />
    <Compile Include="RavenDB_2699.cs" />
    <Compile Include="DatabaseConfiguration.cs" />
    <Compile Include="EmbeddedMultipleDatabases.cs" />
    <Compile Include="GermanUmlauts.cs" />
    <Compile Include="IndexResestWithReplication.cs" />
    <Compile Include="LongIndexAndTransformerNames.cs" />
    <Compile Include="NestedPropertiesIndex_1182.cs" />
    <Compile Include="RaveDB-1279.cs" />
    <Compile Include="RavenDB-1847.cs" />
    <Compile Include="RavenDb-1934.cs" />
    <Compile Include="RavenDB-2036.cs" />
    <Compile Include="RavenDB-2334.cs" />
    <Compile Include="RavenDB-2643.cs" />
    <Compile Include="RavenDB1009.cs" />
    <Compile Include="RavenDB1019.cs" />
    <Compile Include="RavenDB1025.cs" />
    <Compile Include="RavenDB1067.cs" />
    <Compile Include="RavenDB1229.cs" />
    <Compile Include="RavenDB1247.cs" />
    <Compile Include="RavenDB1259.cs" />
    <Compile Include="RavenDB1260.cs" />
    <Compile Include="RavenDB1261.cs" />
    <Compile Include="RavenDB1316.cs" />
    <Compile Include="RavenDB1369.cs" />
    <Compile Include="RavenDB1508.cs" />
    <Compile Include="RavenDB1519.cs" />
    <Compile Include="RavenDb1962.cs" />
    <Compile Include="RavenDB2408.cs" />
    <Compile Include="RavenDB2537.cs" />
    <Compile Include="RavenDB2568.cs" />
    <Compile Include="Ravendb718\DateTimeOffset_LoadTests.cs" />
    <Compile Include="Ravendb718\DateTimeOffset_QueryDynamicTests.cs" />
    <Compile Include="Ravendb718\DateTimeOffset_QueryMapReduceAnalyzedTests.cs" />
    <Compile Include="Ravendb718\DateTimeOffset_QueryMapReduceNotAnalyzedTests.cs" />
    <Compile Include="Ravendb718\DateTimeOffset_QueryMapReduceTests.cs" />
    <Compile Include="Ravendb718\DateTimeOffset_QueryMultiMapTests.cs" />
    <Compile Include="Ravendb718\DateTimeOffset_QueryStaticTests.cs" />
    <Compile Include="Ravendb718\DateTimeOffset_QueryTransformTests.cs" />
    <Compile Include="Ravendb718\DateTime_LoadTests.cs" />
    <Compile Include="Ravendb718\DateTime_QueryDynamicTests.cs" />
    <Compile Include="Ravendb718\DateTime_QueryMapReduceTests.cs" />
    <Compile Include="Ravendb718\DateTime_QueryMultiMapTests.cs" />
    <Compile Include="Ravendb718\DateTime_QueryStaticTests.cs" />
    <Compile Include="Ravendb718\DateTime_QueryTransformTests.cs" />
    <Compile Include="RavenDB741.cs" />
    <Compile Include="RavenDB814.cs" />
    <Compile Include="RavenDB815.cs" />
    <Compile Include="RavenDB820.cs" />
    <Compile Include="RavenDb827.cs" />
    <Compile Include="RavenDB845.cs" />
    <Compile Include="RavenDB903.cs" />
    <Compile Include="RavenDB921.cs" />
    <Compile Include="RavenDB934.cs" />
    <Compile Include="RavenDB937.cs" />
    <Compile Include="RavenDB953.cs" />
    <Compile Include="RavenDB955.cs" />
    <Compile Include="RavenDB957.cs" />
    <Compile Include="RavenDB982.cs" />
    <Compile Include="RavenDB987.cs" />
    <Compile Include="RavenDB_10.cs" />
    <Compile Include="RavenDB_1007.cs" />
    <Compile Include="RavenDB_1010.cs" />
    <Compile Include="RavenDB_1018.cs" />
    <Compile Include="RavenDB_1041.cs" />
    <Compile Include="RavenDB_1077.cs" />
    <Compile Include="RavenDB_1088.cs" />
    <Compile Include="RavenDB_1107.cs" />
    <Compile Include="RavenDB_1165.cs" />
    <Compile Include="RavenDB_1187.cs" />
    <Compile Include="RavenDB_1205.cs" />
    <Compile Include="RavenDB_1207.cs" />
    <Compile Include="RavenDB_1217.cs" />
    <Compile Include="RavenDB_1226.cs" />
    <Compile Include="RavenDB_1235.cs" />
    <Compile Include="RavenDB_1251_1.cs" />
    <Compile Include="RavenDB_1251_2.cs" />
    <Compile Include="RavenDB_1279.cs" />
    <Compile Include="RavenDB_1285.cs" />
    <Compile Include="RavenDB_1288.cs" />
    <Compile Include="RavenDB_1289.cs" />
    <Compile Include="RavenDB_1297 .cs" />
    <Compile Include="RavenDB_1302.cs" />
    <Compile Include="RavenDB_1304.cs" />
    <Compile Include="RavenDB_1305.cs" />
    <Compile Include="RavenDB_1333.cs" />
    <Compile Include="RavenDB_1345.cs" />
    <Compile Include="RavenDB_1346.cs" />
    <Compile Include="RavenDB_1353.cs" />
    <Compile Include="RavenDB_1374 .cs" />
    <Compile Include="RavenDB_1377.cs" />
    <Compile Include="RavenDB_1380.cs" />
    <Compile Include="RavenDB_1395.cs" />
    <Compile Include="RavenDB_1410.cs" />
    <Compile Include="RavenDB_1435.cs" />
    <Compile Include="RavenDB_1443 .cs" />
    <Compile Include="RavenDB_1461.cs" />
    <Compile Include="RavenDB_1466.cs" />
    <Compile Include="RavenDB_1470.cs" />
    <Compile Include="RavenDB_1472.cs" />
    <Compile Include="RavenDB_1489.cs" />
    <Compile Include="RavenDB_1493.cs" />
    <Compile Include="RavenDB_1497.cs" />
    <Compile Include="RavenDB_2176.cs" />
    <Compile Include="RavenDB_2514.cs" />
    <Compile Include="RavenDB_2516.cs" />
    <Compile Include="RavenDB_1517.cs" />
    <Compile Include="RavenDB_1520.cs" />
    <Compile Include="RavenDB_1533.cs" />
    <Compile Include="RavenDB_1538.cs" />
    <Compile Include="RavenDB_1539.cs" />
    <Compile Include="RavenDB_1540.cs" />
    <Compile Include="RavenDB_1553.cs" />
    <Compile Include="RavenDB_1555.cs" />
    <Compile Include="RavenDB_1557.cs" />
    <Compile Include="RavenDB_1560.cs" />
    <Compile Include="RavenDB_1561.cs" />
    <Compile Include="RavenDB_1565.cs" />
    <Compile Include="RavenDB_1595.cs" />
    <Compile Include="RavenDB_1598_MappingComplexProperties.cs" />
    <Compile Include="RavenDB_1600.cs" />
    <Compile Include="RavenDB_1601.cs" />
    <Compile Include="RavenDB_1609.cs" />
    <Compile Include="RavenDB_1610.cs" />
    <Compile Include="RavenDB_1650.cs" />
    <Compile Include="RavenDB_1666.cs" />
    <Compile Include="RavenDB_1716.cs" />
    <Compile Include="RavenDB_1717.cs" />
    <Compile Include="RavenDB_1735.cs" />
    <Compile Include="RavenDB_1749.cs" />
    <Compile Include="RavenDB_1760.cs" />
    <Compile Include="RavenDB_1761.cs" />
    <Compile Include="RavenDB_1762.cs" />
    <Compile Include="RavenDB_1765.cs" />
    <Compile Include="RavenDb_1816.cs" />
    <Compile Include="RavenDB_1817.cs" />
    <Compile Include="RavenDB_1824.cs" />
    <Compile Include="RavenDB_1825.cs" />
    <Compile Include="RavenDB_1828.cs" />
    <Compile Include="RavenDB_187.cs" />
    <Compile Include="RavenDB_1877.cs" />
    <Compile Include="RavenDb_1977.cs" />
    <Compile Include="RavenDb_1982.cs" />
    <Compile Include="RavenDb_2016.cs" />
    <Compile Include="RavenDB_2101.cs" />
    <Compile Include="RavenDB_2113.cs" />
    <Compile Include="RavenDb_2123.cs" />
    <Compile Include="RavenDB_2124.cs" />
    <Compile Include="RavenDB_2129.cs" />
    <Compile Include="RavenDB_2172.cs" />
    <Compile Include="RavenDB_2181.cs" />
    <Compile Include="RavenDB_2183.cs" />
    <Compile Include="RavenDB_2205.cs" />
    <Compile Include="RavenDB_2209.cs" />
    <Compile Include="RavenDb_2215.cs" />
    <Compile Include="RavenDb_2239.cs" />
    <Compile Include="RavenDB_2233.cs" />
    <Compile Include="RavenDB_2244.cs" />
    <Compile Include="RavenDB_2273.cs" />
    <Compile Include="RavenDB_2325.cs" />
    <Compile Include="RavenDB_2314.cs">
      <SubType>Code</SubType>
    </Compile>
    <Compile Include="RavenDB_2387.cs" />
    <Compile Include="RavenDB_2424.cs" />
    <Compile Include="RavenDB_2391.cs" />
    <Compile Include="RavenDB_2432.cs" />
    <Compile Include="RavenDB_2435.cs" />
    <Compile Include="RavenDB_2440.cs" />
    <Compile Include="RavenDB_2458.cs" />
    <Compile Include="RavenDB_2486.cs" />
    <Compile Include="RavenDB_2495.cs" />
    <Compile Include="RavenDB_2496.cs" />
    <Compile Include="RavenDB_2502.cs" />
    <Compile Include="RavenDB_2556.cs" />
    <Compile Include="RavenDB_2566.cs" />
    <Compile Include="RavenDB_2571.cs" />
    <Compile Include="RavenDB_2576.cs" />
    <Compile Include="RavenDB_2586.cs" />
    <Compile Include="RavenDB_2604.cs" />
    <Compile Include="RavenDB_2609.cs" />
    <Compile Include="RavenDB_2607.cs" />
    <Compile Include="RavenDB_2615.cs" />
    <Compile Include="RavenDB_2623.cs" />
    <Compile Include="RavenDB_2670.cs" />
    <Compile Include="RavenDB_2672.cs" />
    <Compile Include="RavenDB_2719.cs" />
    <Compile Include="RavenDB_2762 .cs" />
    <Compile Include="RavenDB_2710.cs" />
    <Compile Include="RavenDB_2767.cs" />
    <Compile Include="RavenDB_2779.cs" />
    <Compile Include="RavenDB_2793.cs" />
    <Compile Include="RavenDB_2794.cs" />
    <Compile Include="RavenDB_2808.cs" />
    <Compile Include="RavenDB_2824 .cs" />
    <Compile Include="RavenDB_2862.cs" />
    <Compile Include="RavenDB_2877.cs" />
    <Compile Include="RavenDB_2908.cs" />
    <Compile Include="RavenDB_2909.cs" />
    <Compile Include="RavenDB_2911.cs" />
    <Compile Include="RavenDB_2936.cs" />
    <Compile Include="RavenDB_2944.cs" />
    <Compile Include="RavenDB_295.cs" />
    <Compile Include="RavenDB_2955.cs" />
    <Compile Include="RavenDB_2974.cs" />
    <Compile Include="RavenDB_2984.cs" />
    <Compile Include="RavenDB_299.cs" />
    <Compile Include="RavenDB_2994.cs" />
    <Compile Include="RavenDB_3008.cs" />
    <Compile Include="RavenDB_301.cs" />
    <Compile Include="RavenDB_3013.cs" />
    <Compile Include="RavenDB_302.cs" />
    <Compile Include="RavenDB_3042.cs" />
    <Compile Include="RavenDB_3071.cs" />
    <Compile Include="RavenDB_3082.cs" />
    <Compile Include="RavenDB_3086.cs" />
    <Compile Include="RavenDB_3109.cs" />
    <Compile Include="RavenDB_3117.cs" />
    <Compile Include="RavenDB_3145.cs" />
    <Compile Include="RavenDB_3166.cs" />
    <Compile Include="RavenDB_3173.cs" />
    <Compile Include="RavenDB_3181.cs" />
    <Compile Include="RavenDB_3190.cs" />
    <Compile Include="RavenDB_3193.cs" />
    <Compile Include="RavenDB_3197.cs" />
    <Compile Include="RavenDB_3207.cs" />
    <Compile Include="RavenDB_3232.cs" />
    <Compile Include="RavenDB_3237.cs" />
    <Compile Include="RavenDB_3248.cs" />
    <Compile Include="RavenDB_3264.cs" />
    <Compile Include="RavenDB_3286.cs" />
    <Compile Include="RavenDB_3298.cs" />
    <Compile Include="RavenDB_3335.cs" />
    <Compile Include="Ravendb_334.cs" />
    <Compile Include="RavenDB_3344.cs" />
    <Compile Include="RavenDB_3373.cs" />
    <Compile Include="RavenDB_3375.cs" />
    <Compile Include="RavenDB_3381.cs" />
    <Compile Include="RavenDB_3390.cs" />
    <Compile Include="RavenDB_3417.cs" />
    <Compile Include="RavenDB_3418.cs" />
    <Compile Include="RavenDB_3422.cs" />
    <Compile Include="RavenDB_349.cs" />
    <Compile Include="RavenDB_367.cs" />
    <Compile Include="RavenDB_381.cs" />
    <Compile Include="RavenDB_384.cs" />
    <Compile Include="RavenDB_406.cs" />
    <Compile Include="RavenDB_410.cs" />
    <Compile Include="RavenDB_421.cs" />
    <Compile Include="RavenDB_422.cs" />
    <Compile Include="RavenDB_425.cs" />
    <Compile Include="RavenDB_478.cs" />
    <Compile Include="RavenDB_483.cs" />
    <Compile Include="RavenDB_505.cs" />
    <Compile Include="RavenDB_514.cs" />
    <Compile Include="RavenDB_535.cs" />
    <Compile Include="RavenDB_542 .cs" />
    <Compile Include="RavenDB_554.cs" />
    <Compile Include="RavenDB_556.cs" />
    <Compile Include="RavenDB_576.cs" />
    <Compile Include="RavenDB_578.cs" />
    <Compile Include="RavenDB_579.cs" />
    <Compile Include="RavenDB_626.cs" />
    <Compile Include="RavenDB_644.cs" />
    <Compile Include="RavenDB_651.cs" />
    <Compile Include="RavenDB_653.cs" />
    <Compile Include="RavenDB_659.cs" />
    <Compile Include="RavenDB_689.cs" />
    <Compile Include="RavenDB_714.cs" />
    <Compile Include="RavenDB_718.cs" />
    <Compile Include="RavenDB_72.cs" />
    <Compile Include="RavenDB_726.cs" />
    <Compile Include="RavenDB_743.cs" />
    <Compile Include="RavenDB_752.cs" />
    <Compile Include="RavenDB_757.cs" />
    <Compile Include="RavenDB_766.cs" />
    <Compile Include="RavenDB_772.cs" />
    <Compile Include="RavenDb_783.cs" />
    <Compile Include="RavenDB_784.cs" />
    <Compile Include="RavenDB_790.cs" />
    <Compile Include="RavenDB_806.cs" />
    <Compile Include="RavenDB_851.cs" />
    <Compile Include="RavenDB_863.cs" />
    <Compile Include="RavenDB_863_2.cs" />
    <Compile Include="RavenDB_868.cs" />
    <Compile Include="RavenDB_967.cs" />
    <Compile Include="RavenDB_993.cs" />
    <Compile Include="RavenDB_2344.cs" />
    <Compile Include="RavenDB_2907.cs" />
    <Compile Include="RDBQA_1.cs" />
    <Compile Include="RDBQA_11.cs" />
    <Compile Include="RDBQA_13.cs" />
    <Compile Include="RDBQA_16.cs" />
    <Compile Include="RDBQA_17.cs" />
    <Compile Include="RDBQA_18.cs" />
    <Compile Include="RDBQA_4.cs" />
    <Compile Include="RDBQA_7.cs" />
    <Compile Include="RDBQA_9.cs" />
    <Compile Include="RDoc_56.cs" />
    <Compile Include="RDoc_60.cs" />
    <Compile Include="RDoc_76.cs" />
    <Compile Include="ReplicationAlerts.cs" />
    <Compile Include="ReplicationBehavior.cs" />
    <Compile Include="RavenDB_3096.cs" />
    <Compile Include="SlowIndex.cs" />
    <Compile Include="RavenDB_3113.cs" />
    <Compile Include="RavenDB_3106.cs" />
    <Compile Include="RavenDB-3225.cs" />
    <Compile Include="WaitForStaleOnAbandonedIndexShouldWork.cs" />
  </ItemGroup>
  <ItemGroup>
    <ProjectReference Include="..\Bundles\Raven.Client.Authorization\Raven.Client.Authorization.csproj">
      <Project>{3A852FD2-E0F9-449C-8F66-0C6A180D030A}</Project>
      <Name>Raven.Client.Authorization</Name>
    </ProjectReference>
    <ProjectReference Include="..\Bundles\Raven.Client.UniqueConstraints\Raven.Client.UniqueConstraints.csproj">
      <Project>{d185331d-2b7c-4251-8ebe-140ede1fab9f}</Project>
      <Name>Raven.Client.UniqueConstraints</Name>
    </ProjectReference>
    <ProjectReference Include="..\Raven.Abstractions\Raven.Abstractions.csproj">
      <Project>{41ac479e-1eb2-4d23-aaf2-e4c8df1bc2ba}</Project>
      <Name>Raven.Abstractions</Name>
    </ProjectReference>
    <ProjectReference Include="..\Raven.Backup\Raven.Backup.csproj">
      <Project>{dbb6561c-6264-430d-8f3c-e11c6268981e}</Project>
      <Name>Raven.Backup</Name>
    </ProjectReference>
    <ProjectReference Include="..\Raven.Client.Lightweight\Raven.Client.Lightweight.csproj">
      <Project>{4e087ecb-e7ca-4891-ac3c-3c76702715b6}</Project>
      <Name>Raven.Client.Lightweight</Name>
    </ProjectReference>
    <ProjectReference Include="..\Raven.Database\Raven.Database.csproj">
      <Project>{212823cd-25e1-41ac-92d1-d6df4d53fc85}</Project>
      <Name>Raven.Database</Name>
    </ProjectReference>
    <ProjectReference Include="..\Raven.Migration\Raven.Migration.csproj">
      <Project>{e6c2eaa5-b5bc-4be2-b981-0064e819dbeb}</Project>
      <Name>Raven.Migration</Name>
    </ProjectReference>
    <ProjectReference Include="..\Raven.Smuggler\Raven.Smuggler.csproj">
      <Project>{3e6401ac-3e33-4b61-a460-49953654a207}</Project>
      <Name>Raven.Smuggler</Name>
    </ProjectReference>
    <ProjectReference Include="..\Raven.Tests.Bundles\Raven.Tests.Bundles.csproj">
      <Project>{83AB5B46-5502-40DD-BA5F-83499F19B953}</Project>
      <Name>Raven.Tests.Bundles</Name>
    </ProjectReference>
    <ProjectReference Include="..\Raven.Tests.Common\Raven.Tests.Common.csproj">
      <Project>{381234cc-8aa7-41ff-8cad-22330e15f993}</Project>
      <Name>Raven.Tests.Common</Name>
    </ProjectReference>
    <ProjectReference Include="..\Raven.Tests.Core\Raven.Tests.Core.csproj">
      <Project>{93287FBA-732A-4603-9BBE-9CFDC82FC8BE}</Project>
      <Name>Raven.Tests.Core</Name>
    </ProjectReference>
    <ProjectReference Include="..\Raven.Tests.Helpers\Raven.Tests.Helpers.csproj">
      <Project>{1B88473F-743B-4F6B-8E5E-97BB816E6C68}</Project>
      <Name>Raven.Tests.Helpers</Name>
    </ProjectReference>
    <ProjectReference Include="..\Raven.Tests.MailingList\Raven.Tests.MailingList.csproj">
      <Project>{EA32FD05-8537-4A31-879E-20A0F2C87479}</Project>
      <Name>Raven.Tests.MailingList</Name>
    </ProjectReference>
    <ProjectReference Include="..\Raven.Voron\Voron\Voron.csproj">
      <Project>{ff83c7c2-bc7b-4dcc-a782-49ef9bbd9390}</Project>
      <Name>Voron</Name>
    </ProjectReference>
  </ItemGroup>
  <ItemGroup>
    <None Include="..\Raven.Database\RavenDB.snk">
      <Link>RavenDB.snk</Link>
    </None>
    <None Include="app.config" />
    <None Include="packages.config" />
  </ItemGroup>
  <ItemGroup>
    <Service Include="{82A7F48D-3B50-4B1E-B82E-3ADA8210C358}" />
  </ItemGroup>
  <Import Project="$(MSBuildToolsPath)\Microsoft.CSharp.targets" Condition="'$(TasksTargetsImported)' == ''" />
  <Import Project="$(SolutionDir)\.nuget\NuGet.targets" Condition="'$(TasksTargetsImported)' == ''" />
  <Target Name="EnsureNuGetPackageBuildImports" BeforeTargets="PrepareForBuild">
    <PropertyGroup>
      <ErrorText>This project references NuGet package(s) that are missing on this computer. Enable NuGet Package Restore to download them.  For more information, see http://go.microsoft.com/fwlink/?LinkID=322105. The missing file is {0}.</ErrorText>
    </PropertyGroup>
    <Error Condition="!Exists('$(SolutionDir)\.nuget\NuGet.targets')" Text="$([System.String]::Format('$(ErrorText)', '$(SolutionDir)\.nuget\NuGet.targets'))" />
  </Target>
  <!-- To modify your build process, add your task inside one of the targets below and uncomment it. 
       Other similar extension points exist, see Microsoft.Common.targets.
  <Target Name="BeforeBuild">
  </Target>
  <Target Name="AfterBuild">
  </Target>
  -->
  <Import Project="..\Imports\Tasks.targets" Condition="'$(TasksTargetsImported)' == ''" />
</Project><|MERGE_RESOLUTION|>--- conflicted
+++ resolved
@@ -122,17 +122,11 @@
     <Compile Include="RavenDB-3302.cs" />
     <Compile Include="RavenDB-3314.cs" />
     <Compile Include="RavenDB-3326.cs" />
-<<<<<<< HEAD
+    <Compile Include="RavenDB-3472.cs" />
     <Compile Include="RavenDB_3199.cs" />
     <Compile Include="RavenDB-3383.cs" />
     <Compile Include="RavenDB_2706.cs" />
     <Compile Include="RavenDB-3393.cs" />
-=======
-    <Compile Include="RavenDB-3472.cs" />
-    <Compile Include="RavenDB_3199.cs" />
-    <Compile Include="RavenDB-3383.cs" />
-    <Compile Include="RavenDB_2706.cs" />
->>>>>>> 8872dadd
     <Compile Include="RavenDB-3401.cs" />
     <Compile Include="RavenDB_3230.cs" />
     <Compile Include="RavenDB_3271.cs" />
