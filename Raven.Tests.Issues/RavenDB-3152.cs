--- conflicted
+++ resolved
@@ -1,7 +1,6 @@
 using System.IO;
 using System.Linq;
 using System.Threading.Tasks;
-
 using Raven.Abstractions.Data;
 using Raven.Abstractions.Database.Smuggler.Common;
 using Raven.Abstractions.Database.Smuggler.Database;
@@ -15,71 +14,10 @@
 using Raven.Smuggler.Database.Files;
 using Raven.Smuggler.Database.Remote;
 using Raven.Tests.Helpers;
-
 using Xunit;
 
 namespace Raven.Tests.Issues
 {
-<<<<<<< HEAD
-	public class RavenDB_3152 : RavenTestBase
-	{
-		[Fact]
-		public async Task Smuggler_filtering_next_etag()
-		{
-			using (var server = GetNewServer())
-			{
-				using (var store = new DocumentStore {Url = server.SystemDatabase.Configuration.ServerUrl}.Initialize())
-				{
-					store
-						.DatabaseCommands
-						.GlobalAdmin
-						.CreateDatabase(new DatabaseDocument
-						{
-							Id = "Dba1",
-							Settings =
-							{
-								{"Raven/DataDir", "Dba1"}
-							}
-						});
-					store.DatabaseCommands.EnsureDatabaseExists("Dba1");
-
-					store
-						.DatabaseCommands
-						.GlobalAdmin
-						.CreateDatabase(new DatabaseDocument
-						{
-							Id = "Dba2",
-							Settings =
-							{
-								{"Raven/DataDir", "Dba2"}
-							}
-						});
-					store.DatabaseCommands.EnsureDatabaseExists("Dba2");
-				}
-				using (var store1 = new DocumentStore
-				{
-					Url = server.SystemDatabase.Configuration.ServerUrl,
-					DefaultDatabase = "Dba1"
-				}.Initialize())
-				{
-					StoreWorkerseDba1(store1);
-					using (var session = store1.OpenSession())
-					{
-						var workers = session.Query<Worker>().ToList();
-						Assert.Equal(3, workers.Count);
-
-						var index1 = store1.DatabaseCommands.GetIndex("WorkerByName");
-						var index2 = store1.DatabaseCommands.GetIndex("WorkerByAge");
-						var index3 = store1.DatabaseCommands.GetIndex("WorkerAccountNumber");
-						Assert.Equal("WorkerByName", index1.Name);
-						Assert.Equal("WorkerByAge", index2.Name);
-						Assert.Equal("WorkerAccountNumber", index3.Name);
-					}
-				}
-
-			    var options = new DatabaseSmugglerOptions();
-                options.Filters.Add(new FilterSetting
-=======
     public class RavenDB_3152 : RavenTestBase
     {
         [Fact]
@@ -136,20 +74,14 @@
                     }
                 }
 
-                SmugglerDatabaseApi smugglerApi = new SmugglerDatabaseApi(new SmugglerDatabaseOptions
-                {
-                    OperateOnTypes = ItemType.Documents | ItemType.Indexes,
-                    Incremental = false
-                });
-                smugglerApi.Options.Filters.Add(new FilterSetting
->>>>>>> 68f1ca50
+                var options = new DatabaseSmugglerOptions();
+                options.Filters.Add(new FilterSetting
                 {
                     Path = "Name",
                     ShouldMatch = true,
                     Values = { "worker/22", "worker/333" }
                 });
 
-<<<<<<< HEAD
                 var smuggler = new DatabaseSmuggler(
                     options,
                     new DatabaseSmugglerRemoteSource(new DatabaseSmugglerRemoteConnectionOptions
@@ -163,105 +95,7 @@
                         Database = "Dba2"
                     }));
 
-			    await smuggler.ExecuteAsync();
-
-				using (var store2 = new DocumentStore
-				{
-					Url = server.SystemDatabase.Configuration.ServerUrl,
-					DefaultDatabase = "Dba2"
-
-				}.Initialize())
-				{
-					using (var session = store2.OpenSession())
-					{
-						var workers = session.Query<Worker>().ToList();
-						Assert.Equal(0, workers.Count);
-						var index1 = store2.DatabaseCommands.GetIndex("WorkerByName");
-						var index2 = store2.DatabaseCommands.GetIndex("WorkerByAge");
-						var index3 = store2.DatabaseCommands.GetIndex("WorkerAccountNumber");
-						Assert.Equal("WorkerByName", index1.Name);
-						Assert.Equal("WorkerByAge", index2.Name);
-						Assert.Equal("WorkerAccountNumber", index3.Name);
-					}
-				}
-			}
-		}
-
-		[Fact]
-		public async Task Smuggler_filtering_next_etag_incremental_between()
-		{
-			using (var server = GetNewServer())
-			{
-				using (var store = new DocumentStore { Url = server.SystemDatabase.Configuration.ServerUrl }.Initialize())
-				{
-					store
-						.DatabaseCommands
-						.GlobalAdmin
-						.CreateDatabase(new DatabaseDocument
-						{
-							Id = "Dba1",
-							Settings =
-							{
-								{"Raven/DataDir", "Dba1"}
-							}
-						});
-					store.DatabaseCommands.EnsureDatabaseExists("Dba1");
-
-					store
-						.DatabaseCommands
-						.GlobalAdmin
-						.CreateDatabase(new DatabaseDocument
-						{
-							Id = "Dba2",
-							Settings =
-							{
-								{"Raven/DataDir", "Dba2"}
-							}
-						});
-					store.DatabaseCommands.EnsureDatabaseExists("Dba2");
-				}
-				using (var store1 = new DocumentStore
-				{
-					Url = server.SystemDatabase.Configuration.ServerUrl,
-					DefaultDatabase = "Dba1"
-				}.Initialize())
-				{
-					StoreWorkerseDba1(store1);
-					using (var session = store1.OpenSession())
-					{
-						var workers = session.Query<Worker>().ToList();
-						Assert.Equal(3, workers.Count);
-
-						var index1 = store1.DatabaseCommands.GetIndex("WorkerByName");
-						var index2 = store1.DatabaseCommands.GetIndex("WorkerByAge");
-						var index3 = store1.DatabaseCommands.GetIndex("WorkerAccountNumber");
-						Assert.Equal("WorkerByName", index1.Name);
-						Assert.Equal("WorkerByAge", index2.Name);
-						Assert.Equal("WorkerAccountNumber", index3.Name);
-					}
-				}
-
-			    var options = new DatabaseSmugglerOptions
-			    {
-			        OperateOnTypes = DatabaseItemType.Documents | DatabaseItemType.Indexes
-			    };
-                options.Filters.Add(new FilterSetting
-=======
-                await smugglerApi.Between(
-                    new SmugglerBetweenOptions<RavenConnectionStringOptions>
-                    {
-                        From = new RavenConnectionStringOptions
-                        {
-                            Url = server.SystemDatabase.Configuration.ServerUrl,
-                            DefaultDatabase = "Dba1"
-                        },
-                        To = new RavenConnectionStringOptions
-                        {
-                            Url = server.SystemDatabase.Configuration.ServerUrl,
-                            DefaultDatabase = "Dba2"
-                        }
-
-                    });
+                await smuggler.ExecuteAsync();
 
                 using (var store2 = new DocumentStore
                 {
@@ -339,20 +173,17 @@
                     }
                 }
 
-                SmugglerDatabaseApi smugglerApi = new SmugglerDatabaseApi(new SmugglerDatabaseOptions
-                {
-                    OperateOnTypes = ItemType.Documents | ItemType.Indexes,
-                    Incremental = false
-                });
-                smugglerApi.Options.Filters.Add(new FilterSetting
->>>>>>> 68f1ca50
+                var options = new DatabaseSmugglerOptions
+                {
+                    OperateOnTypes = DatabaseItemType.Documents | DatabaseItemType.Indexes
+                };
+                options.Filters.Add(new FilterSetting
                 {
                     Path = "Name",
                     ShouldMatch = true,
                     Values = { "worker/22", "worker/333" }
                 });
 
-<<<<<<< HEAD
                 var smuggler = new DatabaseSmuggler(
                     options,
                     new DatabaseSmugglerRemoteSource(new DatabaseSmugglerRemoteConnectionOptions
@@ -367,57 +198,6 @@
                     }));
 
                 await smuggler.ExecuteAsync();
-
-				using (var store2 = new DocumentStore
-				{
-					Url = server.SystemDatabase.Configuration.ServerUrl,
-					DefaultDatabase = "Dba2"
-
-				}.Initialize())
-				{
-					using (var session = store2.OpenSession())
-					{
-						var workers = session.Query<Worker>().ToList();
-						Assert.Equal(0, workers.Count);
-						var index1 = store2.DatabaseCommands.GetIndex("WorkerByName");
-						var index2 = store2.DatabaseCommands.GetIndex("WorkerByAge");
-						var index3 = store2.DatabaseCommands.GetIndex("WorkerAccountNumber");
-						Assert.Equal("WorkerByName", index1.Name);
-						Assert.Equal("WorkerByAge", index2.Name);
-						Assert.Equal("WorkerAccountNumber", index3.Name);
-					}
-				}
-
-				using (var store1 = new DocumentStore
-				{
-					Url = server.SystemDatabase.Configuration.ServerUrl,
-					DefaultDatabase = "Dba1"
-				}.Initialize())
-				{
-					StoreWorkerseDba1(store1);
-				}
-
-                options = new DatabaseSmugglerOptions
-                {
-                    OperateOnTypes = DatabaseItemType.Documents | DatabaseItemType.Indexes
-                };
-                options.Filters.Add(new FilterSetting
-=======
-                await smugglerApi.Between(
-                    new SmugglerBetweenOptions<RavenConnectionStringOptions>
-                    {
-                        From = new RavenConnectionStringOptions
-                        {
-                            Url = server.SystemDatabase.Configuration.ServerUrl,
-                            DefaultDatabase = "Dba1"
-                        },
-                        To = new RavenConnectionStringOptions
-                        {
-                            Url = server.SystemDatabase.Configuration.ServerUrl,
-                            DefaultDatabase = "Dba2"
-                        }
-
-                    });
 
                 using (var store2 = new DocumentStore
                 {
@@ -446,22 +226,19 @@
                 }.Initialize())
                 {
                     StoreWorkerseDba1(store1);
-
-                }
-                 smugglerApi = new SmugglerDatabaseApi(new SmugglerDatabaseOptions
-                {
-                    OperateOnTypes = ItemType.Documents | ItemType.Indexes,
-                    Incremental = true
-                });
-                smugglerApi.Options.Filters.Add(new FilterSetting
->>>>>>> 68f1ca50
+                }
+
+                options = new DatabaseSmugglerOptions
+                {
+                    OperateOnTypes = DatabaseItemType.Documents | DatabaseItemType.Indexes
+                };
+                options.Filters.Add(new FilterSetting
                 {
                     Path = "Name",
                     ShouldMatch = true,
                     Values = { "worker/22", "worker/33" }
                 });
 
-<<<<<<< HEAD
                 smuggler = new DatabaseSmuggler(
                     options,
                     new DatabaseSmugglerRemoteSource(new DatabaseSmugglerRemoteConnectionOptions
@@ -477,92 +254,6 @@
 
                 await smuggler.ExecuteAsync();
 
-				using (var store2 = new DocumentStore
-				{
-					Url = server.SystemDatabase.Configuration.ServerUrl,
-					DefaultDatabase = "Dba2"
-
-				}.Initialize())
-				{
-					using (var session = store2.OpenSession())
-					{
-						var workers = session.Query<Worker>().ToList();
-						Assert.Equal(0, workers.Count);
-						var index1 = store2.DatabaseCommands.GetIndex("WorkerByName");
-						var index2 = store2.DatabaseCommands.GetIndex("WorkerByAge");
-						var index3 = store2.DatabaseCommands.GetIndex("WorkerAccountNumber");
-						Assert.Equal("WorkerByName", index1.Name);
-						Assert.Equal("WorkerByAge", index2.Name);
-						Assert.Equal("WorkerAccountNumber", index3.Name);
-					}
-				}
-
-			}
-		}
-		[Fact]
-		public async Task Smuggler_filtering_next_etag_incremental_export_to_file()
-		{
-			using (var server = GetNewServer())
-			{
-				var file = Path.Combine(NewDataPath(), "Incremental");
-				IOExtensions.DeleteDirectory(file);
-				using (var store = new DocumentStore { Url = server.SystemDatabase.Configuration.ServerUrl }.Initialize())
-				{
-					store
-						.DatabaseCommands
-						.GlobalAdmin
-						.CreateDatabase(new DatabaseDocument
-						{
-							Id = "Dba1",
-							Settings =
-							{
-								{"Raven/DataDir", "Dba1"}
-							}
-						});
-					store.DatabaseCommands.EnsureDatabaseExists("Dba1");
-				}
-				using (var store1 = new DocumentStore
-				{
-					Url = server.SystemDatabase.Configuration.ServerUrl,
-					DefaultDatabase = "Dba1"
-				}.Initialize())
-				{
-					StoreWorkerseDba1(store1);
-					using (var session = store1.OpenSession())
-					{
-						var workers = session.Query<Worker>().ToList();
-						Assert.Equal(3, workers.Count);
-
-						var index1 = store1.DatabaseCommands.GetIndex("WorkerByName");
-						var index2 = store1.DatabaseCommands.GetIndex("WorkerByAge");
-						var index3 = store1.DatabaseCommands.GetIndex("WorkerAccountNumber");
-						Assert.Equal("WorkerByName", index1.Name);
-						Assert.Equal("WorkerByAge", index2.Name);
-						Assert.Equal("WorkerAccountNumber", index3.Name);
-					}
-				}
-
-                var options = new DatabaseSmugglerOptions
-                {
-                    OperateOnTypes = DatabaseItemType.Documents | DatabaseItemType.Indexes
-                };
-                options.Filters.Add(new FilterSetting
-=======
-                await smugglerApi.Between(
-                    new SmugglerBetweenOptions<RavenConnectionStringOptions>
-                    {
-                        From = new RavenConnectionStringOptions
-                        {
-                            Url = server.SystemDatabase.Configuration.ServerUrl,
-                            DefaultDatabase = "Dba1"
-                        },
-                        To = new RavenConnectionStringOptions
-                        {
-                            Url = server.SystemDatabase.Configuration.ServerUrl,
-                            DefaultDatabase = "Dba2"
-                        }
-
-                    });
                 using (var store2 = new DocumentStore
                 {
                     Url = server.SystemDatabase.Configuration.ServerUrl,
@@ -628,20 +319,17 @@
                     }
                 }
 
-                SmugglerDatabaseApi smugglerApi = new SmugglerDatabaseApi(new SmugglerDatabaseOptions
-                {
-                    OperateOnTypes = ItemType.Documents | ItemType.Indexes,
-                    Incremental = true
-                });
-                smugglerApi.Options.Filters.Add(new FilterSetting
->>>>>>> 68f1ca50
+                var options = new DatabaseSmugglerOptions
+                {
+                    OperateOnTypes = DatabaseItemType.Documents | DatabaseItemType.Indexes
+                };
+                options.Filters.Add(new FilterSetting
                 {
                     Path = "Name",
                     ShouldMatch = true,
                     Values = { "worker/21", "worker/33" }
                 });
 
-<<<<<<< HEAD
                 var smuggler = new DatabaseSmuggler(
                     options,
                     new DatabaseSmugglerRemoteSource(new DatabaseSmugglerRemoteConnectionOptions
@@ -656,40 +344,40 @@
                             Incremental = true
                         }));
 
-			    await smuggler.ExecuteAsync();
-
-				//check file after first export
-
-				using (var store1 = new DocumentStore
-				{
-					Url = server.SystemDatabase.Configuration.ServerUrl,
-					DefaultDatabase = "Dba1"
-				}.Initialize())
-				{
-
-					StoreWorkerseDba1(store1);
-
-				}
-
-
-				//Second time Export 
-
-			    await smuggler.ExecuteAsync();
-
-				using (var store2 = new DocumentStore
-				{
-					Url = server.SystemDatabase.Configuration.ServerUrl,
-					DefaultDatabase = "Dba2"
-
-				}.Initialize())
-				{
+                await smuggler.ExecuteAsync();
+
+                //check file after first export
+
+                using (var store1 = new DocumentStore
+                {
+                    Url = server.SystemDatabase.Configuration.ServerUrl,
+                    DefaultDatabase = "Dba1"
+                }.Initialize())
+                {
+
+                    StoreWorkerseDba1(store1);
+
+                }
+
+
+                //Second time Export 
+
+                await smuggler.ExecuteAsync();
+
+                using (var store2 = new DocumentStore
+                {
+                    Url = server.SystemDatabase.Configuration.ServerUrl,
+                    DefaultDatabase = "Dba2"
+
+                }.Initialize())
+                {
 
                     options = new DatabaseSmugglerOptions
                     {
                         OperateOnTypes = DatabaseItemType.Documents | DatabaseItemType.Indexes
                     };
 
-				    smuggler = new DatabaseSmuggler(
+                    smuggler = new DatabaseSmuggler(
                         options,
                         new DatabaseSmugglerFileSource(file),
                         new DatabaseSmugglerRemoteDestination(
@@ -699,148 +387,7 @@
                                 Database = "Dba2"
                             }));
 
-				    await smuggler.ExecuteAsync();
-
-					using (var session = store2.OpenSession())
-					{
-						var workers = session.Query<Worker>().ToList();
-						Assert.Equal(0, workers.Count);
-					}
-				}
-			}
-		}
-
-		public void StoreWorkerseDba1(IDocumentStore docStore)
-		{
-			using (var session = docStore.OpenSession())
-			{
-				session.Store(new Worker { Name = "worker/1", Age = 20, AccountNumber = 1536 });
-				session.Store(new Worker { Name = "worker/2", Age = 40, AccountNumber = 2006 });
-				session.Store(new Worker { Name = "worker/3", Age = 30, AccountNumber = 1106 });
-				session.SaveChanges();
-			}
-			new WorkerByName().Execute(docStore);
-			new WorkerByAge().Execute(docStore);
-			new WorkerAccountNumber().Execute(docStore);
-
-			WaitForIndexing(docStore);
-		}
-	}
-
-	public class Worker
-	{
-		public string Name { get; set; }
-		public int Age { get; set; }
-		public int AccountNumber { get; set; }
-	}
-
-	public class WorkerByName : AbstractIndexCreationTask<Worker>
-	{
-		public WorkerByName()
-		{
-			Map = workers => from worker in workers
-							 select new { worker.Name };
-			Index(x => x.Name, FieldIndexing.Analyzed);
-
-		}
-	}
-
-	public class WorkerByAge : AbstractIndexCreationTask<Worker>
-	{
-		public WorkerByAge()
-		{
-			Map = workers => from worker in workers
-				select new {worker.Age};
-			Sort(x => x.Age, SortOptions.Int);
-
-		}
-	}
-
-	public class WorkerAccountNumber : AbstractIndexCreationTask<Worker>
-	{
-		public WorkerAccountNumber()
-		{
-			Map = workers => from worker in workers
-							 select new { worker.AccountNumber };
-
-		}
-	}
-=======
-                await smugglerApi.ExportData(
-                    new SmugglerExportOptions<RavenConnectionStringOptions>
-                    {
-                        ToFile = file,
-                        From = new RavenConnectionStringOptions
-                        {
-                            Url = server.SystemDatabase.Configuration.ServerUrl,
-                            DefaultDatabase = "Dba1"
-                        }
-                    });
-    
-
-                //check file after first export
-
-
-
-                using (var store1 = new DocumentStore
-                {
-                    Url = server.SystemDatabase.Configuration.ServerUrl,
-                    DefaultDatabase = "Dba1"
-                }.Initialize())
-                {
-
-                    StoreWorkerseDba1(store1);
-
-                }
-
-
-                //Second time Export 
-
-                smugglerApi = new SmugglerDatabaseApi(new SmugglerDatabaseOptions
-                {
-                    OperateOnTypes = ItemType.Documents | ItemType.Indexes,
-                    Incremental = true
-                });
-                smugglerApi.Options.Filters.Add(new FilterSetting
-                {
-                    Path = "Name",
-                    ShouldMatch = true,
-                    Values = { "worker/21", "worker/33" }
-                });
-                await smugglerApi.ExportData(
-                    new SmugglerExportOptions<RavenConnectionStringOptions>
-                    {
-                        ToFile = file,
-                        From = new RavenConnectionStringOptions
-                        {
-                            Url = server.SystemDatabase.Configuration.ServerUrl,
-                            DefaultDatabase = "Dba1"
-                        }
-                    });
-
-                using (var store2 = new DocumentStore
-                {
-                    Url = server.SystemDatabase.Configuration.ServerUrl,
-                    DefaultDatabase = "Dba2"
-
-                }.Initialize())
-                {
-
-                     smugglerApi = new SmugglerDatabaseApi(new SmugglerDatabaseOptions
-                    {
-                        OperateOnTypes = ItemType.Documents | ItemType.Indexes,
-                        Incremental = true
-                    });
-                    
-                    await smugglerApi.ImportData(new SmugglerImportOptions<RavenConnectionStringOptions>
-                    {
-                        FromFile = file,
-                        To = new RavenConnectionStringOptions
-                        {
-                            Url = server.SystemDatabase.Configuration.ServerUrl,
-                            DefaultDatabase = "Dba2"
-                        }
-                    });
+                    await smuggler.ExecuteAsync();
 
                     using (var session = store2.OpenSession())
                     {
@@ -906,5 +453,4 @@
 
         }
     }
->>>>>>> 68f1ca50
 }