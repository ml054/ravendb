--- conflicted
+++ resolved
@@ -19,214 +19,10 @@
 
 namespace Raven.Tests.Issues
 {
-<<<<<<< HEAD
-	/// <remarks>
-	/// issue opened as consequence of conversion in mailing list --> https://groups.google.com/forum/#!topic/ravendb/o3PRd8M5b3A
-	/// </remarks>
-	public class RavenDB_1493 : RavenTest
-	{
-		private int concurrencyExceptionCount;
-		private int concurrentUpdatesCount;
-		private static readonly ILog log = LogManager.GetCurrentClassLogger();
-
-		private ConcurrentDictionary<string, ConcurrentBag<string>> concurrentUpdateLog;
-
-        [Theory]
-        [PropertyData("Storages")]
-		public void ConsistencyTest(string storage)
-		{
-			concurrentUpdateLog = new ConcurrentDictionary<string, ConcurrentBag<string>>();
-			var testConfig = new TestConfig(2, 55);
-			concurrentUpdatesCount = 0;
-			TestDoc[] documents;
-			var expectedVersionLog = String.Empty;
-
-			for (int i = 1; i <= testConfig.NumberOfUpdatesPerDocument; i++)
-				expectedVersionLog += (i + ";");
-
-			using(var documentStore = NewRemoteDocumentStore(requestedStorage: storage,runInMemory:false))
-			{
-                if(documentStore.DatabaseCommands.GetStatistics().SupportsDtc == false)
-                    return;
-
-				documentStore.Conventions.ShouldCacheRequest = url => false;
-				documentStore.Conventions.ShouldAggressiveCacheTrackChanges = false;
-				documentStore.Conventions.ShouldSaveChangesForceAggressiveCacheCheck = false;
-				documentStore.JsonRequestFactory.DisableAllCaching();
-
-				var documentIds = RunParallelUpdates(testConfig, documentStore);
-
-				documents = LoadAllDocuments(documentIds, documentStore);
-
-				Trace.WriteLine(string.Format("Number of concurrency exceptions: {0}", concurrencyExceptionCount));
-				Trace.WriteLine(string.Format("Number of updates: {0}", documents.Sum(d => d.Version)));
-			}
-
-			Assert.Equal(documents.Length, testConfig.NumberOfDocuments);
-			Assert.Equal(testConfig.NumberOfDocuments * testConfig.NumberOfUpdatesPerDocument, concurrentUpdatesCount);
-
-
-			foreach (var docKvp in concurrentUpdateLog)
-			{
-				var docVersionLogSteps = docKvp.Value.OrderBy(row => row.Length).ToList();
-				expectedVersionLog = String.Empty;
-				Trace.WriteLine("doc key : " + docKvp.Key);
-				//validate that steps for each document were submitted only once
-				for (int i = 1; i <= testConfig.NumberOfUpdatesPerDocument; i++)
-				{
-					expectedVersionLog += (i + ";");
-					Trace.WriteLine(expectedVersionLog);
-					Assert.True(docVersionLogSteps.Count(versionLog => versionLog.Equals(expectedVersionLog)) == 1); //must occur exactly once
-				}
-			}
-			foreach (var document in documents)
-				Assert.Equal(document.VersionLog, expectedVersionLog);
-
-			Assert.True(documents.All(d => d.Version == testConfig.NumberOfUpdatesPerDocument));
-		}
-
-		private TestDoc[] LoadAllDocuments(IEnumerable<string> documentIds, IDocumentStore store)
-		{
-			using (IDocumentSession session = store.OpenSession())
-			{
-				var loadOperation = from id in documentIds select session.Load<TestDoc>(id);
-
-				return loadOperation.ToArray();
-			}
-		}
-
-		private IEnumerable<string> RunParallelUpdates(TestConfig testConfig, IDocumentStore store)
-		{
-			var documentIds = CreateTestDocuments(testConfig.NumberOfDocuments, store);
-			WaitForIndexing(store);
-			Parallel.For(0, testConfig.NumberOfUpdatesPerDocument, i => UpdateAllDocumentsInParallel(documentIds, store));
-
-			return documentIds;
-		}
-
-		private void UpdateAllDocumentsInParallel(IEnumerable<string> documentIds, IDocumentStore store)
-		{
-			Parallel.ForEach(documentIds, docId => UpdateDocument(docId, store));			
-		}
-
-		/// <summary>
-		/// Demo update: increment a "Version" property.
-		/// </summary>
-		private void UpdateDocument(string docId, IDocumentStore store)
-		{
-			while (true)
-			{
-
-				using (var session = store.OpenSession())
-				{
-					session.Advanced.UseOptimisticConcurrency = true;
-					//session.Advanced.AllowNonAuthoritativeInformation = false;
-					try
-					{
-						string currentVersionLog;
-						using (var tx = new TransactionScope())
-						{
-							var currentDoc = session.Load<TestDoc>(docId);
-
-							log.Info("[test] UpdateDocument() session.Load<T>(docId = {0}) Version = {1}", docId, currentDoc.Version);
-							currentDoc.Version++;
-
-							currentDoc.VersionLog += (currentDoc.Version + ";");
-							currentVersionLog = currentDoc.VersionLog;
-
-							session.SaveChanges();
-							log.Info("[test] UpdateDocument() docId = {0},Version = {1} --> SaveChanges()", docId, currentDoc.Version - 1);
-							tx.Complete();
-						}
-
-						Interlocked.Increment(ref concurrentUpdatesCount);
-
-						//record only successfull tx results
-						concurrentUpdateLog.AddOrUpdate(docId, new ConcurrentBag<string>(new[] {currentVersionLog}),
-							(id, versionLogCollection) =>
-							{
-								versionLogCollection.Add(currentVersionLog);
-								return versionLogCollection;
-							});
-						return;
-					}
-					catch (TransactionAbortedException)
-					{
-						Interlocked.Increment(ref concurrencyExceptionCount);
-					}
-					catch (ConcurrencyException)
-					{
-						Interlocked.Increment(ref concurrencyExceptionCount);
-					}
-				}
-			}
-		}
-
-		private string[] CreateTestDocuments(int count, IDocumentStore store)
-		{
-			TestDoc[] docs = Enumerable.Range(0, count).Select(i => new TestDoc()).ToArray();
-
-			using (IDocumentSession session = store.OpenSession())
-			{
-				session.Advanced.UseOptimisticConcurrency = true;
-
-				foreach (TestDoc testDoc in docs)
-					session.Store(testDoc);
-
-				session.SaveChanges();
-			}
-
-			return docs.Select(d => d.Id).ToArray();
-		}
-
-		#region Nested type: TestConfig
-
-		private class TestConfig
-		{
-			private readonly int numberOfDocuments;
-			private readonly int numberOfUpdatesPerDocument;
-
-			public TestConfig(int numberOfDocuments, int numberOfUpdatesPerDocument)
-			{
-				this.numberOfDocuments = numberOfDocuments;
-				this.numberOfUpdatesPerDocument = numberOfUpdatesPerDocument;
-			}
-
-			public int NumberOfDocuments
-			{
-				get { return numberOfDocuments; }
-			}
-
-			public int NumberOfUpdatesPerDocument
-			{
-				get { return numberOfUpdatesPerDocument; }
-			}
-		}
-
-		#endregion
-
-		#region Nested type: TestDoc
-
-		private class TestDoc
-		{
-			public string Id { get; set; }
-			public string VersionLog { get; set; }
-			public int Version { get; set; }
-
-			public TestDoc()
-			{
-				Version = 0;
-				VersionLog = String.Empty;
-			}
-		}
-
-		#endregion
-	}
-=======
     /// <remarks>
     /// issue opened as consequence of conversion in mailing list --> https://groups.google.com/forum/#!topic/ravendb/o3PRd8M5b3A
     /// </remarks>
-    public class RavenDB_1493 : RavenTestBase
+    public class RavenDB_1493 : RavenTest
     {
         private int concurrencyExceptionCount;
         private int concurrentUpdatesCount;
@@ -234,8 +30,9 @@
 
         private ConcurrentDictionary<string, ConcurrentBag<string>> concurrentUpdateLog;
 
-        [Fact]
-        public void ConsistencyTest()
+        [Theory]
+        [PropertyData("Storages")]
+        public void ConsistencyTest(string storage)
         {
             concurrentUpdateLog = new ConcurrentDictionary<string, ConcurrentBag<string>>();
             var testConfig = new TestConfig(2, 55);
@@ -246,7 +43,7 @@
             for (int i = 1; i <= testConfig.NumberOfUpdatesPerDocument; i++)
                 expectedVersionLog += (i + ";");
 
-            using(var documentStore = NewRemoteDocumentStore(requestedStorage:"esent",runInMemory:false))
+            using(var documentStore = NewRemoteDocumentStore(requestedStorage: storage,runInMemory:false))
             {
                 if(documentStore.DatabaseCommands.GetStatistics().SupportsDtc == false)
                     return;
@@ -291,11 +88,7 @@
         {
             using (IDocumentSession session = store.OpenSession())
             {
-                session.Advanced.AllowNonAuthoritativeInformation = false;
-
-                IEnumerable<TestDoc> loadOperation =
-                    from id in documentIds
-                    select session.Load<TestDoc>(id);
+                var loadOperation = from id in documentIds select session.Load<TestDoc>(id);
 
                 return loadOperation.ToArray();
             }
@@ -428,5 +221,4 @@
 
         #endregion
     }
->>>>>>> 68f1ca50
 }