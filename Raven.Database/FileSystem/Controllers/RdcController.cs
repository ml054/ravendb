using System;
using System.Collections.Generic;
using System.IO;
using System.Linq;
using System.Net;
using System.Net.Http;
using System.Text;
using System.Threading.Tasks;
using System.Web.Http;
using Raven.Abstractions.Logging;
using Raven.Database.FileSystem.Extensions;
using Raven.Database.FileSystem.Storage;
using Raven.Database.FileSystem.Synchronization;
using Raven.Database.FileSystem.Synchronization.Rdc;
using Raven.Database.FileSystem.Synchronization.Rdc.Wrapper;
using Raven.Abstractions.FileSystem;
using Raven.Abstractions.Data;
using Raven.Database.Extensions;
using Raven.Database.FileSystem.Util;
using Raven.Database.Server.WebApi.Attributes;

namespace Raven.Database.FileSystem.Controllers
{
<<<<<<< HEAD
	public class RdcController : BaseFileSystemApiController
	{
		private static new readonly ILog Log = LogManager.GetCurrentClassLogger();
=======
    public class RdcController : RavenFsApiController
    {
        private static new readonly ILog Log = LogManager.GetCurrentClassLogger();
>>>>>>> b19bf61a

        [HttpGet]
        [RavenRoute("fs/{fileSystemName}/rdc/Signatures/{*id}")]
        public HttpResponseMessage Signatures(string id)
        {
            var canonicalFilename = FileHeader.Canonize(id);

<<<<<<< HEAD
			if (Log.IsDebugEnabled)
				Log.Debug("Got signatures of a file '{0}' request", id);

            using (var signatureRepository = new StorageSignatureRepository(Storage, canonicalFilename, FileSystem.Configuration))
			{
				var localRdcManager = new LocalRdcManager(signatureRepository, Storage, SigGenerator);
=======
            Log.Debug("Got signatures of a file '{0}' request", id);

            using (var signatureRepository = new StorageSignatureRepository(Storage, canonicalFilename))
            {
                var localRdcManager = new LocalRdcManager(signatureRepository, Storage, SigGenerator);
>>>>>>> b19bf61a
                var resultContent = localRdcManager.GetSignatureContentForReading(canonicalFilename);
                return StreamResult(canonicalFilename, resultContent);
            }
        }

        [HttpGet]
        [RavenRoute("fs/{fileSystemName}/rdc/Stats")]
        public HttpResponseMessage Stats()
        {
            using (var rdcVersionChecker = new RdcVersionChecker())
            {
                var rdcVersion = rdcVersionChecker.GetRdcVersion();

                var stats = new RdcStats
                {
                    CurrentVersion = rdcVersion.CurrentVersion,
                    MinimumCompatibleAppVersion = rdcVersion.MinimumCompatibleAppVersion
                };

                return GetMessageWithObject(stats)
                           .WithNoCache();
            }
        }

        [HttpGet]
        [RavenRoute("fs/{fileSystemName}/rdc/Manifest/{*id}")]
        public async Task<HttpResponseMessage> Manifest(string id)
        {
            var canonicalFilename = FileHeader.Canonize(id);

            FileAndPagesInformation fileAndPages = null;
            
            Storage.Batch(accessor => fileAndPages = accessor.GetFile(canonicalFilename, 0, 0));

            long? fileLength = fileAndPages.TotalSize;

<<<<<<< HEAD
            using (var signatureRepository = new StorageSignatureRepository(Storage, canonicalFilename, FileSystem.Configuration))
			{
				var rdcManager = new LocalRdcManager(signatureRepository, Storage, SigGenerator);
				var signatureManifest = await rdcManager.GetSignatureManifestAsync(
=======
            using (var signatureRepository = new StorageSignatureRepository(Storage, canonicalFilename))
            {
                var rdcManager = new LocalRdcManager(signatureRepository, Storage, SigGenerator);
                var signatureManifest = await rdcManager.GetSignatureManifestAsync(
>>>>>>> b19bf61a
                                                                new DataInfo
                                                                {
                                                                    Name = canonicalFilename,
                                                                    LastModified = fileAndPages.Metadata.Value<DateTime>(Constants.RavenLastModified).ToUniversalTime()
<<<<<<< HEAD
					                                            }).ConfigureAwait(false);
				signatureManifest.FileLength = fileLength ?? 0;

				if (Log.IsDebugEnabled)
					Log.Debug("Signature manifest for a file '{0}' was downloaded. Signatures count was {1}", id, signatureManifest.Signatures.Count);
=======
                                                                });
                signatureManifest.FileLength = fileLength ?? 0;

                Log.Debug("Signature manifest for a file '{0}' was downloaded. Signatures count was {1}", id, signatureManifest.Signatures.Count);
>>>>>>> b19bf61a

                return GetMessageWithObject(signatureManifest)
                           .WithNoCache();
            }
        }
    }
}<|MERGE_RESOLUTION|>--- conflicted
+++ resolved
@@ -21,15 +21,9 @@
 
 namespace Raven.Database.FileSystem.Controllers
 {
-<<<<<<< HEAD
 	public class RdcController : BaseFileSystemApiController
 	{
 		private static new readonly ILog Log = LogManager.GetCurrentClassLogger();
-=======
-    public class RdcController : RavenFsApiController
-    {
-        private static new readonly ILog Log = LogManager.GetCurrentClassLogger();
->>>>>>> b19bf61a
 
         [HttpGet]
         [RavenRoute("fs/{fileSystemName}/rdc/Signatures/{*id}")]
@@ -37,20 +31,12 @@
         {
             var canonicalFilename = FileHeader.Canonize(id);
 
-<<<<<<< HEAD
 			if (Log.IsDebugEnabled)
 				Log.Debug("Got signatures of a file '{0}' request", id);
 
             using (var signatureRepository = new StorageSignatureRepository(Storage, canonicalFilename, FileSystem.Configuration))
 			{
 				var localRdcManager = new LocalRdcManager(signatureRepository, Storage, SigGenerator);
-=======
-            Log.Debug("Got signatures of a file '{0}' request", id);
-
-            using (var signatureRepository = new StorageSignatureRepository(Storage, canonicalFilename))
-            {
-                var localRdcManager = new LocalRdcManager(signatureRepository, Storage, SigGenerator);
->>>>>>> b19bf61a
                 var resultContent = localRdcManager.GetSignatureContentForReading(canonicalFilename);
                 return StreamResult(canonicalFilename, resultContent);
             }
@@ -87,33 +73,19 @@
 
             long? fileLength = fileAndPages.TotalSize;
 
-<<<<<<< HEAD
             using (var signatureRepository = new StorageSignatureRepository(Storage, canonicalFilename, FileSystem.Configuration))
 			{
 				var rdcManager = new LocalRdcManager(signatureRepository, Storage, SigGenerator);
 				var signatureManifest = await rdcManager.GetSignatureManifestAsync(
-=======
-            using (var signatureRepository = new StorageSignatureRepository(Storage, canonicalFilename))
-            {
-                var rdcManager = new LocalRdcManager(signatureRepository, Storage, SigGenerator);
-                var signatureManifest = await rdcManager.GetSignatureManifestAsync(
->>>>>>> b19bf61a
                                                                 new DataInfo
                                                                 {
                                                                     Name = canonicalFilename,
                                                                     LastModified = fileAndPages.Metadata.Value<DateTime>(Constants.RavenLastModified).ToUniversalTime()
-<<<<<<< HEAD
 					                                            }).ConfigureAwait(false);
 				signatureManifest.FileLength = fileLength ?? 0;
 
 				if (Log.IsDebugEnabled)
 					Log.Debug("Signature manifest for a file '{0}' was downloaded. Signatures count was {1}", id, signatureManifest.Signatures.Count);
-=======
-                                                                });
-                signatureManifest.FileLength = fileLength ?? 0;
-
-                Log.Debug("Signature manifest for a file '{0}' was downloaded. Signatures count was {1}", id, signatureManifest.Signatures.Count);
->>>>>>> b19bf61a
 
                 return GetMessageWithObject(signatureManifest)
                            .WithNoCache();
