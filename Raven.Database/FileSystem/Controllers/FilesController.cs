﻿using Raven.Abstractions.Data;
using Raven.Abstractions.Exceptions;
using Raven.Abstractions.Extensions;
using Raven.Abstractions.FileSystem;
using Raven.Abstractions.FileSystem.Notifications;
using Raven.Abstractions.Logging;
using Raven.Database.FileSystem.Actions;
using Raven.Database.FileSystem.Extensions;
using Raven.Database.FileSystem.Plugins;
using Raven.Database.FileSystem.Storage;
using Raven.Database.FileSystem.Util;
using Raven.Database.Plugins;
using Raven.Database.Server.WebApi.Attributes;
using Raven.Database.Util;
using Raven.Json.Linq;

using System;
using System.Collections.Generic;
using System.IO;
using System.Linq;
using System.Net;
using System.Net.Http;
using System.Threading.Tasks;
using System.Web.Http;

namespace Raven.Database.FileSystem.Controllers
{
    public class FilesController : RavenFsApiController
    {
        private static readonly ILog log = LogManager.GetCurrentClassLogger();

		[HttpGet]
        [RavenRoute("fs/{fileSystemName}/files")]
		public HttpResponseMessage Get([FromUri] string[] fileNames)
		{
			var list = new List<FileHeader>();

			var startsWith = GetQueryStringValue("startsWith");
			if (string.IsNullOrEmpty(startsWith) == false)
			{
				var matches = GetQueryStringValue("matches");

				var endsWithSlash = startsWith.EndsWith("/") || startsWith.EndsWith("\\");
				startsWith = FileHeader.Canonize(startsWith);
				if (endsWithSlash) 
					startsWith += "/";

				Storage.Batch(accessor =>
				{
					var actualStart = 0;
					var filesToSkip = Paging.Start;
					int fileCount, matchedFiles = 0, addedFiles = 0;

					do
					{
						fileCount = 0;
						
						foreach (var file in accessor.GetFilesStartingWith(startsWith, actualStart, Paging.PageSize))
						{
							fileCount++;

							var keyTest = file.FullPath.Substring(startsWith.Length);

							if (WildcardMatcher.Matches(matches, keyTest) == false)
								continue;

                            if (FileSystem.ReadTriggers.CanReadFile(FileHeader.Canonize(file.FullPath), file.Metadata, ReadOperation.Load) == false) 
                                continue;

							if (file.Metadata.Keys.Contains(SynchronizationConstants.RavenDeleteMarker))
							{
								continue;
							}

							matchedFiles++;

							if (matchedFiles <= filesToSkip)
								continue;

							list.Add(file);
							addedFiles++;
						}

						actualStart += Paging.PageSize;
					}
					while (fileCount > 0 && addedFiles < Paging.PageSize && actualStart > 0 && actualStart < int.MaxValue);
				});
			}
			else
			{
				if (fileNames != null && fileNames.Length > 0)
				{
					Storage.Batch(accessor =>
					{
						foreach (var path in fileNames.Where(x => x != null).Select(FileHeader.Canonize))
						{
							var file = accessor.ReadFile(path);

							if (file == null || file.Metadata.Keys.Contains(SynchronizationConstants.RavenDeleteMarker))
							{
								list.Add(null);
								continue;
							}

							list.Add(file);
						}
					});
				}
				else
				{
					int results;
					var keys = Search.Query(null, null, Paging.Start, Paging.PageSize, out results);

					Storage.Batch(accessor => list.AddRange(keys.Select(accessor.ReadFile).Where(x => x != null)));
				}
			}

			return GetMessageWithObject(list)
				.WithNoCache();
		}

		[HttpGet]
        [RavenRoute("fs/{fileSystemName}/files/{*name}")]
        public HttpResponseMessage Get(string name)
		{
            name = FileHeader.Canonize(name);
			FileAndPagesInformation fileAndPages = null;
			
			Storage.Batch(accessor => fileAndPages = accessor.GetFile(name, 0, 0));

            if (fileAndPages.Metadata.Keys.Contains(SynchronizationConstants.RavenDeleteMarker))
			{
				log.Debug("File '{0}' is not accessible to get (Raven-Delete-Marker set)", name);
				throw new HttpResponseException(HttpStatusCode.NotFound);
			}

            var readingStream = StorageStream.Reading(Storage, name);

            var filename = Path.GetFileName(name);
            var result = StreamResult(filename, readingStream);

            var etag = new Etag(fileAndPages.Metadata.Value<string>(Constants.MetadataEtagField));
            fileAndPages.Metadata.Remove(Constants.MetadataEtagField);
            WriteHeaders(fileAndPages.Metadata, etag, result);

            log.Debug("File '{0}' with etag {1} is being retrieved.", name, etag);

            return result.WithNoCache();
		}

		[HttpDelete]
        [RavenRoute("fs/{fileSystemName}/files/{*name}")]
		public HttpResponseMessage Delete(string name)
		{
            name = FileHeader.Canonize(name);

			Storage.Batch(accessor =>
			{
<<<<<<< HEAD
				Files.AssertFileIsNotBeingSynced(name, accessor);
=======
				Storage.Batch(accessor =>
				{
					Synchronizations.AssertFileIsNotBeingSynced(name);
>>>>>>> 2c0d2492

				var fileAndPages = accessor.GetFile(name, 0, 0);

				var metadata = fileAndPages.Metadata;

				if (metadata.Keys.Contains(SynchronizationConstants.RavenDeleteMarker))
				{
					throw new FileNotFoundException();
				}

				Files.IndicateFileToDelete(name, GetEtag());

				if (!name.EndsWith(RavenFileNameHelper.DownloadingFileSuffix) &&
					// don't create a tombstone for .downloading file
					metadata != null) // and if file didn't exist
				{
					var tombstoneMetadata = new RavenJObject
					{
						{
							SynchronizationConstants.RavenSynchronizationHistory, metadata[SynchronizationConstants.RavenSynchronizationHistory]
						},
						{
							SynchronizationConstants.RavenSynchronizationVersion, metadata[SynchronizationConstants.RavenSynchronizationVersion]
						},
						{
							SynchronizationConstants.RavenSynchronizationSource, metadata[SynchronizationConstants.RavenSynchronizationSource]
						}
					}.WithDeleteMarker();

					Historian.UpdateLastModified(tombstoneMetadata);

					accessor.PutFile(name, 0, tombstoneMetadata, true);
					accessor.DeleteConfig(RavenFileNameHelper.ConflictConfigNameForFile(name)); // delete conflict item too
				}
			});

			Publisher.Publish(new FileChangeNotification { File = FilePathTools.Cannoicalise(name), Action = FileChangeAction.Delete });
			log.Debug("File '{0}' was deleted", name);

			FileSystem.Synchronizations.StartSynchronizeDestinationsInBackground();

            return GetEmptyMessage(HttpStatusCode.NoContent);
		}

		[HttpHead]
        [RavenRoute("fs/{fileSystemName}/files/{*name}")]
		public HttpResponseMessage Head(string name)
		{
            name = FileHeader.Canonize(name);
			FileAndPagesInformation fileAndPages = null;
			
			Storage.Batch(accessor => fileAndPages = accessor.GetFile(name, 0, 0));

			if (fileAndPages.Metadata.Keys.Contains(SynchronizationConstants.RavenDeleteMarker))
			{
				log.Debug("Cannot get metadata of a file '{0}' because file was deleted", name);
				throw new FileNotFoundException();
			}
            
			var httpResponseMessage = GetEmptyMessage();

            var etag = new Etag(fileAndPages.Metadata.Value<string>(Constants.MetadataEtagField));
            fileAndPages.Metadata.Remove(Constants.MetadataEtagField);

            WriteHeaders(fileAndPages.Metadata, etag, httpResponseMessage);

			return httpResponseMessage;
		}

		[HttpPost]
        [RavenRoute("fs/{fileSystemName}/files/{*name}")]
		public HttpResponseMessage Post(string name)
		{
            name = FileHeader.Canonize(name);

            var metadata = GetFilteredMetadataFromHeaders(ReadInnerHeaders);

            Historian.UpdateLastModified(metadata);
            Historian.Update(name, metadata);

			FileOperationResult updateMetadata = null;

<<<<<<< HEAD
		    Storage.Batch(accessor =>
		    {
			    Files.AssertFileIsNotBeingSynced(name, accessor);
			    updateMetadata = accessor.UpdateFileMetadata(name, metadata, GetEtag());
		    });
=======
            try
            {
		        Storage.Batch(accessor =>
		        {
			        Synchronizations.AssertFileIsNotBeingSynced(name);
			        updateMetadata = accessor.UpdateFileMetadata(name, metadata, GetEtag());
		        });
            }
            catch (FileNotFoundException)
            {
                log.Debug("Cannot update metadata because file '{0}' was not found", name);
                return GetEmptyMessage(HttpStatusCode.NotFound);
            }
>>>>>>> 2c0d2492

            Search.Index(name, metadata, updateMetadata.Etag);

            Publisher.Publish(new FileChangeNotification { File = FilePathTools.Cannoicalise(name), Action = FileChangeAction.Update });

			FileSystem.Synchronizations.StartSynchronizeDestinationsInBackground();

            log.Debug("Metadata of a file '{0}' was updated", name);

            //Hack needed by jquery on the client side. We need to find a better solution for this
            return GetEmptyMessage(HttpStatusCode.NoContent);
		}

		[HttpPatch]
        [RavenRoute("fs/{fileSystemName}/files/{*name}")]
		public HttpResponseMessage Patch(string name, string rename)
		{
            name = FileHeader.Canonize(name);
            rename = FileHeader.Canonize(rename);

			Files.Rename(name, rename, GetEtag());

            return GetMessageWithString("", HttpStatusCode.NoContent);
		}

		[HttpPut]
        [RavenRoute("fs/{fileSystemName}/files/{*name}")]
		public async Task<HttpResponseMessage> Put(string name, string uploadId = null, bool preserveTimestamps = false)
		{
			var metadata = GetFilteredMetadataFromHeaders(ReadInnerHeaders);
			var etag = GetEtag();

			var options = new FileActions.PutOperationOptions();

			Guid uploadIdentifier;
			if (Guid.TryParse(uploadId, out uploadIdentifier))
				options.UploadId = uploadIdentifier;

			long contentSize;
			if (long.TryParse(GetHeader("RavenFS-size"), out contentSize))
				options.ContentSize = contentSize;

			DateTimeOffset lastModified;
			if (DateTimeOffset.TryParse(GetHeader(Constants.RavenLastModified), out lastModified))
				options.LastModified = lastModified;

			options.PreserveTimestamps = preserveTimestamps;
			options.ContentLength = Request.Content.Headers.ContentLength;
			options.TransferEncodingChunked = Request.Headers.TransferEncodingChunked ?? false;

			await FileSystem.Files.PutAsync(name, etag, metadata, () => Request.Content.ReadAsStreamAsync(), options);

			return GetEmptyMessage(HttpStatusCode.Created);
		}
	}
}<|MERGE_RESOLUTION|>--- conflicted
+++ resolved
@@ -154,50 +154,44 @@
 		{
             name = FileHeader.Canonize(name);
 
-			Storage.Batch(accessor =>
-			{
-<<<<<<< HEAD
-				Files.AssertFileIsNotBeingSynced(name, accessor);
-=======
 				Storage.Batch(accessor =>
 				{
 					Synchronizations.AssertFileIsNotBeingSynced(name);
->>>>>>> 2c0d2492
-
-				var fileAndPages = accessor.GetFile(name, 0, 0);
-
-				var metadata = fileAndPages.Metadata;
-
-				if (metadata.Keys.Contains(SynchronizationConstants.RavenDeleteMarker))
-				{
-					throw new FileNotFoundException();
-				}
-
-				Files.IndicateFileToDelete(name, GetEtag());
-
-				if (!name.EndsWith(RavenFileNameHelper.DownloadingFileSuffix) &&
-					// don't create a tombstone for .downloading file
-					metadata != null) // and if file didn't exist
-				{
-					var tombstoneMetadata = new RavenJObject
+
+					var fileAndPages = accessor.GetFile(name, 0, 0);
+
+					var metadata = fileAndPages.Metadata;
+
+					if (metadata.Keys.Contains(SynchronizationConstants.RavenDeleteMarker))
 					{
+						throw new FileNotFoundException();
+					}
+
+					Files.IndicateFileToDelete(name, GetEtag());
+
+					if (!name.EndsWith(RavenFileNameHelper.DownloadingFileSuffix) &&
+					    // don't create a tombstone for .downloading file
+					    metadata != null) // and if file didn't exist
+					{
+						var tombstoneMetadata = new RavenJObject
 						{
-							SynchronizationConstants.RavenSynchronizationHistory, metadata[SynchronizationConstants.RavenSynchronizationHistory]
-						},
-						{
-							SynchronizationConstants.RavenSynchronizationVersion, metadata[SynchronizationConstants.RavenSynchronizationVersion]
-						},
-						{
-							SynchronizationConstants.RavenSynchronizationSource, metadata[SynchronizationConstants.RavenSynchronizationSource]
-						}
-					}.WithDeleteMarker();
-
-					Historian.UpdateLastModified(tombstoneMetadata);
-
-					accessor.PutFile(name, 0, tombstoneMetadata, true);
-					accessor.DeleteConfig(RavenFileNameHelper.ConflictConfigNameForFile(name)); // delete conflict item too
-				}
-			});
+							{
+								SynchronizationConstants.RavenSynchronizationHistory, metadata[SynchronizationConstants.RavenSynchronizationHistory]
+							},
+							{
+								SynchronizationConstants.RavenSynchronizationVersion, metadata[SynchronizationConstants.RavenSynchronizationVersion]
+							},
+							{
+								SynchronizationConstants.RavenSynchronizationSource, metadata[SynchronizationConstants.RavenSynchronizationSource]
+							}
+						}.WithDeleteMarker();
+
+						Historian.UpdateLastModified(tombstoneMetadata);
+
+						accessor.PutFile(name, 0, tombstoneMetadata, true);
+						accessor.DeleteConfig(RavenFileNameHelper.ConflictConfigNameForFile(name)); // delete conflict item too
+					}
+				});
 
 			Publisher.Publish(new FileChangeNotification { File = FilePathTools.Cannoicalise(name), Action = FileChangeAction.Delete });
 			log.Debug("File '{0}' was deleted", name);
@@ -245,27 +239,11 @@
 
 			FileOperationResult updateMetadata = null;
 
-<<<<<<< HEAD
 		    Storage.Batch(accessor =>
 		    {
-			    Files.AssertFileIsNotBeingSynced(name, accessor);
+			    Synchronizations.AssertFileIsNotBeingSynced(name);
 			    updateMetadata = accessor.UpdateFileMetadata(name, metadata, GetEtag());
 		    });
-=======
-            try
-            {
-		        Storage.Batch(accessor =>
-		        {
-			        Synchronizations.AssertFileIsNotBeingSynced(name);
-			        updateMetadata = accessor.UpdateFileMetadata(name, metadata, GetEtag());
-		        });
-            }
-            catch (FileNotFoundException)
-            {
-                log.Debug("Cannot update metadata because file '{0}' was not found", name);
-                return GetEmptyMessage(HttpStatusCode.NotFound);
-            }
->>>>>>> 2c0d2492
 
             Search.Index(name, metadata, updateMetadata.Etag);
 
