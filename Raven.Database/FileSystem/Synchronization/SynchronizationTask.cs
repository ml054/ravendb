using System;
using System.Collections.Concurrent;
using System.Collections.Generic;
using System.IO;
using System.Linq;
using System.Net;
using System.Threading.Tasks;
using NLog;
using Raven.Abstractions.Data;
using Raven.Abstractions.Extensions;
using Raven.Abstractions.FileSystem;
using Raven.Abstractions.FileSystem.Notifications;
using Raven.Client.FileSystem;
using Raven.Client.FileSystem.Extensions;
using Raven.Database.Config;
using Raven.Database.FileSystem.Extensions;
using Raven.Database.FileSystem.Notifications;
using Raven.Database.FileSystem.Storage;
using Raven.Database.FileSystem.Synchronization.Rdc.Wrapper;
using Raven.Database.FileSystem.Util;
using Raven.Json.Linq;
using FileSystemInfo = Raven.Abstractions.FileSystem.FileSystemInfo;

namespace Raven.Database.FileSystem.Synchronization
{
    public class SynchronizationTask : IDisposable
    {
        private static readonly Logger Log = LogManager.GetCurrentClassLogger();

        private readonly NotificationPublisher publisher;
        private readonly ITransactionalStorage storage;
        private readonly SynchronizationQueue synchronizationQueue;
        private readonly SynchronizationStrategy synchronizationStrategy;
        private readonly InMemoryRavenConfiguration systemConfiguration;
        private readonly SynchronizationTaskContext context;

        private readonly ConcurrentDictionary<string, ConcurrentDictionary<string, SynchronizationDetails>> activeIncomingSynchronizations =
            new ConcurrentDictionary<string, ConcurrentDictionary<string, SynchronizationDetails>>();

        private int failedAttemptsToGetDestinationsConfig;
        private long workCounter;

        public SynchronizationTask(ITransactionalStorage storage, SigGenerator sigGenerator, NotificationPublisher publisher, InMemoryRavenConfiguration systemConfiguration)
        {
            this.storage = storage;
            this.publisher = publisher;
            this.systemConfiguration = systemConfiguration;

<<<<<<< HEAD
			context = new SynchronizationTaskContext();
			synchronizationQueue = new SynchronizationQueue();
			synchronizationStrategy = new SynchronizationStrategy(storage, sigGenerator, systemConfiguration);
		}

		public string FileSystemUrl
		{
			get { return string.Format("{0}/fs/{1}", systemConfiguration.ServerUrl.TrimEnd('/'), systemConfiguration.FileSystemName); }
		}
=======
            context = new SynchronizationTaskContext();
            synchronizationQueue = new SynchronizationQueue();
            synchronizationStrategy = new SynchronizationStrategy(storage, sigGenerator);	
        }

        private string FileSystemUrl
        {
            get { return string.Format("{0}/fs/{1}", systemConfiguration.ServerUrl.TrimEnd('/'), systemConfiguration.FileSystemName); }
        }
>>>>>>> b19bf61a

        public SynchronizationQueue Queue
        {
            get { return synchronizationQueue; }
        }

        public SynchronizationTaskContext Context
        {
            get { return context; }
        }

        public void IncomingSynchronizationStarted(string fileName, FileSystemInfo sourceFileSystemInfo, Guid sourceFileETag, SynchronizationType type)
        {
            var activeForDestination = activeIncomingSynchronizations.GetOrAdd(sourceFileSystemInfo.Url,
                                                       new ConcurrentDictionary<string, SynchronizationDetails>());

            var syncDetails = new SynchronizationDetails
            {
                DestinationUrl = sourceFileSystemInfo.Url,
                FileETag = sourceFileETag,
                FileName = fileName,
                Type = type
            };

            if (activeForDestination.TryAdd(fileName, syncDetails))
            {
                Log.Debug("File '{0}' with ETag {1} was added to an incoming active synchronization queue for a destination {2}",
                          fileName,
                          sourceFileETag, sourceFileSystemInfo.Url);
            }
        }

        public void IncomingSynchronizationFinished(string fileName, FileSystemInfo sourceFileSystemInfo, Guid sourceFileETag)
        {
            ConcurrentDictionary<string, SynchronizationDetails> activeSourceTasks;

            if (activeIncomingSynchronizations.TryGetValue(sourceFileSystemInfo.Url, out activeSourceTasks) == false)
            {
                Log.Warn("Could not get an active synchronization queue for {0}", sourceFileSystemInfo.Url);
                return;
            }

            SynchronizationDetails removingItem;
            if (activeSourceTasks.TryRemove(fileName, out removingItem))
            {
                Log.Debug("File '{0}' with ETag {1} was removed from an active incoming synchronizations for a source {2}",
                          fileName, sourceFileETag, sourceFileSystemInfo);
            }
        }

        public IEnumerable<SynchronizationDetails> IncomingQueue
        {
            get
            {
                return from destinationActive in activeIncomingSynchronizations
                       from activeFile in destinationActive.Value
                       select activeFile.Value;
            }
        }

        public async Task<DestinationSyncResult> SynchronizeDestinationAsync(string fileSystemDestination, bool forceSyncingAll)
        {
            var destination = GetSynchronizationDestinations().FirstOrDefault(x => x.Url.Equals(fileSystemDestination, StringComparison.OrdinalIgnoreCase));

            if (destination == null)
            {
                Log.Debug("Could not synchronize to {0} because no destination was configured for that url", fileSystemDestination);
                throw new ArgumentException("Destination files system does not exist", "fileSystemDestination"); 
            }

            if (destination.Enabled == false)
            {
                return new DestinationSyncResult
                {
                    Exception = new InvalidOperationException("Configured synchronization destination is disabled")
                };
            }

            Log.Debug("Starting to synchronize a destination server {0}", destination.Url);

            if (AvailableSynchronizationRequestsTo(destination.Url) <= 0)
            {
                Log.Debug("Could not synchronize to {0} because no synchronization request was available", destination.Url);

                throw new SynchronizationException(string.Format("No synchronization request was available for file system '{0}'", destination.FileSystem));
            }

            return await CreateDestinationResult(destination, await SynchronizeDestinationAsync(destination, forceSyncingAll).ConfigureAwait(false)).ConfigureAwait(false);
        }

        public async Task<DestinationSyncResult> CreateDestinationResult(SynchronizationDestination destination, IEnumerable<Task<SynchronizationReport>> synchronizations)
        {
            try
            {
                var reports = await Task.WhenAll(synchronizations).ConfigureAwait(false);

                var destinationSyncResult = new DestinationSyncResult
                {
                    DestinationServer = destination.ServerUrl,
                    DestinationFileSystem = destination.FileSystem
                };

                if (reports.Length > 0)
                {
                    var successfulSynchronizationsCount = reports.Count(x => x.Exception == null);

                    var failedSynchronizationsCount = reports.Count(x => x.Exception != null);

                    if (successfulSynchronizationsCount > 0 || failedSynchronizationsCount > 0)
                    {
                        Log.Debug(
                            "Synchronization to a destination {0} has completed. {1} file(s) were synchronized successfully, {2} synchronization(s) were failed",
                            destination.Url, successfulSynchronizationsCount, failedSynchronizationsCount);
                    }

                    destinationSyncResult.Reports = reports;
                }

                return destinationSyncResult;
            }
            catch (Exception ex)
            {
                Log.WarnException(string.Format("Failed to perform a synchronization to a destination {0}", destination), ex);

                return new DestinationSyncResult
                {
                    DestinationServer = destination.ServerUrl,
                    DestinationFileSystem = destination.FileSystem,
                    Exception = ex
                };
            }
        }

        public void Start()
        {
            var task = new Task(() =>
            {
                Log.Debug("Starting the synchronization task");

                var timeToWait = systemConfiguration.FileSystem.MaximumSynchronizationInterval;

                while (context.DoWork)
                {
                    try
                    {
                        var result = Execute(true);
                        var synchronizations = result.Values.SelectMany(x => x.Result as IEnumerable<Task>);

                        Task.WaitAny(synchronizations.ToArray()); // if any synchronization slot gets released try to schedule another synchronization 
                    }
                    catch (Exception e)
                    {
                        Log.ErrorException("Failed to perform synchronization", e.SimplifyException());
                    }

                    var runningBecauseOfDataModifications = context.WaitForWork(timeToWait, ref workCounter);

                    timeToWait = runningBecauseOfDataModifications
                        ? TimeSpan.FromSeconds(30)
                        : systemConfiguration.FileSystem.MaximumSynchronizationInterval;
                }
            }, TaskCreationOptions.LongRunning);

            task.Start();
        }

        public Dictionary<SynchronizationDestination, Task<IEnumerable<Task<SynchronizationReport>>>> Execute(bool forceSyncingAll)
        {
            var destinationSyncs = new Dictionary<SynchronizationDestination, Task<IEnumerable<Task<SynchronizationReport>>>>();

            foreach (var dst in GetSynchronizationDestinations())
            {
                SynchronizationDestination destination = dst;

                // If the destination is disabled, we skip it.
                if (destination.Enabled == false)
                    continue;

                Log.Debug("Starting to synchronize a destination server {0}", dst.Url);

                if (AvailableSynchronizationRequestsTo(destination.Url) <= 0)
                {
                    Log.Debug("Could not synchronize to {0} because no synchronization request was available", dst.Url);
                    continue;
                }

                destinationSyncs.Add(destination, SynchronizeDestinationAsync(destination, forceSyncingAll));
            }

            return destinationSyncs;
        }

<<<<<<< HEAD
		public async Task<SynchronizationReport> SynchronizeFileToAsync(string fileName, SynchronizationDestination destination)
		{
			ICredentials credentials = destination.Credentials;
=======
        public async Task<SynchronizationReport> SynchronizeFileToAsync(string fileName, SynchronizationDestination destination)
        {
            ICredentials credentials = null;
            if (string.IsNullOrEmpty(destination.Username) == false)
            {
                credentials = string.IsNullOrEmpty(destination.Domain)
                                  ? new NetworkCredential(destination.Username, destination.Password)
                                  : new NetworkCredential(destination.Username, destination.Password, destination.Domain);
            }
>>>>>>> b19bf61a

            var destinationClient = new SynchronizationServerClient(destination.ServerUrl, destination.FileSystem, apiKey: destination.ApiKey, credentials: credentials);

            RavenJObject destinationMetadata;

            try
            {
                destinationMetadata = await destinationClient.GetMetadataForAsync(fileName).ConfigureAwait(false);
            }
            catch (Exception ex)
            {
                var exceptionMessage = "Could not get metadata details for " + fileName + " from " + destination.Url;
                Log.WarnException(exceptionMessage, ex);

                return new SynchronizationReport(fileName, Guid.Empty, SynchronizationType.Unknown)
                {
                    Exception = new SynchronizationException(exceptionMessage, ex)
                };
            }

            RavenJObject localMetadata = GetLocalMetadata(fileName);

            NoSyncReason reason;
            SynchronizationWorkItem work = synchronizationStrategy.DetermineWork(fileName, localMetadata, destinationMetadata, FileSystemUrl, out reason);

            if (work == null)
            {
                Log.Debug("File '{0}' was not synchronized to {1}. {2}", fileName, destination.Url, reason.GetDescription());

                return new SynchronizationReport(fileName, Guid.Empty, SynchronizationType.Unknown)
                {
                    Exception = new SynchronizationException(reason.GetDescription())
                };
            }

            return await PerformSynchronizationAsync(destinationClient, work).ConfigureAwait(false);
<<<<<<< HEAD
		}

		private async Task<IEnumerable<Task<SynchronizationReport>>> SynchronizeDestinationAsync(SynchronizationDestination destination, bool forceSyncingAll)
		{
			ICredentials credentials = destination.Credentials;

			var synchronizationServerClient = new SynchronizationServerClient(destination.ServerUrl, destination.FileSystem, destination.ApiKey, credentials);

			var lastETag = await synchronizationServerClient.GetLastSynchronizationFromAsync(storage.Id).ConfigureAwait(false);

			var activeTasks = synchronizationQueue.Active;
			var filesNeedConfirmation = GetSyncingConfigurations(destination).Where(sync => activeTasks.All(x => x.FileName != sync.FileName)).ToList();

			var confirmations = await ConfirmPushedFiles(filesNeedConfirmation, synchronizationServerClient).ConfigureAwait(false);

			var needSyncingAgain = new List<FileHeader>();

			foreach (var confirmation in confirmations)
			{
				if (confirmation.Status == FileStatus.Safe)
				{
					Log.Debug("Destination server {0} said that file '{1}' is safe", destination, confirmation.FileName);
					RemoveSyncingConfiguration(confirmation.FileName, destination.Url);
				}
				else
				{
					storage.Batch(accessor =>
					{
						var fileHeader = accessor.ReadFile(confirmation.FileName);

						if (fileHeader != null)
						{
							needSyncingAgain.Add(fileHeader);

							Log.Debug("Destination server {0} said that file '{1}' is {2}.", destination, confirmation.FileName, confirmation.Status);
						}
					});
				}
			}

			if (synchronizationQueue.NumberOfPendingSynchronizationsFor(destination.Url) < AvailableSynchronizationRequestsTo(destination.Url))
			{
				await EnqueueMissingUpdatesAsync(synchronizationServerClient, lastETag, needSyncingAgain).ConfigureAwait(false);
			}

			return SynchronizePendingFilesAsync(synchronizationServerClient, forceSyncingAll);
		}

		private async Task EnqueueMissingUpdatesAsync(ISynchronizationServerClient synchronizationServerClient,
													  SourceSynchronizationInformation lastEtag,
=======
        }

        private async Task<IEnumerable<Task<SynchronizationReport>>> SynchronizeDestinationAsync(SynchronizationDestination destination, bool forceSyncingAll)
        {
            ICredentials credentials = null;
            if (string.IsNullOrEmpty(destination.Username) == false)
            {
                credentials = string.IsNullOrEmpty(destination.Domain)
                    ? new NetworkCredential(destination.Username, destination.Password)
                    : new NetworkCredential(destination.Username, destination.Password, destination.Domain);
            }

            var synchronizationServerClient = new SynchronizationServerClient(destination.ServerUrl, destination.FileSystem, destination.ApiKey, credentials);

            var lastETag = await synchronizationServerClient.GetLastSynchronizationFromAsync(storage.Id).ConfigureAwait(false);

            var activeTasks = synchronizationQueue.Active;
            var filesNeedConfirmation = GetSyncingConfigurations(destination).Where(sync => activeTasks.All(x => x.FileName != sync.FileName)).ToList();

            var confirmations = await ConfirmPushedFiles(filesNeedConfirmation, synchronizationServerClient).ConfigureAwait(false);

            var needSyncingAgain = new List<FileHeader>();

            foreach (var confirmation in confirmations)
            {
                if (confirmation.Status == FileStatus.Safe)
                {
                    Log.Debug("Destination server {0} said that file '{1}' is safe", destination, confirmation.FileName);
                    RemoveSyncingConfiguration(confirmation.FileName, destination.Url);
                }
                else
                {
                    storage.Batch(accessor =>
                    {
                        var fileHeader = accessor.ReadFile(confirmation.FileName);

                        if (fileHeader != null)
                        {
                            needSyncingAgain.Add(fileHeader);

                            Log.Debug("Destination server {0} said that file '{1}' is {2}.", destination, confirmation.FileName, confirmation.Status);
                        }
                    });
                }
            }

            if (synchronizationQueue.NumberOfPendingSynchronizationsFor(destination.Url) < AvailableSynchronizationRequestsTo(destination.Url))
            {
                await EnqueueMissingUpdatesAsync(synchronizationServerClient, lastETag, needSyncingAgain).ConfigureAwait(false);
            }

            return SynchronizePendingFilesAsync(synchronizationServerClient, forceSyncingAll);
        }

        private async Task EnqueueMissingUpdatesAsync(ISynchronizationServerClient synchronizationServerClient,
                                                      SourceSynchronizationInformation lastEtag,
>>>>>>> b19bf61a
                                                      IList<FileHeader> needSyncingAgain)
        {
            LogFilesInfo("There were {0} file(s) that needed synchronization because the previous one went wrong: {1}",
                         needSyncingAgain);

            var filesToSynchronization = new HashSet<FileHeader>(GetFilesToSynchronization(lastEtag, 100),
                                                                 FileHeaderNameEqualityComparer.Instance);

            LogFilesInfo("There were {0} file(s) that needed synchronization because of greater ETag value: {1}",
                         filesToSynchronization);

            foreach (FileHeader needSyncing in needSyncingAgain)
            {
                filesToSynchronization.Add(needSyncing);
            }

            var filteredFilesToSynchronization =
                filesToSynchronization.Where(
                    x => synchronizationStrategy.Filter(x, lastEtag.DestinationServerId, filesToSynchronization)).ToList();

            if (filesToSynchronization.Count > 0)
                LogFilesInfo("There were {0} file(s) that needed synchronization after filtering: {1}", filteredFilesToSynchronization);

            // Early break. There are no files to synchronize to the selected destination. 
            if (!filteredFilesToSynchronization.Any())
                return;

            var baseUrl = synchronizationServerClient.BaseUrl;

            foreach (var fileHeader in filteredFilesToSynchronization)
            {
                var file = fileHeader.FullPath;
                var localMetadata = GetLocalMetadata(file);

                RavenJObject destinationMetadata;

                try
                {
                    destinationMetadata = await synchronizationServerClient.GetMetadataForAsync(file).ConfigureAwait(false);
                }
                catch (Exception ex)
                {
                    Log.WarnException(
                        string.Format("Could not retrieve a metadata of a file '{0}' from {1} in order to determine needed synchronization type", file,
                            baseUrl), ex);

                    continue;
                }                

                NoSyncReason reason;
                var work = synchronizationStrategy.DetermineWork(file, localMetadata, destinationMetadata, FileSystemUrl, out reason);
                if (work == null)
                {
                    Log.Debug("File '{0}' were not synchronized to {1}. {2}", file, baseUrl, reason.GetDescription());

                    if (reason == NoSyncReason.ContainedInDestinationHistory)
                    {
                        var etag = localMetadata.Value<Guid>(Constants.MetadataEtagField);
                        await synchronizationServerClient.IncrementLastETagAsync(storage.Id, baseUrl, etag).ConfigureAwait(false);
                        RemoveSyncingConfiguration(file, baseUrl);
                    }

                    continue;
                }

                if (synchronizationQueue.EnqueueSynchronization(baseUrl, work))
                {
                    publisher.Publish(new SynchronizationUpdateNotification
                    {
                        FileName = work.FileName,
                        DestinationFileSystemUrl = baseUrl,
                        SourceServerId = storage.Id,
                        SourceFileSystemUrl = FileSystemUrl,
                        Type = work.SynchronizationType,
                        Action = SynchronizationAction.Enqueue,
                        Direction = SynchronizationDirection.Outgoing
                    });
                }
            }
        }

        private IEnumerable<Task<SynchronizationReport>> SynchronizePendingFilesAsync(ISynchronizationServerClient destinationCommands, bool forceSyncingAll)
        {
            var destinationUrl = destinationCommands.BaseUrl;

            while (AvailableSynchronizationRequestsTo(destinationUrl) > 0)
            {
                SynchronizationWorkItem work;
                if (synchronizationQueue.TryDequePending(destinationUrl, out work) == false)
                    break;

                if (synchronizationQueue.IsDifferentWorkForTheSameFileBeingPerformed(work, destinationUrl))
                {
                    Log.Debug("There was an already being performed synchronization of a file '{0}' to {1}", work.FileName,
                        destinationCommands);

                    if (synchronizationQueue.EnqueueSynchronization(destinationUrl, work)) // add it again at the end of the queue
                    {
                        // add it again at the end of the queue
                        publisher.Publish(new SynchronizationUpdateNotification
                        {
                            FileName = work.FileName,
                            DestinationFileSystemUrl = destinationUrl,
                            SourceServerId = storage.Id,
                            SourceFileSystemUrl = FileSystemUrl,
                            Type = work.SynchronizationType,
                            Action = SynchronizationAction.Enqueue,
                            Direction = SynchronizationDirection.Outgoing
                        });
                    }

                    continue;
                }

                var workTask = PerformSynchronizationAsync(destinationCommands, work);

                if (forceSyncingAll)
                {
                    workTask.ContinueWith(_ => context.NotifyAboutWork()); // synchronization slot released, next file can be synchronized
                }

                yield return workTask;
            }
        }

        private async Task<SynchronizationReport> PerformSynchronizationAsync(ISynchronizationServerClient synchronizationServerClient,
                                                                              SynchronizationWorkItem work)
        {
            var destinationUrl = synchronizationServerClient.BaseUrl;

            Log.Debug("Starting to perform {0} for a file '{1}' and a destination server {2}",
                       work.GetType().Name, work.FileName, destinationUrl);

            if (AvailableSynchronizationRequestsTo(destinationUrl) <= 0)
            {
                Log.Debug("The limit of active synchronizations to {0} server has been achieved. Cannot process a file '{1}'.",
                          destinationUrl, work.FileName);

                if (synchronizationQueue.EnqueueSynchronization(destinationUrl, work))
                {
                    publisher.Publish(new SynchronizationUpdateNotification
                    {
                        FileName = work.FileName,
                        DestinationFileSystemUrl = destinationUrl,
                        SourceServerId = storage.Id,
                        SourceFileSystemUrl = FileSystemUrl,
                        Type = work.SynchronizationType,
                        Action = SynchronizationAction.Enqueue,
                        Direction = SynchronizationDirection.Outgoing
                    });
                }

                return new SynchronizationReport(work.FileName, work.FileETag, work.SynchronizationType)
                {
                    Exception = new SynchronizationException(string.Format(
                        "The limit of active synchronizations to {0} server has been achieved. Cannot process a file '{1}'.",
                        destinationUrl, work.FileName))
                };
            }

            string fileName = work.FileName;
            synchronizationQueue.SynchronizationStarted(work, destinationUrl);
            publisher.Publish(new SynchronizationUpdateNotification
            {
                FileName = work.FileName,
                DestinationFileSystemUrl = destinationUrl,
                SourceServerId = storage.Id,
                SourceFileSystemUrl = FileSystemUrl,
                Type = work.SynchronizationType,
                Action = SynchronizationAction.Start,
                Direction = SynchronizationDirection.Outgoing
            });

            SynchronizationReport report;

            try
            {
                report = await work.PerformAsync(synchronizationServerClient).ConfigureAwait(false);
            }
            catch (Exception ex)
            {
                report = new SynchronizationReport(work.FileName, work.FileETag, work.SynchronizationType)
                {
                    Exception = ex,
                };
            }

            var synchronizationCancelled = false;

            if (report.Exception == null)
            {
                var moreDetails = string.Empty;

                if (work.SynchronizationType == SynchronizationType.ContentUpdate)
                {
                    moreDetails = string.Format(". {0} bytes were transferred and {1} bytes copied. Need list length was {2}",
                                                report.BytesTransfered, report.BytesCopied, report.NeedListLength);
                }

                context.UpdateSuccessfulSynchronizationTime();

                Log.Debug("{0} to {1} has finished successfully{2}", work, destinationUrl, moreDetails);
            }
            else
            {
                if (work.IsCancelled || report.Exception is TaskCanceledException)
                {
                    synchronizationCancelled = true;
                    Log.DebugException(string.Format("{0} to {1} was canceled", work, destinationUrl), report.Exception);
                }
                else
                {
                    Log.WarnException(string.Format("{0} to {1} has finished with the exception", work, destinationUrl), report.Exception);
                }
            }

            Queue.SynchronizationFinished(work, destinationUrl);

            if (synchronizationCancelled == false)
                CreateSyncingConfiguration(fileName, work.FileETag, destinationUrl, work.SynchronizationType);

            publisher.Publish(new SynchronizationUpdateNotification
            {
                FileName = work.FileName,
                DestinationFileSystemUrl = destinationUrl,
                SourceServerId = storage.Id,
                SourceFileSystemUrl = FileSystemUrl,
                Type = work.SynchronizationType,
                Action = SynchronizationAction.Finish,
                Direction = SynchronizationDirection.Outgoing
            });

            return report;
        }

        private IEnumerable<FileHeader> GetFilesToSynchronization(SourceSynchronizationInformation destinationsSynchronizationInformationForSource, int take)
        {
            var filesToSynchronization = new List<FileHeader>();

            Log.Debug("Getting files to synchronize with ETag greater than {0} [parameter take = {1}]",
                      destinationsSynchronizationInformationForSource.LastSourceFileEtag, take);

            try
            {
                storage.Batch(
                    accessor =>
                    filesToSynchronization =
                    accessor.GetFilesAfter(destinationsSynchronizationInformationForSource.LastSourceFileEtag, take).ToList());
            }
            catch (Exception e)
            {
                Log.WarnException(
                    string.Format("Could not get files to synchronize after: " +
                                  destinationsSynchronizationInformationForSource.LastSourceFileEtag), e);
            }

            return filesToSynchronization;
        }

        private async Task<SynchronizationConfirmation[]> ConfirmPushedFiles(IList<SynchronizationDetails> filesNeedConfirmation, ISynchronizationServerClient synchronizationServerClient)
        {
            if (!filesNeedConfirmation.Any())
                return new SynchronizationConfirmation[0];

            return await synchronizationServerClient.GetConfirmationForFilesAsync(filesNeedConfirmation.Select(x => new Tuple<string, Etag>(x.FileName, x.FileETag))).ConfigureAwait(false);
        }

        private IEnumerable<SynchronizationDetails> GetSyncingConfigurations(SynchronizationDestination destination)
        {
            var configObjects = new List<SynchronizationDetails>();

            try
            {
                storage.Batch(
                    accessor =>
                    {
                        configObjects = accessor.GetConfigsStartWithPrefix(RavenFileNameHelper.SyncNameForFile(string.Empty, destination.Url), 0, 100)
                                                .Select(config => config.JsonDeserialization<SynchronizationDetails>())
                                                .ToList();
                    });
            }
            catch (Exception e)
            {
                Log.WarnException(string.Format("Could not get syncing configurations for a destination {0}", destination), e);
            }

            return configObjects;
        }

        private void CreateSyncingConfiguration(string fileName, Guid etag, string destinationFileSystemUrl, SynchronizationType synchronizationType)
        {
            try
            {
                var name = RavenFileNameHelper.SyncNameForFile(fileName, destinationFileSystemUrl);

                var details = new SynchronizationDetails
                {
                    DestinationUrl = destinationFileSystemUrl,
                    FileName = fileName,
                    FileETag = etag,
                    Type = synchronizationType
                };

                storage.Batch(accessor => accessor.SetConfig(name, JsonExtensions.ToJObject(details)));
            }
            catch (Exception e)
            {
                Log.WarnException(
                    string.Format("Could not create syncing configurations for a file {0} and destination {1}", fileName, destinationFileSystemUrl),
                    e);
            }
        }

        private void RemoveSyncingConfiguration(string fileName, string destination)
        {
            try
            {
                var name = RavenFileNameHelper.SyncNameForFile(fileName, destination);
                storage.Batch(accessor => accessor.DeleteConfig(name));
            }
            catch (Exception e)
            {
                Log.WarnException(
                    string.Format("Could not remove syncing configurations for a file {0} and a destination {1}", fileName, destination),
                    e);
            }
        }

        private RavenJObject GetLocalMetadata(string fileName)
        {
            RavenJObject result = null;
            try
            {
                storage.Batch(accessor => { result = accessor.GetFile(fileName, 0, 0).Metadata; });
            }
            catch (FileNotFoundException)
            {
                return null;
            }

            return result;
        }

<<<<<<< HEAD
		internal IEnumerable<SynchronizationDestination> GetSynchronizationDestinations()
		{			
=======
        private IEnumerable<SynchronizationDestination> GetSynchronizationDestinations()
        {			
>>>>>>> b19bf61a
            var destinationsConfigExists = false;
            storage.Batch(accessor => destinationsConfigExists = accessor.ConfigExists(SynchronizationConstants.RavenSynchronizationDestinations));
         
            if (!destinationsConfigExists)
            {
                if (failedAttemptsToGetDestinationsConfig < 3 || failedAttemptsToGetDestinationsConfig % 10 == 0)
                {
                    Log.Debug("Configuration " + SynchronizationConstants.RavenSynchronizationDestinations + " does not exist");
                }

                failedAttemptsToGetDestinationsConfig++;

                yield break;
            }

            failedAttemptsToGetDestinationsConfig = 0;

            var destinationsConfig = new RavenJObject();

            storage.Batch(accessor => destinationsConfig = accessor.GetConfig(SynchronizationConstants.RavenSynchronizationDestinations));

            var destinationsStrings = destinationsConfig.Value<RavenJArray>("Destinations");
            if (destinationsStrings == null)
            {
                Log.Warn("Empty " + SynchronizationConstants.RavenSynchronizationDestinations + " configuration");
                yield break;
            }
            if (destinationsStrings.Any() == false)
            {
                Log.Warn("Configuration " + SynchronizationConstants.RavenSynchronizationDestinations + " does not contain any destination");
                yield break;
            }
            
            foreach ( var token in destinationsStrings )
            {
                yield return token.JsonDeserialization<SynchronizationDestination>();
            }
        }

        private int AvailableSynchronizationRequestsTo(string destinationFileSystemUrl)
        {
            var max = SynchronizationConfigAccessor.GetOrDefault(storage).MaxNumberOfSynchronizationsPerDestination;
            var active = synchronizationQueue.NumberOfActiveSynchronizationsFor(destinationFileSystemUrl);

            return max - active;
        }

        public void Cancel(string fileName)
        {
            Log.Debug("Cancellation of active synchronizations of a file '{0}'", fileName);
            Queue.CancelActiveSynchronizations(fileName);
        }

        private static void LogFilesInfo(string message, ICollection<FileHeader> files)
        {
            Log.Debug(message, files.Count,
                      string.Join(",", files.Select(x => string.Format("{0} [ETag {1}]", x.FullPath, x.Metadata.Value<Guid>(Constants.MetadataEtagField)))));
        }

        public void Dispose()
        {
            context.Dispose();
        }
    }
}<|MERGE_RESOLUTION|>--- conflicted
+++ resolved
@@ -46,7 +46,6 @@
             this.publisher = publisher;
             this.systemConfiguration = systemConfiguration;
 
-<<<<<<< HEAD
 			context = new SynchronizationTaskContext();
 			synchronizationQueue = new SynchronizationQueue();
 			synchronizationStrategy = new SynchronizationStrategy(storage, sigGenerator, systemConfiguration);
@@ -56,17 +55,6 @@
 		{
 			get { return string.Format("{0}/fs/{1}", systemConfiguration.ServerUrl.TrimEnd('/'), systemConfiguration.FileSystemName); }
 		}
-=======
-            context = new SynchronizationTaskContext();
-            synchronizationQueue = new SynchronizationQueue();
-            synchronizationStrategy = new SynchronizationStrategy(storage, sigGenerator);	
-        }
-
-        private string FileSystemUrl
-        {
-            get { return string.Format("{0}/fs/{1}", systemConfiguration.ServerUrl.TrimEnd('/'), systemConfiguration.FileSystemName); }
-        }
->>>>>>> b19bf61a
 
         public SynchronizationQueue Queue
         {
@@ -259,21 +247,9 @@
             return destinationSyncs;
         }
 
-<<<<<<< HEAD
 		public async Task<SynchronizationReport> SynchronizeFileToAsync(string fileName, SynchronizationDestination destination)
 		{
 			ICredentials credentials = destination.Credentials;
-=======
-        public async Task<SynchronizationReport> SynchronizeFileToAsync(string fileName, SynchronizationDestination destination)
-        {
-            ICredentials credentials = null;
-            if (string.IsNullOrEmpty(destination.Username) == false)
-            {
-                credentials = string.IsNullOrEmpty(destination.Domain)
-                                  ? new NetworkCredential(destination.Username, destination.Password)
-                                  : new NetworkCredential(destination.Username, destination.Password, destination.Domain);
-            }
->>>>>>> b19bf61a
 
             var destinationClient = new SynchronizationServerClient(destination.ServerUrl, destination.FileSystem, apiKey: destination.ApiKey, credentials: credentials);
 
@@ -310,7 +286,6 @@
             }
 
             return await PerformSynchronizationAsync(destinationClient, work).ConfigureAwait(false);
-<<<<<<< HEAD
 		}
 
 		private async Task<IEnumerable<Task<SynchronizationReport>>> SynchronizeDestinationAsync(SynchronizationDestination destination, bool forceSyncingAll)
@@ -361,64 +336,6 @@
 
 		private async Task EnqueueMissingUpdatesAsync(ISynchronizationServerClient synchronizationServerClient,
 													  SourceSynchronizationInformation lastEtag,
-=======
-        }
-
-        private async Task<IEnumerable<Task<SynchronizationReport>>> SynchronizeDestinationAsync(SynchronizationDestination destination, bool forceSyncingAll)
-        {
-            ICredentials credentials = null;
-            if (string.IsNullOrEmpty(destination.Username) == false)
-            {
-                credentials = string.IsNullOrEmpty(destination.Domain)
-                    ? new NetworkCredential(destination.Username, destination.Password)
-                    : new NetworkCredential(destination.Username, destination.Password, destination.Domain);
-            }
-
-            var synchronizationServerClient = new SynchronizationServerClient(destination.ServerUrl, destination.FileSystem, destination.ApiKey, credentials);
-
-            var lastETag = await synchronizationServerClient.GetLastSynchronizationFromAsync(storage.Id).ConfigureAwait(false);
-
-            var activeTasks = synchronizationQueue.Active;
-            var filesNeedConfirmation = GetSyncingConfigurations(destination).Where(sync => activeTasks.All(x => x.FileName != sync.FileName)).ToList();
-
-            var confirmations = await ConfirmPushedFiles(filesNeedConfirmation, synchronizationServerClient).ConfigureAwait(false);
-
-            var needSyncingAgain = new List<FileHeader>();
-
-            foreach (var confirmation in confirmations)
-            {
-                if (confirmation.Status == FileStatus.Safe)
-                {
-                    Log.Debug("Destination server {0} said that file '{1}' is safe", destination, confirmation.FileName);
-                    RemoveSyncingConfiguration(confirmation.FileName, destination.Url);
-                }
-                else
-                {
-                    storage.Batch(accessor =>
-                    {
-                        var fileHeader = accessor.ReadFile(confirmation.FileName);
-
-                        if (fileHeader != null)
-                        {
-                            needSyncingAgain.Add(fileHeader);
-
-                            Log.Debug("Destination server {0} said that file '{1}' is {2}.", destination, confirmation.FileName, confirmation.Status);
-                        }
-                    });
-                }
-            }
-
-            if (synchronizationQueue.NumberOfPendingSynchronizationsFor(destination.Url) < AvailableSynchronizationRequestsTo(destination.Url))
-            {
-                await EnqueueMissingUpdatesAsync(synchronizationServerClient, lastETag, needSyncingAgain).ConfigureAwait(false);
-            }
-
-            return SynchronizePendingFilesAsync(synchronizationServerClient, forceSyncingAll);
-        }
-
-        private async Task EnqueueMissingUpdatesAsync(ISynchronizationServerClient synchronizationServerClient,
-                                                      SourceSynchronizationInformation lastEtag,
->>>>>>> b19bf61a
                                                       IList<FileHeader> needSyncingAgain)
         {
             LogFilesInfo("There were {0} file(s) that needed synchronization because the previous one went wrong: {1}",
@@ -762,13 +679,8 @@
             return result;
         }
 
-<<<<<<< HEAD
 		internal IEnumerable<SynchronizationDestination> GetSynchronizationDestinations()
 		{			
-=======
-        private IEnumerable<SynchronizationDestination> GetSynchronizationDestinations()
-        {			
->>>>>>> b19bf61a
             var destinationsConfigExists = false;
             storage.Batch(accessor => destinationsConfigExists = accessor.ConfigExists(SynchronizationConstants.RavenSynchronizationDestinations));
          
