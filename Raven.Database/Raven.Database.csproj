﻿<?xml version="1.0" encoding="utf-8"?>
<Project ToolsVersion="4.0" DefaultTargets="Build" xmlns="http://schemas.microsoft.com/developer/msbuild/2003">
  <PropertyGroup>
    <Configuration Condition=" '$(Configuration)' == '' ">Debug</Configuration>
    <Platform Condition=" '$(Platform)' == '' ">AnyCPU</Platform>
    <ProductVersion>9.0.30729</ProductVersion>
    <SchemaVersion>2.0</SchemaVersion>
    <ProjectGuid>{212823CD-25E1-41AC-92D1-D6DF4D53FC85}</ProjectGuid>
    <OutputType>Library</OutputType>
    <AppDesignerFolder>Properties</AppDesignerFolder>
    <RootNamespace>Raven.Database</RootNamespace>
    <AssemblyName>Raven.Database</AssemblyName>
    <TargetFrameworkVersion>v4.0</TargetFrameworkVersion>
    <FileAlignment>512</FileAlignment>
    <FileUpgradeFlags>
    </FileUpgradeFlags>
    <OldToolsVersion>3.5</OldToolsVersion>
    <UpgradeBackupLocation />
    <PublishUrl>publish\</PublishUrl>
    <Install>true</Install>
    <InstallFrom>Disk</InstallFrom>
    <UpdateEnabled>false</UpdateEnabled>
    <UpdateMode>Foreground</UpdateMode>
    <UpdateInterval>7</UpdateInterval>
    <UpdateIntervalUnits>Days</UpdateIntervalUnits>
    <UpdatePeriodically>false</UpdatePeriodically>
    <UpdateRequired>false</UpdateRequired>
    <MapFileExtensions>true</MapFileExtensions>
    <ApplicationRevision>0</ApplicationRevision>
    <ApplicationVersion>1.0.0.%2a</ApplicationVersion>
    <IsWebBootstrapper>false</IsWebBootstrapper>
    <UseApplicationTrust>false</UseApplicationTrust>
    <BootstrapperEnabled>true</BootstrapperEnabled>
    <TargetFrameworkProfile />
    <SolutionDir Condition="$(SolutionDir) == '' Or $(SolutionDir) == '*Undefined*'">..\</SolutionDir>
    <RestorePackages>true</RestorePackages>
  </PropertyGroup>
  <PropertyGroup Condition=" '$(Configuration)|$(Platform)' == 'Debug|AnyCPU' ">
    <DebugSymbols>true</DebugSymbols>
    <DebugType>full</DebugType>
    <Optimize>false</Optimize>
    <OutputPath>..\build\</OutputPath>
    <DefineConstants>TRACE;DEBUG;NET_4_0</DefineConstants>
    <ErrorReport>prompt</ErrorReport>
    <WarningLevel>4</WarningLevel>
    <NoWarn>1607, 1591</NoWarn>
    <CodeAnalysisRuleSet>AllRules.ruleset</CodeAnalysisRuleSet>
    <DocumentationFile>
    </DocumentationFile>
  </PropertyGroup>
  <PropertyGroup Condition=" '$(Configuration)|$(Platform)' == 'Release|AnyCPU' ">
    <DebugType>pdbonly</DebugType>
    <Optimize>true</Optimize>
    <OutputPath>..\build\</OutputPath>
    <DefineConstants>TRACE;NET_4_0</DefineConstants>
    <ErrorReport>prompt</ErrorReport>
    <WarningLevel>4</WarningLevel>
    <CodeAnalysisRuleSet>AllRules.ruleset</CodeAnalysisRuleSet>
    <StyleCopTreatErrorsAsWarnings>false</StyleCopTreatErrorsAsWarnings>
    <DocumentationFile>
    </DocumentationFile>
    <NoWarn>1607, 1591</NoWarn>
  </PropertyGroup>
  <PropertyGroup>
    <SignAssembly>true</SignAssembly>
  </PropertyGroup>
  <PropertyGroup>
    <AssemblyOriginatorKeyFile>RavenDB.snk</AssemblyOriginatorKeyFile>
  </PropertyGroup>
  <ItemGroup>
    <Reference Include="AWS.Extensions">
      <HintPath>..\SharedLibs\AWS.Extensions.dll</HintPath>
    </Reference>
    <Reference Include="AWSSDK, Version=1.5.1.0, Culture=neutral, PublicKeyToken=cd2d24cd2bace800, processorArchitecture=MSIL">
      <SpecificVersion>False</SpecificVersion>
      <HintPath>..\SharedLibs\AWSSDK.dll</HintPath>
    </Reference>
    <Reference Include="Esent.Interop">
      <HintPath>..\SharedLibs\Esent.Interop.dll</HintPath>
    </Reference>
    <Reference Include="GeoAPI, Version=1.6.4448.22541, Culture=neutral, PublicKeyToken=a1a0da7def465678, processorArchitecture=MSIL">
      <SpecificVersion>False</SpecificVersion>
      <HintPath>..\SharedLibs\GeoAPI.dll</HintPath>
    </Reference>
    <Reference Include="ICSharpCode.NRefactory, Version=5.0.0.0, Culture=neutral, PublicKeyToken=d4bfe873e7598c49, processorArchitecture=MSIL">
      <SpecificVersion>False</SpecificVersion>
      <HintPath>..\packages\ICSharpCode.NRefactory.5.2.0\lib\Net40\ICSharpCode.NRefactory.dll</HintPath>
    </Reference>
    <Reference Include="ICSharpCode.NRefactory.CSharp, Version=5.0.0.0, Culture=neutral, PublicKeyToken=d4bfe873e7598c49, processorArchitecture=MSIL">
      <SpecificVersion>False</SpecificVersion>
      <HintPath>..\packages\ICSharpCode.NRefactory.5.2.0\lib\Net40\ICSharpCode.NRefactory.CSharp.dll</HintPath>
    </Reference>
    <Reference Include="ICSharpCode.NRefactory.Xml, Version=5.0.0.0, Culture=neutral, PublicKeyToken=d4bfe873e7598c49, processorArchitecture=MSIL">
      <SpecificVersion>False</SpecificVersion>
      <HintPath>..\packages\ICSharpCode.NRefactory.5.2.0\lib\Net40\ICSharpCode.NRefactory.Xml.dll</HintPath>
    </Reference>
    <Reference Include="Jint.Raven">
      <HintPath>..\SharedLibs\Jint.Raven.dll</HintPath>
    </Reference>
    <Reference Include="Lucene.Net, Version=2.3.2.1, Culture=neutral, processorArchitecture=MSIL">
      <SpecificVersion>False</SpecificVersion>
      <HintPath>..\SharedLibs\Lucene.Net.dll</HintPath>
    </Reference>
    <Reference Include="Lucene.Net.Contrib.FastVectorHighlighter">
      <HintPath>..\SharedLibs\Lucene.Net.Contrib.FastVectorHighlighter.dll</HintPath>
    </Reference>
    <Reference Include="Lucene.Net.Contrib.Spatial.NTS">
      <HintPath>..\SharedLibs\Lucene.Net.Contrib.Spatial.NTS.dll</HintPath>
    </Reference>
    <Reference Include="Microsoft.CompilerServices.AsyncTargetingPack.Net4">
      <SpecificVersion>False</SpecificVersion>
      <HintPath>..\packages\Microsoft.CompilerServices.AsyncTargetingPack.1.0.0\lib\net40\Microsoft.CompilerServices.AsyncTargetingPack.Net4.dll</HintPath>
    </Reference>
    <Reference Include="Microsoft.CSharp" />
    <Reference Include="Microsoft.Data.Edm, Version=5.2.0.0, Culture=neutral, PublicKeyToken=31bf3856ad364e35, processorArchitecture=MSIL">
      <SpecificVersion>False</SpecificVersion>
      <HintPath>..\packages\Microsoft.Data.Edm.5.2.0\lib\net40\Microsoft.Data.Edm.dll</HintPath>
    </Reference>
    <Reference Include="Microsoft.Data.OData, Version=5.2.0.0, Culture=neutral, PublicKeyToken=31bf3856ad364e35, processorArchitecture=MSIL">
      <SpecificVersion>False</SpecificVersion>
      <HintPath>..\packages\Microsoft.Data.OData.5.2.0\lib\net40\Microsoft.Data.OData.dll</HintPath>
    </Reference>
    <Reference Include="Microsoft.VisualBasic" />
    <Reference Include="Microsoft.WindowsAzure.Configuration, Version=1.8.0.0, Culture=neutral, PublicKeyToken=31bf3856ad364e35, processorArchitecture=MSIL">
      <HintPath>..\packages\Microsoft.WindowsAzure.ConfigurationManager.1.8.0.0\lib\net35-full\Microsoft.WindowsAzure.Configuration.dll</HintPath>
    </Reference>
    <Reference Include="Microsoft.WindowsAzure.Storage, Version=2.0.0.0, Culture=neutral, PublicKeyToken=31bf3856ad364e35, processorArchitecture=MSIL">
      <HintPath>..\packages\WindowsAzure.Storage.2.0.5.1\lib\net40\Microsoft.WindowsAzure.Storage.dll</HintPath>
    </Reference>
    <Reference Include="Mono.Cecil">
      <HintPath>..\packages\Mono.Cecil.0.9.5.3\lib\net40\Mono.Cecil.dll</HintPath>
    </Reference>
    <Reference Include="NetTopologySuite">
      <HintPath>..\SharedLibs\NetTopologySuite.dll</HintPath>
    </Reference>
    <Reference Include="Spatial4n.Core.NTS">
      <HintPath>..\SharedLibs\Spatial4n.Core.NTS.dll</HintPath>
    </Reference>
    <Reference Include="System" />
    <Reference Include="System.ComponentModel.Composition" />
    <Reference Include="System.configuration" />
    <Reference Include="System.Core">
      <RequiredTargetFramework>3.5</RequiredTargetFramework>
    </Reference>
    <Reference Include="System.Data.Services.Client" />
    <Reference Include="System.DirectoryServices" />
    <Reference Include="System.DirectoryServices.AccountManagement" />
    <Reference Include="System.Management" />
    <Reference Include="System.Net" />
    <Reference Include="System.Runtime.Caching" />
    <Reference Include="System.Security" />
    <Reference Include="System.ServiceModel" />
    <Reference Include="System.Spatial, Version=5.2.0.0, Culture=neutral, PublicKeyToken=31bf3856ad364e35, processorArchitecture=MSIL">
      <SpecificVersion>False</SpecificVersion>
      <HintPath>..\packages\System.Spatial.5.2.0\lib\net40\System.Spatial.dll</HintPath>
    </Reference>
    <Reference Include="System.Transactions" />
    <Reference Include="System.Web" />
    <Reference Include="System.Data" />
    <Reference Include="System.Xml" />
    <Reference Include="System.Xml.Linq" />
  </ItemGroup>
  <ItemGroup>
    <Compile Include="..\CommonAssemblyInfo.cs">
      <Link>Properties\CommonAssemblyInfo.cs</Link>
    </Compile>
    <Compile Include="Backup\DirectoryBackup.cs" />
    <Compile Include="Bundles\PeriodicBackups\PeriodicBackupTask.cs" />
    <Compile Include="Backup\RemoveBackupDocumentStartupTask.cs" />
    <Compile Include="Bundles\Compression\Plugin\DocumentCompression.cs" />
    <Compile Include="Bundles\Compression\Streams\CompressStream.cs" />
    <Compile Include="Bundles\Compression\Streams\DecompressStream.cs" />
    <Compile Include="Bundles\Compression\Streams\StreamReaderWithUnread.cs" />
    <Compile Include="Bundles\Encryption\Codec.cs" />
    <Compile Include="Bundles\Encryption\Plugin\DocumentEncryption.cs" />
    <Compile Include="Bundles\Encryption\Plugin\EncryptionSettingsDeleteTrigger.cs" />
    <Compile Include="Bundles\Encryption\Plugin\EncryptionSettingsPutTrigger.cs" />
    <Compile Include="Bundles\Encryption\Plugin\IndexEncryption.cs" />
    <Compile Include="Bundles\Encryption\Settings\EncryptionSettings.cs" />
    <Compile Include="Bundles\Encryption\Settings\EncryptionSettingsManager.cs" />
    <Compile Include="Bundles\Encryption\Streams\BlockReaderWriter.cs" />
    <Compile Include="Bundles\Encryption\Streams\EncryptedFile.cs" />
    <Compile Include="Bundles\Encryption\Streams\SeekableCryptoStream.cs" />
    <Compile Include="Bundles\Encryption\Streams\StructConverter.cs" />
    <Compile Include="Bundles\Expiration\ExpirationReadTrigger.cs" />
    <Compile Include="Bundles\Expiration\ExpiredDocumentsCleaner.cs" />
    <Compile Include="Bundles\MoreLikeThis\MoreLikeThis.cs" />
    <Compile Include="Bundles\Replication\Impl\Historian.cs" />
    <Compile Include="Bundles\Replication\Impl\ReplicationData.cs" />
    <Compile Include="Bundles\Replication\Plugins\DefaultAttachmentReplicationConflictResolver.cs" />
    <Compile Include="Bundles\Replication\Plugins\DefaultDocumentReplicationConflictResolver.cs" />
    <Compile Include="Bundles\Replication\Responders\AdminPurgeTombstones.cs" />
    <Compile Include="Bundles\Replication\Responders\Behaviors\AttachmentReplicationBehavior.cs" />
    <Compile Include="Bundles\Replication\Responders\Behaviors\DocumentReplicationBehavior.cs" />
    <Compile Include="Bundles\Replication\Responders\Behaviors\SingleItemReplicationBehavior.cs" />
    <Compile Include="Bundles\Replication\Responders\ReplicationHeartbeat.cs" />
    <Compile Include="Bundles\Replication\Responders\ReplicationInformationResponder.cs" />
    <Compile Include="Bundles\Replication\Tasks\ReplicationStrategy.cs" />
    <Compile Include="Bundles\Replication\Triggers\RemoveConflictOnAttachmentDeleteTrigger.cs" />
    <Compile Include="Bundles\Replication\Triggers\RemoveConflictOnDeleteTrigger.cs" />
    <Compile Include="Bundles\ScriptedIndexResults\ScriptedIndexResultsIndexTrigger.cs" />
    <Compile Include="Bundles\SqlReplication\ConversionScriptResult.cs" />
    <Compile Include="Bundles\SqlReplication\ItemToReplicate.cs" />
    <Compile Include="Bundles\SqlReplication\RelationalDatabaseWriter.cs" />
    <Compile Include="Bundles\SqlReplication\SqlReplicationScriptedJsonPatcher.cs" />
    <Compile Include="Bundles\SqlReplication\SqlReplicationStatistics.cs" />
    <Compile Include="Impl\DTC\EsentInFlightTransactionalState.cs" />
    <Compile Include="Impl\DTC\EsentTransactionContext.cs" />
    <Compile Include="Impl\DTC\MuninInFlightTransactionalState.cs" />
    <Compile Include="Indexing\IndexReaderWarmersWrapper.cs" />
    <Compile Include="Linq\AttachmentForIndexing.cs" />
    <Compile Include="Plugins\AbstractIndexReaderWarmer.cs" />
    <Compile Include="Prefetching\ConcurrentJsonDocumentSortedList.cs" />
    <Compile Include="Prefetching\Prefetcher.cs" />
    <Compile Include="Prefetching\PrefetchingUser.cs" />
    <Compile Include="Server\Responders\Admin\AdminDetailedSizeBreakdown.cs" />
    <Compile Include="Server\Responders\Debugging\DebugIndexFields.cs" />
    <Compile Include="Server\Responders\Debugging\DebugLists.cs" />
    <Compile Include="Server\Responders\Debugging\DebugQueries.cs" />
    <Compile Include="Server\Responders\Debugging\ExecutingQueryInfo.cs" />
    <Compile Include="Server\Responders\TransactionPrepare.cs" />
    <Compile Include="Server\Security\Authentication.cs" />
    <Compile Include="Server\Security\AuthenticationForCommercialUseOnly.cs" />
    <Compile Include="Extensions\ConcurrentQueueExtensions.cs" />
    <Compile Include="Extensions\DocDbExtensions.cs" />
    <Compile Include="Extensions\TaskExtensions.cs" />
    <Compile Include="Impl\Synchronization\DatabaseEtagSynchronizer.cs" />
    <Compile Include="Impl\DTC\InFlightTransactionalState.cs" />
    <Compile Include="Impl\Synchronization\EtagSynchronizer.cs" />
    <Compile Include="Impl\Synchronization\EtagSynchronizerType.cs" />
    <Compile Include="Imports\Lucene.Net\FastVectorHightlighter\BaseFragmentsBuilder.cs" />
    <Compile Include="Imports\Lucene.Net\FastVectorHightlighter\FastVectorHighlighter.cs" />
    <Compile Include="Imports\Lucene.Net\FastVectorHightlighter\FieldFragList.cs" />
    <Compile Include="Imports\Lucene.Net\FastVectorHightlighter\FieldPhraseList.cs" />
    <Compile Include="Imports\Lucene.Net\FastVectorHightlighter\FieldQuery.cs" />
    <Compile Include="Imports\Lucene.Net\FastVectorHightlighter\FieldTermStack.cs" />
    <Compile Include="Imports\Lucene.Net\FastVectorHightlighter\FragListBuilder.cs" />
    <Compile Include="Imports\Lucene.Net\FastVectorHightlighter\FragmentsBuilder.cs" />
    <Compile Include="Imports\Lucene.Net\FastVectorHightlighter\ScoreOrderFragmentsBuilder.cs" />
    <Compile Include="Imports\Lucene.Net\FastVectorHightlighter\SimpleFragListBuilder.cs" />
    <Compile Include="Imports\Lucene.Net\FastVectorHightlighter\SimpleFragmentsBuilder.cs" />
    <Compile Include="Imports\Lucene.Net\FastVectorHightlighter\StringUtils.cs" />
    <Compile Include="Imports\Lucene.Net\FastVectorHightlighter\Support.cs" />
    <Compile Include="Imports\Lucene.Net\FastVectorHightlighter\VectorHighlightMapper.cs" />
    <Compile Include="Imports\Lucene.Net\SpellChecker\IDictionary.cs" />
    <Compile Include="Imports\Lucene.Net\SpellChecker\JaroWinklerDistance.cs" />
    <Compile Include="Imports\Lucene.Net\SpellChecker\LevenshteinDistance.cs" />
    <Compile Include="Imports\Lucene.Net\SpellChecker\LuceneDictionary.cs" />
    <Compile Include="Imports\Lucene.Net\SpellChecker\NGramDistance.cs" />
    <Compile Include="Imports\Lucene.Net\SpellChecker\PlainTextDictionary.cs" />
    <Compile Include="Imports\Lucene.Net\SpellChecker\SpellChecker.cs" />
    <Compile Include="Imports\Lucene.Net\SpellChecker\StringDistance.cs" />
    <Compile Include="Imports\Lucene.Net\SpellChecker\SuggestWord.cs" />
    <Compile Include="Imports\Lucene.Net\SpellChecker\SuggestWordQueue.cs" />
    <Compile Include="Imports\Lucene.Net\SpellChecker\TRStringDistance.cs" />
    <Compile Include="Bundles\SqlReplication\LastReplicatedEtag.cs" />
    <Compile Include="Bundles\SqlReplication\SqlReplicationConfig.cs" />
    <Compile Include="Bundles\SqlReplication\SqlReplicationStatus.cs" />
    <Compile Include="Bundles\SqlReplication\SqlReplicationTask.cs" />
    <Compile Include="Bundles\Versioning\Data\VersioningConfiguration.cs" />
    <Compile Include="Bundles\Versioning\Triggers\HideVersionedDocumentsFromIndexingTrigger.cs" />
    <Compile Include="Bundles\Versioning\Triggers\VersioningDeleteTrigger.cs" />
    <Compile Include="Bundles\Versioning\Triggers\VersioningPutTrigger.cs" />
    <Compile Include="Bundles\Versioning\VersioningUtil.cs" />
    <Compile Include="Config\StronglyTypedRavenSettings.cs" />
    <Compile Include="Config\Settings\BooleanSetting.cs" />
    <Compile Include="Config\Settings\IntegerSetting.cs" />
    <Compile Include="Config\Settings\IntegerSettingWithMin.cs" />
    <Compile Include="Config\Settings\MultipliedIntegerSetting.cs" />
    <Compile Include="Config\Settings\Setting.cs" />
    <Compile Include="Config\Settings\StringSetting.cs" />
    <Compile Include="Config\Settings\TimeSpanSetting.cs" />
    <Compile Include="Data\TouchedDocumentInfo.cs" />
    <Compile Include="Data\RestoreRequest.cs" />
    <Compile Include="Extensions\RoleFinder.cs" />
    <Compile Include="Extensions\WhoIsLocking.cs" />
    <Compile Include="Indexing\CurrentIndexingScope.cs" />
    <Compile Include="Indexing\CurrentTransformationScope.cs" />
    <Compile Include="Indexing\IndexCommitPoint.cs" />
    <Compile Include="Indexing\IndexCommitPointDirectory.cs" />
    <Compile Include="Indexing\DynamicLuceneOrDocumntObject.cs" />
    <Compile Include="Indexing\IndexedTerms.cs" />
    <Compile Include="Indexing\FilteredDocument.cs" />
    <Compile Include="Indexing\IndexingBatch.cs" />
    <Compile Include="Indexing\IndexedItemsInfo.cs" />
    <Compile Include="Indexing\IndexingUtil.cs" />
    <Compile Include="Indexing\IndexSegmentsInfo.cs" />
    <Compile Include="Indexing\Analyzers\LowerCaseKeywordTokenizer.cs" />
    <Compile Include="Indexing\Analyzers\LowerCaseWhitespaceAnalyzer.cs" />
    <Compile Include="Indexing\Analyzers\LowerCaseWhitespaceTokenizer.cs" />
    <Compile Include="Indexing\LuceneIntegration\TermsMatchQuery.cs" />
    <Compile Include="Prefetching\PrefetchingBehavior.cs" />
    <Compile Include="Indexing\RavenIndexWriter.cs" />
    <Compile Include="Indexing\RavenPerFieldAnalyzerWrapper.cs" />
    <Compile Include="Indexing\Spatial\BBoxStrategyThatSupportsAllShapes.cs" />
    <Compile Include="Indexing\Spatial\RecursivePrefixTreeStrategyThatSupportsWithin.cs" />
    <Compile Include="Indexing\Spatial\ShapeStringReadWriter.cs" />
    <Compile Include="Indexing\Spatial\ShapeStringConverter.cs" />
    <Compile Include="Json\ScriptsCache.cs" />
    <Compile Include="Linq\AbstractTransformer.cs" />
    <Compile Include="Linq\Ast\TransformGroupByExtensionMethodTransformer.cs" />
    <Compile Include="Linq\Ast\ThrowOnInvalidMethodCallsForTransformResults.cs" />
    <Compile Include="Linq\Ast\TransformObsoleteMethods.cs" />
    <Compile Include="Linq\CodeVerifier.cs" />
    <Compile Include="Linq\DynamicCompilerBase.cs" />
    <Compile Include="Linq\DynamicTransofrmerCompiler.cs" />
    <Compile Include="Linq\Mono.Reflection\BackingFieldResolver.cs" />
    <Compile Include="Linq\Mono.Reflection\ByteBuffer.cs" />
    <Compile Include="Linq\Mono.Reflection\Disassembler.cs" />
    <Compile Include="Linq\Mono.Reflection\ILPattern.cs" />
    <Compile Include="Linq\Mono.Reflection\Image.cs" />
    <Compile Include="Linq\Mono.Reflection\Instruction.cs" />
    <Compile Include="Linq\Mono.Reflection\MethodBodyReader.cs" />
    <Compile Include="Linq\PrivateExtensions\DynamicEnumerable.cs" />
    <Compile Include="Linq\StringLiteralExpression.cs" />
    <Compile Include="Plugins\ILicenseProvider.cs" />
    <Compile Include="Plugins\PluginsStatus.cs" />
    <Compile Include="Queries\MoreLikeThisQueryRunner.cs" />
    <Compile Include="Queries\MoreLikeThisQueryExtensions.cs" />
    <Compile Include="Queries\MatchNoDocsQuery.cs" />
    <Compile Include="Server\Abstractions\PrincipalWithDatabaseAccess.cs" />
    <Compile Include="Server\BeforeRequestEventArgs.cs" />
    <Compile Include="Server\Connections\ConnectionState.cs" />
    <Compile Include="Server\Connections\EventsTransport.cs" />
    <Compile Include="Server\LogContext.cs" />
    <Compile Include="Server\Responders\Admin\AdminChangeDbId.cs" />
    <Compile Include="Server\Responders\Admin\AdminDatabases.cs" />
    <Compile Include="Server\Responders\Admin\AdminGc.cs" />
    <Compile Include="Server\Responders\Admin\AdminIndexingStatus.cs" />
    <Compile Include="Server\Responders\Admin\AdminOptimize.cs" />
    <Compile Include="Bundles\Replication\Responders\AdminReplicationInfo.cs" />
    <Compile Include="Server\Responders\Admin\AdminResponder.cs" />
    <Compile Include="Server\Responders\Admin\AdminRestore.cs" />
    <Compile Include="Server\Responders\BulkInsert.cs" />
    <Compile Include="Server\Responders\ChangesConfig.cs" />
    <Compile Include="Server\Responders\DatabaseStorageSizes.cs" />
    <Compile Include="Server\Responders\Debugging\DebugChanges.cs" />
    <Compile Include="Server\Responders\Debugging\DebugConfig.cs" />
    <Compile Include="Server\Responders\Debugging\DebugDocReferences.cs" />
    <Compile Include="Server\Responders\Debugging\DebugUser.cs" />
    <Compile Include="Server\Responders\DocsStreams.cs" />
    <Compile Include="Server\Responders\Identity.cs" />
    <Compile Include="Server\Responders\IndexPriorityResponder.cs" />
    <Compile Include="Server\Responders\MoreLikeThisResponder.cs" />
    <Compile Include="Bundles\MoreLikeThis\RavenMoreLikeThis.cs" />
    <Compile Include="Bundles\Quotas\Documents\DocQuotaConfiguration.cs" />
    <Compile Include="Bundles\Quotas\Documents\Triggers\DatabaseCountDocumentDeleteTrigger.cs" />
    <Compile Include="Bundles\Quotas\Documents\Triggers\DatabaseCountQuotaForDocumentsPutTrigger.cs" />
    <Compile Include="Bundles\Quotas\Size\SizeQuotaConfiguration.cs" />
    <Compile Include="Bundles\Quotas\Size\Triggers\DatabaseSizeAttachmentDeleteTrigger.cs" />
    <Compile Include="Bundles\Quotas\Size\Triggers\DatabaseSizeDocumentDeleteTrigger.cs" />
    <Compile Include="Bundles\Quotas\Size\Triggers\DatabaseSizeQuotaForAttachmentsPutTrigger.cs" />
    <Compile Include="Bundles\Quotas\Size\Triggers\DatabaseSizeQuotaForDocumentsPutTrigger.cs" />
    <Compile Include="Bundles\Replication\Data\DestinationFailureInformation.cs" />
    <Compile Include="Bundles\Replication\Data\SourceReplicationInformation.cs" />
    <Compile Include="Bundles\Replication\Impl\ReplicationHiLo.cs" />
    <Compile Include="Bundles\Replication\Plugins\AbstractAttachmentReplicationConflictResolver.cs" />
    <Compile Include="Bundles\Replication\Plugins\AbstractDocumentReplicationConflictResolver.cs" />
    <Compile Include="Bundles\Replication\Responders\AttachmentReplicationResponder.cs" />
    <Compile Include="Bundles\Replication\Responders\DocumentReplicationResponder.cs" />
    <Compile Include="Bundles\Replication\Responders\ReplicationLastEtagResponder.cs" />
    <Compile Include="Bundles\Replication\Tasks\ReplicationTask.cs" />
    <Compile Include="Bundles\Replication\Triggers\AncestryPutTrigger.cs" />
    <Compile Include="Bundles\Replication\Triggers\AttachmentAncestryPutTrigger.cs" />
    <Compile Include="Bundles\Replication\Triggers\HideVirtuallyDeletedAttachmentsReadTrigger.cs" />
    <Compile Include="Bundles\Replication\Triggers\HideVirtuallyDeletedDocumentsReadTrigger.cs" />
    <Compile Include="Bundles\Replication\Triggers\PreventConflictDocumentsPutTrigger.cs" />
    <Compile Include="Bundles\Replication\Triggers\PreventIndexingConflictDocumentsReadTrigger.cs" />
    <Compile Include="Bundles\Replication\Triggers\RemoveConflictOnAttachmentPutTrigger.cs" />
    <Compile Include="Bundles\Replication\Triggers\RemoveConflictOnPutTrigger.cs" />
    <Compile Include="Bundles\Replication\Triggers\VirtualAttachmentDeleteTrigger.cs" />
    <Compile Include="Bundles\Replication\Triggers\VirtualDeleteTrigger.cs" />
    <Compile Include="Commercial\ValidateLicense.cs" />
    <Compile Include="Config\ConfigOptionDocs.cs" />
    <Compile Include="Config\MemoryStatistics.cs" />
    <Compile Include="Extensions\DateTimeExtensions.cs" />
    <Compile Include="Data\QueryResultWithIncludes.cs" />
    <Compile Include="Impl\Clustering\ClusterInspecter.cs" />
    <Compile Include="Impl\Clustering\ClusterResourceState.cs" />
    <Compile Include="Impl\Clustering\ErrorCodes.cs" />
    <Compile Include="Impl\Clustering\NodeClusterState.cs" />
    <Compile Include="Impl\Clustering\RegSam.cs" />
    <Compile Include="Impl\ExceptionAggregator.cs" />
    <Compile Include="Indexing\BaseBatchSizeAutoTuner.cs" />
    <Compile Include="Indexing\LuceneCodecDirectory.cs" />
    <Compile Include="Indexing\ReduceBatchSizeAutoTuner.cs" />
    <Compile Include="Indexing\DefaultBackgroundTaskExecuter.cs" />
    <Compile Include="Indexing\IBackgroundTaskExecuter.cs" />
    <Compile Include="Indexing\BackgroundTaskExecuter.cs" />
    <Compile Include="Indexing\IIndexingScheduler.cs" />
    <Compile Include="Indexing\IndexBatchSizeAutoTuner.cs" />
    <Compile Include="Indexing\FairIndexingSchedulerWithNewIndexesBias.cs" />
    <Compile Include="Indexing\IndexingWorkStats.cs" />
    <Compile Include="Indexing\IndexToWorkOn.cs" />
    <Compile Include="Indexing\IntersectionCollector.cs" />
    <Compile Include="Indexing\NotForQueryingAttribute.cs" />
    <Compile Include="Indexing\Sorting\RandomFieldComparatorSource.cs" />
    <Compile Include="Indexing\Sorting\RandomFieldComparator.cs" />
    <Compile Include="Indexing\Sorting\RandomSortField.cs" />
    <Compile Include="Indexing\Sorting\SpatialDistanceFieldComparatorSource.cs">
      <SubType>Code</SubType>
    </Compile>
    <Compile Include="Json\ScriptedJsonPatcher.cs" />
    <Compile Include="Linq\Ast\TransformDynamicLambdaExpressions.cs" />
    <Compile Include="Linq\RecursiveFunction.cs" />
    <Compile Include="Plugins\Builtins\InvalidDocumentNames.cs" />
    <Compile Include="Plugins\Builtins\Tenants\ModifiedTenantDatabase.cs" />
    <Compile Include="Plugins\Builtins\Tenants\TenantDatabaseModified.cs" />
    <Compile Include="Plugins\Catalogs\BuiltinFilteringCatalog.cs" />
    <Compile Include="Plugins\AbstractIndexCodec.cs" />
    <Compile Include="Plugins\Catalogs\BundlesFilteredCatalog.cs" />
    <Compile Include="Plugins\Catalogs\FilteredCatalog.cs" />
    <Compile Include="Rhino.Licensing\AbstractLicenseValidator.cs" />
    <Compile Include="Rhino.Licensing\Discovery\DiscoveryClient.cs" />
    <Compile Include="Rhino.Licensing\Discovery\DiscoveryHost.cs" />
    <Compile Include="Rhino.Licensing\FloatingLicenseNotAvailableException.cs" />
    <Compile Include="Rhino.Licensing\ILicensingService.cs" />
    <Compile Include="Rhino.Licensing\InvalidationType.cs" />
    <Compile Include="Rhino.Licensing\ISubscriptionLicensingService.cs" />
    <Compile Include="Rhino.Licensing\LicenseExpiredException.cs" />
    <Compile Include="Rhino.Licensing\LicenseFileNotFoundException.cs" />
    <Compile Include="Rhino.Licensing\LicenseGenerator.cs" />
    <Compile Include="Rhino.Licensing\LicenseNotFoundException.cs" />
    <Compile Include="Rhino.Licensing\LicenseType.cs" />
    <Compile Include="Rhino.Licensing\LicenseValidator.cs" />
    <Compile Include="Rhino.Licensing\LicensingService.cs" />
    <Compile Include="Rhino.Licensing\RhinoLicensingException.cs" />
    <Compile Include="Rhino.Licensing\CorruptLicenseFileException.cs" />
    <Compile Include="Rhino.Licensing\SntpClient.cs" />
    <Compile Include="Rhino.Licensing\StringLicenseValidator.cs" />
    <Compile Include="Linq\Ast\DynamicExtensionMethodsTranslator.cs" />
    <Compile Include="Linq\PrivateExtensions\DynamicExtensionMethods.cs" />
    <Compile Include="Plugins\AbstractIndexQueryTrigger.cs" />
    <Compile Include="Server\Abstractions\HttpContextAdapter.cs" />
    <Compile Include="Server\Abstractions\HttpListenerContextAdpater.cs" />
    <Compile Include="Server\Abstractions\HttpListenerRequestAdapter.cs" />
    <Compile Include="Server\Abstractions\HttpListenerResponseAdapter.cs" />
    <Compile Include="Server\Abstractions\HttpRequestAdapter.cs" />
    <Compile Include="Server\Abstractions\HttpResponseAdapter.cs" />
    <Compile Include="Server\Abstractions\IHttpContext.cs" />
    <Compile Include="Server\Abstractions\IHttpRequest.cs" />
    <Compile Include="Server\Abstractions\IHttpResponse.cs" />
    <Compile Include="Server\Abstractions\UrlExtension.cs" />
    <Compile Include="Server\AbstractRequestResponder.cs" />
    <Compile Include="Server\AnonymousUserAccessMode.cs" />
    <Compile Include="Server\CurrentOperationContext.cs" />
    <Compile Include="Extensions\HttpExtensions.cs" />
    <Compile Include="Server\HttpEndpointRegistration.cs" />
    <Compile Include="Server\HttpServer.cs" />
    <Compile Include="Server\IConfigureHttpListener.cs" />
    <Compile Include="Server\LogHttpRequestStatsParams.cs" />
    <Compile Include="Server\NonAdminHttp.cs" />
    <Compile Include="Plugins\ISilverlightRequestedAware.cs" />
    <Compile Include="Server\Responders\Admin\AdminCompact.cs" />
    <Compile Include="Server\Responders\Admin\AdminStats.cs" />
    <Compile Include="Server\Responders\DatabaseSize.cs" />
    <Compile Include="Server\Responders\Favicon.cs" />
    <Compile Include="Server\Responders\Licensing.cs" />
    <Compile Include="Server\Responders\Logs.cs" />
    <Compile Include="Server\Responders\OperationStatus.cs" />
    <Compile Include="Server\Responders\Plugins.cs" />
    <Compile Include="Server\Responders\RavenRoot.cs" />
    <Compile Include="Server\Responders\RavenUI.cs" />
    <Compile Include="Server\Responders\IdentitySeed.cs" />
    <Compile Include="Server\Responders\SilverlightUI.cs" />
    <Compile Include="Server\Responders\QueryStreams.cs" />
    <Compile Include="Server\Responders\Transformers.cs" />
    <Compile Include="Server\Security\AbstractRequestAuthorizer.cs" />
    <Compile Include="Server\Security\IgnoreDb.cs" />
    <Compile Include="Server\Security\MixedModeRequestAuthorizer.cs" />
    <Compile Include="Server\Security\NeverSecret.cs" />
    <Compile Include="Server\Security\OAuth\AccessToken.cs" />
    <Compile Include="Server\Security\OAuth\IAuthenticateClient.cs" />
    <Compile Include="Server\Security\OAuth\OAuthApiKeyResponder.cs" />
    <Compile Include="Server\Security\OAuth\OAuthClientCredentialsTokenResponder.cs" />
    <Compile Include="Server\Security\OAuth\OAuthCookie.cs" />
    <Compile Include="Server\Security\OAuth\OAuthRequestAuthorizer.cs" />
    <Compile Include="Server\Security\OAuth\OAuthServerHelper.cs" />
    <Compile Include="Server\Security\Triggers\OAuthPutTrigger.cs" />
    <Compile Include="Server\Security\Triggers\WindowsAuthDeleteTrigger.cs" />
    <Compile Include="Server\Security\Triggers\WindowsAuthPutTrigger.cs" />
    <Compile Include="Server\Security\Windows\WindowsAuthDocument.cs" />
    <Compile Include="Server\Security\Windows\WindowsAuthConfigureHttpListener.cs" />
    <Compile Include="Server\Security\Windows\WindowsRequestAuthorizer.cs" />
    <Compile Include="Impl\CachedDocument.cs" />
    <Compile Include="Impl\DatabaseBulkOperations.cs" />
    <Compile Include="Data\AttachmentInformation.cs" />
    <Compile Include="Data\BackupRequest.cs" />
    <Compile Include="Data\DynamicQueryMapping.cs" />
    <Compile Include="Data\DynamicQueryMappingItem.cs" />
    <Compile Include="Impl\DocumentCacher.cs" />
    <Compile Include="Impl\DocumentRetriever.cs" />
    <Compile Include="Impl\IDocumentCacher.cs" />
    <Compile Include="Indexing\AbstractIndexingExecuter.cs" />
    <Compile Include="Indexing\ErrorLoggingConcurrentMergeScheduler.cs" />
    <Compile Include="Indexing\FieldsToFetch.cs" />
    <Compile Include="Indexing\IIndexExtension.cs" />
    <Compile Include="Indexing\IndexSearcherHolder.cs" />
    <Compile Include="Indexing\ReducingExecuter.cs" />
    <Compile Include="Linq\Ast\CaptureQueryParameterNamesVisitor.cs" />
    <Compile Include="Linq\Ast\ThrowOnInvalidMethodCalls.cs" />
    <Compile Include="Linq\Ast\TransformNullCoalescingOperatorTransformer.cs" />
    <Compile Include="Plugins\AbstractAnalyzerGenerator.cs" />
    <Compile Include="Plugins\Builtins\CreateSilverlightIndexes.cs" />
    <Compile Include="Plugins\Builtins\Tenants\RemoveTenantDatabase.cs" />
    <Compile Include="Plugins\IAlterConfiguration.cs" />
    <Compile Include="Queries\FacetedQueryRunner.cs" />
    <Compile Include="Queries\FacetedQueryRunnerExtensions.cs" />
    <Compile Include="Queries\DynamicQueryExtensions.cs" />
    <Compile Include="Queries\DynamicQueryOptimizer.cs" />
    <Compile Include="Queries\DynamicQueryRunner.cs" />
    <Compile Include="Extensions\CommandExtensions.cs" />
    <Compile Include="Extensions\GuidExtensions.cs" />
    <Compile Include="Extensions\HttpContextExtensions.cs" />
    <Compile Include="Extensions\IndexingExtensions.cs" />
    <Compile Include="Extensions\MonoHttpEncoder.cs">
      <SubType>Code</SubType>
    </Compile>
    <Compile Include="Extensions\MonoHttpUtility.cs" />
    <Compile Include="Extensions\IOExtensions.cs" />
    <Compile Include="Impl\DummyUuidGenerator.cs" />
    <Compile Include="Indexing\Collation\AbstractCultureCollationAnalyzer.cs" />
    <Compile Include="Indexing\Collation\CollationKeyFilter.cs" />
    <Compile Include="Indexing\Collation\CollationAnalyzer.cs" />
    <Compile Include="Indexing\Collation\Cultures\AfCollationAnalyzer.cs" />
    <Compile Include="Indexing\Collation\Cultures\AmCollationAnalyzer.cs" />
    <Compile Include="Indexing\Collation\Cultures\ArCollationAnalyzer.cs" />
    <Compile Include="Indexing\Collation\Cultures\ArnCollationAnalyzer.cs" />
    <Compile Include="Indexing\Collation\Cultures\AsCollationAnalyzer.cs" />
    <Compile Include="Indexing\Collation\Cultures\AzCollationAnalyzer.cs" />
    <Compile Include="Indexing\Collation\Cultures\BaCollationAnalyzer.cs" />
    <Compile Include="Indexing\Collation\Cultures\BeCollationAnalyzer.cs" />
    <Compile Include="Indexing\Collation\Cultures\BgCollationAnalyzer.cs" />
    <Compile Include="Indexing\Collation\Cultures\BnCollationAnalyzer.cs" />
    <Compile Include="Indexing\Collation\Cultures\BoCollationAnalyzer.cs" />
    <Compile Include="Indexing\Collation\Cultures\BrCollationAnalyzer.cs" />
    <Compile Include="Indexing\Collation\Cultures\BsCollationAnalyzer.cs" />
    <Compile Include="Indexing\Collation\Cultures\CaCollationAnalyzer.cs" />
    <Compile Include="Indexing\Collation\Cultures\CoCollationAnalyzer.cs" />
    <Compile Include="Indexing\Collation\Cultures\CsCollationAnalyzer.cs" />
    <Compile Include="Indexing\Collation\Cultures\CyCollationAnalyzer.cs" />
    <Compile Include="Indexing\Collation\Cultures\DaCollationAnalyzer.cs" />
    <Compile Include="Indexing\Collation\Cultures\DeCollationAnalyzer.cs" />
    <Compile Include="Indexing\Collation\Cultures\DsbCollationAnalyzer.cs" />
    <Compile Include="Indexing\Collation\Cultures\DvCollationAnalyzer.cs" />
    <Compile Include="Indexing\Collation\Cultures\ElCollationAnalyzer.cs" />
    <Compile Include="Indexing\Collation\Cultures\EnCollationAnalyzer.cs" />
    <Compile Include="Indexing\Collation\Cultures\EsCollationAnalyzer.cs" />
    <Compile Include="Indexing\Collation\Cultures\EtCollationAnalyzer.cs" />
    <Compile Include="Indexing\Collation\Cultures\EuCollationAnalyzer.cs" />
    <Compile Include="Indexing\Collation\Cultures\FaCollationAnalyzer.cs" />
    <Compile Include="Indexing\Collation\Cultures\FiCollationAnalyzer.cs" />
    <Compile Include="Indexing\Collation\Cultures\FilCollationAnalyzer.cs" />
    <Compile Include="Indexing\Collation\Cultures\FoCollationAnalyzer.cs" />
    <Compile Include="Indexing\Collation\Cultures\FrCollationAnalyzer.cs" />
    <Compile Include="Indexing\Collation\Cultures\FyCollationAnalyzer.cs" />
    <Compile Include="Indexing\Collation\Cultures\GaCollationAnalyzer.cs" />
    <Compile Include="Indexing\Collation\Cultures\GdCollationAnalyzer.cs" />
    <Compile Include="Indexing\Collation\Cultures\GlCollationAnalyzer.cs" />
    <Compile Include="Indexing\Collation\Cultures\GswCollationAnalyzer.cs" />
    <Compile Include="Indexing\Collation\Cultures\GuCollationAnalyzer.cs" />
    <Compile Include="Indexing\Collation\Cultures\HaCollationAnalyzer.cs" />
    <Compile Include="Indexing\Collation\Cultures\HeCollationAnalyzer.cs" />
    <Compile Include="Indexing\Collation\Cultures\HiCollationAnalyzer.cs" />
    <Compile Include="Indexing\Collation\Cultures\HrCollationAnalyzer.cs" />
    <Compile Include="Indexing\Collation\Cultures\HsbCollationAnalyzer.cs" />
    <Compile Include="Indexing\Collation\Cultures\HuCollationAnalyzer.cs" />
    <Compile Include="Indexing\Collation\Cultures\HyCollationAnalyzer.cs" />
    <Compile Include="Indexing\Collation\Cultures\IdCollationAnalyzer.cs" />
    <Compile Include="Indexing\Collation\Cultures\IgCollationAnalyzer.cs" />
    <Compile Include="Indexing\Collation\Cultures\IiCollationAnalyzer.cs" />
    <Compile Include="Indexing\Collation\Cultures\IsCollationAnalyzer.cs" />
    <Compile Include="Indexing\Collation\Cultures\ItCollationAnalyzer.cs" />
    <Compile Include="Indexing\Collation\Cultures\IuCollationAnalyzer.cs" />
    <Compile Include="Indexing\Collation\Cultures\IvCollationAnalyzer.cs" />
    <Compile Include="Indexing\Collation\Cultures\JaCollationAnalyzer.cs" />
    <Compile Include="Indexing\Collation\Cultures\KaCollationAnalyzer.cs" />
    <Compile Include="Indexing\Collation\Cultures\KkCollationAnalyzer.cs" />
    <Compile Include="Indexing\Collation\Cultures\KlCollationAnalyzer.cs" />
    <Compile Include="Indexing\Collation\Cultures\KmCollationAnalyzer.cs" />
    <Compile Include="Indexing\Collation\Cultures\KnCollationAnalyzer.cs" />
    <Compile Include="Indexing\Collation\Cultures\KoCollationAnalyzer.cs" />
    <Compile Include="Indexing\Collation\Cultures\KokCollationAnalyzer.cs" />
    <Compile Include="Indexing\Collation\Cultures\KyCollationAnalyzer.cs" />
    <Compile Include="Indexing\Collation\Cultures\LbCollationAnalyzer.cs" />
    <Compile Include="Indexing\Collation\Cultures\LoCollationAnalyzer.cs" />
    <Compile Include="Indexing\Collation\Cultures\LtCollationAnalyzer.cs" />
    <Compile Include="Indexing\Collation\Cultures\LvCollationAnalyzer.cs" />
    <Compile Include="Indexing\Collation\Cultures\MiCollationAnalyzer.cs" />
    <Compile Include="Indexing\Collation\Cultures\MkCollationAnalyzer.cs" />
    <Compile Include="Indexing\Collation\Cultures\MlCollationAnalyzer.cs" />
    <Compile Include="Indexing\Collation\Cultures\MnCollationAnalyzer.cs" />
    <Compile Include="Indexing\Collation\Cultures\MohCollationAnalyzer.cs" />
    <Compile Include="Indexing\Collation\Cultures\MrCollationAnalyzer.cs" />
    <Compile Include="Indexing\Collation\Cultures\MsCollationAnalyzer.cs" />
    <Compile Include="Indexing\Collation\Cultures\MtCollationAnalyzer.cs" />
    <Compile Include="Indexing\Collation\Cultures\NbCollationAnalyzer.cs" />
    <Compile Include="Indexing\Collation\Cultures\NeCollationAnalyzer.cs" />
    <Compile Include="Indexing\Collation\Cultures\NlCollationAnalyzer.cs" />
    <Compile Include="Indexing\Collation\Cultures\NnCollationAnalyzer.cs" />
    <Compile Include="Indexing\Collation\Cultures\NsoCollationAnalyzer.cs" />
    <Compile Include="Indexing\Collation\Cultures\OcCollationAnalyzer.cs" />
    <Compile Include="Indexing\Collation\Cultures\OrCollationAnalyzer.cs" />
    <Compile Include="Indexing\Collation\Cultures\PaCollationAnalyzer.cs" />
    <Compile Include="Indexing\Collation\Cultures\PlCollationAnalyzer.cs" />
    <Compile Include="Indexing\Collation\Cultures\PrsCollationAnalyzer.cs" />
    <Compile Include="Indexing\Collation\Cultures\PsCollationAnalyzer.cs" />
    <Compile Include="Indexing\Collation\Cultures\PtCollationAnalyzer.cs" />
    <Compile Include="Indexing\Collation\Cultures\QutCollationAnalyzer.cs" />
    <Compile Include="Indexing\Collation\Cultures\QuzCollationAnalyzer.cs" />
    <Compile Include="Indexing\Collation\Cultures\RmCollationAnalyzer.cs" />
    <Compile Include="Indexing\Collation\Cultures\RoCollationAnalyzer.cs" />
    <Compile Include="Indexing\Collation\Cultures\RuCollationAnalyzer.cs" />
    <Compile Include="Indexing\Collation\Cultures\RwCollationAnalyzer.cs" />
    <Compile Include="Indexing\Collation\Cultures\SaCollationAnalyzer.cs" />
    <Compile Include="Indexing\Collation\Cultures\SahCollationAnalyzer.cs" />
    <Compile Include="Indexing\Collation\Cultures\SeCollationAnalyzer.cs" />
    <Compile Include="Indexing\Collation\Cultures\SiCollationAnalyzer.cs" />
    <Compile Include="Indexing\Collation\Cultures\SkCollationAnalyzer.cs" />
    <Compile Include="Indexing\Collation\Cultures\SlCollationAnalyzer.cs" />
    <Compile Include="Indexing\Collation\Cultures\SmaCollationAnalyzer.cs" />
    <Compile Include="Indexing\Collation\Cultures\SmjCollationAnalyzer.cs" />
    <Compile Include="Indexing\Collation\Cultures\SmnCollationAnalyzer.cs" />
    <Compile Include="Indexing\Collation\Cultures\SmsCollationAnalyzer.cs" />
    <Compile Include="Indexing\Collation\Cultures\SqCollationAnalyzer.cs" />
    <Compile Include="Indexing\Collation\Cultures\SrCollationAnalyzer.cs" />
    <Compile Include="Indexing\Collation\Cultures\SvCollationAnalyzer.cs" />
    <Compile Include="Indexing\Collation\Cultures\SwCollationAnalyzer.cs" />
    <Compile Include="Indexing\Collation\Cultures\SyrCollationAnalyzer.cs" />
    <Compile Include="Indexing\Collation\Cultures\TaCollationAnalyzer.cs" />
    <Compile Include="Indexing\Collation\Cultures\TeCollationAnalyzer.cs" />
    <Compile Include="Indexing\Collation\Cultures\TgCollationAnalyzer.cs" />
    <Compile Include="Indexing\Collation\Cultures\ThCollationAnalyzer.cs" />
    <Compile Include="Indexing\Collation\Cultures\TkCollationAnalyzer.cs" />
    <Compile Include="Indexing\Collation\Cultures\TnCollationAnalyzer.cs" />
    <Compile Include="Indexing\Collation\Cultures\TrCollationAnalyzer.cs" />
    <Compile Include="Indexing\Collation\Cultures\TtCollationAnalyzer.cs" />
    <Compile Include="Indexing\Collation\Cultures\TzmCollationAnalyzer.cs" />
    <Compile Include="Indexing\Collation\Cultures\UgCollationAnalyzer.cs" />
    <Compile Include="Indexing\Collation\Cultures\UkCollationAnalyzer.cs" />
    <Compile Include="Indexing\Collation\Cultures\UrCollationAnalyzer.cs" />
    <Compile Include="Indexing\Collation\Cultures\UzCollationAnalyzer.cs" />
    <Compile Include="Indexing\Collation\Cultures\ViCollationAnalyzer.cs" />
    <Compile Include="Indexing\Collation\Cultures\WoCollationAnalyzer.cs" />
    <Compile Include="Indexing\Collation\Cultures\XhCollationAnalyzer.cs" />
    <Compile Include="Indexing\Collation\Cultures\YoCollationAnalyzer.cs" />
    <Compile Include="Indexing\Collation\Cultures\ZhCollationAnalyzer.cs" />
    <Compile Include="Indexing\Collation\Cultures\ZuCollationAnalyzer.cs" />
    <Compile Include="Indexing\Collation\IndexableBinaryStringTools_UsingArrays.cs" />
    <Compile Include="Indexing\GatherAllCollector.cs" />
    <Compile Include="Indexing\Analyzers\LowerCaseKeywordAnalyzer.cs" />
    <Compile Include="Indexing\RangeQueryParser.cs" />
    <Compile Include="Indexing\RobustEnumerator.cs" />
    <Compile Include="Indexing\SpatialField.cs" />
    <Compile Include="Indexing\SimpleQueryParser.cs" />
    <Compile Include="Config\InMemoryRavenConfiguration.cs" />
    <Compile Include="Impl\IUuidGenerator.cs" />
    <Compile Include="Linq\Ast\CaptureSelectNewFieldNamesVisitor.cs" />
    <Compile Include="Plugins\AbstractAttachmentDeleteTrigger.cs" />
    <Compile Include="Plugins\AbstractAttachmentPutTrigger.cs" />
    <Compile Include="Plugins\AbstractAttachmentReadTrigger.cs" />
    <Compile Include="Plugins\IStartupTask.cs" />
    <Compile Include="Data\LinearQuery.cs" />
    <Compile Include="Linq\GroupByKeyFunc.cs" />
    <Compile Include="Linq\ITranslatorDatabaseAccessor.cs" />
    <Compile Include="Linq\PrivateExtensions\MetadataExtensions.cs" />
    <Compile Include="Linq\TranslatorFunc.cs" />
    <Compile Include="Plugins\AbstractBackgroundTask.cs" />
    <Compile Include="Plugins\AbstractDocumentCodec.cs" />
    <Compile Include="Plugins\AbstractDynamicCompilationExtension.cs" />
    <Compile Include="Plugins\Builtins\CreateFolderIcon.cs" />
    <Compile Include="Plugins\Builtins\DeleteRemovedIndexes.cs" />
    <Compile Include="Plugins\Builtins\FilterRavenInternalDocumentsReadTrigger.cs" />
    <Compile Include="Plugins\AbstractIndexUpdateTrigger.cs" />
    <Compile Include="Plugins\AbstractReadTrigger.cs" />
    <Compile Include="Plugins\Builtins\SpatialDynamicCompilationExtension.cs" />
    <Compile Include="Plugins\AbstractIndexUpdateTriggerBatcher.cs" />
    <Compile Include="Plugins\ReadOperation.cs" />
    <Compile Include="Plugins\ReadVetoResult.cs" />
    <Compile Include="Data\QueryResults.cs" />
    <Compile Include="Data\CommandDataFactory.cs" />
    <Compile Include="Data\IndexQueryResult.cs" />
    <Compile Include="Extensions\EnumerableExtensions.cs" />
    <Compile Include="Indexing\MapReduceIndex.cs" />
    <Compile Include="Indexing\QueryBuilder.cs" />
    <Compile Include="Indexing\SimpleIndex.cs" />
    <Compile Include="Plugins\AbstractDeleteTrigger.cs" />
    <Compile Include="Plugins\AbstractPutTrigger.cs" />
    <Compile Include="Plugins\IRequiresDocumentDatabaseInitialization.cs" />
    <Compile Include="DocumentDatabase.cs" />
    <Compile Include="Indexing\Index.cs" />
    <Compile Include="Indexing\AnonymousObjectToLuceneDocumentConverter.cs" />
    <Compile Include="Indexing\StatefulEnumerableWrapper.cs" />
    <Compile Include="Indexing\IndexingExecuter.cs" />
    <Compile Include="Indexing\WorkContext.cs" />
    <Compile Include="Json\DynamicObjectExtensions.cs" />
    <Compile Include="Json\JsonPatcher.cs" />
    <Compile Include="Json\JsonToExpando.cs" />
    <Compile Include="Linq\AbstractViewGenerator.cs" />
    <Compile Include="Linq\QueryParsingUtils.cs" />
    <Compile Include="Linq\DynamicViewCompiler.cs" />
    <Compile Include="Linq\IndexingFunc.cs" />
    <Compile Include="Linq\PrivateExtensions\LinqOnDynamic.cs" />
    <Compile Include="Plugins\VetoResult.cs" />
    <Compile Include="Config\RavenConfiguration.cs" />
    <Compile Include="Queries\SuggestionQueryExtensions.cs" />
    <Compile Include="Queries\SuggestionQueryIndexExtension.cs" />
    <Compile Include="Queries\TermsQueryRunner.cs" />
    <Compile Include="Queries\TermsQueryRunnerExtensions.cs" />
    <Compile Include="Server\Responders\AddIncludesCommand.cs" />
    <Compile Include="Server\Responders\Admin\AdminBackup.cs" />
    <Compile Include="Server\Responders\Admin\AdminStartIndexing.cs" />
    <Compile Include="Server\Responders\Admin\AdminStopIndexing.cs" />
    <Compile Include="Server\Responders\BuildVersion.cs" />
    <Compile Include="Server\Responders\ClientAccessPolicy.cs" />
    <Compile Include="Server\Responders\Databases.cs" />
    <Compile Include="Server\Responders\Docs.cs" />
    <Compile Include="Server\Responders\Document.cs" />
    <Compile Include="Server\Responders\DocumentBatch.cs" />
    <Compile Include="Server\Responders\Facets.cs" />
    <Compile Include="Server\Responders\Index.cs" />
    <Compile Include="Server\Responders\Indexes.cs" />
    <Compile Include="Server\Responders\MultiGet.cs" />
    <Compile Include="Server\Responders\Queries.cs" />
    <Compile Include="Server\Responders\SilverlightEnsuresStartup.cs" />
    <Compile Include="Server\Responders\Static.cs" />
    <Compile Include="Server\Responders\Statics.cs" />
    <Compile Include="Server\Responders\Statistics.cs" />
    <Compile Include="Server\Responders\SuggestionResponder.cs" />
    <Compile Include="Server\Responders\Terms.cs" />
    <Compile Include="Server\Responders\TransactionCommit.cs" />
    <Compile Include="Server\Responders\TransactionRollback.cs" />
    <Compile Include="Server\Responders\TransactionStatus.cs" />
    <Compile Include="Server\Connections\TransportState.cs" />
    <Compile Include="Server\Connections\TimeSensitiveStore.cs" />
    <Compile Include="Smuggler\DataDumper.cs" />
    <Compile Include="Storage\DocumentInTransactionData.cs" />
    <Compile Include="Storage\Esent\Backup\BackupOperation.cs" />
    <Compile Include="Storage\Esent\Backup\EsentBackup.cs" />
    <Compile Include="Storage\Esent\Backup\RestoreOperation.cs" />
    <Compile Include="Storage\Esent\Debug\StorageSizes.cs" />
    <Compile Include="Storage\Esent\EsentExtension.cs" />
    <Compile Include="Storage\Esent\SchemaCreator.cs" />
    <Compile Include="Storage\Esent\SchemaUpdates\ISchemaUpdate.cs" />
    <Compile Include="Storage\Esent\SchemaUpdates\SchemaUpdaterHelper.cs" />
    <Compile Include="Storage\Esent\SchemaUpdates\Updates\From42To43.cs" />
    <Compile Include="Storage\Esent\SchemaUpdates\Updates\From41To42.cs" />
    <Compile Include="Storage\Esent\SchemaUpdates\Updates\From39To40.cs" />
    <Compile Include="Storage\Esent\SchemaUpdates\Updates\From38To39.cs" />
    <Compile Include="Storage\Esent\SchemaUpdates\Updates\From36To37.cs" />
    <Compile Include="Storage\Esent\SchemaUpdates\Updates\From37To38.cs" />
    <Compile Include="Storage\Esent\SchemaUpdates\Updates\From40To41.cs" />
    <Compile Include="Storage\Esent\SchemaUpdates\Updates\From43To44.cs" />
    <Compile Include="Storage\Esent\SchemaUpdates\Updates\From44To45.cs" />
    <Compile Include="Storage\Esent\SchemaUpdates\Updates\From45To46.cs" />
    <Compile Include="Storage\Esent\SchemaUpdates\Updates\From46To47.cs" />
    <Compile Include="Storage\Esent\StorageActionsAccessor.cs" />
    <Compile Include="Storage\Esent\StorageActions\Documents.cs" />
    <Compile Include="Storage\Esent\StorageActions\DocumentStorageActions.cs" />
    <Compile Include="Storage\Esent\Debug\EsentUtil.cs" />
    <Compile Include="Storage\Esent\StorageActions\General.cs" />
    <Compile Include="Storage\Esent\StorageActions\Indexing.cs" />
    <Compile Include="Storage\Esent\StorageActions\Lists.cs" />
    <Compile Include="Storage\Esent\StorageActions\MappedResults.cs" />
    <Compile Include="Storage\Esent\StorageActions\OptimizedDeleter.cs" />
    <Compile Include="Storage\Esent\StorageActions\OptimizedIndexReader.cs" />
    <Compile Include="Storage\Esent\StorageActions\Queue.cs" />
    <Compile Include="Storage\Esent\StorageActions\Staleness.cs" />
    <Compile Include="Storage\Esent\StorageActions\TableProperties.cs" />
    <Compile Include="Storage\Esent\StorageActions\Tasks.cs" />
    <Compile Include="Storage\Esent\StorageActions\Util.cs" />
    <Compile Include="Storage\Esent\TableColumnsCache.cs" />
    <Compile Include="Storage\Esent\TransactionalStorage.cs" />
    <Compile Include="Storage\Esent\TransactionalStorageConfigurator.cs" />
    <Compile Include="Storage\IAttachmentsStorageActions.cs" />
    <Compile Include="Storage\IDocumentStorageActions.cs" />
    <Compile Include="Storage\IGeneralStorageActions.cs" />
    <Compile Include="Storage\IIndexingStorageActions.cs" />
    <Compile Include="Storage\IListsStorageActions.cs" />
    <Compile Include="Storage\IMappedResultsStorageAction.cs" />
    <Compile Include="Storage\IndexCreationOptions.cs" />
    <Compile Include="Storage\IndexDefinitionStorage.cs" />
    <Compile Include="Storage\IQueueStorageActions.cs" />
    <Compile Include="Storage\IStalenessStorageActions.cs" />
    <Compile Include="Storage\IStorageActionsAccessor.cs" />
    <Compile Include="Storage\ITasksStorageActions.cs" />
    <Compile Include="Storage\ITransactionalStorage.cs" />
    <Compile Include="Queries\SuggestionQueryRunner.cs" />
    <Compile Include="Storage\Managed\AttachmentsStorageActions.cs" />
    <Compile Include="Storage\Managed\Backup\BackupOperation.cs" />
    <Compile Include="Storage\Managed\Backup\RestoreOperation.cs" />
    <Compile Include="Storage\Managed\DocumentsStorageActions.cs" />
    <Compile Include="Storage\Managed\GeneralStorageActions.cs" />
    <Compile Include="Storage\Managed\Impl\TableStorage.cs" />
    <Compile Include="Storage\Managed\IndexingStorageActions.cs" />
    <Compile Include="Storage\Managed\ListsStorageActions.cs" />
    <Compile Include="Storage\Managed\MappedResultsStorageAction.cs" />
    <Compile Include="Storage\Managed\Munin\AbstractPersistentSource.cs" />
    <Compile Include="Storage\Managed\Munin\Command.cs" />
    <Compile Include="Storage\Managed\Munin\CommandType.cs" />
    <Compile Include="Storage\Managed\Munin\Database.cs" />
    <Compile Include="Storage\Managed\Munin\FileBasedPersistentSource.cs" />
    <Compile Include="Storage\Managed\Munin\IComparerAndEquality.cs" />
    <Compile Include="Storage\Managed\Munin\IPersistentSource.cs" />
    <Compile Include="Storage\Managed\Munin\MemoryPersistentSource.cs" />
    <Compile Include="Storage\Managed\Munin\ModifiedJTokenComparer.cs" />
    <Compile Include="Storage\Managed\Munin\PersistentDictionaryState.cs" />
    <Compile Include="Storage\Managed\Munin\PositionInFile.cs" />
    <Compile Include="Storage\Managed\Munin\RavenJTokenComparer.cs" />
    <Compile Include="Storage\Managed\Munin\ReadOnlyFileBasedPersistentSource.cs" />
    <Compile Include="Storage\Managed\Munin\RecordingComparer.cs" />
    <Compile Include="Storage\Managed\Munin\RemoteManagedStorageState.cs" />
    <Compile Include="Storage\Managed\Munin\ReverseComparableByteArrayWhichIgnoresNull.cs" />
    <Compile Include="Storage\Managed\Munin\SecondaryIndex.cs" />
    <Compile Include="Storage\Managed\Munin\Table.cs" />
    <Compile Include="Storage\Managed\Munin\Tree\AVLTree.cs" />
    <Compile Include="Storage\Managed\Munin\Tree\EmptyAVLTree.cs" />
    <Compile Include="Storage\Managed\Munin\Tree\EmptyStack.cs" />
    <Compile Include="Storage\Managed\Munin\Tree\IBinarySearchTree.cs" />
    <Compile Include="Storage\Managed\Munin\Tree\IStack.cs" />
    <Compile Include="Storage\Managed\Munin\Tree\Stack.cs" />
    <Compile Include="Storage\Managed\QueueStorageActions.cs" />
    <Compile Include="Storage\Managed\StalenessStorageActions.cs" />
    <Compile Include="Storage\Managed\StorageActionsAccessor.cs" />
    <Compile Include="Storage\Managed\TasksStorageActions.cs" />
    <Compile Include="Storage\Managed\TransactionalStorage.cs" />
    <Compile Include="Storage\Voron\StorageActions\DocumentsStorageActions.cs" />
    <Compile Include="Storage\Voron\StorageActions\AttachmentsStorageActions.cs" />
    <Compile Include="Storage\Voron\Impl\Index.cs" />
    <Compile Include="Storage\Voron\StorageActions\IndexingStorageActions.cs" />
    <Compile Include="Storage\Voron\Impl\Table.cs" />
    <Compile Include="Storage\Voron\Impl\IPersistanceSource.cs" />
    <Compile Include="Storage\Voron\Impl\MemoryMapPersistanceSource.cs" />
    <Compile Include="Storage\Voron\Impl\MemoryPersistanceSource.cs" />
    <Compile Include="Storage\Voron\StorageActions\ListsStorageActions.cs" />
    <Compile Include="Storage\Voron\StorageActions\MappedResultsStorageActions.cs" />
    <Compile Include="Storage\Voron\StorageActions\QueueStorageActions.cs" />
    <Compile Include="Storage\Voron\StorageActions\StalenessStorageActions.cs" />
    <Compile Include="Storage\Voron\StorageActionsAccessor.cs" />
    <Compile Include="Storage\Voron\Impl\TableBase.cs" />
    <Compile Include="Storage\Voron\Impl\Tables.cs" />
    <Compile Include="Storage\Voron\Impl\TableStorage.cs" />
<<<<<<< HEAD
    <Compile Include="Storage\Voron\StorageActionsBase.cs" />
    <Compile Include="Storage\Voron\TasksStorageActions.cs" />
=======
    <Compile Include="Storage\Voron\StorageActions\TasksStorageActions.cs" />
    <Compile Include="Storage\Voron\StorageActions\Util.cs" />
>>>>>>> a0e2277a
    <Compile Include="Storage\Voron\TransactionalStorage.cs" />
    <Compile Include="Tasks\RemoveFromIndexTask.cs" />
    <Compile Include="Tasks\Task.cs" />
    <Compile Include="Indexing\IndexStorage.cs" />
    <Compile Include="Util\ActiveEnumerable.cs" />
    <Compile Include="Util\DatabaseMemoryTarget.cs" />
    <Compile Include="Util\OutputTicker.cs" />
    <Compile Include="Util\PerformanceCountersUtils.cs" />
    <Compile Include="Util\PortUtil.cs" />
    <Compile Include="Util\SequentialUuidGenerator.cs" />
    <Compile Include="Util\Streams\BufferPool.cs" />
    <Compile Include="Util\Streams\BufferPoolStream.cs" />
    <Compile Include="Util\Streams\PartialStream.cs" />
    <Compile Include="Util\WildcardMatcher.cs" />
  </ItemGroup>
  <ItemGroup>
    <BootstrapperPackage Include="Microsoft.Net.Client.3.5">
      <Visible>False</Visible>
      <ProductName>.NET Framework 3.5 SP1 Client Profile</ProductName>
      <Install>false</Install>
    </BootstrapperPackage>
    <BootstrapperPackage Include="Microsoft.Net.Framework.3.5.SP1">
      <Visible>False</Visible>
      <ProductName>.NET Framework 3.5 SP1</ProductName>
      <Install>true</Install>
    </BootstrapperPackage>
    <BootstrapperPackage Include="Microsoft.Windows.Installer.3.1">
      <Visible>False</Visible>
      <ProductName>Windows Installer 3.1</ProductName>
      <Install>true</Install>
    </BootstrapperPackage>
  </ItemGroup>
  <ItemGroup>
    <EmbeddedResource Include="Json\Map.js" />
    <EmbeddedResource Include="Json\ToJson.js" />
    <EmbeddedResource Include="Json\RavenDB.js" />
    <EmbeddedResource Include="Json\lodash.js" />
    <Content Include="Server\WebUI\css\smoothness\images\ui-anim_basic_16x16.gif" />
    <Content Include="Server\WebUI\studio_not_found.html" />
    <Content Include="Server\WebUI\studio.html" />
    <Content Include="Server\WebUI\raven-data.ico" />
    <Content Include="Server\WebUI\css\Pager.css" />
    <Content Include="Server\WebUI\css\rdb.css" />
    <Content Include="Server\WebUI\css\rdb.jsonEditor.css" />
    <Content Include="Server\WebUI\css\smoothness\images\ui-bg_flat_0_aaaaaa_40x100.png" />
    <Content Include="Server\WebUI\css\smoothness\images\ui-bg_flat_75_ffffff_40x100.png" />
    <Content Include="Server\WebUI\css\smoothness\images\ui-bg_glass_55_fbf9ee_1x400.png" />
    <Content Include="Server\WebUI\css\smoothness\images\ui-bg_glass_65_ffffff_1x400.png" />
    <Content Include="Server\WebUI\css\smoothness\images\ui-bg_glass_75_dadada_1x400.png" />
    <Content Include="Server\WebUI\css\smoothness\images\ui-bg_glass_75_e6e6e6_1x400.png" />
    <Content Include="Server\WebUI\css\smoothness\images\ui-bg_glass_95_fef1ec_1x400.png" />
    <Content Include="Server\WebUI\css\smoothness\images\ui-bg_highlight-soft_75_cccccc_1x100.png" />
    <Content Include="Server\WebUI\css\smoothness\images\ui-icons_222222_256x240.png" />
    <Content Include="Server\WebUI\css\smoothness\images\ui-icons_2e83ff_256x240.png" />
    <Content Include="Server\WebUI\css\smoothness\images\ui-icons_454545_256x240.png" />
    <Content Include="Server\WebUI\css\smoothness\images\ui-icons_888888_256x240.png" />
    <Content Include="Server\WebUI\css\smoothness\images\ui-icons_cd0a0a_256x240.png" />
    <Content Include="Server\WebUI\css\smoothness\jquery-ui-1.8rc2.custom.css" />
    <Content Include="Server\WebUI\documents.html" />
    <Content Include="Server\WebUI\favicon.ico" />
    <Content Include="Server\WebUI\images\ajax-loader.gif" />
    <Content Include="Server\WebUI\images\bgR.png" />
    <Content Include="Server\WebUI\images\c1_i1.png" />
    <Content Include="Server\WebUI\images\c2_i2.png" />
    <Content Include="Server\WebUI\images\c2_i3.png" />
    <Content Include="Server\WebUI\images\c2_i4.png" />
    <Content Include="Server\WebUI\images\c2_i5.png" />
    <Content Include="Server\WebUI\images\c2_i6.png" />
    <Content Include="Server\WebUI\images\c3_i7.png" />
    <Content Include="Server\WebUI\images\footerContainerBgR.png" />
    <Content Include="Server\WebUI\images\footer_bg.png" />
    <Content Include="Server\WebUI\images\header_bg.png" />
    <Content Include="Server\WebUI\images\jsonEditor\doc.gif" />
    <Content Include="Server\WebUI\images\jsonEditor\docNode.gif" />
    <Content Include="Server\WebUI\images\jsonEditor\docNodeLast.gif" />
    <Content Include="Server\WebUI\images\jsonEditor\docNodeLastFirst.gif" />
    <Content Include="Server\WebUI\images\jsonEditor\folder.gif" />
    <Content Include="Server\WebUI\images\jsonEditor\folderNode.gif" />
    <Content Include="Server\WebUI\images\jsonEditor\folderNodeFirst.gif" />
    <Content Include="Server\WebUI\images\jsonEditor\folderNodeLast.gif" />
    <Content Include="Server\WebUI\images\jsonEditor\folderNodeLastFirst.gif" />
    <Content Include="Server\WebUI\images\jsonEditor\folderNodeOpen.gif" />
    <Content Include="Server\WebUI\images\jsonEditor\folderNodeOpenFirst.gif" />
    <Content Include="Server\WebUI\images\jsonEditor\folderNodeOpenLast.gif" />
    <Content Include="Server\WebUI\images\jsonEditor\folderNodeOpenLastFirst.gif" />
    <Content Include="Server\WebUI\images\jsonEditor\folderOpen.gif" />
    <Content Include="Server\WebUI\images\jsonEditor\vertLine.gif" />
    <Content Include="Server\WebUI\images\logo.png" />
    <Content Include="Server\WebUI\images\midBox1.png" />
    <Content Include="Server\WebUI\images\midBox2Arrow.png" />
    <Content Include="Server\WebUI\images\sideBarArrow.png" />
    <Content Include="Server\WebUI\images\sideBarListBoxBottom.png" />
    <Content Include="Server\WebUI\images\sideBarListBoxTop.png" />
    <Content Include="Server\WebUI\images\submit.png" />
    <Content Include="Server\WebUI\images\topNavSep.png" />
    <Content Include="Server\WebUI\index.html" />
    <Content Include="Server\WebUI\indexes.html" />
    <Content Include="Server\WebUI\JSONTemplates\errorsMsgs.html" />
    <Content Include="Server\WebUI\JSONTemplates\warningMsgs.html" />
    <Content Include="Server\WebUI\JSONTemplates\documentation.html" />
    <Content Include="Server\WebUI\JSONTemplates\globalStats.html" />
    <Content Include="Server\WebUI\JSONTemplates\indexPage.html" />
    <Content Include="Server\WebUI\JSONTemplates\quickStats.html" />
    <Content Include="Server\WebUI\js\jquery-1.4.2.min.js" />
    <Content Include="Server\WebUI\js\jquery-jtemplates.js" />
    <Content Include="Server\WebUI\js\jquery-ui.js" />
    <Content Include="Server\WebUI\js\jquery.pager.js" />
    <Content Include="Server\WebUI\js\jquery.query-2.1.7.js" />
    <Content Include="Server\WebUI\js\jquery.RavenDB.js" />
    <Content Include="Server\WebUI\js\json2.js" />
    <Content Include="Server\WebUI\js\jstree\jquery.tree.js" />
    <Content Include="Server\WebUI\js\jstree\themes\default\dot_for_ie.gif" />
    <Content Include="Server\WebUI\js\jstree\themes\default\icons.png" />
    <Content Include="Server\WebUI\js\jstree\themes\default\style.css" />
    <Content Include="Server\WebUI\js\jstree\themes\default\throbber.gif" />
    <Content Include="Server\WebUI\js\jstree\themes\icons\txt.png" />
    <Content Include="Server\WebUI\js\raven-ui.documents.js" />
    <Content Include="Server\WebUI\js\raven-ui.js" />
    <Content Include="Server\WebUI\js\rdb.jsonEditor\editor.html" />
    <Content Include="Server\WebUI\js\rdb.jsonEditor\rdb.jsonEditor.js" />
    <Content Include="Server\WebUI\statistics.html" />
    <Content Include="Server\WebUI\view.html" />
  </ItemGroup>
  <ItemGroup>
    <EmbeddedResource Include="Commercial\RavenDB.public" />
    <None Include="packages.config" />
    <None Include="RavenDB.snk" />
  </ItemGroup>
  <ItemGroup>
    <ProjectReference Include="..\Raven.Abstractions\Raven.Abstractions.csproj">
      <Project>{41AC479E-1EB2-4D23-AAF2-E4C8DF1BC2BA}</Project>
      <Name>Raven.Abstractions</Name>
    </ProjectReference>
    <ProjectReference Include="..\Raven.Studio\Raven.Studio.csproj">
      <Project>{6828A6A5-B925-4716-8D08-2B26353C54C2}</Project>
      <Name>Raven.Studio</Name>
      <ReferenceOutputAssembly>false</ReferenceOutputAssembly>
    </ProjectReference>
    <ProjectReference Include="..\Raven.Voron\Voron\Voron.csproj">
      <Project>{ff83c7c2-bc7b-4dcc-a782-49ef9bbd9390}</Project>
      <Name>Voron %28Voron\Voron%29</Name>
    </ProjectReference>
  </ItemGroup>
  <ItemGroup />
  <Import Project="$(MSBuildToolsPath)\Microsoft.CSharp.targets" />
  <Import Project="$(MSBuildProjectDirectory)\..\Tools\StyleCop\StyleCop.Targets" />
  <!-- To modify your build process, add your task inside one of the targets below and uncomment it. 
       Other similar extension points exist, see Microsoft.Common.targets.
  <Target Name="BeforeBuild">
  </Target>
  <Target Name="AfterBuild">
  </Target>
  -->
  <Target Name="BeforeBuild">
    <CreateItem Include="Server\WebUI\**\*.*">
      <Output ItemName="EmbeddedResource" TaskParameter="Include" />
    </CreateItem>
  </Target>
  <Import Project="$(SolutionDir)\.nuget\nuget.targets" />
</Project><|MERGE_RESOLUTION|>--- conflicted
+++ resolved
@@ -840,13 +840,9 @@
     <Compile Include="Storage\Voron\Impl\TableBase.cs" />
     <Compile Include="Storage\Voron\Impl\Tables.cs" />
     <Compile Include="Storage\Voron\Impl\TableStorage.cs" />
-<<<<<<< HEAD
-    <Compile Include="Storage\Voron\StorageActionsBase.cs" />
-    <Compile Include="Storage\Voron\TasksStorageActions.cs" />
-=======
+    <Compile Include="Storage\Voron\StorageActions\StorageActionsBase.cs" />
     <Compile Include="Storage\Voron\StorageActions\TasksStorageActions.cs" />
     <Compile Include="Storage\Voron\StorageActions\Util.cs" />
->>>>>>> a0e2277a
     <Compile Include="Storage\Voron\TransactionalStorage.cs" />
     <Compile Include="Tasks\RemoveFromIndexTask.cs" />
     <Compile Include="Tasks\Task.cs" />
