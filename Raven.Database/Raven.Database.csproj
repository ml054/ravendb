﻿<?xml version="1.0" encoding="utf-8"?>
<Project ToolsVersion="4.0" DefaultTargets="Build" xmlns="http://schemas.microsoft.com/developer/msbuild/2003">
  <PropertyGroup>
    <Configuration Condition=" '$(Configuration)' == '' ">Debug</Configuration>
    <Platform Condition=" '$(Platform)' == '' ">AnyCPU</Platform>
    <ProductVersion>9.0.30729</ProductVersion>
    <SchemaVersion>2.0</SchemaVersion>
    <ProjectGuid>{212823CD-25E1-41AC-92D1-D6DF4D53FC85}</ProjectGuid>
    <OutputType>Library</OutputType>
    <AppDesignerFolder>Properties</AppDesignerFolder>
    <RootNamespace>Raven.Database</RootNamespace>
    <AssemblyName>Raven.Database</AssemblyName>
    <TargetFrameworkVersion>v4.0</TargetFrameworkVersion>
    <FileAlignment>512</FileAlignment>
    <FileUpgradeFlags>
    </FileUpgradeFlags>
    <OldToolsVersion>3.5</OldToolsVersion>
    <UpgradeBackupLocation />
    <PublishUrl>publish\</PublishUrl>
    <Install>true</Install>
    <InstallFrom>Disk</InstallFrom>
    <UpdateEnabled>false</UpdateEnabled>
    <UpdateMode>Foreground</UpdateMode>
    <UpdateInterval>7</UpdateInterval>
    <UpdateIntervalUnits>Days</UpdateIntervalUnits>
    <UpdatePeriodically>false</UpdatePeriodically>
    <UpdateRequired>false</UpdateRequired>
    <MapFileExtensions>true</MapFileExtensions>
    <ApplicationRevision>0</ApplicationRevision>
    <ApplicationVersion>1.0.0.%2a</ApplicationVersion>
    <IsWebBootstrapper>false</IsWebBootstrapper>
    <UseApplicationTrust>false</UseApplicationTrust>
    <BootstrapperEnabled>true</BootstrapperEnabled>
    <TargetFrameworkProfile />
    <SolutionDir Condition="$(SolutionDir) == '' Or $(SolutionDir) == '*Undefined*'">..\</SolutionDir>
    <RestorePackages>true</RestorePackages>
  </PropertyGroup>
  <PropertyGroup Condition=" '$(Configuration)|$(Platform)' == 'Debug|AnyCPU' ">
    <DebugSymbols>true</DebugSymbols>
    <DebugType>full</DebugType>
    <Optimize>false</Optimize>
    <OutputPath>bin\Debug\</OutputPath>
    <DefineConstants>TRACE;DEBUG;NET_4_0</DefineConstants>
    <ErrorReport>prompt</ErrorReport>
    <WarningLevel>4</WarningLevel>
    <NoWarn>1607, 1591</NoWarn>
    <CodeAnalysisRuleSet>AllRules.ruleset</CodeAnalysisRuleSet>
    <DocumentationFile>
    </DocumentationFile>
  </PropertyGroup>
  <PropertyGroup Condition=" '$(Configuration)|$(Platform)' == 'Release|AnyCPU' ">
    <DebugType>pdbonly</DebugType>
    <Optimize>true</Optimize>
    <OutputPath>bin\Release\</OutputPath>
    <DefineConstants>TRACE;NET_4_0</DefineConstants>
    <ErrorReport>prompt</ErrorReport>
    <WarningLevel>4</WarningLevel>
    <CodeAnalysisRuleSet>AllRules.ruleset</CodeAnalysisRuleSet>
    <StyleCopTreatErrorsAsWarnings>false</StyleCopTreatErrorsAsWarnings>
    <DocumentationFile>
    </DocumentationFile>
    <NoWarn>1607, 1591</NoWarn>
  </PropertyGroup>
  <PropertyGroup>
    <SignAssembly>true</SignAssembly>
  </PropertyGroup>
  <PropertyGroup>
    <AssemblyOriginatorKeyFile>RavenDB.snk</AssemblyOriginatorKeyFile>
  </PropertyGroup>
  <ItemGroup>
    <Reference Include="AWS.Extensions">
      <HintPath>..\SharedLibs\AWS.Extensions.dll</HintPath>
    </Reference>
    <Reference Include="AWSSDK, Version=1.5.1.0, Culture=neutral, PublicKeyToken=cd2d24cd2bace800, processorArchitecture=MSIL">
      <SpecificVersion>False</SpecificVersion>
      <HintPath>..\SharedLibs\AWSSDK.dll</HintPath>
    </Reference>
    <Reference Include="Esent.Interop">
      <HintPath>..\SharedLibs\Esent.Interop.dll</HintPath>
    </Reference>
    <Reference Include="GeoAPI, Version=1.6.4448.22541, Culture=neutral, PublicKeyToken=a1a0da7def465678, processorArchitecture=MSIL">
      <SpecificVersion>False</SpecificVersion>
      <HintPath>..\SharedLibs\GeoAPI.dll</HintPath>
    </Reference>
    <Reference Include="ICSharpCode.NRefactory, Version=5.0.0.0, Culture=neutral, PublicKeyToken=d4bfe873e7598c49, processorArchitecture=MSIL">
      <SpecificVersion>False</SpecificVersion>
      <HintPath>..\packages\ICSharpCode.NRefactory.5.2.0\lib\Net40\ICSharpCode.NRefactory.dll</HintPath>
    </Reference>
    <Reference Include="ICSharpCode.NRefactory.CSharp, Version=5.0.0.0, Culture=neutral, PublicKeyToken=d4bfe873e7598c49, processorArchitecture=MSIL">
      <SpecificVersion>False</SpecificVersion>
      <HintPath>..\packages\ICSharpCode.NRefactory.5.2.0\lib\Net40\ICSharpCode.NRefactory.CSharp.dll</HintPath>
    </Reference>
    <Reference Include="ICSharpCode.NRefactory.Xml, Version=5.0.0.0, Culture=neutral, PublicKeyToken=d4bfe873e7598c49, processorArchitecture=MSIL">
      <SpecificVersion>False</SpecificVersion>
      <HintPath>..\packages\ICSharpCode.NRefactory.5.2.0\lib\Net40\ICSharpCode.NRefactory.Xml.dll</HintPath>
    </Reference>
    <Reference Include="Jint.Raven">
      <HintPath>..\SharedLibs\Jint.Raven.dll</HintPath>
    </Reference>
    <Reference Include="Lucene.Net, Version=2.3.2.1, Culture=neutral, processorArchitecture=MSIL">
      <SpecificVersion>False</SpecificVersion>
      <HintPath>..\SharedLibs\Lucene.Net.dll</HintPath>
    </Reference>
    <Reference Include="Lucene.Net.Contrib.FastVectorHighlighter">
      <HintPath>..\SharedLibs\Lucene.Net.Contrib.FastVectorHighlighter.dll</HintPath>
    </Reference>
    <Reference Include="Lucene.Net.Contrib.Spatial.NTS">
      <HintPath>..\SharedLibs\Lucene.Net.Contrib.Spatial.NTS.dll</HintPath>
    </Reference>
    <Reference Include="Microsoft.CompilerServices.AsyncTargetingPack.Net4">
      <HintPath>..\packages\Microsoft.CompilerServices.AsyncTargetingPack.1.0.0\lib\net40\Microsoft.CompilerServices.AsyncTargetingPack.Net4.dll</HintPath>
    </Reference>
    <Reference Include="Microsoft.CSharp" />
    <Reference Include="Microsoft.VisualBasic" />
    <Reference Include="Mono.Cecil">
      <HintPath>..\packages\Mono.Cecil.0.9.5.3\lib\net40\Mono.Cecil.dll</HintPath>
    </Reference>
    <Reference Include="NetTopologySuite">
      <HintPath>..\SharedLibs\NetTopologySuite.dll</HintPath>
    </Reference>
    <Reference Include="Spatial4n.Core.NTS">
      <HintPath>..\SharedLibs\Spatial4n.Core.NTS.dll</HintPath>
    </Reference>
    <Reference Include="System" />
    <Reference Include="System.ComponentModel.Composition" />
    <Reference Include="System.configuration" />
    <Reference Include="System.Core">
      <RequiredTargetFramework>3.5</RequiredTargetFramework>
    </Reference>
    <Reference Include="System.DirectoryServices" />
    <Reference Include="System.DirectoryServices.AccountManagement" />
    <Reference Include="System.Management" />
    <Reference Include="System.Net" />
    <Reference Include="System.Runtime.Caching" />
    <Reference Include="System.Security" />
    <Reference Include="System.ServiceModel" />
    <Reference Include="System.Transactions" />
    <Reference Include="System.Web" />
    <Reference Include="System.Data" />
    <Reference Include="System.Xml" />
  </ItemGroup>
  <ItemGroup>
    <Compile Include="..\CommonAssemblyInfo.cs">
      <Link>Properties\CommonAssemblyInfo.cs</Link>
    </Compile>
    <Compile Include="Backup\DirectoryBackup.cs" />
    <Compile Include="Bundles\PeriodicBackups\PeriodicBackupTask.cs" />
    <Compile Include="Backup\RemoveBackupDocumentStartupTask.cs" />
    <Compile Include="Bundles\Compression\Plugin\DocumentCompression.cs" />
    <Compile Include="Bundles\Compression\Streams\CompressStream.cs" />
    <Compile Include="Bundles\Compression\Streams\DecompressStream.cs" />
    <Compile Include="Bundles\Compression\Streams\StreamReaderWithUnread.cs" />
    <Compile Include="Bundles\Encryption\Codec.cs" />
    <Compile Include="Bundles\Encryption\Plugin\DocumentEncryption.cs" />
    <Compile Include="Bundles\Encryption\Plugin\EncryptionSettingsDeleteTrigger.cs" />
    <Compile Include="Bundles\Encryption\Plugin\EncryptionSettingsPutTrigger.cs" />
    <Compile Include="Bundles\Encryption\Plugin\IndexEncryption.cs" />
    <Compile Include="Bundles\Encryption\Settings\EncryptionSettings.cs" />
    <Compile Include="Bundles\Encryption\Settings\EncryptionSettingsManager.cs" />
    <Compile Include="Bundles\Encryption\Streams\BlockReaderWriter.cs" />
    <Compile Include="Bundles\Encryption\Streams\EncryptedFile.cs" />
    <Compile Include="Bundles\Encryption\Streams\SeekableCryptoStream.cs" />
    <Compile Include="Bundles\Encryption\Streams\StructConverter.cs" />
    <Compile Include="Bundles\Expiration\ExpirationReadTrigger.cs" />
    <Compile Include="Bundles\Expiration\ExpiredDocumentsCleaner.cs" />
    <Compile Include="Bundles\IndexedProperties\IndexedPropertiesTrigger.cs" />
    <Compile Include="Bundles\MoreLikeThis\MoreLikeThis.cs" />
    <Compile Include="Bundles\Replication\Impl\Historian.cs" />
    <Compile Include="Bundles\Replication\Plugins\DefaultAttachmentReplicationConflictResolver.cs" />
    <Compile Include="Bundles\Replication\Plugins\DefaultDocumentReplicationConflictResolver.cs" />
    <Compile Include="Bundles\Replication\Responders\AdminPurgeTombstones.cs" />
    <Compile Include="Bundles\Replication\Responders\Behaviors\AttachmentReplicationBehavior.cs" />
    <Compile Include="Bundles\Replication\Responders\Behaviors\DocumentReplicationBehavior.cs" />
    <Compile Include="Bundles\Replication\Responders\Behaviors\SingleItemReplicationBehavior.cs" />
    <Compile Include="Bundles\Replication\Responders\ReplicationHeartbeat.cs" />
    <Compile Include="Bundles\Replication\Responders\StudioInformationResponder.cs" />
    <Compile Include="Bundles\Replication\Tasks\ReplicationStrategy.cs" />
    <Compile Include="Bundles\Replication\Triggers\RemoveConflictOnAttachmentDeleteTrigger.cs" />
    <Compile Include="Bundles\Replication\Triggers\RemoveConflictOnDeleteTrigger.cs" />
    <Compile Include="Imports\Lucene.Net\FastVectorHightlighter\BaseFragmentsBuilder.cs" />
    <Compile Include="Imports\Lucene.Net\FastVectorHightlighter\FastVectorHighlighter.cs" />
    <Compile Include="Imports\Lucene.Net\FastVectorHightlighter\FieldFragList.cs" />
    <Compile Include="Imports\Lucene.Net\FastVectorHightlighter\FieldPhraseList.cs" />
    <Compile Include="Imports\Lucene.Net\FastVectorHightlighter\FieldQuery.cs" />
    <Compile Include="Imports\Lucene.Net\FastVectorHightlighter\FieldTermStack.cs" />
    <Compile Include="Imports\Lucene.Net\FastVectorHightlighter\FragListBuilder.cs" />
    <Compile Include="Imports\Lucene.Net\FastVectorHightlighter\FragmentsBuilder.cs" />
    <Compile Include="Imports\Lucene.Net\FastVectorHightlighter\ScoreOrderFragmentsBuilder.cs" />
    <Compile Include="Imports\Lucene.Net\FastVectorHightlighter\SimpleFragListBuilder.cs" />
    <Compile Include="Imports\Lucene.Net\FastVectorHightlighter\SimpleFragmentsBuilder.cs" />
    <Compile Include="Imports\Lucene.Net\FastVectorHightlighter\StringUtils.cs" />
    <Compile Include="Imports\Lucene.Net\FastVectorHightlighter\Support.cs" />
    <Compile Include="Imports\Lucene.Net\FastVectorHightlighter\VectorHighlightMapper.cs" />
    <Compile Include="Imports\Lucene.Net\SpellChecker\IDictionary.cs" />
    <Compile Include="Imports\Lucene.Net\SpellChecker\JaroWinklerDistance.cs" />
    <Compile Include="Imports\Lucene.Net\SpellChecker\LevenshteinDistance.cs" />
    <Compile Include="Imports\Lucene.Net\SpellChecker\LuceneDictionary.cs" />
    <Compile Include="Imports\Lucene.Net\SpellChecker\NGramDistance.cs" />
    <Compile Include="Imports\Lucene.Net\SpellChecker\PlainTextDictionary.cs" />
    <Compile Include="Imports\Lucene.Net\SpellChecker\SpellChecker.cs" />
    <Compile Include="Imports\Lucene.Net\SpellChecker\StringDistance.cs" />
    <Compile Include="Imports\Lucene.Net\SpellChecker\SuggestWord.cs" />
    <Compile Include="Imports\Lucene.Net\SpellChecker\SuggestWordQueue.cs" />
    <Compile Include="Imports\Lucene.Net\SpellChecker\TRStringDistance.cs" />
    <Compile Include="Bundles\SqlReplication\LastReplicatedEtag.cs" />
    <Compile Include="Bundles\SqlReplication\SqlReplicationConfig.cs" />
    <Compile Include="Bundles\SqlReplication\SqlReplicationStatus.cs" />
    <Compile Include="Bundles\SqlReplication\SqlReplicationTask.cs" />
    <Compile Include="Bundles\Versioning\Data\VersioningConfiguration.cs" />
    <Compile Include="Bundles\Versioning\Triggers\HideVersionedDocumentsFromIndexingTrigger.cs" />
    <Compile Include="Bundles\Versioning\Triggers\VersioningDeleteTrigger.cs" />
    <Compile Include="Bundles\Versioning\Triggers\VersioningPutTrigger.cs" />
    <Compile Include="Bundles\Versioning\VersioningUtil.cs" />
    <Compile Include="Config\StronglyTypedRavenSettings.cs" />
    <Compile Include="Config\Settings\BooleanSetting.cs" />
    <Compile Include="Config\Settings\IntegerSetting.cs" />
    <Compile Include="Config\Settings\IntegerSettingWithMin.cs" />
    <Compile Include="Config\Settings\MultipliedIntegerSetting.cs" />
    <Compile Include="Config\Settings\Setting.cs" />
    <Compile Include="Config\Settings\StringSetting.cs" />
    <Compile Include="Config\Settings\TimeSpanSetting.cs" />
    <Compile Include="Data\TouchedDocumentInfo.cs" />
    <Compile Include="Data\RestoreRequest.cs" />
    <Compile Include="Extensions\AdminFinder.cs" />
    <Compile Include="Extensions\WhoIsLocking.cs" />
    <Compile Include="Indexing\CurrentIndexingScope.cs" />
    <Compile Include="Indexing\CurrentTransformationScope.cs" />
    <Compile Include="Indexing\IndexCommitPoint.cs" />
    <Compile Include="Indexing\IndexCommitPointDirectory.cs" />
    <Compile Include="Indexing\IndexedTerms.cs" />
    <Compile Include="Indexing\FilteredDocument.cs" />
    <Compile Include="Indexing\IndexingBatch.cs" />
    <Compile Include="Indexing\IndexedItemsInfo.cs" />
    <Compile Include="Indexing\IndexingUtil.cs" />
    <Compile Include="Indexing\IndexSegmentsInfo.cs" />
    <Compile Include="Indexing\Analyzers\LowerCaseKeywordTokenizer.cs" />
    <Compile Include="Indexing\Analyzers\LowerCaseWhitespaceAnalyzer.cs" />
    <Compile Include="Indexing\Analyzers\LowerCaseWhitespaceTokenizer.cs" />
    <Compile Include="Indexing\LuceneIntegration\TermsMatchQuery.cs" />
    <Compile Include="Indexing\PrefetchingBehavior.cs" />
    <Compile Include="Indexing\RavenPerFieldAnalyzerWrapper.cs" />
    <Compile Include="Indexing\Spatial\RecursivePrefixTreeStrategyThatSupportsWithin.cs" />
    <Compile Include="Indexing\Spatial\RavenShapeConverter.cs" />
    <Compile Include="Json\ScriptsCache.cs" />
    <Compile Include="Linq\AbstractTransformer.cs" />
    <Compile Include="Linq\Ast\ThrowOnInvalidMethodCallsForTransformResults.cs" />
    <Compile Include="Linq\Ast\TransformObsoleteMethods.cs" />
    <Compile Include="Linq\CodeVerifier.cs" />
    <Compile Include="Linq\DynamicCompilerBase.cs" />
    <Compile Include="Linq\DynamicTransofrmerCompiler.cs" />
    <Compile Include="Linq\Mono.Reflection\BackingFieldResolver.cs" />
    <Compile Include="Linq\Mono.Reflection\ByteBuffer.cs" />
    <Compile Include="Linq\Mono.Reflection\Disassembler.cs" />
    <Compile Include="Linq\Mono.Reflection\ILPattern.cs" />
    <Compile Include="Linq\Mono.Reflection\Image.cs" />
    <Compile Include="Linq\Mono.Reflection\Instruction.cs" />
    <Compile Include="Linq\Mono.Reflection\MethodBodyReader.cs" />
    <Compile Include="Linq\PrivateExtensions\DynamicEnumerable.cs" />
    <Compile Include="Linq\StringLiteralExpression.cs" />
<<<<<<< HEAD
=======
    <Compile Include="Plugins\ILicenseProvider.cs" />
>>>>>>> 34cc7820
    <Compile Include="Plugins\PluginsStatus.cs" />
    <Compile Include="Queries\MoreLikeThisQueryRunner.cs" />
    <Compile Include="Queries\MoreLikeThisQueryExtensions.cs" />
    <Compile Include="Queries\MatchNoDocsQuery.cs" />
    <Compile Include="Server\Abstractions\PrincipalWithDatabaseAccess.cs" />
    <Compile Include="Server\BeforeRequestEventArgs.cs" />
    <Compile Include="Server\Connections\ConnectionState.cs" />
    <Compile Include="Server\Connections\EventsTransport.cs" />
    <Compile Include="Server\LogContext.cs" />
    <Compile Include="Server\Responders\Admin\AdminChangeDbId.cs" />
    <Compile Include="Server\Responders\Admin\AdminDatabases.cs" />
    <Compile Include="Server\Responders\Admin\AdminGc.cs" />
    <Compile Include="Server\Responders\Admin\AdminIndexingStatus.cs" />
    <Compile Include="Server\Responders\Admin\AdminOptimize.cs" />
    <Compile Include="Server\Responders\Admin\AdminResponder.cs" />
    <Compile Include="Server\Responders\Admin\AdminRestore.cs" />
    <Compile Include="Server\Responders\BulkInsert.cs" />
    <Compile Include="Server\Responders\ChangesConfig.cs" />
    <Compile Include="Server\Responders\DatabaseStorageSizes.cs" />
    <Compile Include="Server\Responders\Debugging\DebugConfig.cs" />
    <Compile Include="Server\Responders\Debugging\DebugDocReferences.cs" />
    <Compile Include="Server\Responders\Debugging\DebugUser.cs" />
    <Compile Include="Server\Responders\DocsStreams.cs" />
    <Compile Include="Server\Responders\Identity.cs" />
    <Compile Include="Server\Responders\IndexPriorityResponder.cs" />
    <Compile Include="Server\Responders\MoreLikeThisResponder.cs" />
    <Compile Include="Bundles\MoreLikeThis\RavenMoreLikeThis.cs" />
    <Compile Include="Bundles\Quotas\Documents\DocQuotaConfiguration.cs" />
    <Compile Include="Bundles\Quotas\Documents\Triggers\DatabaseCountDocumentDeleteTrigger.cs" />
    <Compile Include="Bundles\Quotas\Documents\Triggers\DatabaseCountQuotaForDocumentsPutTrigger.cs" />
    <Compile Include="Bundles\Quotas\Size\SizeQuotaConfiguration.cs" />
    <Compile Include="Bundles\Quotas\Size\Triggers\DatabaseSizeAttachmentDeleteTrigger.cs" />
    <Compile Include="Bundles\Quotas\Size\Triggers\DatabaseSizeDocumentDeleteTrigger.cs" />
    <Compile Include="Bundles\Quotas\Size\Triggers\DatabaseSizeQuotaForAttachmentsPutTrigger.cs" />
    <Compile Include="Bundles\Quotas\Size\Triggers\DatabaseSizeQuotaForDocumentsPutTrigger.cs" />
    <Compile Include="Bundles\Replication\Data\DestinationFailureInformation.cs" />
    <Compile Include="Bundles\Replication\Data\SourceReplicationInformation.cs" />
    <Compile Include="Bundles\Replication\Impl\ReplicationHiLo.cs" />
    <Compile Include="Bundles\Replication\Plugins\AbstractAttachmentReplicationConflictResolver.cs" />
    <Compile Include="Bundles\Replication\Plugins\AbstractDocumentReplicationConflictResolver.cs" />
    <Compile Include="Bundles\Replication\Responders\AttachmentReplicationResponder.cs" />
    <Compile Include="Bundles\Replication\Responders\DocumentReplicationResponder.cs" />
    <Compile Include="Bundles\Replication\Responders\ReplicationLastEtagResponder.cs" />
    <Compile Include="Bundles\Replication\Tasks\ReplicationTask.cs" />
    <Compile Include="Bundles\Replication\Triggers\AncestryPutTrigger.cs" />
    <Compile Include="Bundles\Replication\Triggers\AttachmentAncestryPutTrigger.cs" />
    <Compile Include="Bundles\Replication\Triggers\HideVirtuallyDeletedAttachmentsReadTrigger.cs" />
    <Compile Include="Bundles\Replication\Triggers\HideVirtuallyDeletedDocumentsReadTrigger.cs" />
    <Compile Include="Bundles\Replication\Triggers\PreventConflictDocumentsPutTrigger.cs" />
    <Compile Include="Bundles\Replication\Triggers\PreventIndexingConflictDocumentsReadTrigger.cs" />
    <Compile Include="Bundles\Replication\Triggers\RemoveConflictOnAttachmentPutTrigger.cs" />
    <Compile Include="Bundles\Replication\Triggers\RemoveConflictOnPutTrigger.cs" />
    <Compile Include="Bundles\Replication\Triggers\VirtualAttachmentDeleteTrigger.cs" />
    <Compile Include="Bundles\Replication\Triggers\VirtualDeleteTrigger.cs" />
    <Compile Include="Commercial\ValidateLicense.cs" />
    <Compile Include="Config\ConfigOptionDocs.cs" />
    <Compile Include="Config\MemoryStatistics.cs" />
    <Compile Include="Extensions\DateTimeExtensions.cs" />
    <Compile Include="Data\QueryResultWithIncludes.cs" />
    <Compile Include="Impl\Clustering\ClusterInspecter.cs" />
    <Compile Include="Impl\Clustering\ClusterResourceState.cs" />
    <Compile Include="Impl\Clustering\ErrorCodes.cs" />
    <Compile Include="Impl\Clustering\NodeClusterState.cs" />
    <Compile Include="Impl\Clustering\RegSam.cs" />
    <Compile Include="Impl\ExceptionAggregator.cs" />
    <Compile Include="Indexing\BaseBatchSizeAutoTuner.cs" />
    <Compile Include="Indexing\LuceneCodecDirectory.cs" />
    <Compile Include="Indexing\ReduceBatchSizeAutoTuner.cs" />
    <Compile Include="Indexing\DefaultBackgroundTaskExecuter.cs" />
    <Compile Include="Indexing\IBackgroundTaskExecuter.cs" />
    <Compile Include="Indexing\BackgroundTaskExecuter.cs" />
    <Compile Include="Indexing\IIndexingScheduler.cs" />
    <Compile Include="Indexing\IndexBatchSizeAutoTuner.cs" />
    <Compile Include="Indexing\FairIndexingSchedulerWithNewIndexesBias.cs" />
    <Compile Include="Indexing\IndexingWorkStats.cs" />
    <Compile Include="Indexing\IndexToWorkOn.cs" />
    <Compile Include="Indexing\IntersectionCollector.cs" />
    <Compile Include="Indexing\NotForQueryingAttribute.cs" />
    <Compile Include="Indexing\Sorting\RandomFieldComparatorSource.cs" />
    <Compile Include="Indexing\Sorting\RandomFieldComparator.cs" />
    <Compile Include="Indexing\Sorting\RandomSortField.cs" />
    <Compile Include="Indexing\Sorting\SpatialDistanceFieldComparatorSource.cs">
      <SubType>Code</SubType>
    </Compile>
    <Compile Include="Json\ScriptedJsonPatcher.cs" />
    <Compile Include="Linq\Ast\TransformDynamicLambdaExpressions.cs" />
    <Compile Include="Linq\RecursiveFunction.cs" />
    <Compile Include="Plugins\Builtins\InvalidDocumentNames.cs" />
    <Compile Include="Plugins\Builtins\Tenants\ModifiedTenantDatabase.cs" />
    <Compile Include="Plugins\Builtins\Tenants\TenantDatabaseModified.cs" />
    <Compile Include="Plugins\Catalogs\BuiltinFilteringCatalog.cs" />
    <Compile Include="Plugins\AbstractIndexCodec.cs" />
    <Compile Include="Plugins\Catalogs\BundlesFilteredCatalog.cs" />
    <Compile Include="Plugins\Catalogs\FilteredCatalog.cs" />
    <Compile Include="Rhino.Licensing\AbstractLicenseValidator.cs" />
    <Compile Include="Rhino.Licensing\Discovery\DiscoveryClient.cs" />
    <Compile Include="Rhino.Licensing\Discovery\DiscoveryHost.cs" />
    <Compile Include="Rhino.Licensing\FloatingLicenseNotAvailableException.cs" />
    <Compile Include="Rhino.Licensing\ILicensingService.cs" />
    <Compile Include="Rhino.Licensing\InvalidationType.cs" />
    <Compile Include="Rhino.Licensing\ISubscriptionLicensingService.cs" />
    <Compile Include="Rhino.Licensing\LicenseExpiredException.cs" />
    <Compile Include="Rhino.Licensing\LicenseFileNotFoundException.cs" />
    <Compile Include="Rhino.Licensing\LicenseGenerator.cs" />
    <Compile Include="Rhino.Licensing\LicenseNotFoundException.cs" />
    <Compile Include="Rhino.Licensing\LicenseType.cs" />
    <Compile Include="Rhino.Licensing\LicenseValidator.cs" />
    <Compile Include="Rhino.Licensing\LicensingService.cs" />
    <Compile Include="Rhino.Licensing\RhinoLicensingException.cs" />
    <Compile Include="Rhino.Licensing\CorruptLicenseFileException.cs" />
    <Compile Include="Rhino.Licensing\SntpClient.cs" />
    <Compile Include="Rhino.Licensing\StringLicenseValidator.cs" />
    <Compile Include="Linq\Ast\DynamicExtensionMethodsTranslator.cs" />
    <Compile Include="Linq\PrivateExtensions\DynamicExtensionMethods.cs" />
    <Compile Include="Plugins\AbstractIndexQueryTrigger.cs" />
    <Compile Include="Server\Abstractions\HttpContextAdapter.cs" />
    <Compile Include="Server\Abstractions\HttpListenerContextAdpater.cs" />
    <Compile Include="Server\Abstractions\HttpListenerRequestAdapter.cs" />
    <Compile Include="Server\Abstractions\HttpListenerResponseAdapter.cs" />
    <Compile Include="Server\Abstractions\HttpRequestAdapter.cs" />
    <Compile Include="Server\Abstractions\HttpResponseAdapter.cs" />
    <Compile Include="Server\Abstractions\IHttpContext.cs" />
    <Compile Include="Server\Abstractions\IHttpRequest.cs" />
    <Compile Include="Server\Abstractions\IHttpResponse.cs" />
    <Compile Include="Server\Abstractions\UrlExtension.cs" />
    <Compile Include="Server\AbstractRequestResponder.cs" />
    <Compile Include="Server\AnonymousUserAccessMode.cs" />
    <Compile Include="Server\CurrentOperationContext.cs" />
    <Compile Include="Exceptions\BadRequestException.cs" />
    <Compile Include="Extensions\HttpExtensions.cs" />
    <Compile Include="Server\HttpEndpointRegistration.cs" />
    <Compile Include="Server\HttpServer.cs" />
    <Compile Include="Server\IConfigureHttpListener.cs" />
    <Compile Include="Server\LogHttpRequestStatsParams.cs" />
    <Compile Include="Server\NonAdminHttp.cs" />
    <Compile Include="Plugins\ISilverlightRequestedAware.cs" />
    <Compile Include="Server\Responders\Admin\AdminCompact.cs" />
    <Compile Include="Server\Responders\Admin\AdminStats.cs" />
    <Compile Include="Server\Responders\DatabaseSize.cs" />
    <Compile Include="Server\Responders\Favicon.cs" />
    <Compile Include="Server\Responders\Licensing.cs" />
    <Compile Include="Server\Responders\Logs.cs" />
    <Compile Include="Server\Responders\OperationStatus.cs" />
    <Compile Include="Server\Responders\Plugins.cs" />
    <Compile Include="Server\Responders\RavenRoot.cs" />
    <Compile Include="Server\Responders\RavenUI.cs" />
    <Compile Include="Server\Responders\SilverlightUI.cs" />
    <Compile Include="Server\Responders\QueryStreams.cs" />
    <Compile Include="Server\Responders\Transformers.cs" />
    <Compile Include="Server\Security\AbstractRequestAuthorizer.cs" />
    <Compile Include="Server\Security\MixedModeRequestAuthorizer.cs" />
    <Compile Include="Server\Security\NeverSecret.cs" />
    <Compile Include="Server\Security\OAuth\AccessToken.cs" />
    <Compile Include="Server\Security\OAuth\IAuthenticateClient.cs" />
    <Compile Include="Server\Security\OAuth\OAuthApiKeyResponder.cs" />
    <Compile Include="Server\Security\OAuth\OAuthClientCredentialsTokenResponder.cs" />
    <Compile Include="Server\Security\OAuth\OAuthCookie.cs" />
    <Compile Include="Server\Security\OAuth\OAuthRequestAuthorizer.cs" />
    <Compile Include="Server\Security\OAuth\OAuthServerHelper.cs" />
    <Compile Include="Server\Security\Triggers\WindowsAuthDeleteTrigger.cs" />
    <Compile Include="Server\Security\Triggers\WindowsAuthPutTrigger.cs" />
    <Compile Include="Server\Security\Windows\WindowsAuthDocument.cs" />
    <Compile Include="Server\Security\Windows\WindowsAuthConfigureHttpListener.cs" />
    <Compile Include="Server\Security\Windows\WindowsRequestAuthorizer.cs" />
    <Compile Include="Impl\CachedDocument.cs" />
    <Compile Include="Impl\DatabaseBulkOperations.cs" />
    <Compile Include="Data\AttachmentInformation.cs" />
    <Compile Include="Data\BackupRequest.cs" />
    <Compile Include="Data\DynamicQueryMapping.cs" />
    <Compile Include="Data\DynamicQueryMappingItem.cs" />
    <Compile Include="Impl\DocumentCacher.cs" />
    <Compile Include="Impl\DocumentRetriever.cs" />
    <Compile Include="Impl\IDocumentCacher.cs" />
    <Compile Include="Indexing\AbstractIndexingExecuter.cs" />
    <Compile Include="Indexing\ErrorLoggingConcurrentMergeScheduler.cs" />
    <Compile Include="Indexing\FieldsToFetch.cs" />
    <Compile Include="Indexing\IIndexExtension.cs" />
    <Compile Include="Indexing\IndexSearcherHolder.cs" />
    <Compile Include="Indexing\ReducingExecuter.cs" />
    <Compile Include="Linq\Ast\CaptureQueryParameterNamesVisitor.cs" />
    <Compile Include="Linq\Ast\ThrowOnInvalidMethodCalls.cs" />
    <Compile Include="Linq\Ast\TransformNullCoalescingOperatorTransformer.cs" />
    <Compile Include="Plugins\AbstractAnalyzerGenerator.cs" />
    <Compile Include="Plugins\Builtins\CreateSilverlightIndexes.cs" />
    <Compile Include="Plugins\Builtins\Tenants\RemoveTenantDatabase.cs" />
    <Compile Include="Plugins\IAlterConfiguration.cs" />
    <Compile Include="Queries\FacetedQueryRunner.cs" />
    <Compile Include="Queries\FacetedQueryRunnerExtensions.cs" />
    <Compile Include="Queries\DynamicQueryExtensions.cs" />
    <Compile Include="Queries\DynamicQueryOptimizer.cs" />
    <Compile Include="Queries\DynamicQueryRunner.cs" />
    <Compile Include="Exceptions\IndexDoesNotExistsException.cs" />
    <Compile Include="Extensions\CommandExtensions.cs" />
    <Compile Include="Extensions\GuidExtensions.cs" />
    <Compile Include="Extensions\HttpContextExtensions.cs" />
    <Compile Include="Extensions\IndexingExtensions.cs" />
    <Compile Include="Extensions\MonoHttpEncoder.cs">
      <SubType>Code</SubType>
    </Compile>
    <Compile Include="Extensions\MonoHttpUtility.cs" />
    <Compile Include="Extensions\IOExtensions.cs" />
    <Compile Include="Impl\DummyUuidGenerator.cs" />
    <Compile Include="Indexing\Collation\AbstractCultureCollationAnalyzer.cs" />
    <Compile Include="Indexing\Collation\CollationKeyFilter.cs" />
    <Compile Include="Indexing\Collation\CollationAnalyzer.cs" />
    <Compile Include="Indexing\Collation\Cultures\AfCollationAnalyzer.cs" />
    <Compile Include="Indexing\Collation\Cultures\AmCollationAnalyzer.cs" />
    <Compile Include="Indexing\Collation\Cultures\ArCollationAnalyzer.cs" />
    <Compile Include="Indexing\Collation\Cultures\ArnCollationAnalyzer.cs" />
    <Compile Include="Indexing\Collation\Cultures\AsCollationAnalyzer.cs" />
    <Compile Include="Indexing\Collation\Cultures\AzCollationAnalyzer.cs" />
    <Compile Include="Indexing\Collation\Cultures\BaCollationAnalyzer.cs" />
    <Compile Include="Indexing\Collation\Cultures\BeCollationAnalyzer.cs" />
    <Compile Include="Indexing\Collation\Cultures\BgCollationAnalyzer.cs" />
    <Compile Include="Indexing\Collation\Cultures\BnCollationAnalyzer.cs" />
    <Compile Include="Indexing\Collation\Cultures\BoCollationAnalyzer.cs" />
    <Compile Include="Indexing\Collation\Cultures\BrCollationAnalyzer.cs" />
    <Compile Include="Indexing\Collation\Cultures\BsCollationAnalyzer.cs" />
    <Compile Include="Indexing\Collation\Cultures\CaCollationAnalyzer.cs" />
    <Compile Include="Indexing\Collation\Cultures\CoCollationAnalyzer.cs" />
    <Compile Include="Indexing\Collation\Cultures\CsCollationAnalyzer.cs" />
    <Compile Include="Indexing\Collation\Cultures\CyCollationAnalyzer.cs" />
    <Compile Include="Indexing\Collation\Cultures\DaCollationAnalyzer.cs" />
    <Compile Include="Indexing\Collation\Cultures\DeCollationAnalyzer.cs" />
    <Compile Include="Indexing\Collation\Cultures\DsbCollationAnalyzer.cs" />
    <Compile Include="Indexing\Collation\Cultures\DvCollationAnalyzer.cs" />
    <Compile Include="Indexing\Collation\Cultures\ElCollationAnalyzer.cs" />
    <Compile Include="Indexing\Collation\Cultures\EnCollationAnalyzer.cs" />
    <Compile Include="Indexing\Collation\Cultures\EsCollationAnalyzer.cs" />
    <Compile Include="Indexing\Collation\Cultures\EtCollationAnalyzer.cs" />
    <Compile Include="Indexing\Collation\Cultures\EuCollationAnalyzer.cs" />
    <Compile Include="Indexing\Collation\Cultures\FaCollationAnalyzer.cs" />
    <Compile Include="Indexing\Collation\Cultures\FiCollationAnalyzer.cs" />
    <Compile Include="Indexing\Collation\Cultures\FilCollationAnalyzer.cs" />
    <Compile Include="Indexing\Collation\Cultures\FoCollationAnalyzer.cs" />
    <Compile Include="Indexing\Collation\Cultures\FrCollationAnalyzer.cs" />
    <Compile Include="Indexing\Collation\Cultures\FyCollationAnalyzer.cs" />
    <Compile Include="Indexing\Collation\Cultures\GaCollationAnalyzer.cs" />
    <Compile Include="Indexing\Collation\Cultures\GdCollationAnalyzer.cs" />
    <Compile Include="Indexing\Collation\Cultures\GlCollationAnalyzer.cs" />
    <Compile Include="Indexing\Collation\Cultures\GswCollationAnalyzer.cs" />
    <Compile Include="Indexing\Collation\Cultures\GuCollationAnalyzer.cs" />
    <Compile Include="Indexing\Collation\Cultures\HaCollationAnalyzer.cs" />
    <Compile Include="Indexing\Collation\Cultures\HeCollationAnalyzer.cs" />
    <Compile Include="Indexing\Collation\Cultures\HiCollationAnalyzer.cs" />
    <Compile Include="Indexing\Collation\Cultures\HrCollationAnalyzer.cs" />
    <Compile Include="Indexing\Collation\Cultures\HsbCollationAnalyzer.cs" />
    <Compile Include="Indexing\Collation\Cultures\HuCollationAnalyzer.cs" />
    <Compile Include="Indexing\Collation\Cultures\HyCollationAnalyzer.cs" />
    <Compile Include="Indexing\Collation\Cultures\IdCollationAnalyzer.cs" />
    <Compile Include="Indexing\Collation\Cultures\IgCollationAnalyzer.cs" />
    <Compile Include="Indexing\Collation\Cultures\IiCollationAnalyzer.cs" />
    <Compile Include="Indexing\Collation\Cultures\IsCollationAnalyzer.cs" />
    <Compile Include="Indexing\Collation\Cultures\ItCollationAnalyzer.cs" />
    <Compile Include="Indexing\Collation\Cultures\IuCollationAnalyzer.cs" />
    <Compile Include="Indexing\Collation\Cultures\IvCollationAnalyzer.cs" />
    <Compile Include="Indexing\Collation\Cultures\JaCollationAnalyzer.cs" />
    <Compile Include="Indexing\Collation\Cultures\KaCollationAnalyzer.cs" />
    <Compile Include="Indexing\Collation\Cultures\KkCollationAnalyzer.cs" />
    <Compile Include="Indexing\Collation\Cultures\KlCollationAnalyzer.cs" />
    <Compile Include="Indexing\Collation\Cultures\KmCollationAnalyzer.cs" />
    <Compile Include="Indexing\Collation\Cultures\KnCollationAnalyzer.cs" />
    <Compile Include="Indexing\Collation\Cultures\KoCollationAnalyzer.cs" />
    <Compile Include="Indexing\Collation\Cultures\KokCollationAnalyzer.cs" />
    <Compile Include="Indexing\Collation\Cultures\KyCollationAnalyzer.cs" />
    <Compile Include="Indexing\Collation\Cultures\LbCollationAnalyzer.cs" />
    <Compile Include="Indexing\Collation\Cultures\LoCollationAnalyzer.cs" />
    <Compile Include="Indexing\Collation\Cultures\LtCollationAnalyzer.cs" />
    <Compile Include="Indexing\Collation\Cultures\LvCollationAnalyzer.cs" />
    <Compile Include="Indexing\Collation\Cultures\MiCollationAnalyzer.cs" />
    <Compile Include="Indexing\Collation\Cultures\MkCollationAnalyzer.cs" />
    <Compile Include="Indexing\Collation\Cultures\MlCollationAnalyzer.cs" />
    <Compile Include="Indexing\Collation\Cultures\MnCollationAnalyzer.cs" />
    <Compile Include="Indexing\Collation\Cultures\MohCollationAnalyzer.cs" />
    <Compile Include="Indexing\Collation\Cultures\MrCollationAnalyzer.cs" />
    <Compile Include="Indexing\Collation\Cultures\MsCollationAnalyzer.cs" />
    <Compile Include="Indexing\Collation\Cultures\MtCollationAnalyzer.cs" />
    <Compile Include="Indexing\Collation\Cultures\NbCollationAnalyzer.cs" />
    <Compile Include="Indexing\Collation\Cultures\NeCollationAnalyzer.cs" />
    <Compile Include="Indexing\Collation\Cultures\NlCollationAnalyzer.cs" />
    <Compile Include="Indexing\Collation\Cultures\NnCollationAnalyzer.cs" />
    <Compile Include="Indexing\Collation\Cultures\NsoCollationAnalyzer.cs" />
    <Compile Include="Indexing\Collation\Cultures\OcCollationAnalyzer.cs" />
    <Compile Include="Indexing\Collation\Cultures\OrCollationAnalyzer.cs" />
    <Compile Include="Indexing\Collation\Cultures\PaCollationAnalyzer.cs" />
    <Compile Include="Indexing\Collation\Cultures\PlCollationAnalyzer.cs" />
    <Compile Include="Indexing\Collation\Cultures\PrsCollationAnalyzer.cs" />
    <Compile Include="Indexing\Collation\Cultures\PsCollationAnalyzer.cs" />
    <Compile Include="Indexing\Collation\Cultures\PtCollationAnalyzer.cs" />
    <Compile Include="Indexing\Collation\Cultures\QutCollationAnalyzer.cs" />
    <Compile Include="Indexing\Collation\Cultures\QuzCollationAnalyzer.cs" />
    <Compile Include="Indexing\Collation\Cultures\RmCollationAnalyzer.cs" />
    <Compile Include="Indexing\Collation\Cultures\RoCollationAnalyzer.cs" />
    <Compile Include="Indexing\Collation\Cultures\RuCollationAnalyzer.cs" />
    <Compile Include="Indexing\Collation\Cultures\RwCollationAnalyzer.cs" />
    <Compile Include="Indexing\Collation\Cultures\SaCollationAnalyzer.cs" />
    <Compile Include="Indexing\Collation\Cultures\SahCollationAnalyzer.cs" />
    <Compile Include="Indexing\Collation\Cultures\SeCollationAnalyzer.cs" />
    <Compile Include="Indexing\Collation\Cultures\SiCollationAnalyzer.cs" />
    <Compile Include="Indexing\Collation\Cultures\SkCollationAnalyzer.cs" />
    <Compile Include="Indexing\Collation\Cultures\SlCollationAnalyzer.cs" />
    <Compile Include="Indexing\Collation\Cultures\SmaCollationAnalyzer.cs" />
    <Compile Include="Indexing\Collation\Cultures\SmjCollationAnalyzer.cs" />
    <Compile Include="Indexing\Collation\Cultures\SmnCollationAnalyzer.cs" />
    <Compile Include="Indexing\Collation\Cultures\SmsCollationAnalyzer.cs" />
    <Compile Include="Indexing\Collation\Cultures\SqCollationAnalyzer.cs" />
    <Compile Include="Indexing\Collation\Cultures\SrCollationAnalyzer.cs" />
    <Compile Include="Indexing\Collation\Cultures\SvCollationAnalyzer.cs" />
    <Compile Include="Indexing\Collation\Cultures\SwCollationAnalyzer.cs" />
    <Compile Include="Indexing\Collation\Cultures\SyrCollationAnalyzer.cs" />
    <Compile Include="Indexing\Collation\Cultures\TaCollationAnalyzer.cs" />
    <Compile Include="Indexing\Collation\Cultures\TeCollationAnalyzer.cs" />
    <Compile Include="Indexing\Collation\Cultures\TgCollationAnalyzer.cs" />
    <Compile Include="Indexing\Collation\Cultures\ThCollationAnalyzer.cs" />
    <Compile Include="Indexing\Collation\Cultures\TkCollationAnalyzer.cs" />
    <Compile Include="Indexing\Collation\Cultures\TnCollationAnalyzer.cs" />
    <Compile Include="Indexing\Collation\Cultures\TrCollationAnalyzer.cs" />
    <Compile Include="Indexing\Collation\Cultures\TtCollationAnalyzer.cs" />
    <Compile Include="Indexing\Collation\Cultures\TzmCollationAnalyzer.cs" />
    <Compile Include="Indexing\Collation\Cultures\UgCollationAnalyzer.cs" />
    <Compile Include="Indexing\Collation\Cultures\UkCollationAnalyzer.cs" />
    <Compile Include="Indexing\Collation\Cultures\UrCollationAnalyzer.cs" />
    <Compile Include="Indexing\Collation\Cultures\UzCollationAnalyzer.cs" />
    <Compile Include="Indexing\Collation\Cultures\ViCollationAnalyzer.cs" />
    <Compile Include="Indexing\Collation\Cultures\WoCollationAnalyzer.cs" />
    <Compile Include="Indexing\Collation\Cultures\XhCollationAnalyzer.cs" />
    <Compile Include="Indexing\Collation\Cultures\YoCollationAnalyzer.cs" />
    <Compile Include="Indexing\Collation\Cultures\ZhCollationAnalyzer.cs" />
    <Compile Include="Indexing\Collation\Cultures\ZuCollationAnalyzer.cs" />
    <Compile Include="Indexing\Collation\IndexableBinaryStringTools_UsingArrays.cs" />
    <Compile Include="Indexing\GatherAllCollector.cs" />
    <Compile Include="Indexing\Analyzers\LowerCaseKeywordAnalyzer.cs" />
    <Compile Include="Indexing\RangeQueryParser.cs" />
    <Compile Include="Indexing\RobustEnumerator.cs" />
    <Compile Include="Indexing\SpatialField.cs" />
    <Compile Include="Indexing\SimpleQueryParser.cs" />
    <Compile Include="Config\InMemoryRavenConfiguration.cs" />
    <Compile Include="Impl\IUuidGenerator.cs" />
    <Compile Include="Linq\Ast\CaptureSelectNewFieldNamesVisitor.cs" />
    <Compile Include="Plugins\AbstractAttachmentDeleteTrigger.cs" />
    <Compile Include="Plugins\AbstractAttachmentPutTrigger.cs" />
    <Compile Include="Plugins\AbstractAttachmentReadTrigger.cs" />
    <Compile Include="Plugins\IStartupTask.cs" />
    <Compile Include="Data\LinearQuery.cs" />
    <Compile Include="Linq\GroupByKeyFunc.cs" />
    <Compile Include="Linq\ITranslatorDatabaseAccessor.cs" />
    <Compile Include="Linq\PrivateExtensions\MetadataExtensions.cs" />
    <Compile Include="Linq\TranslatorFunc.cs" />
    <Compile Include="Plugins\AbstractBackgroundTask.cs" />
    <Compile Include="Plugins\AbstractDocumentCodec.cs" />
    <Compile Include="Plugins\AbstractDynamicCompilationExtension.cs" />
    <Compile Include="Plugins\Builtins\CreateFolderIcon.cs" />
    <Compile Include="Plugins\Builtins\DeleteRemovedIndexes.cs" />
    <Compile Include="Plugins\Builtins\FilterRavenInternalDocumentsReadTrigger.cs" />
    <Compile Include="Plugins\AbstractIndexUpdateTrigger.cs" />
    <Compile Include="Plugins\AbstractReadTrigger.cs" />
    <Compile Include="Plugins\Builtins\SpatialDynamicCompilationExtension.cs" />
    <Compile Include="Plugins\AbstractIndexUpdateTriggerBatcher.cs" />
    <Compile Include="Plugins\ReadOperation.cs" />
    <Compile Include="Plugins\ReadVetoResult.cs" />
    <Compile Include="Data\QueryResults.cs" />
    <Compile Include="Data\CommandDataFactory.cs" />
    <Compile Include="Data\IndexFailureInformation.cs" />
    <Compile Include="Data\IndexQueryResult.cs" />
    <Compile Include="Exceptions\IndexDisabledException.cs" />
    <Compile Include="Exceptions\OperationVetoedException.cs" />
    <Compile Include="Extensions\EnumerableExtensions.cs" />
    <Compile Include="Indexing\MapReduceIndex.cs" />
    <Compile Include="Indexing\QueryBuilder.cs" />
    <Compile Include="Indexing\SimpleIndex.cs" />
    <Compile Include="Plugins\AbstractDeleteTrigger.cs" />
    <Compile Include="Plugins\AbstractPutTrigger.cs" />
    <Compile Include="Plugins\IRequiresDocumentDatabaseInitialization.cs" />
    <Compile Include="DocumentDatabase.cs" />
    <Compile Include="Indexing\Index.cs" />
    <Compile Include="Indexing\AnonymousObjectToLuceneDocumentConverter.cs" />
    <Compile Include="Indexing\StatefulEnumerableWrapper.cs" />
    <Compile Include="Indexing\IndexingExecuter.cs" />
    <Compile Include="Indexing\WorkContext.cs" />
    <Compile Include="Json\DynamicObjectExtensions.cs" />
    <Compile Include="Json\JsonPatcher.cs" />
    <Compile Include="Json\JsonToExpando.cs" />
    <Compile Include="Linq\AbstractViewGenerator.cs" />
    <Compile Include="Linq\QueryParsingUtils.cs" />
    <Compile Include="Linq\DynamicViewCompiler.cs" />
    <Compile Include="Linq\IndexingFunc.cs" />
    <Compile Include="Linq\PrivateExtensions\LinqOnDynamic.cs" />
    <Compile Include="Plugins\VetoResult.cs" />
    <Compile Include="Config\RavenConfiguration.cs" />
    <Compile Include="Queries\SuggestionQueryExtensions.cs" />
    <Compile Include="Queries\SuggestionQueryIndexExtension.cs" />
    <Compile Include="Queries\TermsQueryRunner.cs" />
    <Compile Include="Queries\TermsQueryRunnerExtensions.cs" />
    <Compile Include="Server\Responders\AddIncludesCommand.cs" />
    <Compile Include="Server\Responders\Admin\AdminBackup.cs" />
    <Compile Include="Server\Responders\Admin\AdminStartIndexing.cs" />
    <Compile Include="Server\Responders\Admin\AdminStopIndexing.cs" />
    <Compile Include="Server\Responders\BuildVersion.cs" />
    <Compile Include="Server\Responders\ClientAccessPolicy.cs" />
    <Compile Include="Server\Responders\Databases.cs" />
    <Compile Include="Server\Responders\Docs.cs" />
    <Compile Include="Server\Responders\Document.cs" />
    <Compile Include="Server\Responders\DocumentBatch.cs" />
    <Compile Include="Server\Responders\Facets.cs" />
    <Compile Include="Server\Responders\Index.cs" />
    <Compile Include="Server\Responders\Indexes.cs" />
    <Compile Include="Server\Responders\MultiGet.cs" />
    <Compile Include="Server\Responders\Queries.cs" />
    <Compile Include="Server\Responders\SilverlightEnsuresStartup.cs" />
    <Compile Include="Server\Responders\Static.cs" />
    <Compile Include="Server\Responders\Statics.cs" />
    <Compile Include="Server\Responders\Statistics.cs" />
    <Compile Include="Server\Responders\SuggestionResponder.cs" />
    <Compile Include="Server\Responders\Terms.cs" />
    <Compile Include="Server\Responders\TransactionCommit.cs" />
    <Compile Include="Server\Responders\TransactionPromote.cs" />
    <Compile Include="Server\Responders\TransactionRollback.cs" />
    <Compile Include="Server\Responders\TransactionStatus.cs" />
    <Compile Include="Server\Connections\TransportState.cs" />
    <Compile Include="Server\Connections\TimeSensitiveStore.cs" />
    <Compile Include="Smuggler\DataDumper.cs" />
    <Compile Include="Storage\DocumentInTransactionData.cs" />
    <Compile Include="Storage\Esent\Backup\BackupOperation.cs" />
    <Compile Include="Storage\Esent\Backup\EsentBackup.cs" />
    <Compile Include="Storage\Esent\Backup\RestoreOperation.cs" />
    <Compile Include="Storage\Esent\EsentExtension.cs" />
    <Compile Include="Storage\Esent\SchemaCreator.cs" />
    <Compile Include="Storage\Esent\SchemaUpdates\ISchemaUpdate.cs" />
    <Compile Include="Storage\Esent\SchemaUpdates\SchemaUpdaterHelper.cs" />
    <Compile Include="Storage\Esent\SchemaUpdates\Updates\From42To43.cs" />
    <Compile Include="Storage\Esent\SchemaUpdates\Updates\From41To42.cs" />
    <Compile Include="Storage\Esent\SchemaUpdates\Updates\From39To40.cs" />
    <Compile Include="Storage\Esent\SchemaUpdates\Updates\From38To39.cs" />
    <Compile Include="Storage\Esent\SchemaUpdates\Updates\From36To37.cs" />
    <Compile Include="Storage\Esent\SchemaUpdates\Updates\From37To38.cs" />
    <Compile Include="Storage\Esent\SchemaUpdates\Updates\From40To41.cs" />
    <Compile Include="Storage\Esent\SchemaUpdates\Updates\From43To44.cs" />
    <Compile Include="Storage\Esent\SchemaUpdates\Updates\From44To45.cs" />
    <Compile Include="Storage\Esent\SchemaUpdates\Updates\From45To46.cs" />
    <Compile Include="Storage\Esent\StorageActionsAccessor.cs" />
    <Compile Include="Storage\Esent\StorageActions\Documents.cs" />
    <Compile Include="Storage\Esent\StorageActions\DocumentStorageActions.cs" />
    <Compile Include="Storage\Esent\Debug\EsentUtil.cs" />
    <Compile Include="Storage\Esent\StorageActions\General.cs" />
    <Compile Include="Storage\Esent\StorageActions\Indexing.cs" />
    <Compile Include="Storage\Esent\StorageActions\Lists.cs" />
    <Compile Include="Storage\Esent\StorageActions\MappedResults.cs" />
    <Compile Include="Storage\Esent\StorageActions\OptimizedDeleter.cs" />
    <Compile Include="Storage\Esent\StorageActions\OptimizedIndexReader.cs" />
    <Compile Include="Storage\Esent\StorageActions\Queue.cs" />
    <Compile Include="Storage\Esent\StorageActions\Staleness.cs" />
    <Compile Include="Storage\Esent\StorageActions\TableProperties.cs" />
    <Compile Include="Storage\Esent\StorageActions\Tasks.cs" />
    <Compile Include="Storage\Esent\StorageActions\Util.cs" />
    <Compile Include="Storage\Esent\TableColumnsCache.cs" />
    <Compile Include="Storage\Esent\TransactionalStorage.cs" />
    <Compile Include="Storage\Esent\TransactionalStorageConfigurator.cs" />
    <Compile Include="Storage\IAttachmentsStorageActions.cs" />
    <Compile Include="Storage\IDocumentStorageActions.cs" />
    <Compile Include="Storage\IGeneralStorageActions.cs" />
    <Compile Include="Storage\IIndexingStorageActions.cs" />
    <Compile Include="Storage\IListsStorageActions.cs" />
    <Compile Include="Storage\IMappedResultsStorageAction.cs" />
    <Compile Include="Storage\IndexCreationOptions.cs" />
    <Compile Include="Storage\IndexDefinitionStorage.cs" />
    <Compile Include="Storage\IQueueStorageActions.cs" />
    <Compile Include="Storage\IStalenessStorageActions.cs" />
    <Compile Include="Storage\IStorageActionsAccessor.cs" />
    <Compile Include="Storage\ITasksStorageActions.cs" />
    <Compile Include="Storage\ITransactionalStorage.cs" />
    <Compile Include="Storage\ITransactionStorageActions.cs" />
    <Compile Include="Queries\SuggestionQueryRunner.cs" />
    <Compile Include="Storage\Managed\AttachmentsStorageActions.cs" />
    <Compile Include="Storage\Managed\Backup\BackupOperation.cs" />
    <Compile Include="Storage\Managed\Backup\RestoreOperation.cs" />
    <Compile Include="Storage\Managed\DocumentsStorageActions.cs" />
    <Compile Include="Storage\Managed\GeneralStorageActions.cs" />
    <Compile Include="Storage\Managed\Impl\TableStorage.cs" />
    <Compile Include="Storage\Managed\IndexingStorageActions.cs" />
    <Compile Include="Storage\Managed\ListsStorageActions.cs" />
    <Compile Include="Storage\Managed\MappedResultsStorageAction.cs" />
    <Compile Include="Storage\Managed\Munin\AbstractPersistentSource.cs" />
    <Compile Include="Storage\Managed\Munin\Command.cs" />
    <Compile Include="Storage\Managed\Munin\CommandType.cs" />
    <Compile Include="Storage\Managed\Munin\Database.cs" />
    <Compile Include="Storage\Managed\Munin\FileBasedPersistentSource.cs" />
    <Compile Include="Storage\Managed\Munin\IComparerAndEquality.cs" />
    <Compile Include="Storage\Managed\Munin\IPersistentSource.cs" />
    <Compile Include="Storage\Managed\Munin\MemoryPersistentSource.cs" />
    <Compile Include="Storage\Managed\Munin\ModifiedJTokenComparer.cs" />
    <Compile Include="Storage\Managed\Munin\PersistentDictionaryState.cs" />
    <Compile Include="Storage\Managed\Munin\PositionInFile.cs" />
    <Compile Include="Storage\Managed\Munin\RavenJTokenComparer.cs" />
    <Compile Include="Storage\Managed\Munin\ReadOnlyFileBasedPersistentSource.cs" />
    <Compile Include="Storage\Managed\Munin\RecordingComparer.cs" />
    <Compile Include="Storage\Managed\Munin\RemoteManagedStorageState.cs" />
    <Compile Include="Storage\Managed\Munin\ReverseComparableByteArrayWhichIgnoresNull.cs" />
    <Compile Include="Storage\Managed\Munin\SecondaryIndex.cs" />
    <Compile Include="Storage\Managed\Munin\Table.cs" />
    <Compile Include="Storage\Managed\Munin\Tree\AVLTree.cs" />
    <Compile Include="Storage\Managed\Munin\Tree\EmptyAVLTree.cs" />
    <Compile Include="Storage\Managed\Munin\Tree\EmptyStack.cs" />
    <Compile Include="Storage\Managed\Munin\Tree\IBinarySearchTree.cs" />
    <Compile Include="Storage\Managed\Munin\Tree\IStack.cs" />
    <Compile Include="Storage\Managed\Munin\Tree\Stack.cs" />
    <Compile Include="Storage\Managed\QueueStorageActions.cs" />
    <Compile Include="Storage\Managed\StalenessStorageActions.cs" />
    <Compile Include="Storage\Managed\StorageActionsAccessor.cs" />
    <Compile Include="Storage\Managed\StorageHelper.cs" />
    <Compile Include="Storage\Managed\TasksStorageActions.cs" />
    <Compile Include="Storage\Managed\TransactionalStorage.cs" />
    <Compile Include="Storage\Managed\TransactionStorageActions.cs" />
    <Compile Include="Tasks\RemoveFromIndexTask.cs" />
    <Compile Include="Tasks\Task.cs" />
    <Compile Include="Indexing\IndexStorage.cs" />
    <Compile Include="Util\ActiveEnumerable.cs" />
    <Compile Include="Util\DatabaseMemoryTarget.cs" />
    <Compile Include="Util\PerformanceCountersUtils.cs" />
    <Compile Include="Util\PortUtil.cs" />
    <Compile Include="Util\SequentialUuidGenerator.cs" />
    <Compile Include="Util\Streams\BufferPool.cs" />
    <Compile Include="Util\Streams\BufferPoolStream.cs" />
    <Compile Include="Util\Streams\PartialStream.cs" />
    <Compile Include="Util\WildcardMatcher.cs" />
  </ItemGroup>
  <ItemGroup>
    <BootstrapperPackage Include="Microsoft.Net.Client.3.5">
      <Visible>False</Visible>
      <ProductName>.NET Framework 3.5 SP1 Client Profile</ProductName>
      <Install>false</Install>
    </BootstrapperPackage>
    <BootstrapperPackage Include="Microsoft.Net.Framework.3.5.SP1">
      <Visible>False</Visible>
      <ProductName>.NET Framework 3.5 SP1</ProductName>
      <Install>true</Install>
    </BootstrapperPackage>
    <BootstrapperPackage Include="Microsoft.Windows.Installer.3.1">
      <Visible>False</Visible>
      <ProductName>Windows Installer 3.1</ProductName>
      <Install>true</Install>
    </BootstrapperPackage>
  </ItemGroup>
  <ItemGroup>
    <EmbeddedResource Include="Json\Map.js" />
    <EmbeddedResource Include="Json\ToJson.js" />
    <EmbeddedResource Include="Json\RavenDB.js" />
    <EmbeddedResource Include="Json\lodash.js" />
    <Content Include="Server\WebUI\css\smoothness\images\ui-anim_basic_16x16.gif" />
    <Content Include="Server\WebUI\studio_not_found.html" />
    <Content Include="Server\WebUI\studio.html" />
    <Content Include="Server\WebUI\raven-data.ico" />
    <Content Include="Server\WebUI\css\Pager.css" />
    <Content Include="Server\WebUI\css\rdb.css" />
    <Content Include="Server\WebUI\css\rdb.jsonEditor.css" />
    <Content Include="Server\WebUI\css\smoothness\images\ui-bg_flat_0_aaaaaa_40x100.png" />
    <Content Include="Server\WebUI\css\smoothness\images\ui-bg_flat_75_ffffff_40x100.png" />
    <Content Include="Server\WebUI\css\smoothness\images\ui-bg_glass_55_fbf9ee_1x400.png" />
    <Content Include="Server\WebUI\css\smoothness\images\ui-bg_glass_65_ffffff_1x400.png" />
    <Content Include="Server\WebUI\css\smoothness\images\ui-bg_glass_75_dadada_1x400.png" />
    <Content Include="Server\WebUI\css\smoothness\images\ui-bg_glass_75_e6e6e6_1x400.png" />
    <Content Include="Server\WebUI\css\smoothness\images\ui-bg_glass_95_fef1ec_1x400.png" />
    <Content Include="Server\WebUI\css\smoothness\images\ui-bg_highlight-soft_75_cccccc_1x100.png" />
    <Content Include="Server\WebUI\css\smoothness\images\ui-icons_222222_256x240.png" />
    <Content Include="Server\WebUI\css\smoothness\images\ui-icons_2e83ff_256x240.png" />
    <Content Include="Server\WebUI\css\smoothness\images\ui-icons_454545_256x240.png" />
    <Content Include="Server\WebUI\css\smoothness\images\ui-icons_888888_256x240.png" />
    <Content Include="Server\WebUI\css\smoothness\images\ui-icons_cd0a0a_256x240.png" />
    <Content Include="Server\WebUI\css\smoothness\jquery-ui-1.8rc2.custom.css" />
    <Content Include="Server\WebUI\documents.html" />
    <Content Include="Server\WebUI\favicon.ico" />
    <Content Include="Server\WebUI\images\ajax-loader.gif" />
    <Content Include="Server\WebUI\images\bgR.png" />
    <Content Include="Server\WebUI\images\c1_i1.png" />
    <Content Include="Server\WebUI\images\c2_i2.png" />
    <Content Include="Server\WebUI\images\c2_i3.png" />
    <Content Include="Server\WebUI\images\c2_i4.png" />
    <Content Include="Server\WebUI\images\c2_i5.png" />
    <Content Include="Server\WebUI\images\c2_i6.png" />
    <Content Include="Server\WebUI\images\c3_i7.png" />
    <Content Include="Server\WebUI\images\footerContainerBgR.png" />
    <Content Include="Server\WebUI\images\footer_bg.png" />
    <Content Include="Server\WebUI\images\header_bg.png" />
    <Content Include="Server\WebUI\images\jsonEditor\doc.gif" />
    <Content Include="Server\WebUI\images\jsonEditor\docNode.gif" />
    <Content Include="Server\WebUI\images\jsonEditor\docNodeLast.gif" />
    <Content Include="Server\WebUI\images\jsonEditor\docNodeLastFirst.gif" />
    <Content Include="Server\WebUI\images\jsonEditor\folder.gif" />
    <Content Include="Server\WebUI\images\jsonEditor\folderNode.gif" />
    <Content Include="Server\WebUI\images\jsonEditor\folderNodeFirst.gif" />
    <Content Include="Server\WebUI\images\jsonEditor\folderNodeLast.gif" />
    <Content Include="Server\WebUI\images\jsonEditor\folderNodeLastFirst.gif" />
    <Content Include="Server\WebUI\images\jsonEditor\folderNodeOpen.gif" />
    <Content Include="Server\WebUI\images\jsonEditor\folderNodeOpenFirst.gif" />
    <Content Include="Server\WebUI\images\jsonEditor\folderNodeOpenLast.gif" />
    <Content Include="Server\WebUI\images\jsonEditor\folderNodeOpenLastFirst.gif" />
    <Content Include="Server\WebUI\images\jsonEditor\folderOpen.gif" />
    <Content Include="Server\WebUI\images\jsonEditor\vertLine.gif" />
    <Content Include="Server\WebUI\images\logo.png" />
    <Content Include="Server\WebUI\images\midBox1.png" />
    <Content Include="Server\WebUI\images\midBox2Arrow.png" />
    <Content Include="Server\WebUI\images\sideBarArrow.png" />
    <Content Include="Server\WebUI\images\sideBarListBoxBottom.png" />
    <Content Include="Server\WebUI\images\sideBarListBoxTop.png" />
    <Content Include="Server\WebUI\images\submit.png" />
    <Content Include="Server\WebUI\images\topNavSep.png" />
    <Content Include="Server\WebUI\index.html" />
    <Content Include="Server\WebUI\indexes.html" />
    <Content Include="Server\WebUI\JSONTemplates\errorsMsgs.html" />
    <Content Include="Server\WebUI\JSONTemplates\warningMsgs.html" />
    <Content Include="Server\WebUI\JSONTemplates\documentation.html" />
    <Content Include="Server\WebUI\JSONTemplates\globalStats.html" />
    <Content Include="Server\WebUI\JSONTemplates\indexPage.html" />
    <Content Include="Server\WebUI\JSONTemplates\quickStats.html" />
    <Content Include="Server\WebUI\js\jquery-1.4.2.min.js" />
    <Content Include="Server\WebUI\js\jquery-jtemplates.js" />
    <Content Include="Server\WebUI\js\jquery-ui.js" />
    <Content Include="Server\WebUI\js\jquery.pager.js" />
    <Content Include="Server\WebUI\js\jquery.query-2.1.7.js" />
    <Content Include="Server\WebUI\js\jquery.RavenDB.js" />
    <Content Include="Server\WebUI\js\json2.js" />
    <Content Include="Server\WebUI\js\jstree\jquery.tree.js" />
    <Content Include="Server\WebUI\js\jstree\themes\default\dot_for_ie.gif" />
    <Content Include="Server\WebUI\js\jstree\themes\default\icons.png" />
    <Content Include="Server\WebUI\js\jstree\themes\default\style.css" />
    <Content Include="Server\WebUI\js\jstree\themes\default\throbber.gif" />
    <Content Include="Server\WebUI\js\jstree\themes\icons\txt.png" />
    <Content Include="Server\WebUI\js\raven-ui.documents.js" />
    <Content Include="Server\WebUI\js\raven-ui.js" />
    <Content Include="Server\WebUI\js\rdb.jsonEditor\editor.html" />
    <Content Include="Server\WebUI\js\rdb.jsonEditor\rdb.jsonEditor.js" />
    <Content Include="Server\WebUI\statistics.html" />
    <Content Include="Server\WebUI\view.html" />
  </ItemGroup>
  <ItemGroup>
    <EmbeddedResource Include="Commercial\RavenDB.public" />
    <None Include="packages.config" />
    <None Include="RavenDB.snk" />
  </ItemGroup>
  <ItemGroup>
    <ProjectReference Include="..\Raven.Abstractions\Raven.Abstractions.csproj">
      <Project>{41AC479E-1EB2-4D23-AAF2-E4C8DF1BC2BA}</Project>
      <Name>Raven.Abstractions</Name>
    </ProjectReference>
    <ProjectReference Include="..\Raven.Studio\Raven.Studio.csproj">
      <Project>{6828A6A5-B925-4716-8D08-2B26353C54C2}</Project>
      <Name>Raven.Studio</Name>
      <ReferenceOutputAssembly>false</ReferenceOutputAssembly>
    </ProjectReference>
  </ItemGroup>
  <ItemGroup />
  <Import Project="$(MSBuildToolsPath)\Microsoft.CSharp.targets" />
  <Import Project="$(MSBuildProjectDirectory)\..\Tools\StyleCop\StyleCop.Targets" />
  <!-- To modify your build process, add your task inside one of the targets below and uncomment it. 
       Other similar extension points exist, see Microsoft.Common.targets.
  <Target Name="BeforeBuild">
  </Target>
  <Target Name="AfterBuild">
  </Target>
  -->
  <Target Name="BeforeBuild">
    <CreateItem Include="Server\WebUI\**\*.*">
      <Output ItemName="EmbeddedResource" TaskParameter="Include" />
    </CreateItem>
  </Target>
  <Import Project="$(SolutionDir)\.nuget\nuget.targets" />
</Project><|MERGE_RESOLUTION|>--- conflicted
+++ resolved
@@ -257,10 +257,7 @@
     <Compile Include="Linq\Mono.Reflection\MethodBodyReader.cs" />
     <Compile Include="Linq\PrivateExtensions\DynamicEnumerable.cs" />
     <Compile Include="Linq\StringLiteralExpression.cs" />
-<<<<<<< HEAD
-=======
     <Compile Include="Plugins\ILicenseProvider.cs" />
->>>>>>> 34cc7820
     <Compile Include="Plugins\PluginsStatus.cs" />
     <Compile Include="Queries\MoreLikeThisQueryRunner.cs" />
     <Compile Include="Queries\MoreLikeThisQueryExtensions.cs" />
