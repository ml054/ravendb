--- conflicted
+++ resolved
@@ -257,16 +257,13 @@
     <Compile Include="Bundles\PeriodicBackups\Triggers\VirtualDeleteTrigger.cs" />
     <Compile Include="Client\EmbeddableDocumentStore.cs" />
     <Compile Include="Client\EmbeddedDocumentStore.cs" />
-<<<<<<< HEAD
     <Compile Include="Counters\Controllers\CounterReplicationController.cs" />
     <Compile Include="Counters\Controllers\RavenCounterReplication.cs" />
     <Compile Include="Counters\Controllers\RavenCountersApiController.cs" />
     <Compile Include="Counters\ReplicationMessage.cs" />
     <Compile Include="Counters\Counter.cs" />
     <Compile Include="Counters\CounterStorage.cs" />
-=======
     <Compile Include="Config\Settings\NullableIntegerSetting.cs" />
->>>>>>> 905aed5a
     <Compile Include="Embedded\ResponseStream.cs" />
     <Compile Include="Impl\DTC\DtcNotSupportedTransactionalState.cs" />
     <Compile Include="Indexing\IndexMerging\ChangeRootReferenceVisitor.cs" />
