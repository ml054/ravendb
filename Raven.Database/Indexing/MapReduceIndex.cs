//-----------------------------------------------------------------------
// <copyright file="MapReduceIndex.cs" company="Hibernating Rhinos LTD">
//     Copyright (c) Hibernating Rhinos LTD. All rights reserved.
// </copyright>
//-----------------------------------------------------------------------
using System;
using System.Collections;
using System.Collections.Concurrent;
using System.Collections.Generic;
using System.ComponentModel;
using System.Diagnostics;
using System.Globalization;
using System.Linq;
using System.Threading;
using Lucene.Net.Analysis;
using Lucene.Net.Documents;
using Lucene.Net.Index;
using Lucene.Net.Search;
using Lucene.Net.Store;
using Raven.Abstractions.Logging;
using Raven.Database.Extensions;
using Raven.Database.Plugins;
using Raven.Imports.Newtonsoft.Json;
using Raven.Abstractions;
using Raven.Abstractions.Extensions;
using Raven.Abstractions.Data;
using Raven.Abstractions.Indexing;
using Raven.Abstractions.Linq;
using Raven.Database.Data;
using Raven.Database.Linq;
using Raven.Database.Storage;
using Raven.Imports.Newtonsoft.Json.Linq;
using Raven.Json.Linq;

namespace Raven.Database.Indexing
{
    public class MapReduceIndex : Index
    {
        readonly JsonSerializer jsonSerializer;

        private class IgnoreFieldable : JsonConverter
        {
            public override void WriteJson(JsonWriter writer, object value, JsonSerializer serializer)
            {
                writer.WriteValue("IgnoredLuceueField");
            }

            public override object ReadJson(JsonReader reader, Type objectType, object existingValue, JsonSerializer serializer)
            {
                return null;
            }

            public override bool CanConvert(Type objectType)
            {
                return typeof(IFieldable).IsAssignableFrom(objectType) ||
                       typeof(IEnumerable<AbstractField>).IsAssignableFrom(objectType);
            }
        }

        public MapReduceIndex(Directory directory, int id, IndexDefinition indexDefinition,
                              AbstractViewGenerator viewGenerator, WorkContext context)
            : base(directory, id, indexDefinition, viewGenerator, context)
        {
            jsonSerializer = new JsonSerializer();
            foreach (var jsonConverter in Default.Converters)
            {
                jsonSerializer.Converters.Add(jsonConverter);
            }
            jsonSerializer.Converters.Add(new IgnoreFieldable());
        }

        public override bool IsMapReduce
        {
            get { return true; }
        }

		public override void IndexDocuments(
			AbstractViewGenerator viewGenerator,
			IndexingBatch batch,
			IStorageActionsAccessor actions,
			DateTime minimumTimestamp)
		{
			var count = 0;
			var sourceCount = 0;
			var sw = Stopwatch.StartNew();
			var start = SystemTime.UtcNow;
			var deleted = new Dictionary<ReduceKeyAndBucket, int>();
			RecordCurrentBatch("Current Map", batch.Docs.Count);
			var documentsWrapped = batch.Docs.Select(doc =>
			{
				sourceCount++;
				var documentId = doc.__document_id;
				actions.MapReduce.DeleteMappedResultsForDocumentId((string)documentId, indexId, deleted);
				return doc;
			})
				.Where(x => x is FilteredDocument == false)
				.ToList();
			var allReferencedDocs = new ConcurrentQueue<IDictionary<string, HashSet<string>>>();
            var missingReferencedDocs = new ConcurrentQueue<HashSet<string>>();
<<<<<<< HEAD
            var allState = new ConcurrentQueue<Tuple<HashSet<ReduceKeyAndBucket>, IndexingWorkStats, Dictionary<string, int>>>();
            BackgroundTaskExecuter.Instance.ExecuteAllBuffered(context, documentsWrapped, partition =>
            {
                var localStats = new IndexingWorkStats();
                var localChanges = new HashSet<ReduceKeyAndBucket>();
                var statsPerKey = new Dictionary<string, int>();
                allState.Enqueue(Tuple.Create(localChanges, localStats, statsPerKey));

                using (CurrentIndexingScope.Current = new CurrentIndexingScope(LoadDocument, (references,
                                                                                                     missing) =>
                {
                    allReferencedDocs.Enqueue(references);
                    missingReferencedDocs.Enqueue(missing);
                }))
                {
                    // we are writing to the transactional store from multiple threads here, and in a streaming fashion
                    // should result in less memory and better perf
                    context.TransactionalStorage.Batch(accessor =>
                    {
                        var mapResults = RobustEnumerationIndex(partition, viewGenerator.MapDefinitions, localStats);
                        var currentDocumentResults = new List<object>();
                        string currentKey = null;
                        foreach (var currentDoc in mapResults)
                        {
                            var documentId = GetDocumentId(currentDoc);
                            if (documentId != currentKey)
                            {
                                count += ProcessBatch(viewGenerator, currentDocumentResults, currentKey, localChanges, accessor, statsPerKey);
                                currentDocumentResults.Clear();
                                currentKey = documentId;
                            }
                            currentDocumentResults.Add(new DynamicJsonObject(RavenJObject.FromObject(currentDoc, jsonSerializer)));

							EnsureValidNumberOfOutputsForDocument(documentId, currentDocumentResults.Count);

	                        Interlocked.Increment(ref localStats.IndexingSuccesses);
                        }
                        count += ProcessBatch(viewGenerator, currentDocumentResults, currentKey, localChanges, accessor, statsPerKey);
                    });
                }
            });


			
			UpdateDocumentReferences(actions, allReferencedDocs, missingReferencedDocs);
           
            var changed = allState.SelectMany(x => x.Item1).Concat(deleted.Keys)
                    .Distinct()
                    .ToList();

            var stats = new IndexingWorkStats(allState.Select(x => x.Item2));
            var reduceKeyStats = allState.SelectMany(x => x.Item3)
                                         .GroupBy(x => x.Key)
                                         .Select(g => new { g.Key, Count = g.Sum(x => x.Value) })
                                         .ToList();

            BackgroundTaskExecuter.Instance.ExecuteAllBuffered(context, reduceKeyStats, enumerator => context.TransactionalStorage.Batch(accessor =>
            {
                while (enumerator.MoveNext())
                {
                    var reduceKeyStat = enumerator.Current;
                    accessor.MapReduce.IncrementReduceKeyCounter(indexId, reduceKeyStat.Key, reduceKeyStat.Count);
                }
            }));

            BackgroundTaskExecuter.Instance.ExecuteAllBuffered(context, changed, enumerator => context.TransactionalStorage.Batch(accessor =>
            {
                while (enumerator.MoveNext())
                {
                    accessor.MapReduce.ScheduleReductions(indexId, 0, enumerator.Current);
                }
            }));


            UpdateIndexingStats(context, stats);
            AddindexingPerformanceStat(new IndexingPerformanceStats
            {
                OutputCount = count,
                ItemsCount = sourceCount,
                InputCount = documentsWrapped.Count,
                Operation = "Map",
                Duration = sw.Elapsed,
                Started = start
            });
            BatchCompleted("Current Map");
            logIndexing.Debug("Mapped {0} documents for {1}", count, indexId);
        }
=======

			if (documentsWrapped.Count > 0)
				actions.MapReduce.UpdateRemovedMapReduceStats(name, deleted);

			var allState = new ConcurrentQueue<Tuple<HashSet<ReduceKeyAndBucket>, IndexingWorkStats, Dictionary<string, int>>>();
			BackgroundTaskExecuter.Instance.ExecuteAllBuffered(context, documentsWrapped, partition =>
			{
				var localStats = new IndexingWorkStats();
				var localChanges = new HashSet<ReduceKeyAndBucket>();
				var statsPerKey = new Dictionary<string, int>();
				allState.Enqueue(Tuple.Create(localChanges, localStats, statsPerKey));

				using (CurrentIndexingScope.Current = new CurrentIndexingScope(LoadDocument, (references, missing) =>
				{
				    allReferencedDocs.Enqueue(references);
                    missingReferencedDocs.Enqueue(missing);
				}))
				{
					// we are writing to the transactional store from multiple threads here, and in a streaming fashion
					// should result in less memory and better perf
					context.TransactionalStorage.Batch(accessor =>
					{
						var mapResults = RobustEnumerationIndex(partition, viewGenerator.MapDefinitions, localStats);
						var currentDocumentResults = new List<object>();
						string currentKey = null;
						foreach (var currentDoc in mapResults)
						{
							var documentId = GetDocumentId(currentDoc);
							if (documentId != currentKey)
							{
								count += ProcessBatch(viewGenerator, currentDocumentResults, currentKey, localChanges, accessor, statsPerKey);
								currentDocumentResults.Clear();
								currentKey = documentId;
							}
							currentDocumentResults.Add(new DynamicJsonObject(RavenJObject.FromObject(currentDoc, jsonSerializer)));
							Interlocked.Increment(ref localStats.IndexingSuccesses);
						}
						count += ProcessBatch(viewGenerator, currentDocumentResults, currentKey, localChanges, accessor, statsPerKey);
					});
				}
			});


			UpdateDocumentReferences(actions, allReferencedDocs, missingReferencedDocs);

		    var changed = allState.SelectMany(x => x.Item1).Concat(deleted.Keys)
					.Distinct()
					.ToList();

			var stats = new IndexingWorkStats(allState.Select(x => x.Item2));
			var reduceKeyStats = allState.SelectMany(x => x.Item3)
										 .GroupBy(x => x.Key)
										 .Select(g => new { g.Key, Count = g.Sum(x => x.Value) })
										 .ToList();

			BackgroundTaskExecuter.Instance.ExecuteAllBuffered(context, reduceKeyStats, enumerator => context.TransactionalStorage.Batch(accessor =>
			{
				while (enumerator.MoveNext())
				{
					var reduceKeyStat = enumerator.Current;
					accessor.MapReduce.IncrementReduceKeyCounter(name, reduceKeyStat.Key, reduceKeyStat.Count);
				}
			}));

			BackgroundTaskExecuter.Instance.ExecuteAllBuffered(context, changed, enumerator => context.TransactionalStorage.Batch(accessor =>
			{
				while (enumerator.MoveNext())
				{
					accessor.MapReduce.ScheduleReductions(name, 0, enumerator.Current);
				}
			}));


			UpdateIndexingStats(context, stats);
			AddindexingPerformanceStat(new IndexingPerformanceStats
			{
				OutputCount = count,
				ItemsCount = sourceCount,
				InputCount = documentsWrapped.Count,
				Operation = "Map",
				Duration = sw.Elapsed,
				Started = start
			});
			BatchCompleted("Current Map");
			logIndexing.Debug("Mapped {0} documents for {1}", count, name);
		}
>>>>>>> 5dd9b125

	    private int ProcessBatch(AbstractViewGenerator viewGenerator, List<object> currentDocumentResults, string currentKey, HashSet<ReduceKeyAndBucket> changes,
			IStorageActionsAccessor actions,
			IDictionary<string, int> statsPerKey)
		{
			if (currentKey == null || currentDocumentResults.Count == 0)
				return 0;
       

            int count = 0;
            var results = RobustEnumerationReduceDuringMapPhase(currentDocumentResults.GetEnumerator(), viewGenerator.ReduceDefinition);
            foreach (var doc in results)
            {
                count++;

                var reduceValue = viewGenerator.GroupByExtraction(doc);
                if (reduceValue == null)
                {
                    logIndexing.Debug("Field {0} is used as the reduce key and cannot be null, skipping document {1}",
                                      viewGenerator.GroupByExtraction, currentKey);
                    continue;
                }
                string reduceKey = ReduceKeyToString(reduceValue);

                var data = GetMappedData(doc);

                actions.MapReduce.PutMappedResult(indexId, currentKey, reduceKey, data);
                statsPerKey[reduceKey] = statsPerKey.GetOrDefault(reduceKey) + 1;
                actions.General.MaybePulseTransaction();
                changes.Add(new ReduceKeyAndBucket(IndexingUtil.MapBucket(currentKey), reduceKey));
            }
            return count;
        }

        private RavenJObject GetMappedData(object doc)
        {
            if (doc is IDynamicJsonObject)
                return ((IDynamicJsonObject)doc).Inner;

            var ravenJTokenWriter = new RavenJTokenWriter();
            jsonSerializer.Serialize(ravenJTokenWriter, doc);
            return (RavenJObject)ravenJTokenWriter.Token;
        }

        private static readonly ConcurrentDictionary<Type, Func<object, object>> documentIdFetcherCache =
            new ConcurrentDictionary<Type, Func<object, object>>();

        private static string GetDocumentId(object doc)
        {
            var docIdFetcher = documentIdFetcherCache.GetOrAdd(doc.GetType(), type =>
            {
                // document may be DynamicJsonObject if we are using compiled views
                if (typeof(DynamicJsonObject) == type)
                {
                    return i => ((dynamic)i).__document_id;
                }
                var docIdProp = TypeDescriptor.GetProperties(doc).Find(Constants.DocumentIdFieldName, false);
                return docIdProp.GetValue;
            });
            if (docIdFetcher == null)
                throw new InvalidOperationException("Could not create document id fetcher for this document");
            var documentId = docIdFetcher(doc);
            if (documentId == null || documentId is DynamicNullObject)
                throw new InvalidOperationException("Could not getdocument id fetcher for this document");

            return (string)documentId;
        }

		internal static string ReduceKeyToString(object reduceValue)
<<<<<<< HEAD
        {
            if (reduceValue is string)
            {
                return reduceValue.ToString();
            }
            if (reduceValue is DateTime)
                return ((DateTime)reduceValue).ToString(Default.DateTimeFormatsToWrite);
            if (reduceValue is DateTimeOffset)
                return ((DateTimeOffset)reduceValue).ToString(Default.DateTimeFormatsToWrite);
            if (reduceValue is ValueType)
                return reduceValue.ToString();

            var dynamicJsonObject = reduceValue as IDynamicJsonObject;
            if (dynamicJsonObject != null)
                return dynamicJsonObject.Inner.ToString(Formatting.None);
            return RavenJToken.FromObject(reduceValue).ToString(Formatting.None);
        }

        protected override IndexQueryResult RetrieveDocument(Document document, FieldsToFetch fieldsToFetch, ScoreDoc score)
        {
            fieldsToFetch.EnsureHasField(Constants.ReduceKeyFieldName);
            if (fieldsToFetch.IsProjection)
            {
                return base.RetrieveDocument(document, fieldsToFetch, score);
            }
            var field = document.GetField(Constants.ReduceValueFieldName);
            if (field == null)
            {
                fieldsToFetch = fieldsToFetch.CloneWith(document.GetFields().Select(x => x.Name).ToArray());
                return base.RetrieveDocument(document, fieldsToFetch, score);
            }
            return new IndexQueryResult
            {
                Projection = RavenJObject.Parse(field.StringValue),
                Score = score.Score
            };
        }

        protected override void HandleCommitPoints(IndexedItemsInfo itemsInfo)
        {
            // MapReduce index does not store and use any commit points
        }

        protected override bool IsUpToDateEnoughToWriteToDisk(Etag highestETag)
        {
            // for map/reduce indexes, we always write to disk, the in memory optimization
            // isn't really doing much for us, since we already write the intermediate results 
            // to disk anyway, so it doesn't matter
            return true;
        }

        public override void Remove(string[] keys, WorkContext context)
        {
            context.TransactionalStorage.Batch(actions =>
            {
                var reduceKeyAndBuckets = new Dictionary<ReduceKeyAndBucket, int>();
                foreach (var key in keys)
                {
                    actions.MapReduce.DeleteMappedResultsForDocumentId(key, indexId, reduceKeyAndBuckets);
                }

                actions.MapReduce.UpdateRemovedMapReduceStats(indexId, reduceKeyAndBuckets);
                foreach (var reduceKeyAndBucket in reduceKeyAndBuckets)
                {
                    actions.MapReduce.ScheduleReductions(indexId, 0, reduceKeyAndBucket.Key);
                }
            });
        }

        public class ReduceDocuments
        {
            private readonly MapReduceIndex parent;
            private readonly int inputCount;
            private readonly int indexId;
            readonly AnonymousObjectToLuceneDocumentConverter anonymousObjectToLuceneDocumentConverter;
            private readonly Document luceneDoc = new Document();
            private readonly Field reduceValueField = new Field(Constants.ReduceValueFieldName, "dummy",
                                                     Field.Store.YES, Field.Index.NO);

            private readonly Field reduceKeyField = new Field(Constants.ReduceKeyFieldName, "dummy",
                                                     Field.Store.NO, Field.Index.NOT_ANALYZED_NO_NORMS);
            private PropertyDescriptorCollection properties = null;
            private readonly List<AbstractIndexUpdateTriggerBatcher> batchers;

            public ReduceDocuments(MapReduceIndex parent, AbstractViewGenerator viewGenerator, IEnumerable<IGrouping<int, object>> mappedResultsByBucket, int level, WorkContext context, IStorageActionsAccessor actions, HashSet<string> reduceKeys, int inputCount)
            {
                this.parent = parent;
                this.inputCount = inputCount;
                indexId = this.parent.indexId;
                ViewGenerator = viewGenerator;
                MappedResultsByBucket = mappedResultsByBucket;
                Level = level;
                Context = context;
                Actions = actions;
                ReduceKeys = reduceKeys;

                anonymousObjectToLuceneDocumentConverter = new AnonymousObjectToLuceneDocumentConverter(this.parent.context.Database, this.parent.indexDefinition, ViewGenerator);

                if (Level == 2)
                {
                    batchers = Context.IndexUpdateTriggers.Select(x => x.CreateBatcher(indexId))
                                .Where(x => x != null)
                                .ToList();
                }
            }

            public AbstractViewGenerator ViewGenerator { get; private set; }
            public IEnumerable<IGrouping<int, object>> MappedResultsByBucket { get; private set; }
            public int Level { get; private set; }
            public WorkContext Context { get; private set; }
            public IStorageActionsAccessor Actions { get; private set; }
            public HashSet<string> ReduceKeys { get; private set; }

            private string ExtractReduceKey(AbstractViewGenerator viewGenerator, object doc)
            {
                try
                {
                    object reduceKey = viewGenerator.GroupByExtraction(doc);
                    if (reduceKey == null)
                    {
                        throw new InvalidOperationException("Could not find reduce key for " + indexId + " in the result: " + doc);
                    }
                    return ReduceKeyToString(reduceKey);
                }
                catch (Exception e)
                {
                    throw new InvalidOperationException("Could not extract reduce key from reduce result!", e);
                }
            }

            private IEnumerable<AbstractField> GetFields(object doc, out float boost)
            {
                boost = 1;
                var boostedValue = doc as BoostedValue;
                if (boostedValue != null)
                {
                    doc = boostedValue.Value;
                    boost = boostedValue.Boost;
                }
                IEnumerable<AbstractField> fields;
                if (doc is IDynamicJsonObject)
                {
                    fields = anonymousObjectToLuceneDocumentConverter.Index(((IDynamicJsonObject)doc).Inner, Field.Store.NO);
                }
                else
                {
                    properties = properties ?? TypeDescriptor.GetProperties(doc);
                    fields = anonymousObjectToLuceneDocumentConverter.Index(doc, properties, Field.Store.NO);
                }
                if (Math.Abs(boost - 1) > float.Epsilon)
                {
                    var abstractFields = fields.ToList();
                    foreach (var abstractField in abstractFields)
                    {
                        abstractField.OmitNorms = false;
                    }
                    return abstractFields;
                }
                return fields;
            }

            private static RavenJObject ToJsonDocument(object doc)
            {
                var boostedValue = doc as BoostedValue;
                if (boostedValue != null)
                {
                    doc = boostedValue.Value;
                }
                var dynamicJsonObject = doc as IDynamicJsonObject;
                if (dynamicJsonObject != null)
                {
                    return dynamicJsonObject.Inner;
                }
                var ravenJObject = doc as RavenJObject;
                if (ravenJObject != null)
                    return ravenJObject;
                var jsonDocument = RavenJObject.FromObject(doc);
                MergeArrays(jsonDocument);

                // remove _, __, etc fields
                foreach (var prop in jsonDocument.Where(x => x.Key.All(ch => ch == '_')).ToArray())
                {
                    jsonDocument.Remove(prop.Key);
                }
                return jsonDocument;
            }

            private static void MergeArrays(RavenJToken token)
            {
                if (token == null)
                    return;
                switch (token.Type)
                {
                    case JTokenType.Array:
                        var arr = (RavenJArray)token;
                        for (int i = 0; i < arr.Length; i++)
                        {
                            var current = arr[i];
                            if (current == null || current.Type != JTokenType.Array)
                                continue;
                            arr.RemoveAt(i);
                            i--;
                            var j = Math.Max(0, i);
                            foreach (var item in (RavenJArray)current)
                            {
                                arr.Insert(j++, item);
                            }
                        }
                        break;
                    case JTokenType.Object:
                        foreach (var kvp in ((RavenJObject)token))
                        {
                            MergeArrays(kvp.Value);
                        }
                        break;
                }
            }

            public void ExecuteReduction()
            {
                var count = 0;
                var sourceCount = 0;
                var sw = Stopwatch.StartNew();
                var start = SystemTime.UtcNow;

                parent.Write((indexWriter, analyzer, stats) =>
                {
                    stats.Operation = IndexingWorkStats.Status.Reduce;
                    try
                    {
                        parent.RecordCurrentBatch("Current Reduce #" + Level, MappedResultsByBucket.Sum(x => x.Count()));
                        if (Level == 2)
                        {
                            RemoveExistingReduceKeysFromIndex(indexWriter);
                        }
                        foreach (var mappedResults in MappedResultsByBucket)
                        {
                            var input = mappedResults.Select(x =>
                            {
                                sourceCount++;
                                return x;
                            });
                            foreach (var doc in parent.RobustEnumerationReduce(input.GetEnumerator(), ViewGenerator.ReduceDefinition, Actions, stats))
                            {
                                count++;
                                string reduceKeyAsString = ExtractReduceKey(ViewGenerator, doc);

                                switch (Level)
                                {
                                    case 0:
                                    case 1:
                                        Actions.MapReduce.PutReducedResult(indexId, reduceKeyAsString, Level + 1, mappedResults.Key, mappedResults.Key / 1024, ToJsonDocument(doc));
                                        Actions.General.MaybePulseTransaction();
                                        break;
                                    case 2:
                                        WriteDocumentToIndex(doc, indexWriter, analyzer);
                                        break;
                                    default:
                                        throw new InvalidOperationException("Unknown level: " + Level);
                                }
                                stats.ReduceSuccesses++;
                            }
                        }
                    }
                    catch (Exception e)
                    {
                        if (Level == 2)
                        {
                            batchers.ApplyAndIgnoreAllErrors(
                                ex =>
                                {
                                    logIndexing.WarnException("Failed to notify index update trigger batcher about an error", ex);
                                    Context.AddError(indexId, parent.indexDefinition.Name, null, ex.Message, "AnErrorOccured Trigger");
                                },
                                x => x.AnErrorOccured(e));
                        }
                        throw;
                    }
                    finally
                    {
                        if (Level == 2)
                        {
                            batchers.ApplyAndIgnoreAllErrors(
                                e =>
                                {
                                    logIndexing.WarnException("Failed to dispose on index update trigger", e);
                                    Context.AddError(indexId, parent.indexDefinition.Name, null, e.Message, "Dispose Trigger");
                                },
                                x => x.Dispose());
                        }
                        parent.BatchCompleted("Current Reduce #" + Level);
                    }
                    return new IndexedItemsInfo
                    {
                        ChangedDocs = count + ReduceKeys.Count
                    };
                });
                parent.AddindexingPerformanceStat(new IndexingPerformanceStats
                {
                    OutputCount = count,
                    ItemsCount = sourceCount,
                    InputCount = inputCount,
                    Duration = sw.Elapsed,
                    Operation = "Reduce Level " + Level,
                    Started = start
                });
                logIndexing.Debug(() => string.Format("Reduce resulted in {0} entries for {1} for reduce keys: {2}", count, indexId, string.Join(", ", ReduceKeys)));
            }

            private void WriteDocumentToIndex(object doc, RavenIndexWriter indexWriter, Analyzer analyzer)
            {
                float boost;
                var fields = GetFields(doc, out boost).ToList();

                string reduceKeyAsString = ExtractReduceKey(ViewGenerator, doc);
                reduceKeyField.SetValue(reduceKeyAsString);
                reduceValueField.SetValue(ToJsonDocument(doc).ToString(Formatting.None));
                luceneDoc.GetFields().Clear();
                luceneDoc.Boost = boost;
                luceneDoc.Add(reduceKeyField);
                luceneDoc.Add(reduceValueField);
                foreach (var field in fields)
                {
                    luceneDoc.Add(field);
                }

                batchers.ApplyAndIgnoreAllErrors(
                    exception =>
                    {
                        logIndexing.WarnException(
                            string.Format("Error when executed OnIndexEntryCreated trigger for index '{0}', key: '{1}'",
                                          indexId, reduceKeyAsString),
                            exception);
                        Context.AddError(indexId, parent.PublicName, reduceKeyAsString, exception.Message, "OnIndexEntryCreated Trigger");
                    },
                    trigger => trigger.OnIndexEntryCreated(reduceKeyAsString, luceneDoc));

                parent.LogIndexedDocument(reduceKeyAsString, luceneDoc);

                parent.AddDocumentToIndex(indexWriter, luceneDoc, analyzer);
            }

            private void RemoveExistingReduceKeysFromIndex(RavenIndexWriter indexWriter)
            {
                foreach (var reduceKey in ReduceKeys)
                {
                    var entryKey = reduceKey;
                    indexWriter.DeleteDocuments(new Term(Constants.ReduceKeyFieldName, entryKey));
                    batchers.ApplyAndIgnoreAllErrors(
                        exception =>
                        {
                            logIndexing.WarnException(
                                string.Format("Error when executed OnIndexEntryDeleted trigger for index '{0}', key: '{1}'",
                                              indexId, entryKey),
                                exception);
                            Context.AddError(indexId, parent.PublicName, entryKey, exception.Message, "OnIndexEntryDeleted Trigger");
                        },
                        trigger => trigger.OnIndexEntryDeleted(entryKey));
                }
            }
        }
    }
=======
		{
			if (reduceValue is string)
			{
				return reduceValue.ToString();
			}
			if (reduceValue is DateTime)
				return ((DateTime)reduceValue).ToString(Default.DateTimeFormatsToWrite, CultureInfo.InvariantCulture);
			if (reduceValue is DateTimeOffset)
				return ((DateTimeOffset)reduceValue).ToString(Default.DateTimeFormatsToWrite, CultureInfo.InvariantCulture);
			if (reduceValue is ValueType)
				return reduceValue.ToString();

			var dynamicJsonObject = reduceValue as IDynamicJsonObject;
			if (dynamicJsonObject != null)
				return dynamicJsonObject.Inner.ToString(Formatting.None);
			return RavenJToken.FromObject(reduceValue).ToString(Formatting.None);
		}

		protected override IndexQueryResult RetrieveDocument(Document document, FieldsToFetch fieldsToFetch, ScoreDoc score)
		{
			fieldsToFetch.EnsureHasField(Constants.ReduceKeyFieldName);
			if (fieldsToFetch.IsProjection)
			{
				return base.RetrieveDocument(document, fieldsToFetch, score);
			}
			var field = document.GetField(Constants.ReduceValueFieldName);
			if (field == null)
			{
				fieldsToFetch = fieldsToFetch.CloneWith(document.GetFields().Select(x => x.Name).ToArray());
				return base.RetrieveDocument(document, fieldsToFetch, score);
			}
			return new IndexQueryResult
			{
				Projection = RavenJObject.Parse(field.StringValue),
				Score = score.Score
			};
		}

		protected override void HandleCommitPoints(IndexedItemsInfo itemsInfo)
		{
			// MapReduce index does not store and use any commit points
		}

		protected override bool IsUpToDateEnoughToWriteToDisk(Etag highestETag)
		{
			// for map/reduce indexes, we always write to disk, the in memory optimization
			// isn't really doing much for us, since we already write the intermediate results 
			// to disk anyway, so it doesn't matter
			return true;
		}

		public override void Remove(string[] keys, WorkContext context)
		{
			context.TransactionalStorage.Batch(actions =>
			{
				var reduceKeyAndBuckets = new Dictionary<ReduceKeyAndBucket, int>();
				foreach (var key in keys)
				{
					actions.MapReduce.DeleteMappedResultsForDocumentId(key, name, reduceKeyAndBuckets);
				}

				actions.MapReduce.UpdateRemovedMapReduceStats(name, reduceKeyAndBuckets);
				foreach (var reduceKeyAndBucket in reduceKeyAndBuckets)
				{
					actions.MapReduce.ScheduleReductions(name, 0, reduceKeyAndBucket.Key);
				}
			});
			Write((writer, analyzer, stats) =>
			{
				stats.Operation = IndexingWorkStats.Status.Ignore;
				logIndexing.Debug(() => string.Format("Deleting ({0}) from {1}", string.Join(", ", keys), name));
				writer.DeleteDocuments(keys.Select(k => new Term(Constants.ReduceKeyFieldName, k.ToLowerInvariant())).ToArray());
				return new IndexedItemsInfo
				{
					ChangedDocs = keys.Length
				};
			});
		}

		public class ReduceDocuments
		{
			private readonly MapReduceIndex parent;
			private readonly int inputCount;
			private readonly string name;
			readonly AnonymousObjectToLuceneDocumentConverter anonymousObjectToLuceneDocumentConverter;
			private readonly Document luceneDoc = new Document();
			private readonly Field reduceValueField = new Field(Constants.ReduceValueFieldName, "dummy",
													 Field.Store.YES, Field.Index.NO);

			private readonly Field reduceKeyField = new Field(Constants.ReduceKeyFieldName, "dummy",
													 Field.Store.NO, Field.Index.NOT_ANALYZED_NO_NORMS);
			private PropertyDescriptorCollection properties = null;
			private readonly List<AbstractIndexUpdateTriggerBatcher> batchers;

			public ReduceDocuments(MapReduceIndex parent, AbstractViewGenerator viewGenerator, IEnumerable<IGrouping<int, object>> mappedResultsByBucket, int level, WorkContext context, IStorageActionsAccessor actions, HashSet<string> reduceKeys, int inputCount)
			{
				this.parent = parent;
				this.inputCount = inputCount;
				name = this.parent.name;
				ViewGenerator = viewGenerator;
				MappedResultsByBucket = mappedResultsByBucket;
				Level = level;
				Context = context;
				Actions = actions;
				ReduceKeys = reduceKeys;

				anonymousObjectToLuceneDocumentConverter = new AnonymousObjectToLuceneDocumentConverter(this.parent.context.Database,this.parent.indexDefinition, ViewGenerator);

				if (Level == 2)
				{
					batchers = Context.IndexUpdateTriggers.Select(x => x.CreateBatcher(name))
								.Where(x => x != null)
								.ToList();
				}
			}

			public AbstractViewGenerator ViewGenerator { get; private set; }
			public IEnumerable<IGrouping<int, object>> MappedResultsByBucket { get; private set; }
			public int Level { get; private set; }
			public WorkContext Context { get; private set; }
			public IStorageActionsAccessor Actions { get; private set; }
			public HashSet<string> ReduceKeys { get; private set; }

			private string ExtractReduceKey(AbstractViewGenerator viewGenerator, object doc)
			{
				try
				{
					object reduceKey = viewGenerator.GroupByExtraction(doc);
					if (reduceKey == null)
					{
						throw new InvalidOperationException("Could not find reduce key for " + name + " in the result: " + doc);
					}
					return ReduceKeyToString(reduceKey);
				}
				catch (Exception e)
				{
					throw new InvalidOperationException("Could not extract reduce key from reduce result!", e);
				}
			}

			private IEnumerable<AbstractField> GetFields(object doc, out float boost)
			{
				boost = 1;
				var boostedValue = doc as BoostedValue;
				if (boostedValue != null)
				{
					doc = boostedValue.Value;
					boost = boostedValue.Boost;
				}
				IEnumerable<AbstractField> fields;
				if (doc is IDynamicJsonObject)
				{
					fields = anonymousObjectToLuceneDocumentConverter.Index(((IDynamicJsonObject)doc).Inner, Field.Store.NO);
				}
				else
				{
					properties = properties ?? TypeDescriptor.GetProperties(doc);
					fields = anonymousObjectToLuceneDocumentConverter.Index(doc, properties, Field.Store.NO);
				}
				if (Math.Abs(boost - 1) > float.Epsilon)
				{
					var abstractFields = fields.ToList();
					foreach (var abstractField in abstractFields)
					{
						abstractField.OmitNorms = false;
					}
					return abstractFields;
				}
				return fields;
			}

			private static RavenJObject ToJsonDocument(object doc)
			{
				var boostedValue = doc as BoostedValue;
				if (boostedValue != null)
				{
					doc = boostedValue.Value;
				}
				var dynamicJsonObject = doc as IDynamicJsonObject;
				if (dynamicJsonObject != null)
				{
					return dynamicJsonObject.Inner;
				}
				var ravenJObject = doc as RavenJObject;
				if (ravenJObject != null)
					return ravenJObject;
				var jsonDocument = RavenJObject.FromObject(doc);
				MergeArrays(jsonDocument);

				// remove _, __, etc fields
				foreach (var prop in jsonDocument.Where(x => x.Key.All(ch => ch == '_')).ToArray())
				{
					jsonDocument.Remove(prop.Key);
				}
				return jsonDocument;
			}

			private static void MergeArrays(RavenJToken token)
			{
				if (token == null)
					return;
				switch (token.Type)
				{
					case JTokenType.Array:
						var arr = (RavenJArray)token;
						for (int i = 0; i < arr.Length; i++)
						{
							var current = arr[i];
							if (current == null || current.Type != JTokenType.Array)
								continue;
							arr.RemoveAt(i);
							i--;
							var j = Math.Max(0, i);
							foreach (var item in (RavenJArray)current)
							{
								arr.Insert(j++, item);
							}
						}
						break;
					case JTokenType.Object:
						foreach (var kvp in ((RavenJObject)token))
						{
							MergeArrays(kvp.Value);
						}
						break;
				}
			}

			public void ExecuteReduction()
			{
				var count = 0;
				var sourceCount = 0;
				var sw = Stopwatch.StartNew();
				var start = SystemTime.UtcNow;

				parent.Write((indexWriter, analyzer, stats) =>
				{
					stats.Operation = IndexingWorkStats.Status.Reduce;
					try
					{
						parent.RecordCurrentBatch("Current Reduce #" + Level, MappedResultsByBucket.Sum(x => x.Count()));
						if (Level == 2)
						{
							RemoveExistingReduceKeysFromIndex(indexWriter);
						}
						foreach (var mappedResults in MappedResultsByBucket)
						{
							var input = mappedResults.Select(x =>
							{
								sourceCount++;
								return x;
							});
							foreach (var doc in parent.RobustEnumerationReduce(input.GetEnumerator(), ViewGenerator.ReduceDefinition, Actions, stats))
							{
								count++;
								string reduceKeyAsString = ExtractReduceKey(ViewGenerator, doc);

								switch (Level)
								{
									case 0:
									case 1:
										Actions.MapReduce.PutReducedResult(name, reduceKeyAsString, Level + 1, mappedResults.Key, mappedResults.Key / 1024, ToJsonDocument(doc));
										Actions.General.MaybePulseTransaction();
										break;
									case 2:
										WriteDocumentToIndex(doc, indexWriter, analyzer);
										break;
									default:
										throw new InvalidOperationException("Unknown level: " + Level);
								}
								stats.ReduceSuccesses++;
							}
						}
					}
					catch (Exception e)
					{
						if (Level == 2)
						{
							batchers.ApplyAndIgnoreAllErrors(
								ex =>
								{
									logIndexing.WarnException("Failed to notify index update trigger batcher about an error", ex);
									Context.AddError(name, null, ex.Message, "AnErrorOccured Trigger");
								},
								x => x.AnErrorOccured(e));
						}
						throw;
					}
					finally
					{
						if (Level == 2)
						{
							batchers.ApplyAndIgnoreAllErrors(
								e =>
								{
									logIndexing.WarnException("Failed to dispose on index update trigger", e);
									Context.AddError(name, null, e.Message, "Dispose Trigger");
								},
								x => x.Dispose());
						}
						parent.BatchCompleted("Current Reduce #" + Level);
					}
					return new IndexedItemsInfo
					{
						ChangedDocs = count + ReduceKeys.Count
					};
				});
				parent.AddindexingPerformanceStat(new IndexingPerformanceStats
				{
					OutputCount = count,
					ItemsCount = sourceCount,
					InputCount = inputCount,
					Duration = sw.Elapsed,
					Operation = "Reduce Level " + Level,
					Started = start
				});
				logIndexing.Debug(() => string.Format("Reduce resulted in {0} entries for {1} for reduce keys: {2}", count, name, string.Join(", ", ReduceKeys)));
			}

			private void WriteDocumentToIndex(object doc, RavenIndexWriter indexWriter, Analyzer analyzer)
			{
				float boost;
				var fields = GetFields(doc, out boost).ToList();

				string reduceKeyAsString = ExtractReduceKey(ViewGenerator, doc);
				reduceKeyField.SetValue(reduceKeyAsString);
				reduceValueField.SetValue(ToJsonDocument(doc).ToString(Formatting.None));
				luceneDoc.GetFields().Clear();
				luceneDoc.Boost = boost;
				luceneDoc.Add(reduceKeyField);
				luceneDoc.Add(reduceValueField);
				foreach (var field in fields)
				{
					luceneDoc.Add(field);
				}

				batchers.ApplyAndIgnoreAllErrors(
					exception =>
					{
						logIndexing.WarnException(
							string.Format("Error when executed OnIndexEntryCreated trigger for index '{0}', key: '{1}'",
										  name, reduceKeyAsString),
							exception);
						Context.AddError(name, reduceKeyAsString, exception.Message, "OnIndexEntryCreated Trigger");
					},
					trigger => trigger.OnIndexEntryCreated(reduceKeyAsString, luceneDoc));

				parent.LogIndexedDocument(reduceKeyAsString, luceneDoc);

				parent.AddDocumentToIndex(indexWriter, luceneDoc, analyzer);
			}

			private void RemoveExistingReduceKeysFromIndex(RavenIndexWriter indexWriter)
			{
				foreach (var reduceKey in ReduceKeys)
				{
					var entryKey = reduceKey;
					indexWriter.DeleteDocuments(new Term(Constants.ReduceKeyFieldName, entryKey));
					batchers.ApplyAndIgnoreAllErrors(
						exception =>
						{
							logIndexing.WarnException(
								string.Format("Error when executed OnIndexEntryDeleted trigger for index '{0}', key: '{1}'",
											  name, entryKey),
								exception);
							Context.AddError(name, entryKey, exception.Message, "OnIndexEntryDeleted Trigger");
						},
						trigger => trigger.OnIndexEntryDeleted(entryKey));
				}
			}
		}
	}
>>>>>>> 5dd9b125
}<|MERGE_RESOLUTION|>--- conflicted
+++ resolved
@@ -34,45 +34,45 @@
 
 namespace Raven.Database.Indexing
 {
-    public class MapReduceIndex : Index
-    {
-        readonly JsonSerializer jsonSerializer;
-
-        private class IgnoreFieldable : JsonConverter
-        {
-            public override void WriteJson(JsonWriter writer, object value, JsonSerializer serializer)
-            {
-                writer.WriteValue("IgnoredLuceueField");
-            }
-
-            public override object ReadJson(JsonReader reader, Type objectType, object existingValue, JsonSerializer serializer)
-            {
-                return null;
-            }
-
-            public override bool CanConvert(Type objectType)
-            {
-                return typeof(IFieldable).IsAssignableFrom(objectType) ||
-                       typeof(IEnumerable<AbstractField>).IsAssignableFrom(objectType);
-            }
-        }
+	public class MapReduceIndex : Index
+	{
+		readonly JsonSerializer jsonSerializer;
+
+		private class IgnoreFieldable : JsonConverter
+		{
+			public override void WriteJson(JsonWriter writer, object value, JsonSerializer serializer)
+			{
+				writer.WriteValue("IgnoredLuceueField");
+			}
+
+			public override object ReadJson(JsonReader reader, Type objectType, object existingValue, JsonSerializer serializer)
+			{
+				return null;
+			}
+
+			public override bool CanConvert(Type objectType)
+			{
+				return typeof(IFieldable).IsAssignableFrom(objectType) ||
+					   typeof(IEnumerable<AbstractField>).IsAssignableFrom(objectType);
+			}
+		}
 
         public MapReduceIndex(Directory directory, int id, IndexDefinition indexDefinition,
-                              AbstractViewGenerator viewGenerator, WorkContext context)
+							  AbstractViewGenerator viewGenerator, WorkContext context)
             : base(directory, id, indexDefinition, viewGenerator, context)
-        {
-            jsonSerializer = new JsonSerializer();
-            foreach (var jsonConverter in Default.Converters)
-            {
-                jsonSerializer.Converters.Add(jsonConverter);
-            }
-            jsonSerializer.Converters.Add(new IgnoreFieldable());
-        }
-
-        public override bool IsMapReduce
-        {
-            get { return true; }
-        }
+		{
+			jsonSerializer = new JsonSerializer();
+			foreach (var jsonConverter in Default.Converters)
+			{
+				jsonSerializer.Converters.Add(jsonConverter);
+			}
+			jsonSerializer.Converters.Add(new IgnoreFieldable());
+		}
+
+		public override bool IsMapReduce
+		{
+			get { return true; }
+		}
 
 		public override void IndexDocuments(
 			AbstractViewGenerator viewGenerator,
@@ -97,99 +97,6 @@
 				.ToList();
 			var allReferencedDocs = new ConcurrentQueue<IDictionary<string, HashSet<string>>>();
             var missingReferencedDocs = new ConcurrentQueue<HashSet<string>>();
-<<<<<<< HEAD
-            var allState = new ConcurrentQueue<Tuple<HashSet<ReduceKeyAndBucket>, IndexingWorkStats, Dictionary<string, int>>>();
-            BackgroundTaskExecuter.Instance.ExecuteAllBuffered(context, documentsWrapped, partition =>
-            {
-                var localStats = new IndexingWorkStats();
-                var localChanges = new HashSet<ReduceKeyAndBucket>();
-                var statsPerKey = new Dictionary<string, int>();
-                allState.Enqueue(Tuple.Create(localChanges, localStats, statsPerKey));
-
-                using (CurrentIndexingScope.Current = new CurrentIndexingScope(LoadDocument, (references,
-                                                                                                     missing) =>
-                {
-                    allReferencedDocs.Enqueue(references);
-                    missingReferencedDocs.Enqueue(missing);
-                }))
-                {
-                    // we are writing to the transactional store from multiple threads here, and in a streaming fashion
-                    // should result in less memory and better perf
-                    context.TransactionalStorage.Batch(accessor =>
-                    {
-                        var mapResults = RobustEnumerationIndex(partition, viewGenerator.MapDefinitions, localStats);
-                        var currentDocumentResults = new List<object>();
-                        string currentKey = null;
-                        foreach (var currentDoc in mapResults)
-                        {
-                            var documentId = GetDocumentId(currentDoc);
-                            if (documentId != currentKey)
-                            {
-                                count += ProcessBatch(viewGenerator, currentDocumentResults, currentKey, localChanges, accessor, statsPerKey);
-                                currentDocumentResults.Clear();
-                                currentKey = documentId;
-                            }
-                            currentDocumentResults.Add(new DynamicJsonObject(RavenJObject.FromObject(currentDoc, jsonSerializer)));
-
-							EnsureValidNumberOfOutputsForDocument(documentId, currentDocumentResults.Count);
-
-	                        Interlocked.Increment(ref localStats.IndexingSuccesses);
-                        }
-                        count += ProcessBatch(viewGenerator, currentDocumentResults, currentKey, localChanges, accessor, statsPerKey);
-                    });
-                }
-            });
-
-
-			
-			UpdateDocumentReferences(actions, allReferencedDocs, missingReferencedDocs);
-           
-            var changed = allState.SelectMany(x => x.Item1).Concat(deleted.Keys)
-                    .Distinct()
-                    .ToList();
-
-            var stats = new IndexingWorkStats(allState.Select(x => x.Item2));
-            var reduceKeyStats = allState.SelectMany(x => x.Item3)
-                                         .GroupBy(x => x.Key)
-                                         .Select(g => new { g.Key, Count = g.Sum(x => x.Value) })
-                                         .ToList();
-
-            BackgroundTaskExecuter.Instance.ExecuteAllBuffered(context, reduceKeyStats, enumerator => context.TransactionalStorage.Batch(accessor =>
-            {
-                while (enumerator.MoveNext())
-                {
-                    var reduceKeyStat = enumerator.Current;
-                    accessor.MapReduce.IncrementReduceKeyCounter(indexId, reduceKeyStat.Key, reduceKeyStat.Count);
-                }
-            }));
-
-            BackgroundTaskExecuter.Instance.ExecuteAllBuffered(context, changed, enumerator => context.TransactionalStorage.Batch(accessor =>
-            {
-                while (enumerator.MoveNext())
-                {
-                    accessor.MapReduce.ScheduleReductions(indexId, 0, enumerator.Current);
-                }
-            }));
-
-
-            UpdateIndexingStats(context, stats);
-            AddindexingPerformanceStat(new IndexingPerformanceStats
-            {
-                OutputCount = count,
-                ItemsCount = sourceCount,
-                InputCount = documentsWrapped.Count,
-                Operation = "Map",
-                Duration = sw.Elapsed,
-                Started = start
-            });
-            BatchCompleted("Current Map");
-            logIndexing.Debug("Mapped {0} documents for {1}", count, indexId);
-        }
-=======
-
-			if (documentsWrapped.Count > 0)
-				actions.MapReduce.UpdateRemovedMapReduceStats(name, deleted);
-
 			var allState = new ConcurrentQueue<Tuple<HashSet<ReduceKeyAndBucket>, IndexingWorkStats, Dictionary<string, int>>>();
 			BackgroundTaskExecuter.Instance.ExecuteAllBuffered(context, documentsWrapped, partition =>
 			{
@@ -198,7 +105,8 @@
 				var statsPerKey = new Dictionary<string, int>();
 				allState.Enqueue(Tuple.Create(localChanges, localStats, statsPerKey));
 
-				using (CurrentIndexingScope.Current = new CurrentIndexingScope(LoadDocument, (references, missing) =>
+                using (CurrentIndexingScope.Current = new CurrentIndexingScope(LoadDocument, (references,
+                                                                                                     missing) =>
 				{
 				    allReferencedDocs.Enqueue(references);
                     missingReferencedDocs.Enqueue(missing);
@@ -221,6 +129,9 @@
 								currentKey = documentId;
 							}
 							currentDocumentResults.Add(new DynamicJsonObject(RavenJObject.FromObject(currentDoc, jsonSerializer)));
+
+							EnsureValidNumberOfOutputsForDocument(documentId, currentDocumentResults.Count);
+
 							Interlocked.Increment(ref localStats.IndexingSuccesses);
 						}
 						count += ProcessBatch(viewGenerator, currentDocumentResults, currentKey, localChanges, accessor, statsPerKey);
@@ -229,9 +140,10 @@
 			});
 
 
+			
 			UpdateDocumentReferences(actions, allReferencedDocs, missingReferencedDocs);
 
-		    var changed = allState.SelectMany(x => x.Item1).Concat(deleted.Keys)
+			var changed = allState.SelectMany(x => x.Item1).Concat(deleted.Keys)
 					.Distinct()
 					.ToList();
 
@@ -246,7 +158,7 @@
 				while (enumerator.MoveNext())
 				{
 					var reduceKeyStat = enumerator.Current;
-					accessor.MapReduce.IncrementReduceKeyCounter(name, reduceKeyStat.Key, reduceKeyStat.Count);
+                    accessor.MapReduce.IncrementReduceKeyCounter(indexId, reduceKeyStat.Key, reduceKeyStat.Count);
 				}
 			}));
 
@@ -254,7 +166,7 @@
 			{
 				while (enumerator.MoveNext())
 				{
-					accessor.MapReduce.ScheduleReductions(name, 0, enumerator.Current);
+                    accessor.MapReduce.ScheduleReductions(indexId, 0, enumerator.Current);
 				}
 			}));
 
@@ -270,449 +182,84 @@
 				Started = start
 			});
 			BatchCompleted("Current Map");
-			logIndexing.Debug("Mapped {0} documents for {1}", count, name);
-		}
->>>>>>> 5dd9b125
-
-	    private int ProcessBatch(AbstractViewGenerator viewGenerator, List<object> currentDocumentResults, string currentKey, HashSet<ReduceKeyAndBucket> changes,
+            logIndexing.Debug("Mapped {0} documents for {1}", count, indexId);
+		}
+
+		private int ProcessBatch(AbstractViewGenerator viewGenerator, List<object> currentDocumentResults, string currentKey, HashSet<ReduceKeyAndBucket> changes,
 			IStorageActionsAccessor actions,
 			IDictionary<string, int> statsPerKey)
 		{
 			if (currentKey == null || currentDocumentResults.Count == 0)
 				return 0;
-       
-
-            int count = 0;
-            var results = RobustEnumerationReduceDuringMapPhase(currentDocumentResults.GetEnumerator(), viewGenerator.ReduceDefinition);
-            foreach (var doc in results)
-            {
-                count++;
-
-                var reduceValue = viewGenerator.GroupByExtraction(doc);
-                if (reduceValue == null)
-                {
-                    logIndexing.Debug("Field {0} is used as the reduce key and cannot be null, skipping document {1}",
-                                      viewGenerator.GroupByExtraction, currentKey);
-                    continue;
-                }
-                string reduceKey = ReduceKeyToString(reduceValue);
-
-                var data = GetMappedData(doc);
+
+
+			int count = 0;
+			var results = RobustEnumerationReduceDuringMapPhase(currentDocumentResults.GetEnumerator(), viewGenerator.ReduceDefinition);
+			foreach (var doc in results)
+			{
+				count++;
+
+				var reduceValue = viewGenerator.GroupByExtraction(doc);
+				if (reduceValue == null)
+				{
+					logIndexing.Debug("Field {0} is used as the reduce key and cannot be null, skipping document {1}",
+									  viewGenerator.GroupByExtraction, currentKey);
+					continue;
+				}
+				string reduceKey = ReduceKeyToString(reduceValue);
+
+				var data = GetMappedData(doc);
 
                 actions.MapReduce.PutMappedResult(indexId, currentKey, reduceKey, data);
-                statsPerKey[reduceKey] = statsPerKey.GetOrDefault(reduceKey) + 1;
-                actions.General.MaybePulseTransaction();
-                changes.Add(new ReduceKeyAndBucket(IndexingUtil.MapBucket(currentKey), reduceKey));
-            }
-            return count;
-        }
-
-        private RavenJObject GetMappedData(object doc)
-        {
-            if (doc is IDynamicJsonObject)
-                return ((IDynamicJsonObject)doc).Inner;
-
-            var ravenJTokenWriter = new RavenJTokenWriter();
-            jsonSerializer.Serialize(ravenJTokenWriter, doc);
-            return (RavenJObject)ravenJTokenWriter.Token;
-        }
-
-        private static readonly ConcurrentDictionary<Type, Func<object, object>> documentIdFetcherCache =
-            new ConcurrentDictionary<Type, Func<object, object>>();
-
-        private static string GetDocumentId(object doc)
-        {
-            var docIdFetcher = documentIdFetcherCache.GetOrAdd(doc.GetType(), type =>
-            {
-                // document may be DynamicJsonObject if we are using compiled views
-                if (typeof(DynamicJsonObject) == type)
-                {
-                    return i => ((dynamic)i).__document_id;
-                }
-                var docIdProp = TypeDescriptor.GetProperties(doc).Find(Constants.DocumentIdFieldName, false);
-                return docIdProp.GetValue;
-            });
-            if (docIdFetcher == null)
-                throw new InvalidOperationException("Could not create document id fetcher for this document");
-            var documentId = docIdFetcher(doc);
-            if (documentId == null || documentId is DynamicNullObject)
-                throw new InvalidOperationException("Could not getdocument id fetcher for this document");
-
-            return (string)documentId;
-        }
+				statsPerKey[reduceKey] = statsPerKey.GetOrDefault(reduceKey) + 1;
+				actions.General.MaybePulseTransaction();
+				changes.Add(new ReduceKeyAndBucket(IndexingUtil.MapBucket(currentKey), reduceKey));
+			}
+			return count;
+		}
+
+		private RavenJObject GetMappedData(object doc)
+		{
+			if (doc is IDynamicJsonObject)
+				return ((IDynamicJsonObject)doc).Inner;
+
+			var ravenJTokenWriter = new RavenJTokenWriter();
+			jsonSerializer.Serialize(ravenJTokenWriter, doc);
+			return (RavenJObject)ravenJTokenWriter.Token;
+		}
+
+		private static readonly ConcurrentDictionary<Type, Func<object, object>> documentIdFetcherCache =
+			new ConcurrentDictionary<Type, Func<object, object>>();
+
+		private static string GetDocumentId(object doc)
+		{
+			var docIdFetcher = documentIdFetcherCache.GetOrAdd(doc.GetType(), type =>
+			{
+				// document may be DynamicJsonObject if we are using compiled views
+				if (typeof(DynamicJsonObject) == type)
+				{
+					return i => ((dynamic)i).__document_id;
+				}
+				var docIdProp = TypeDescriptor.GetProperties(doc).Find(Constants.DocumentIdFieldName, false);
+				return docIdProp.GetValue;
+			});
+			if (docIdFetcher == null)
+				throw new InvalidOperationException("Could not create document id fetcher for this document");
+			var documentId = docIdFetcher(doc);
+			if (documentId == null || documentId is DynamicNullObject)
+				throw new InvalidOperationException("Could not getdocument id fetcher for this document");
+
+			return (string)documentId;
+		}
 
 		internal static string ReduceKeyToString(object reduceValue)
-<<<<<<< HEAD
-        {
-            if (reduceValue is string)
-            {
-                return reduceValue.ToString();
-            }
-            if (reduceValue is DateTime)
+		{
+			if (reduceValue is string)
+			{
+				return reduceValue.ToString();
+			}
+			if (reduceValue is DateTime)
                 return ((DateTime)reduceValue).ToString(Default.DateTimeFormatsToWrite);
-            if (reduceValue is DateTimeOffset)
-                return ((DateTimeOffset)reduceValue).ToString(Default.DateTimeFormatsToWrite);
-            if (reduceValue is ValueType)
-                return reduceValue.ToString();
-
-            var dynamicJsonObject = reduceValue as IDynamicJsonObject;
-            if (dynamicJsonObject != null)
-                return dynamicJsonObject.Inner.ToString(Formatting.None);
-            return RavenJToken.FromObject(reduceValue).ToString(Formatting.None);
-        }
-
-        protected override IndexQueryResult RetrieveDocument(Document document, FieldsToFetch fieldsToFetch, ScoreDoc score)
-        {
-            fieldsToFetch.EnsureHasField(Constants.ReduceKeyFieldName);
-            if (fieldsToFetch.IsProjection)
-            {
-                return base.RetrieveDocument(document, fieldsToFetch, score);
-            }
-            var field = document.GetField(Constants.ReduceValueFieldName);
-            if (field == null)
-            {
-                fieldsToFetch = fieldsToFetch.CloneWith(document.GetFields().Select(x => x.Name).ToArray());
-                return base.RetrieveDocument(document, fieldsToFetch, score);
-            }
-            return new IndexQueryResult
-            {
-                Projection = RavenJObject.Parse(field.StringValue),
-                Score = score.Score
-            };
-        }
-
-        protected override void HandleCommitPoints(IndexedItemsInfo itemsInfo)
-        {
-            // MapReduce index does not store and use any commit points
-        }
-
-        protected override bool IsUpToDateEnoughToWriteToDisk(Etag highestETag)
-        {
-            // for map/reduce indexes, we always write to disk, the in memory optimization
-            // isn't really doing much for us, since we already write the intermediate results 
-            // to disk anyway, so it doesn't matter
-            return true;
-        }
-
-        public override void Remove(string[] keys, WorkContext context)
-        {
-            context.TransactionalStorage.Batch(actions =>
-            {
-                var reduceKeyAndBuckets = new Dictionary<ReduceKeyAndBucket, int>();
-                foreach (var key in keys)
-                {
-                    actions.MapReduce.DeleteMappedResultsForDocumentId(key, indexId, reduceKeyAndBuckets);
-                }
-
-                actions.MapReduce.UpdateRemovedMapReduceStats(indexId, reduceKeyAndBuckets);
-                foreach (var reduceKeyAndBucket in reduceKeyAndBuckets)
-                {
-                    actions.MapReduce.ScheduleReductions(indexId, 0, reduceKeyAndBucket.Key);
-                }
-            });
-        }
-
-        public class ReduceDocuments
-        {
-            private readonly MapReduceIndex parent;
-            private readonly int inputCount;
-            private readonly int indexId;
-            readonly AnonymousObjectToLuceneDocumentConverter anonymousObjectToLuceneDocumentConverter;
-            private readonly Document luceneDoc = new Document();
-            private readonly Field reduceValueField = new Field(Constants.ReduceValueFieldName, "dummy",
-                                                     Field.Store.YES, Field.Index.NO);
-
-            private readonly Field reduceKeyField = new Field(Constants.ReduceKeyFieldName, "dummy",
-                                                     Field.Store.NO, Field.Index.NOT_ANALYZED_NO_NORMS);
-            private PropertyDescriptorCollection properties = null;
-            private readonly List<AbstractIndexUpdateTriggerBatcher> batchers;
-
-            public ReduceDocuments(MapReduceIndex parent, AbstractViewGenerator viewGenerator, IEnumerable<IGrouping<int, object>> mappedResultsByBucket, int level, WorkContext context, IStorageActionsAccessor actions, HashSet<string> reduceKeys, int inputCount)
-            {
-                this.parent = parent;
-                this.inputCount = inputCount;
-                indexId = this.parent.indexId;
-                ViewGenerator = viewGenerator;
-                MappedResultsByBucket = mappedResultsByBucket;
-                Level = level;
-                Context = context;
-                Actions = actions;
-                ReduceKeys = reduceKeys;
-
-                anonymousObjectToLuceneDocumentConverter = new AnonymousObjectToLuceneDocumentConverter(this.parent.context.Database, this.parent.indexDefinition, ViewGenerator);
-
-                if (Level == 2)
-                {
-                    batchers = Context.IndexUpdateTriggers.Select(x => x.CreateBatcher(indexId))
-                                .Where(x => x != null)
-                                .ToList();
-                }
-            }
-
-            public AbstractViewGenerator ViewGenerator { get; private set; }
-            public IEnumerable<IGrouping<int, object>> MappedResultsByBucket { get; private set; }
-            public int Level { get; private set; }
-            public WorkContext Context { get; private set; }
-            public IStorageActionsAccessor Actions { get; private set; }
-            public HashSet<string> ReduceKeys { get; private set; }
-
-            private string ExtractReduceKey(AbstractViewGenerator viewGenerator, object doc)
-            {
-                try
-                {
-                    object reduceKey = viewGenerator.GroupByExtraction(doc);
-                    if (reduceKey == null)
-                    {
-                        throw new InvalidOperationException("Could not find reduce key for " + indexId + " in the result: " + doc);
-                    }
-                    return ReduceKeyToString(reduceKey);
-                }
-                catch (Exception e)
-                {
-                    throw new InvalidOperationException("Could not extract reduce key from reduce result!", e);
-                }
-            }
-
-            private IEnumerable<AbstractField> GetFields(object doc, out float boost)
-            {
-                boost = 1;
-                var boostedValue = doc as BoostedValue;
-                if (boostedValue != null)
-                {
-                    doc = boostedValue.Value;
-                    boost = boostedValue.Boost;
-                }
-                IEnumerable<AbstractField> fields;
-                if (doc is IDynamicJsonObject)
-                {
-                    fields = anonymousObjectToLuceneDocumentConverter.Index(((IDynamicJsonObject)doc).Inner, Field.Store.NO);
-                }
-                else
-                {
-                    properties = properties ?? TypeDescriptor.GetProperties(doc);
-                    fields = anonymousObjectToLuceneDocumentConverter.Index(doc, properties, Field.Store.NO);
-                }
-                if (Math.Abs(boost - 1) > float.Epsilon)
-                {
-                    var abstractFields = fields.ToList();
-                    foreach (var abstractField in abstractFields)
-                    {
-                        abstractField.OmitNorms = false;
-                    }
-                    return abstractFields;
-                }
-                return fields;
-            }
-
-            private static RavenJObject ToJsonDocument(object doc)
-            {
-                var boostedValue = doc as BoostedValue;
-                if (boostedValue != null)
-                {
-                    doc = boostedValue.Value;
-                }
-                var dynamicJsonObject = doc as IDynamicJsonObject;
-                if (dynamicJsonObject != null)
-                {
-                    return dynamicJsonObject.Inner;
-                }
-                var ravenJObject = doc as RavenJObject;
-                if (ravenJObject != null)
-                    return ravenJObject;
-                var jsonDocument = RavenJObject.FromObject(doc);
-                MergeArrays(jsonDocument);
-
-                // remove _, __, etc fields
-                foreach (var prop in jsonDocument.Where(x => x.Key.All(ch => ch == '_')).ToArray())
-                {
-                    jsonDocument.Remove(prop.Key);
-                }
-                return jsonDocument;
-            }
-
-            private static void MergeArrays(RavenJToken token)
-            {
-                if (token == null)
-                    return;
-                switch (token.Type)
-                {
-                    case JTokenType.Array:
-                        var arr = (RavenJArray)token;
-                        for (int i = 0; i < arr.Length; i++)
-                        {
-                            var current = arr[i];
-                            if (current == null || current.Type != JTokenType.Array)
-                                continue;
-                            arr.RemoveAt(i);
-                            i--;
-                            var j = Math.Max(0, i);
-                            foreach (var item in (RavenJArray)current)
-                            {
-                                arr.Insert(j++, item);
-                            }
-                        }
-                        break;
-                    case JTokenType.Object:
-                        foreach (var kvp in ((RavenJObject)token))
-                        {
-                            MergeArrays(kvp.Value);
-                        }
-                        break;
-                }
-            }
-
-            public void ExecuteReduction()
-            {
-                var count = 0;
-                var sourceCount = 0;
-                var sw = Stopwatch.StartNew();
-                var start = SystemTime.UtcNow;
-
-                parent.Write((indexWriter, analyzer, stats) =>
-                {
-                    stats.Operation = IndexingWorkStats.Status.Reduce;
-                    try
-                    {
-                        parent.RecordCurrentBatch("Current Reduce #" + Level, MappedResultsByBucket.Sum(x => x.Count()));
-                        if (Level == 2)
-                        {
-                            RemoveExistingReduceKeysFromIndex(indexWriter);
-                        }
-                        foreach (var mappedResults in MappedResultsByBucket)
-                        {
-                            var input = mappedResults.Select(x =>
-                            {
-                                sourceCount++;
-                                return x;
-                            });
-                            foreach (var doc in parent.RobustEnumerationReduce(input.GetEnumerator(), ViewGenerator.ReduceDefinition, Actions, stats))
-                            {
-                                count++;
-                                string reduceKeyAsString = ExtractReduceKey(ViewGenerator, doc);
-
-                                switch (Level)
-                                {
-                                    case 0:
-                                    case 1:
-                                        Actions.MapReduce.PutReducedResult(indexId, reduceKeyAsString, Level + 1, mappedResults.Key, mappedResults.Key / 1024, ToJsonDocument(doc));
-                                        Actions.General.MaybePulseTransaction();
-                                        break;
-                                    case 2:
-                                        WriteDocumentToIndex(doc, indexWriter, analyzer);
-                                        break;
-                                    default:
-                                        throw new InvalidOperationException("Unknown level: " + Level);
-                                }
-                                stats.ReduceSuccesses++;
-                            }
-                        }
-                    }
-                    catch (Exception e)
-                    {
-                        if (Level == 2)
-                        {
-                            batchers.ApplyAndIgnoreAllErrors(
-                                ex =>
-                                {
-                                    logIndexing.WarnException("Failed to notify index update trigger batcher about an error", ex);
-                                    Context.AddError(indexId, parent.indexDefinition.Name, null, ex.Message, "AnErrorOccured Trigger");
-                                },
-                                x => x.AnErrorOccured(e));
-                        }
-                        throw;
-                    }
-                    finally
-                    {
-                        if (Level == 2)
-                        {
-                            batchers.ApplyAndIgnoreAllErrors(
-                                e =>
-                                {
-                                    logIndexing.WarnException("Failed to dispose on index update trigger", e);
-                                    Context.AddError(indexId, parent.indexDefinition.Name, null, e.Message, "Dispose Trigger");
-                                },
-                                x => x.Dispose());
-                        }
-                        parent.BatchCompleted("Current Reduce #" + Level);
-                    }
-                    return new IndexedItemsInfo
-                    {
-                        ChangedDocs = count + ReduceKeys.Count
-                    };
-                });
-                parent.AddindexingPerformanceStat(new IndexingPerformanceStats
-                {
-                    OutputCount = count,
-                    ItemsCount = sourceCount,
-                    InputCount = inputCount,
-                    Duration = sw.Elapsed,
-                    Operation = "Reduce Level " + Level,
-                    Started = start
-                });
-                logIndexing.Debug(() => string.Format("Reduce resulted in {0} entries for {1} for reduce keys: {2}", count, indexId, string.Join(", ", ReduceKeys)));
-            }
-
-            private void WriteDocumentToIndex(object doc, RavenIndexWriter indexWriter, Analyzer analyzer)
-            {
-                float boost;
-                var fields = GetFields(doc, out boost).ToList();
-
-                string reduceKeyAsString = ExtractReduceKey(ViewGenerator, doc);
-                reduceKeyField.SetValue(reduceKeyAsString);
-                reduceValueField.SetValue(ToJsonDocument(doc).ToString(Formatting.None));
-                luceneDoc.GetFields().Clear();
-                luceneDoc.Boost = boost;
-                luceneDoc.Add(reduceKeyField);
-                luceneDoc.Add(reduceValueField);
-                foreach (var field in fields)
-                {
-                    luceneDoc.Add(field);
-                }
-
-                batchers.ApplyAndIgnoreAllErrors(
-                    exception =>
-                    {
-                        logIndexing.WarnException(
-                            string.Format("Error when executed OnIndexEntryCreated trigger for index '{0}', key: '{1}'",
-                                          indexId, reduceKeyAsString),
-                            exception);
-                        Context.AddError(indexId, parent.PublicName, reduceKeyAsString, exception.Message, "OnIndexEntryCreated Trigger");
-                    },
-                    trigger => trigger.OnIndexEntryCreated(reduceKeyAsString, luceneDoc));
-
-                parent.LogIndexedDocument(reduceKeyAsString, luceneDoc);
-
-                parent.AddDocumentToIndex(indexWriter, luceneDoc, analyzer);
-            }
-
-            private void RemoveExistingReduceKeysFromIndex(RavenIndexWriter indexWriter)
-            {
-                foreach (var reduceKey in ReduceKeys)
-                {
-                    var entryKey = reduceKey;
-                    indexWriter.DeleteDocuments(new Term(Constants.ReduceKeyFieldName, entryKey));
-                    batchers.ApplyAndIgnoreAllErrors(
-                        exception =>
-                        {
-                            logIndexing.WarnException(
-                                string.Format("Error when executed OnIndexEntryDeleted trigger for index '{0}', key: '{1}'",
-                                              indexId, entryKey),
-                                exception);
-                            Context.AddError(indexId, parent.PublicName, entryKey, exception.Message, "OnIndexEntryDeleted Trigger");
-                        },
-                        trigger => trigger.OnIndexEntryDeleted(entryKey));
-                }
-            }
-        }
-    }
-=======
-		{
-			if (reduceValue is string)
-			{
-				return reduceValue.ToString();
-			}
-			if (reduceValue is DateTime)
-				return ((DateTime)reduceValue).ToString(Default.DateTimeFormatsToWrite, CultureInfo.InvariantCulture);
 			if (reduceValue is DateTimeOffset)
 				return ((DateTimeOffset)reduceValue).ToString(Default.DateTimeFormatsToWrite, CultureInfo.InvariantCulture);
 			if (reduceValue is ValueType)
@@ -764,24 +311,14 @@
 				var reduceKeyAndBuckets = new Dictionary<ReduceKeyAndBucket, int>();
 				foreach (var key in keys)
 				{
-					actions.MapReduce.DeleteMappedResultsForDocumentId(key, name, reduceKeyAndBuckets);
-				}
-
-				actions.MapReduce.UpdateRemovedMapReduceStats(name, reduceKeyAndBuckets);
+                    actions.MapReduce.DeleteMappedResultsForDocumentId(key, indexId, reduceKeyAndBuckets);
+				}
+
+                actions.MapReduce.UpdateRemovedMapReduceStats(indexId, reduceKeyAndBuckets);
 				foreach (var reduceKeyAndBucket in reduceKeyAndBuckets)
 				{
-					actions.MapReduce.ScheduleReductions(name, 0, reduceKeyAndBucket.Key);
-				}
-			});
-			Write((writer, analyzer, stats) =>
-			{
-				stats.Operation = IndexingWorkStats.Status.Ignore;
-				logIndexing.Debug(() => string.Format("Deleting ({0}) from {1}", string.Join(", ", keys), name));
-				writer.DeleteDocuments(keys.Select(k => new Term(Constants.ReduceKeyFieldName, k.ToLowerInvariant())).ToArray());
-				return new IndexedItemsInfo
-				{
-					ChangedDocs = keys.Length
-				};
+                    actions.MapReduce.ScheduleReductions(indexId, 0, reduceKeyAndBucket.Key);
+				}
 			});
 		}
 
@@ -789,7 +326,7 @@
 		{
 			private readonly MapReduceIndex parent;
 			private readonly int inputCount;
-			private readonly string name;
+            private readonly int indexId;
 			readonly AnonymousObjectToLuceneDocumentConverter anonymousObjectToLuceneDocumentConverter;
 			private readonly Document luceneDoc = new Document();
 			private readonly Field reduceValueField = new Field(Constants.ReduceValueFieldName, "dummy",
@@ -804,7 +341,7 @@
 			{
 				this.parent = parent;
 				this.inputCount = inputCount;
-				name = this.parent.name;
+                indexId = this.parent.indexId;
 				ViewGenerator = viewGenerator;
 				MappedResultsByBucket = mappedResultsByBucket;
 				Level = level;
@@ -812,11 +349,11 @@
 				Actions = actions;
 				ReduceKeys = reduceKeys;
 
-				anonymousObjectToLuceneDocumentConverter = new AnonymousObjectToLuceneDocumentConverter(this.parent.context.Database,this.parent.indexDefinition, ViewGenerator);
+                anonymousObjectToLuceneDocumentConverter = new AnonymousObjectToLuceneDocumentConverter(this.parent.context.Database, this.parent.indexDefinition, ViewGenerator);
 
 				if (Level == 2)
 				{
-					batchers = Context.IndexUpdateTriggers.Select(x => x.CreateBatcher(name))
+                    batchers = Context.IndexUpdateTriggers.Select(x => x.CreateBatcher(indexId))
 								.Where(x => x != null)
 								.ToList();
 				}
@@ -836,7 +373,7 @@
 					object reduceKey = viewGenerator.GroupByExtraction(doc);
 					if (reduceKey == null)
 					{
-						throw new InvalidOperationException("Could not find reduce key for " + name + " in the result: " + doc);
+                        throw new InvalidOperationException("Could not find reduce key for " + indexId + " in the result: " + doc);
 					}
 					return ReduceKeyToString(reduceKey);
 				}
@@ -967,7 +504,7 @@
 								{
 									case 0:
 									case 1:
-										Actions.MapReduce.PutReducedResult(name, reduceKeyAsString, Level + 1, mappedResults.Key, mappedResults.Key / 1024, ToJsonDocument(doc));
+                                        Actions.MapReduce.PutReducedResult(indexId, reduceKeyAsString, Level + 1, mappedResults.Key, mappedResults.Key / 1024, ToJsonDocument(doc));
 										Actions.General.MaybePulseTransaction();
 										break;
 									case 2:
@@ -988,7 +525,7 @@
 								ex =>
 								{
 									logIndexing.WarnException("Failed to notify index update trigger batcher about an error", ex);
-									Context.AddError(name, null, ex.Message, "AnErrorOccured Trigger");
+                                    Context.AddError(indexId, parent.indexDefinition.Name, null, ex.Message, "AnErrorOccured Trigger");
 								},
 								x => x.AnErrorOccured(e));
 						}
@@ -1002,7 +539,7 @@
 								e =>
 								{
 									logIndexing.WarnException("Failed to dispose on index update trigger", e);
-									Context.AddError(name, null, e.Message, "Dispose Trigger");
+                                    Context.AddError(indexId, parent.indexDefinition.Name, null, e.Message, "Dispose Trigger");
 								},
 								x => x.Dispose());
 						}
@@ -1022,7 +559,7 @@
 					Operation = "Reduce Level " + Level,
 					Started = start
 				});
-				logIndexing.Debug(() => string.Format("Reduce resulted in {0} entries for {1} for reduce keys: {2}", count, name, string.Join(", ", ReduceKeys)));
+                logIndexing.Debug(() => string.Format("Reduce resulted in {0} entries for {1} for reduce keys: {2}", count, indexId, string.Join(", ", ReduceKeys)));
 			}
 
 			private void WriteDocumentToIndex(object doc, RavenIndexWriter indexWriter, Analyzer analyzer)
@@ -1047,9 +584,9 @@
 					{
 						logIndexing.WarnException(
 							string.Format("Error when executed OnIndexEntryCreated trigger for index '{0}', key: '{1}'",
-										  name, reduceKeyAsString),
+                                          indexId, reduceKeyAsString),
 							exception);
-						Context.AddError(name, reduceKeyAsString, exception.Message, "OnIndexEntryCreated Trigger");
+                        Context.AddError(indexId, parent.PublicName, reduceKeyAsString, exception.Message, "OnIndexEntryCreated Trigger");
 					},
 					trigger => trigger.OnIndexEntryCreated(reduceKeyAsString, luceneDoc));
 
@@ -1069,14 +606,13 @@
 						{
 							logIndexing.WarnException(
 								string.Format("Error when executed OnIndexEntryDeleted trigger for index '{0}', key: '{1}'",
-											  name, entryKey),
+                                              indexId, entryKey),
 								exception);
-							Context.AddError(name, entryKey, exception.Message, "OnIndexEntryDeleted Trigger");
+                            Context.AddError(indexId, parent.PublicName, entryKey, exception.Message, "OnIndexEntryDeleted Trigger");
 						},
 						trigger => trigger.OnIndexEntryDeleted(entryKey));
 				}
 			}
 		}
 	}
->>>>>>> 5dd9b125
 }