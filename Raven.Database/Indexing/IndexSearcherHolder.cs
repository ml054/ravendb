using System;
<<<<<<< HEAD
=======
using System.Collections.Concurrent;
>>>>>>> 12d3de75
using System.Collections.Generic;
using System.Diagnostics;
using System.Linq;
using System.Runtime.CompilerServices;
using System.Threading;
using Lucene.Net.Index;
using Lucene.Net.Search;
using Raven.Abstractions;
using Raven.Abstractions.Logging;
using Raven.Database.Tasks;
using Raven.Json.Linq;
<<<<<<< HEAD
=======
using Task = System.Threading.Tasks.Task;
>>>>>>> 12d3de75

namespace Raven.Database.Indexing
{
    public class IndexSearcherHolder
    {
        private readonly string index;
        private readonly WorkContext context;
        private static readonly ILog Log = LogManager.GetCurrentClassLogger();

        private volatile IndexSearcherHoldingState current;

        public IndexSearcherHolder(string index, WorkContext context)
        {
            this.index = index;
            this.context = context;
        }

        public ManualResetEvent SetIndexSearcher(IndexSearcher searcher, bool wait)
        {
            var old = current;
            current = new IndexSearcherHoldingState(searcher);

            if (old == null)
                return null;

            // here we try to make sure that the actual facet cache is up to do when we update the index searcher.
            // we use this to ensure that any facets that has been recently queried is warmed up and in the cache
            if (context.Configuration.PrewarmFacetsOnIndexingMaxAge != TimeSpan.Zero)
            {
                var usedFacets = old.GetUsedFacets(context.Configuration.PrewarmFacetsOnIndexingMaxAge).ToArray();

                if (usedFacets.Length > 0)
                {
                    var preFillCache = Task.Factory.StartNew(() =>
                    {
                        var sp = Stopwatch.StartNew();
                        try
                        {
                            IndexedTerms.PreFillCache(current, usedFacets, searcher.IndexReader);
                        }
                        catch (Exception e)
                        {
                            Log.WarnException(
                                string.Format("Failed to properly pre-warm the facets cache ({1}) for index {0}", index,
                                    string.Join(",", usedFacets)), e);
                        }
                        finally
                        {
                            Log.Debug("Pre-warming the facet cache for {0} took {2}. Facets: {1}", index, string.Join(",", usedFacets), sp.Elapsed);
                        }
                    });
                    preFillCache.Wait(context.Configuration.PrewarmFacetsSyncronousWaitTime);
                }
            }


            Interlocked.Increment(ref old.Usage);
            using (old)
            {
                if (wait)
                    return old.MarkForDisposalWithWait();
                old.MarkForDisposal();
                return null;
            }
        }

        public IDisposable GetSearcher(out IndexSearcher searcher)
        {
            var indexSearcherHoldingState = GetCurrentStateHolder();
            try
            {
                searcher = indexSearcherHoldingState.IndexSearcher;
                return indexSearcherHoldingState;
            }
            catch (Exception e)
            {
                Log.ErrorException("Failed to get the index searcher.", e);
                indexSearcherHoldingState.Dispose();
                throw;
            }
        }

        public IDisposable GetSearcherAndTermDocs(out IndexSearcher searcher, out RavenJObject[] termDocs)
        {
            var indexSearcherHoldingState = GetCurrentStateHolder();
            try
            {
                searcher = indexSearcherHoldingState.IndexSearcher;
                termDocs = indexSearcherHoldingState.GetOrCreateTerms();
                return indexSearcherHoldingState;
            }
            catch (Exception)
            {
                indexSearcherHoldingState.Dispose();
                throw;
            }
        }

        internal IndexSearcherHoldingState GetCurrentStateHolder()
        {
            while (true)
            {
                var state = current;
                Interlocked.Increment(ref state.Usage);
                if (state.ShouldDispose)
                {
                    state.Dispose();
                    continue;
                }

                return state;
            }
        }


        public class IndexSearcherHoldingState : IDisposable
        {
            public readonly IndexSearcher IndexSearcher;

            public volatile bool ShouldDispose;
            public int Usage;
            private RavenJObject[] readEntriesFromIndex;
            private readonly Lazy<ManualResetEvent> disposed = new Lazy<ManualResetEvent>(() => new ManualResetEvent(false));


<<<<<<< HEAD
=======
            private readonly ConcurrentDictionary<string, DateTime> lastFacetQuery = new ConcurrentDictionary<string, DateTime>();

>>>>>>> 12d3de75
            private readonly ReaderWriterLockSlim rwls = new ReaderWriterLockSlim();
	        private readonly Dictionary<string, LinkedList<CacheVal>[]> cache = new Dictionary<string, LinkedList<CacheVal>[]>();

	        public ReaderWriterLockSlim Lock
            {
                get { return rwls; }
            }

            public class CacheVal
            {
                public Term Term;
                public double? Val;

	            public override string ToString()
	            {
		            return string.Format("Term: {0}, Val: {1}", Term, Val);
	            }
            }

            public IEnumerable<CacheVal> GetFromCache(string field, int doc)
            {
	            LinkedList<CacheVal>[] vals;
	            if (cache.TryGetValue(field, out vals) == false)
<<<<<<< HEAD
		            yield break;
	            if (vals[doc] == null)
		            yield break;

	            foreach (var cacheVal in vals[doc])
	            {
		            yield return cacheVal;
	            }
=======
                    yield break;
	            if (vals[doc] == null)
                    yield break;

	            foreach (var cacheVal in vals[doc])
                {
		            yield return cacheVal;
                }
>>>>>>> 12d3de75
            }

	        public IEnumerable<Term> GetTermsFromCache(string field, int doc)
            {
                return GetFromCache(field, doc).Select(cacheVal => cacheVal.Term);
            }

            public IEnumerable<string> GetUsedFacets(TimeSpan tooOld)
            {
                var now = SystemTime.UtcNow;
                return lastFacetQuery.Where(x => (now - x.Value) < tooOld).Select(x => x.Key);
            }
<<<<<<< HEAD
=======

            public bool IsInCache(string field)
            {
                var now = SystemTime.UtcNow;
                lastFacetQuery.AddOrUpdate(field, now, (s, time) => time > now ? time : now);
                return cache.ContainsKey(field);
            }
>>>>>>> 12d3de75

            public IndexSearcherHoldingState(IndexSearcher indexSearcher)
            {
                IndexSearcher = indexSearcher;
            }

            public void MarkForDisposal()
            {
                ShouldDispose = true;
            }

            public ManualResetEvent MarkForDisposalWithWait()
            {
                var x = disposed.Value;//  first create the value
                ShouldDispose = true;
                return x;
            }

            public void Dispose()
            {
                if (Interlocked.Decrement(ref Usage) > 0)
                    return;
                if (ShouldDispose == false)
                    return;
                DisposeRudely();
            }

            private void DisposeRudely()
            {
                if (IndexSearcher != null)
                {
                    using (IndexSearcher)
                    using (IndexSearcher.IndexReader) { }
                }
                if (disposed.IsValueCreated)
                    disposed.Value.Set();
            }


            [MethodImpl(MethodImplOptions.Synchronized)]
            public RavenJObject[] GetOrCreateTerms()
            {
                if (readEntriesFromIndex != null)
                    return readEntriesFromIndex;

                var indexReader = IndexSearcher.IndexReader;
                readEntriesFromIndex = IndexedTerms.ReadAllEntriesFromIndex(indexReader);
                return readEntriesFromIndex;
            }

	        public void SetInCache(string field, LinkedList<CacheVal>[] items)
	        {
		        cache[field] = items;
	        }
        }
    }
}<|MERGE_RESOLUTION|>--- conflicted
+++ resolved
@@ -1,37 +1,30 @@
 using System;
-<<<<<<< HEAD
-=======
 using System.Collections.Concurrent;
->>>>>>> 12d3de75
+using System.Diagnostics;
 using System.Collections.Generic;
-using System.Diagnostics;
 using System.Linq;
 using System.Runtime.CompilerServices;
 using System.Threading;
 using Lucene.Net.Index;
+using Raven.Abstractions;
 using Lucene.Net.Search;
-using Raven.Abstractions;
+using Task = System.Threading.Tasks.Task;
 using Raven.Abstractions.Logging;
-using Raven.Database.Tasks;
 using Raven.Json.Linq;
-<<<<<<< HEAD
-=======
-using Task = System.Threading.Tasks.Task;
->>>>>>> 12d3de75
 
 namespace Raven.Database.Indexing
 {
     public class IndexSearcherHolder
     {
-        private readonly string index;
+        private readonly int indexId;
         private readonly WorkContext context;
         private static readonly ILog Log = LogManager.GetCurrentClassLogger();
 
         private volatile IndexSearcherHoldingState current;
 
-        public IndexSearcherHolder(string index, WorkContext context)
-        {
-            this.index = index;
+        public IndexSearcherHolder(int indexId, WorkContext context)
+        {
+            this.indexId = indexId;
             this.context = context;
         }
 
@@ -61,12 +54,12 @@
                         catch (Exception e)
                         {
                             Log.WarnException(
-                                string.Format("Failed to properly pre-warm the facets cache ({1}) for index {0}", index,
+                                string.Format("Failed to properly pre-warm the facets cache ({1}) for index {0}", indexId,
                                     string.Join(",", usedFacets)), e);
                         }
                         finally
                         {
-                            Log.Debug("Pre-warming the facet cache for {0} took {2}. Facets: {1}", index, string.Join(",", usedFacets), sp.Elapsed);
+                            Log.Debug("Pre-warming the facet cache for {0} took {2}. Facets: {1}", indexId, string.Join(",", usedFacets), sp.Elapsed);
                         }
                     });
                     preFillCache.Wait(context.Configuration.PrewarmFacetsSyncronousWaitTime);
@@ -142,12 +135,8 @@
             private RavenJObject[] readEntriesFromIndex;
             private readonly Lazy<ManualResetEvent> disposed = new Lazy<ManualResetEvent>(() => new ManualResetEvent(false));
 
-
-<<<<<<< HEAD
-=======
             private readonly ConcurrentDictionary<string, DateTime> lastFacetQuery = new ConcurrentDictionary<string, DateTime>();
 
->>>>>>> 12d3de75
             private readonly ReaderWriterLockSlim rwls = new ReaderWriterLockSlim();
 	        private readonly Dictionary<string, LinkedList<CacheVal>[]> cache = new Dictionary<string, LinkedList<CacheVal>[]>();
 
@@ -171,16 +160,6 @@
             {
 	            LinkedList<CacheVal>[] vals;
 	            if (cache.TryGetValue(field, out vals) == false)
-<<<<<<< HEAD
-		            yield break;
-	            if (vals[doc] == null)
-		            yield break;
-
-	            foreach (var cacheVal in vals[doc])
-	            {
-		            yield return cacheVal;
-	            }
-=======
                     yield break;
 	            if (vals[doc] == null)
                     yield break;
@@ -189,7 +168,6 @@
                 {
 		            yield return cacheVal;
                 }
->>>>>>> 12d3de75
             }
 
 	        public IEnumerable<Term> GetTermsFromCache(string field, int doc)
@@ -202,8 +180,6 @@
                 var now = SystemTime.UtcNow;
                 return lastFacetQuery.Where(x => (now - x.Value) < tooOld).Select(x => x.Key);
             }
-<<<<<<< HEAD
-=======
 
             public bool IsInCache(string field)
             {
@@ -211,7 +187,6 @@
                 lastFacetQuery.AddOrUpdate(field, now, (s, time) => time > now ? time : now);
                 return cache.ContainsKey(field);
             }
->>>>>>> 12d3de75
 
             public IndexSearcherHoldingState(IndexSearcher indexSearcher)
             {
