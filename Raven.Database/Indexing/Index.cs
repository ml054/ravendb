--- conflicted
+++ resolved
@@ -464,17 +464,8 @@
 			if (dir == null)
 				return;
 
-			var stale = IsUpToDateEnoughToWriteToDisk(highestETag) == false;
-			var toobig = dir.SizeInBytes() >= context.Configuration.NewIndexInMemoryMaxBytes;
-
-<<<<<<< HEAD
-			
-=======
-			context.Database.TransactionalStorage.Batch(accessor =>
-			{
-				stale = IsCurrentMapIndexingTaskRunning || accessor.Staleness.IsIndexStale(indexDefinition.Name, null, null);
-			});
->>>>>>> 003f4f59
+			var stale = IsCurrentMapIndexingTaskRunning || IsUpToDateEnoughToWriteToDisk(highestETag) == false;
+			var toobig = dir.SizeInBytes() >= context.Configuration.NewIndexInMemoryMaxBytes;		
 
 			if (forceWriteToDisk || toobig || !stale)
 			{
