//-----------------------------------------------------------------------
// <copyright file="Index.cs" company="Hibernating Rhinos LTD">
//     Copyright (c) Hibernating Rhinos LTD. All rights reserved.
// </copyright>
//-----------------------------------------------------------------------
using System;
using System.Collections;
using System.Collections.Concurrent;
using System.Collections.Generic;
using System.Collections.Specialized;
using System.ComponentModel.Composition;
using System.Diagnostics;
using System.IO;
using System.Linq;
using System.Text;
using System.Threading;
using System.Threading.Tasks;
using System.Web.UI;
using Lucene.Net.Analysis;
using Lucene.Net.Analysis.Standard;
using Lucene.Net.Documents;
using Lucene.Net.Index;
using Lucene.Net.Search;
using Lucene.Net.Search.Vectorhighlight;
using Lucene.Net.Store;
using Lucene.Net.Util;
using Raven.Abstractions;
using Raven.Abstractions.Data;
using Raven.Abstractions.Exceptions;
using Raven.Abstractions.Extensions;
using Raven.Abstractions.Indexing;
using Raven.Abstractions.Json.Linq;
using Raven.Abstractions.Linq;
using Raven.Abstractions.Logging;
using Raven.Abstractions.MEF;
using Raven.Database.Config;
using Raven.Database.Data;
using Raven.Database.Extensions;
using Raven.Database.Indexing.Analyzers;
using Raven.Database.Linq;
using Raven.Database.Plugins;
using Raven.Database.Storage;
using Raven.Database.Tasks;
using Raven.Database.Util;
using Raven.Json.Linq;
using Constants = Raven.Abstractions.Data.Constants;
using Directory = Lucene.Net.Store.Directory;
using Document = Lucene.Net.Documents.Document;
using Field = Lucene.Net.Documents.Field;
using Version = Lucene.Net.Util.Version;

namespace Raven.Database.Indexing
{
<<<<<<< HEAD
	/// <summary>
	/// 	This is a thread safe, single instance for a particular index.
	/// </summary>
	public abstract class Index : IDisposable, ILowMemoryHandler
	{
		protected static readonly ILog logIndexing = LogManager.GetLogger(typeof(Index).FullName + ".Indexing");
		protected static readonly ILog logQuerying = LogManager.GetLogger(typeof(Index).FullName + ".Querying");

		private const long WriteErrorsLimit = 10;

		private readonly List<Document> currentlyIndexDocuments = new List<Document>();
		protected Directory directory;
		protected readonly IndexDefinition indexDefinition;
		private volatile string waitReason;
		private readonly long flushSize;
		private long writeErrors;
        // Users sometimes configure index outputs without realizing that we need to count on that for memory 
        // management. That can result in very small batch sizes, so we want to make sure that we don't trust
        // the user configuration, and use what is actually going on
	    private int maxActualIndexOutput = 1;

		public IndexingPriority Priority { get; set; }
		/// <summary>
		/// Note, this might be written to be multiple threads at the same time
		/// We don't actually care for exact timing, it is more about general feeling
		/// </summary>
		private DateTime? lastQueryTime;

		private readonly ConcurrentDictionary<string, IIndexExtension> indexExtensions =
			new ConcurrentDictionary<string, IIndexExtension>();

		internal readonly int indexId;

		public int IndexId
		{
			get { return indexId; }
		}

		private readonly AbstractViewGenerator viewGenerator;
		protected readonly WorkContext context;

		private readonly object writeLock = new object();
		private volatile bool disposed;
		private RavenIndexWriter indexWriter;
		private SnapshotDeletionPolicy snapshotter;
		private readonly IndexSearcherHolder currentIndexSearcherHolder;

		private readonly ConcurrentDictionary<string, IndexingPerformanceStats> currentlyIndexing = new ConcurrentDictionary<string, IndexingPerformanceStats>();
		private readonly ConcurrentQueue<IndexingPerformanceStats> indexingPerformanceStats = new ConcurrentQueue<IndexingPerformanceStats>();
		private readonly static StopAnalyzer stopAnalyzer = new StopAnalyzer(Version.LUCENE_30);
		private bool forceWriteToDisk;

		[CLSCompliant(false)]
		protected Index(Directory directory, int id, IndexDefinition indexDefinition, AbstractViewGenerator viewGenerator, WorkContext context)
		{
			currentIndexSearcherHolder = new IndexSearcherHolder(id, context);
			if (directory == null) throw new ArgumentNullException("directory");
			if (indexDefinition == null) throw new ArgumentNullException("indexDefinition");
			if (viewGenerator == null) throw new ArgumentNullException("viewGenerator");

			this.indexId = id;
			this.indexDefinition = indexDefinition;
			this.viewGenerator = viewGenerator;
			this.context = context;
			if (logIndexing.IsDebugEnabled)
				logIndexing.Debug("Creating index for {0}", PublicName);
			this.directory = directory;
			flushSize = context.Configuration.FlushIndexToDiskSizeInMb * 1024 * 1024;
			_indexCreationTime = SystemTime.UtcNow;
			RecreateSearcher();

			MemoryStatistics.RegisterLowMemoryHandler(this);
		}
		public int CurrentNumberOfItemsToIndexInSingleBatch { get; set; }

		[ImportMany]
		public OrderedPartCollection<AbstractAnalyzerGenerator> AnalyzerGenerators { get; set; }

		/// <summary>
		/// Whatever this is a map reduce index or not
		/// </summary>
		public abstract bool IsMapReduce { get; }

		public DateTime? LastQueryTime
		{
			get
			{
				return lastQueryTime;
			}
		}

		public DateTime LastIndexTime { get; set; }

		protected DateTime PreviousIndexTime { get; set; }

		public string IsOnRam
		{
			get
			{
				var ramDirectory = directory as RAMDirectory;
				if (ramDirectory == null)
					return "false";
				try
				{
					return "true (" + SizeHelper.Humane(ramDirectory.SizeInBytes()) + ")";
				}
				catch (AlreadyClosedException)
				{
					return "false";
				}
			}
		}

		public string PublicName { get { return indexDefinition.Name; } }

		public bool IsTestIndex
		{
			get { return indexDefinition.IsTestIndex; }
		}

	    public int? MaxIndexOutputsPerDocument
	    {
	        get
	        {
	            if (maxActualIndexOutput == 1)
	                return null;
=======
    /// <summary>
    /// 	This is a thread safe, single instance for a particular index.
    /// </summary>
    public abstract class Index : IDisposable,ILowMemoryHandler
    {
        protected static readonly ILog logIndexing = LogManager.GetLogger(typeof(Index).FullName + ".Indexing");
        protected static readonly ILog logQuerying = LogManager.GetLogger(typeof(Index).FullName + ".Querying");

        private const long WriteErrorsLimit = 10;

        private readonly List<Document> currentlyIndexDocuments = new List<Document>();
        protected Directory directory;
        protected readonly IndexDefinition indexDefinition;
        private volatile string waitReason;
        private readonly long flushSize;
        private long writeErrors;
        // Users sometimes configure index outputs without realizing that we need to count on that for memory 
        // management. That can result in very small batch sizes, so we want to make sure that we don't trust
        // the user configuration, and use what is actually going on
        private int maxActualIndexOutput = 1;

        public IndexingPriority Priority { get; set; }
        /// <summary>
        /// Note, this might be written to be multiple threads at the same time
        /// We don't actually care for exact timing, it is more about general feeling
        /// </summary>
        private DateTime? lastQueryTime;

        private readonly ConcurrentDictionary<string, IIndexExtension> indexExtensions =
            new ConcurrentDictionary<string, IIndexExtension>();

        internal readonly int indexId;

        public int IndexId
        {
            get { return indexId; }
        }

        private readonly AbstractViewGenerator viewGenerator;
        protected readonly WorkContext context;

        private readonly object writeLock = new object();
        private volatile bool disposed;
        private RavenIndexWriter indexWriter;
        private SnapshotDeletionPolicy snapshotter;
        private readonly IndexSearcherHolder currentIndexSearcherHolder;

        private readonly ConcurrentDictionary<string, IndexingPerformanceStats> currentlyIndexing = new ConcurrentDictionary<string, IndexingPerformanceStats>();
        private readonly ConcurrentQueue<IndexingPerformanceStats> indexingPerformanceStats = new ConcurrentQueue<IndexingPerformanceStats>();
        private readonly static StopAnalyzer stopAnalyzer = new StopAnalyzer(Version.LUCENE_30);
        private bool forceWriteToDisk;

        [CLSCompliant(false)]
        protected Index(Directory directory, int id, IndexDefinition indexDefinition, AbstractViewGenerator viewGenerator, WorkContext context)
        {
            currentIndexSearcherHolder = new IndexSearcherHolder(id, context);
            if (directory == null) throw new ArgumentNullException("directory");
            if (indexDefinition == null) throw new ArgumentNullException("indexDefinition");
            if (viewGenerator == null) throw new ArgumentNullException("viewGenerator");

            this.indexId = id;
            this.indexDefinition = indexDefinition;
            this.viewGenerator = viewGenerator;
            this.context = context;
            logIndexing.Debug("Creating index for {0}", PublicName);
            this.directory = directory;
            flushSize = context.Configuration.FlushIndexToDiskSizeInMb * 1024 * 1024;
            _indexCreationTime = SystemTime.UtcNow;
            RecreateSearcher();

            MemoryStatistics.RegisterLowMemoryHandler(this);
        }

        [ImportMany]
        public OrderedPartCollection<AbstractAnalyzerGenerator> AnalyzerGenerators { get; set; }

        /// <summary>
        /// Whatever this is a map reduce index or not
        /// </summary>
        public abstract bool IsMapReduce { get; }

        public DateTime? LastQueryTime
        {
            get
            {
                return lastQueryTime;
            }
        }

        public DateTime LastIndexTime { get; set; }

        protected DateTime PreviousIndexTime { get; set; }

        public string IsOnRam
        {
            get
            {
                var ramDirectory = directory as RAMDirectory;
                if (ramDirectory == null)
                    return "false";
                try
                {
                    return "true (" + SizeHelper.Humane(ramDirectory.SizeInBytes()) + ")";
                }
                catch (AlreadyClosedException)
                {
                    return "false";
                }
            }
        }

        public string PublicName { get { return indexDefinition.Name; } }

        public bool IsTestIndex
        {
            get { return indexDefinition.IsTestIndex; }
        }

        public int? MaxIndexOutputsPerDocument
        {
            get
            {
                if (maxActualIndexOutput == 1)
                    return null;
>>>>>>> b19bf61a
                return maxActualIndexOutput;
            }
        }

        [CLSCompliant(false)]
        public volatile bool IsMapIndexingInProgress;
        private DateTime _indexCreationTime;

        protected IndexingPerformanceStats RecordCurrentBatch(string indexingStep, string operation, int itemsCount)
        {
            var performanceStats = new IndexingPerformanceStats
            {
                ItemsCount = itemsCount,
                Operation = indexingStep,
                Started = SystemTime.UtcNow,
                Operations = new BasePerformanceStats[0]
            };

            var lastStats = indexingPerformanceStats.LastOrDefault(x => x.Operation.Equals(operation, StringComparison.OrdinalIgnoreCase));

            if (lastStats != null)
                performanceStats.WaitingTimeSinceLastBatchCompleted = performanceStats.Started - lastStats.Completed;

            currentlyIndexing.AddOrUpdate(indexingStep, performanceStats, (s, stats) => performanceStats);

            return performanceStats;
        }

        protected void BatchCompleted(string indexingStep, string operation, int inputCount, int outputCount, List<BasePerformanceStats> operationStats)
        {
            IndexingPerformanceStats stats;
            if (currentlyIndexing.TryRemove(indexingStep, out stats))
            {
                stats.Completed = SystemTime.UtcNow;
                stats.Duration = stats.Completed - stats.Started;
                stats.Operation = operation;

                stats.InputCount = inputCount;
                stats.OutputCount = outputCount;
                stats.Operations = operationStats.ToArray();

                AddIndexingPerformanceStats(stats);
            }
        }

        public void AddIndexingPerformanceStats(IndexingPerformanceStats stats)
        {
            indexingPerformanceStats.Enqueue(stats);

            while (indexingPerformanceStats.Count > 25)
                indexingPerformanceStats.TryDequeue(out stats);
        }

        public void Dispose()
        {
            try
            {
                // this is here so we can give good logs in the case of a long shutdown process
                if (Monitor.TryEnter(writeLock, 100) == false)
                {
                    var localReason = waitReason;
                    if (localReason != null)
                        logIndexing.Warn("Waiting for {0} to complete before disposing of index {1}, that might take a while if the server is very busy",
                         localReason, PublicName);

                    Monitor.Enter(writeLock);
                }

                disposed = true;

                foreach (var indexExtension in indexExtensions)
                {
                    indexExtension.Value.Dispose();
                }

                if (currentIndexSearcherHolder != null)
                {
                    var item = currentIndexSearcherHolder.SetIndexSearcher(null, PublicName, wait: true);
                    if (item.WaitOne(TimeSpan.FromSeconds(5)) == false)
                    {
                        logIndexing.Warn("After closing the index searching, we waited for 5 seconds for the searching to be done, but it wasn't. Continuing with normal shutdown anyway.");
                    }
                }

                try
                {
                    EnsureIndexWriter();
                    ForceWriteToDisk();
                    WriteInMemoryIndexToDiskIfNecessary(GetLastEtagFromStats());
                }
                catch (Exception e)
                {
                    logIndexing.ErrorException("Error while writing in memory index to disk.", e);
                }

                if (indexWriter != null) // just in case, WriteInMemoryIndexToDiskIfNecessary recreates writer
                {
                    var writer = indexWriter;
                    indexWriter = null;

                    try
                    {
                        writer.Analyzer.Close();
                    }
                    catch (Exception e)
                    {
                        logIndexing.ErrorException("Error while closing the index (closing the analyzer failed)", e);
                    }

                    try
                    {
                        writer.Dispose();
                    }
                    catch (Exception e)
                    {
                        logIndexing.ErrorException("Error when closing the index", e);
                    }
                }

                try
                {
                    directory.Dispose();
                }
                catch (Exception e)
                {
                    logIndexing.ErrorException("Error when closing the directory", e);
                }
            }
            finally
            {
                Monitor.Exit(writeLock);
            }
        }

        public void EnsureIndexWriter()
        {
            try
            {
                if (indexWriter == null)
                    CreateIndexWriter();
            }
            catch ( IOException e )
            {
                string msg = string.Format("Error when trying to create the index writer for index '{0}'.", this.PublicName);
                throw new IOException( msg, e );
            }
        }

        public void Flush(Etag highestETag)
        {
            try
            {
                lock (writeLock)
                {
                    if (disposed)
                        return;
                    if (indexWriter == null)
                        return;
                    if (context.IndexStorage == null)
                        return;

                    try
                    {
                        waitReason = "Flush";
                        indexWriter.Commit(highestETag);

                        ResetWriteErrors();
                    }
                    finally
                    {
                        waitReason = null;
                    }
                }
            }
            catch (Exception e)
            {
                IncrementWriteErrors(e);
                throw new IOException("Error during flush for " + PublicName, e);
            }
        }

        public void MergeSegments()
        {
            lock (writeLock)
            {
                waitReason = "Merge / Optimize";
                try
                {
                    logIndexing.Info("Starting merge of {0}", PublicName);
                    var sp = Stopwatch.StartNew();
                    
                    EnsureIndexWriter();

                    indexWriter.Optimize();
                    logIndexing.Info("Done merging {0} - took {1}", PublicName, sp.Elapsed);

                    ResetWriteErrors();
                }
                catch (Exception e)
                {
                    IncrementWriteErrors(e);
                    throw;
                }
                finally
                {
                    waitReason = null;
                }
            }
        }

        public abstract IndexingPerformanceStats IndexDocuments(AbstractViewGenerator viewGenerator, IndexingBatch batch, IStorageActionsAccessor actions, DateTime minimumTimestamp, CancellationToken token);

        protected virtual IndexQueryResult RetrieveDocument(Document document, FieldsToFetch fieldsToFetch, ScoreDoc score)
        {
            return new IndexQueryResult
            {
                Score = score.Score,
                Key = document.Get(Constants.DocumentIdFieldName),
                Projection = (fieldsToFetch.IsProjection || fieldsToFetch.FetchAllStoredFields) ? CreateDocumentFromFields(document, fieldsToFetch) : null
            };
        }

        public static RavenJObject CreateDocumentFromFields(Document document, FieldsToFetch fieldsToFetch)
        {
            var documentFromFields = new RavenJObject();
            var fields = fieldsToFetch.Fields;
            if (fieldsToFetch.FetchAllStoredFields)
                fields = fields.Concat(document.GetFields().Select(x => x.Name));

            AddFieldsToDocument(document, new HashSet<string>(fields), documentFromFields);
            return documentFromFields;
        }

        protected static void AddFieldsToDocument(Document document, HashSet<string> fieldNames, RavenJObject documentFromFields)
        {
            foreach (var fldName in fieldNames)
            {
                if (fldName.EndsWith("_IsArray") ||
                    fldName.EndsWith("_Range") ||
                    fldName.EndsWith("_ConvertToJson"))
                    continue;

                var isArray = fldName + "_IsArray";
                foreach (var field in document.GetFields(fldName))
                {
                    var val = CreateProperty(field, document);
                    RavenJToken arrayToken;
                    var tryGetValue = documentFromFields.TryGetValue(field.Name, out arrayToken);
                    if (tryGetValue || document.GetField(isArray) != null)
                    {
                        var array = arrayToken as RavenJArray;
                        if (array == null)
                        {
                            documentFromFields[field.Name] = array =
                                (tryGetValue ? new RavenJArray { arrayToken } : new RavenJArray());
                        }
                        array.Add(val);
                    }
                    else
                    {
                        documentFromFields[field.Name] = val;
                    }
                }
            }
        }

        protected void InvokeOnIndexEntryDeletedOnAllBatchers(List<AbstractIndexUpdateTriggerBatcher> batchers, Term term)
        {
            if (!batchers.Any(batcher => batcher.RequiresDocumentOnIndexEntryDeleted)) return;
            // find all documents
            var key = term.Text;

            IndexSearcher searcher = null;
            using (GetSearcher(out searcher))
            {
                var collector = new GatherAllCollector();
                searcher.Search(new TermQuery(term), collector);
                var topDocs = collector.ToTopDocs();

                foreach (var scoreDoc in topDocs.ScoreDocs)
                {
                    var document = searcher.Doc(scoreDoc.Doc);
                    batchers.ApplyAndIgnoreAllErrors(
                        exception =>
                        {
                            logIndexing.WarnException(
                                string.Format(
                                    "Error when executed OnIndexEntryDeleted trigger for index '{0}', key: '{1}'",
                                    PublicName, key),
                                exception);
                            context.AddError(indexId, PublicName, key, exception, "OnIndexEntryDeleted Trigger");
                        },
                        trigger => trigger.OnIndexEntryDeleted(key, document));
                }
            }
        }

        private static RavenJToken CreateProperty(Field fld, Document document)
        {
            if (fld.IsBinary)
                return fld.GetBinaryValue();
            var stringValue = fld.StringValue;
            if (document.GetField(fld.Name + "_ConvertToJson") != null)
            {
                var val = RavenJToken.Parse(fld.StringValue) as RavenJObject;
                return val;
            }
            if (stringValue == Constants.NullValue)
                stringValue = null;
            if (stringValue == Constants.EmptyString)
                stringValue = string.Empty;
            return stringValue;
        }

        protected void Write(Func<RavenIndexWriter, Analyzer, IndexingWorkStats, IndexedItemsInfo> action, List<PerformanceStats> writePerformanceStats = null)
        {
            if (disposed)
                throw new ObjectDisposedException("Index " + PublicName + " has been disposed");

            Stopwatch extensionExecutionDuration = null;
            Stopwatch flushToDiskDuration = null;
            Stopwatch recreateSearcherDuration = null;

            if (writePerformanceStats != null)
            {
                extensionExecutionDuration = new Stopwatch();
                flushToDiskDuration = new Stopwatch();
                recreateSearcherDuration = new Stopwatch();
            }

            PreviousIndexTime = LastIndexTime;
            LastIndexTime = SystemTime.UtcNow;

            lock (writeLock)
            {
                bool shouldRecreateSearcher;
                var toDispose = new List<Action>();
                Analyzer searchAnalyzer = null;
                var itemsInfo = new IndexedItemsInfo(null);
                bool flushed = false;

                try
                {
                    waitReason = "Write";
                    try
                    {
                        searchAnalyzer = CreateAnalyzer(new LowerCaseKeywordAnalyzer(), toDispose);
                    }
                    catch (Exception e)
                    {
                        context.AddError(indexId, indexDefinition.Name, "Creating Analyzer", e, "Analyzer");
                        throw;
                    }

                    EnsureIndexWriter();

                    var locker = directory.MakeLock("writing-to-index.lock");
                    try
                    {
                        var stats = new IndexingWorkStats();

                        try
                        {
                            if (locker.Obtain() == false)
                            {
                                throw new InvalidOperationException(
                                    string.Format("Could not obtain the 'writing-to-index' lock of '{0}' index",
                                                                                  PublicName));
                            }

                            itemsInfo = action(indexWriter, searchAnalyzer, stats);
                            shouldRecreateSearcher = itemsInfo.ChangedDocs > 0;
                            foreach (var indexExtension in indexExtensions.Values)
                            {
                                using (StopwatchScope.For(extensionExecutionDuration, resetBeforeStart: true))
                                {
                                    indexExtension.OnDocumentsIndexed(currentlyIndexDocuments, searchAnalyzer);
                                }

                                IndexingOperation operation;
                                if (writePerformanceStats != null && Enum.TryParse(string.Format("Extension_{0}", indexExtension.Name), out operation))
                                {
                                    writePerformanceStats.Add(PerformanceStats.From(operation, extensionExecutionDuration.ElapsedMilliseconds));
                                }
                            }
                        }
                        catch (Exception e)
                        {
                            var invalidSpatialShapeException = e as InvalidSpatialShapException;
                            var invalidDocId = (invalidSpatialShapeException == null) ?
                                                        null :
                                                        invalidSpatialShapeException.InvalidDocumentId;
                            context.AddError(indexId, indexDefinition.Name, invalidDocId, e, "Write");
                            throw;
                        }

                        if (itemsInfo.ChangedDocs > 0)
                        {
                            using (StopwatchScope.For(flushToDiskDuration))
                            {
                                WriteInMemoryIndexToDiskIfNecessary(itemsInfo.HighestETag);

                                if (indexWriter != null && indexWriter.RamSizeInBytes() >= flushSize)
                                {
                                    Flush(itemsInfo.HighestETag); // just make sure changes are flushed to disk
                                    flushed = true;
                                }
                            }

                            UpdateIndexingStats(context, stats);
                        }
                    }
                    finally
                    {
                        locker.Release();
                    }
                }
                catch (Exception e)
                {
                    IncrementWriteErrors(e);

                    throw new InvalidOperationException("Could not properly write to index " + PublicName, e);
                }
                finally
                {
                    currentlyIndexDocuments.Clear();
                    if (searchAnalyzer != null)
                        searchAnalyzer.Close();
                    foreach (Action dispose in toDispose)
                    {
                        dispose();
                    }
                    waitReason = null;
                    LastIndexTime = SystemTime.UtcNow;
                }

                if (flushed)
                {
                    try
                    {
                        HandleCommitPoints(itemsInfo, GetCurrentSegmentsInfo());
                    }
                    catch (Exception e)
                    {
                        logIndexing.WarnException("Could not handle commit point properly, ignoring", e);
                    }
                }

                if (shouldRecreateSearcher)
                {
                    using (StopwatchScope.For(recreateSearcherDuration))
                    {
                        RecreateSearcher();
                    }
                }
            }

            if (writePerformanceStats != null)
            {
                writePerformanceStats.Add(PerformanceStats.From(IndexingOperation.Lucene_FlushToDisk, flushToDiskDuration.ElapsedMilliseconds));
                writePerformanceStats.Add(PerformanceStats.From(IndexingOperation.Lucene_RecreateSearcher, recreateSearcherDuration.ElapsedMilliseconds));
            }
        }

        private IndexSegmentsInfo GetCurrentSegmentsInfo()
        {
            if (directory is RAMDirectory)
                return null;

            return IndexStorage.GetCurrentSegmentsInfo(indexDefinition.Name, directory);
        }

        protected abstract void HandleCommitPoints(IndexedItemsInfo itemsInfo, IndexSegmentsInfo segmentsInfo);

        protected void UpdateIndexingStats(WorkContext workContext, IndexingWorkStats stats)
        {
            // we'll try this for ten times, and if we get concurrency conflict, we do NOT fail, we'll retry
            // if we can't run even after ten times, we just give up. The stats might be a bit out, but that is fine for us
            bool run = true;
            for (int i = 0; i < 10 && run; i++)
            {
                run = false;
                switch (stats.Operation)
                {
                    case IndexingWorkStats.Status.Map:
                        workContext.TransactionalStorage.Batch(accessor =>
                        {
                            try
                            {
                                accessor.Indexing.UpdateIndexingStats(indexId, stats);
                            }
                            catch (Exception e)
                            {
                                if (accessor.IsWriteConflict(e))
                                {
                                    run = true;
                                    return;
                                }
                                throw;
                            }
                        });
                        break;
                    case IndexingWorkStats.Status.Reduce:
                        workContext.TransactionalStorage.Batch(accessor =>
                        {
                            try
                            {
                                accessor.Indexing.UpdateReduceStats(indexId, stats);
                            }
                            catch (Exception e)
                            {
                                if (accessor.IsWriteConflict(e))
                                {
                                    run = true;
                                    return;
                                }
                                throw;
                            }
                        });
                        break;
                    case IndexingWorkStats.Status.Ignore:
                        break;
                    default:
                        throw new ArgumentOutOfRangeException();
                }
                if (run)
                    Thread.Sleep(11);
            }
        }

        private void CreateIndexWriter()
        {
            try
            {
                snapshotter = new SnapshotDeletionPolicy(new KeepOnlyLastCommitDeletionPolicy());
                IndexWriter.IndexReaderWarmer indexReaderWarmer = context.IndexReaderWarmers != null
                    ? new IndexReaderWarmersWrapper(indexDefinition.Name, context.IndexReaderWarmers)
                    : null;
                indexWriter = new RavenIndexWriter(directory, stopAnalyzer, snapshotter, IndexWriter.MaxFieldLength.UNLIMITED, context.Configuration.MaxIndexWritesBeforeRecreate, indexReaderWarmer);
            }
            catch (Exception e)
            {
                IncrementWriteErrors(e);
                throw new IOException("Failure to create index writer for " + PublicName, e);
            }
        }

        internal void WriteInMemoryIndexToDiskIfNecessary(Etag highestETag)
        {
            if (context.Configuration.RunInMemory ||
                context.IndexDefinitionStorage == null) // may happen during index startup
                return;

            var dir = indexWriter.Directory as RAMDirectory;
            if (dir == null)
                return;

            var stale = IsUpToDateEnoughToWriteToDisk(highestETag) == false;
            var toobig = dir.SizeInBytes() >= context.Configuration.NewIndexInMemoryMaxBytes;

            var tooOld = (SystemTime.UtcNow - _indexCreationTime) > context.Configuration.NewIndexInMemoryMaxTime;

            if (forceWriteToDisk || toobig || !stale || tooOld)
            {
                indexWriter.Commit(highestETag);
                var fsDir = context.IndexStorage.MakeRAMDirectoryPhysical(dir, indexDefinition);
                IndexStorage.WriteIndexVersion(fsDir, indexDefinition);
                directory = fsDir;

                indexWriter.Dispose(true);
                dir.Dispose();

                CreateIndexWriter();

                ResetWriteErrors();
            }
        }

        protected abstract bool IsUpToDateEnoughToWriteToDisk(Etag highestETag);

        public RavenPerFieldAnalyzerWrapper CreateAnalyzer(Analyzer defaultAnalyzer, ICollection<Action> toDispose, bool forQuerying = false)
        {
            toDispose.Add(defaultAnalyzer.Close);

            string value;
            if (indexDefinition.Analyzers.TryGetValue(Constants.AllFields, out value))
            {
                defaultAnalyzer = IndexingExtensions.CreateAnalyzerInstance(Constants.AllFields, value);
                toDispose.Add(defaultAnalyzer.Close);
            }
            var perFieldAnalyzerWrapper = new RavenPerFieldAnalyzerWrapper(defaultAnalyzer);
            foreach (var analyzer in indexDefinition.Analyzers)
            {
                Analyzer analyzerInstance = IndexingExtensions.CreateAnalyzerInstance(analyzer.Key, analyzer.Value);
                toDispose.Add(analyzerInstance.Close);

                if (forQuerying)
                {
                    var customAttributes = analyzerInstance.GetType().GetCustomAttributes(typeof(NotForQueryingAttribute), false);
                    if (customAttributes.Length > 0)
                        continue;
                }

                perFieldAnalyzerWrapper.AddAnalyzer(analyzer.Key, analyzerInstance);
            }
            StandardAnalyzer standardAnalyzer = null;
            KeywordAnalyzer keywordAnalyzer = null;
            foreach (var fieldIndexing in indexDefinition.Indexes)
            {
                switch (fieldIndexing.Value)
                {
                    case FieldIndexing.NotAnalyzed:
                        if (keywordAnalyzer == null)
                        {
                            keywordAnalyzer = new KeywordAnalyzer();
                            toDispose.Add(keywordAnalyzer.Close);
                        }
                        perFieldAnalyzerWrapper.AddAnalyzer(fieldIndexing.Key, keywordAnalyzer);
                        break;
                    case FieldIndexing.Analyzed:
                        if (indexDefinition.Analyzers.ContainsKey(fieldIndexing.Key))
                            continue;
                        if (standardAnalyzer == null)
                        {
                            standardAnalyzer = new StandardAnalyzer(Version.LUCENE_29);
                            toDispose.Add(standardAnalyzer.Close);
                        }
                        perFieldAnalyzerWrapper.AddAnalyzer(fieldIndexing.Key, standardAnalyzer);
                        break;
                }
            }
            return perFieldAnalyzerWrapper;
        }

        protected IEnumerable<object> RobustEnumerationIndex(IEnumerator<object> input, List<IndexingFunc> funcs, IndexingWorkStats stats, Stopwatch linqExecutionDuration)
        {
            Action<Exception, object> onErrorFunc;
            return RobustEnumerationIndex(input, funcs, stats, out onErrorFunc, linqExecutionDuration);
        }

        protected IEnumerable<object> RobustEnumerationIndex(IEnumerator<object> input, List<IndexingFunc> funcs, IndexingWorkStats stats, out Action<Exception, object> onErrorFunc, Stopwatch linqExecutionDuration)
        {
            onErrorFunc = (exception, o) =>
                {
                    string docId = null;

                    var invalidSpatialException = exception as InvalidSpatialShapException;
                    if (invalidSpatialException != null)
                        docId = invalidSpatialException.InvalidDocumentId;

                    context.AddError(indexId, indexDefinition.Name, docId ?? TryGetDocKey(o), exception, "Map");

                    logIndexing.WarnException(
                    String.Format("Failed to execute indexing function on {0} on {1}", indexDefinition.Name, TryGetDocKey(o)), exception);

                    stats.IndexingErrors++;
                };

            return new RobustEnumerator(context.CancellationToken, context.Configuration.MaxNumberOfItemsToProcessInSingleBatch,
                beforeMoveNext: () => Interlocked.Increment(ref stats.IndexingAttempts),
                cancelMoveNext: () => Interlocked.Decrement(ref stats.IndexingAttempts),
                onError: onErrorFunc )
                {
                    MoveNextDuration = linqExecutionDuration
                }
                .RobustEnumeration(input, funcs);
        }

        protected IEnumerable<object> RobustEnumerationReduce(IEnumerator<object> input, IndexingFunc func, IndexingWorkStats stats, Stopwatch linqExecutionDuration)
        {
            // not strictly accurate, but if we get that many errors, probably an error anyway.
            return new RobustEnumerator(context.CancellationToken, context.Configuration.MaxNumberOfItemsToProcessInSingleBatch,
                beforeMoveNext: () => Interlocked.Increment(ref stats.ReduceAttempts),
                cancelMoveNext: () => Interlocked.Decrement(ref stats.ReduceAttempts),
                onError: (exception, o) =>
                {
                    var key = TryGetDocKey(o);

                    context.AddError(indexId,
                        indexDefinition.Name,
                        key,
                        exception,
                        "Reduce"
                        );
                    logIndexing.WarnException(
                        String.Format("Failed to execute indexing function on {0} on {1}", indexDefinition.Name,
                            key),
                        exception);

                    stats.ReduceErrors++;
                }) 
                {
                    MoveNextDuration = linqExecutionDuration
                }.RobustEnumeration(input, func);
        }

        // we don't care about tracking map/reduce stats here, since it is merely
        // an optimization step
        protected IEnumerable<object> RobustEnumerationReduceDuringMapPhase(IEnumerator<object> input, IndexingFunc func, Stopwatch reduceDuringMapLinqExecution)
        {
            // not strictly accurate, but if we get that many errors, probably an error anyway.
            return new RobustEnumerator(context.CancellationToken, context.Configuration.MaxNumberOfItemsToProcessInSingleBatch,
                onError: (exception, o) =>
                {
                    var keys = TryGetDocKeys(input, o);
                    var concatenatedKeys = string.Join(";", keys);

                    context.AddError(indexId,
                                     indexDefinition.Name,
                                    concatenatedKeys,
                                    exception,
                                    "Reduce"
                        );

                    logIndexing.WarnException(
                        String.Format("Failed to execute indexing function on {0} on {1}", indexDefinition.Name,
                                        concatenatedKeys),
                        exception);
                })
                {
                    MoveNextDuration = reduceDuringMapLinqExecution
                }.RobustEnumeration(input, func);
        }

        private static IEnumerable<string> TryGetDocKeys(IEnumerator<object> input, object current)
        {
            var keys = new HashSet<string>();
            var key = TryGetDocKey(current);

            if (string.IsNullOrEmpty(key) == false)
                keys.Add(key);
            else
            {
                input.Reset();
                while (input.MoveNext())
                {
                    key = TryGetDocKey(input.Current);
                    if (string.IsNullOrEmpty(key))
                        continue;

                    keys.Add(key);
                }
            }

            return keys;
        }

        public static string TryGetDocKey(object current)
        {
            var dic = current as DynamicJsonObject;
            if (dic == null)
                return null;
            object value = dic.GetValue(Constants.DocumentIdFieldName) ??
                           dic.GetValue(Constants.ReduceKeyFieldName);
            if (value != null)
                return value.ToString();
            return null;
        }

        public abstract void Remove(string[] keys, WorkContext context);

        internal IndexSearcherHolder.IndexSearcherHoldingState GetCurrentStateHolder()
        {
            return currentIndexSearcherHolder.GetCurrentStateHolder();
        }

        internal IDisposable GetSearcher(out IndexSearcher searcher)
        {
            return currentIndexSearcherHolder.GetSearcher(out searcher);
        }

        internal IDisposable GetSearcherAndTermsDocs(out IndexSearcher searcher, out RavenJObject[] termsDocs)
        {
            return currentIndexSearcherHolder.GetSearcherAndTermDocs(out searcher, out termsDocs);
        }

        private void RecreateSearcher()
        {
            if (indexWriter == null)
            {
                currentIndexSearcherHolder.SetIndexSearcher(new IndexSearcher(directory, true), PublicName,wait: false);
            }
            else
            {
                var indexReader = indexWriter.GetReader();
                currentIndexSearcherHolder.SetIndexSearcher(new IndexSearcher(indexReader), PublicName, wait: false);
            }
        }

        protected void AddDocumentToIndex(RavenIndexWriter currentIndexWriter, Document luceneDoc, Analyzer analyzer)
        {
            Analyzer newAnalyzer = AnalyzerGenerators.Aggregate(analyzer,
                                                                (currentAnalyzer, generator) =>
                                                                {
                                                                    Analyzer generateAnalyzer =
                                                                        generator.Value.GenerateAnalyzerForIndexing(PublicName, luceneDoc,
                                                                                                            currentAnalyzer);
                                                                    if (generateAnalyzer != currentAnalyzer &&
                                                                        currentAnalyzer != analyzer)
                                                                        currentAnalyzer.Close();
                                                                    return generateAnalyzer;
                                                                });

            try
            {
                if (indexExtensions.Count > 0)
                    currentlyIndexDocuments.Add(CloneDocument(luceneDoc));

                currentIndexWriter.AddDocument(luceneDoc, newAnalyzer);

                foreach (var fieldable in luceneDoc.GetFields())
                {
                    using (fieldable.ReaderValue) // dispose all the readers
                    {

                    }
                }
            }
            finally
            {
                if (newAnalyzer != analyzer)
                    newAnalyzer.Close();
            }
        }

        public void MarkQueried()
        {
            lastQueryTime = SystemTime.UtcNow;
        }

        public void MarkQueried(DateTime time)
        {
            if (lastQueryTime != null &&
                lastQueryTime.Value >= time)
                return;

            lastQueryTime = time;
        }

        public IIndexExtension GetExtension(string indexExtensionKey)
        {
            IIndexExtension val;
            indexExtensions.TryGetValue(indexExtensionKey, out val);
            return val;
        }

        public IIndexExtension GetExtensionByPrefix(string indexExtensionKeyPrefix)
        {
            return indexExtensions.FirstOrDefault(x => x.Key.StartsWith(indexExtensionKeyPrefix)).Value;
        }

        public void SetExtension(string indexExtensionKey, IIndexExtension extension)
        {
            indexExtensions.TryAdd(indexExtensionKey, extension);
        }

        private static Document CloneDocument(Document luceneDoc)
        {
            var clonedDocument = new Document();
            foreach (AbstractField field in luceneDoc.GetFields())
            {
                var numericField = field as NumericField;
                if (numericField != null)
                {
                    var clonedNumericField = new NumericField(numericField.Name,
                                                            numericField.IsStored ? Field.Store.YES : Field.Store.NO,
                                                            numericField.IsIndexed);
                    var numericValue = numericField.NumericValue;
                    if (numericValue is int)
                    {
                        clonedNumericField.SetIntValue((int)numericValue);
                    }
                    else if (numericValue is long)
                    {
                        clonedNumericField.SetLongValue((long)numericValue);
                    }
                    else if (numericValue is double)
                    {
                        clonedNumericField.SetDoubleValue((double)numericValue);
                    }
                    else if (numericValue is float)
                    {
                        clonedNumericField.SetFloatValue((float)numericValue);
                    }
                    clonedDocument.Add(clonedNumericField);
                }
                else
                {
                    Field clonedField;
                    if (field.IsBinary)
                    {
                        clonedField = new Field(field.Name, field.GetBinaryValue(),
                                                field.IsStored ? Field.Store.YES : Field.Store.NO);
                    }
                    else if (field.StringValue != null)
                    {
                        clonedField = new Field(field.Name, field.StringValue,
                                                field.IsStored ? Field.Store.YES : Field.Store.NO,
                                                field.IsIndexed ? Field.Index.ANALYZED_NO_NORMS : Field.Index.NOT_ANALYZED_NO_NORMS,
                                                field.IsTermVectorStored ? Field.TermVector.YES : Field.TermVector.NO);
                    }
                    else
                    {
                        //probably token stream, and we can't handle fields with token streams, so we skip this.
                        continue;
                    }
                    clonedDocument.Add(clonedField);
                }
            }
            return clonedDocument;
        }

        protected void LogIndexedDocument(string key, Document luceneDoc)
        {
            if (!logIndexing.IsDebugEnabled)
                return;

            var fieldsForLogging = luceneDoc.GetFields().Select(x => new
            {
                x.Name,
                Value = x.IsBinary ? "<binary>" : x.StringValue,
                Indexed = x.IsIndexed,
                Stored = x.IsStored,
            });
            var sb = new StringBuilder();
            foreach (var fieldForLogging in fieldsForLogging)
            {
                sb.Append("\t").Append(fieldForLogging.Name)
                    .Append(" ")
                    .Append(fieldForLogging.Indexed ? "I" : "-")
                    .Append(fieldForLogging.Stored ? "S" : "-")
                    .Append(": ")
                    .Append(fieldForLogging.Value)
                    .AppendLine();
            }

            logIndexing.Debug("Indexing on {0} result in index {1} gave document: {2}", key, PublicName,
                sb.ToString());
        }

        [CLSCompliant(false)]
        public static void AssertQueryDoesNotContainFieldsThatAreNotIndexed(IndexQuery indexQuery, AbstractViewGenerator viewGenerator)
        {
            if (string.IsNullOrWhiteSpace(indexQuery.Query) == false)
            {
                HashSet<string> hashSet = SimpleQueryParser.GetFields(indexQuery);
                foreach (string field in hashSet)
                {
                    string f = field;
                    if (f.EndsWith("_Range"))
                    {
                        f = f.Substring(0, f.Length - "_Range".Length);
                    }
                    if (viewGenerator.ContainsField(f) == false &&
                        viewGenerator.ContainsField("_") == false) // the catch all field name means that we have dynamic fields names
                        throw new ArgumentException("The field '" + f + "' is not indexed, cannot query on fields that are not indexed");
                }
            }
            if (indexQuery.SortedFields != null)
            {
                foreach (SortedField field in indexQuery.SortedFields)
                {
                    string f = field.Field;
                    if (f == Constants.TemporaryScoreValue)
                        continue;
                    if (f.EndsWith("_Range"))
                    {
                        f = f.Substring(0, f.Length - "_Range".Length);
                    }
                    if (f.StartsWith(Constants.RandomFieldName) || f.StartsWith(Constants.CustomSortFieldName))
                        continue;
                    if (viewGenerator.ContainsField(f) == false && !f.StartsWith(Constants.DistanceFieldName)
                            && viewGenerator.ContainsField("_") == false) // the catch all field name means that we have dynamic fields names
                        throw new ArgumentException("The field '" + f + "' is not indexed, cannot sort on fields that are not indexed");
                }
            }
        }



        #region Nested type: IndexQueryOperation

        public class IndexQueryOperation
        {
            FastVectorHighlighter highlighter;
            FieldQuery fieldQuery;

            private readonly Stopwatch _queryParseDuration = new Stopwatch();
            private readonly IndexQuery indexQuery;
            private readonly Index parent;
            private readonly Func<IndexQueryResult, bool> shouldIncludeInResults;
            private readonly HashSet<RavenJObject> alreadySeenProjections;
            private readonly FieldsToFetch fieldsToFetch;
            private readonly HashSet<string> alreadySeenDocumentKeysInPreviousPage = new HashSet<string>(StringComparer.OrdinalIgnoreCase);
            private readonly OrderedPartCollection<AbstractIndexQueryTrigger> indexQueryTriggers;
            private readonly List<string> reduceKeys;
            private bool hasMultipleIndexOutputs;
            private int alreadyScannedForDuplicates;

            public TimeSpan QueryParseDuration
            {
                get { return _queryParseDuration.Elapsed; }
            }
            public IndexQueryOperation(Index parent, IndexQuery indexQuery, Func<IndexQueryResult, bool> shouldIncludeInResults, FieldsToFetch fieldsToFetch, OrderedPartCollection<AbstractIndexQueryTrigger> indexQueryTriggers, List<string> reduceKeys = null)
            {
                this.parent = parent;
                this.indexQuery = indexQuery;
                this.shouldIncludeInResults = shouldIncludeInResults;
                this.fieldsToFetch = fieldsToFetch;
                this.indexQueryTriggers = indexQueryTriggers;
                this.reduceKeys = reduceKeys;

                if (fieldsToFetch.IsDistinctQuery)
                    alreadySeenProjections = new HashSet<RavenJObject>(RavenJTokenEqualityComparer.Default);
            }

            public IEnumerable<RavenJObject> IndexEntries(Reference<int> totalResults)
            {
                var returnFullEntries = reduceKeys == null || reduceKeys.Count == 0;
                HashSet<RavenJToken> reduceValuesJson = null;
                if (returnFullEntries == false)
                {
                    reduceValuesJson = new HashSet<RavenJToken>(RavenJTokenEqualityComparer.Default);
                    foreach (var reduceKey in reduceKeys)
                    {
                        reduceValuesJson.Add(new RavenJValue(reduceKey));
                    }
                }
                parent.MarkQueried();
                using (CultureHelper.EnsureInvariantCulture())
                {
                    AssertQueryDoesNotContainFieldsThatAreNotIndexed(indexQuery, parent.viewGenerator);
                    IndexSearcher indexSearcher;
                    RavenJObject[] termsDocs;
                    using (parent.GetSearcherAndTermsDocs(out indexSearcher, out termsDocs))
                    {
                        var documentQuery = GetDocumentQuery();

                        TopDocs search = ExecuteQuery(indexSearcher, documentQuery, indexQuery.Start, indexQuery.PageSize, indexQuery);
                        totalResults.Value = search.TotalHits;

                        for (int index = indexQuery.Start; index < search.ScoreDocs.Length; index++)
                        {
                            var scoreDoc = search.ScoreDocs[index];
                            var ravenJObject = (RavenJObject)termsDocs[scoreDoc.Doc].CloneToken();
                            foreach (var prop in ravenJObject.Where(x => x.Key.EndsWith("_Range")).ToArray())
                            {
                                ravenJObject.Remove(prop.Key);
                            }

                            if (returnFullEntries)
                            {
                                yield return ravenJObject;
                                continue;
                            }
                            RavenJToken reduceKeyValue;
                            if (ravenJObject.TryGetValue(Constants.ReduceKeyFieldName, out reduceKeyValue) && reduceValuesJson.Contains(reduceKeyValue))
                            {
                                yield return ravenJObject;
                            }
                        }
                    }
                }
            }

            public IEnumerable<IndexQueryResult> Query(CancellationToken token)
            {
                if (parent.Priority.HasFlag(IndexingPriority.Error))
                    throw new IndexDisabledException("The index has been disabled due to errors");

                parent.MarkQueried();
                using (CultureHelper.EnsureInvariantCulture())
                {
                    AssertQueryDoesNotContainFieldsThatAreNotIndexed(indexQuery, parent.viewGenerator);
                    IndexSearcher indexSearcher;
                    using (parent.GetSearcher(out indexSearcher))
                    {
                        var documentQuery = GetDocumentQuery();

                        int start = indexQuery.Start;
                        int pageSize = indexQuery.PageSize;
                        int returnedResults = 0;
                        bool endOfResults;

                        int maxNumberOfIndexOutputs;

                        if (parent.MaxIndexOutputsPerDocument != null)
                        {
                            hasMultipleIndexOutputs = true;
                            maxNumberOfIndexOutputs = parent.MaxIndexOutputsPerDocument.Value;
                        }
                        else
                        {
                            maxNumberOfIndexOutputs = parent.IsMapReduce ? parent.context.Configuration.MaxMapReduceIndexOutputsPerDocument : parent.context.Configuration.MaxSimpleIndexOutputsPerDocument;

                            if (maxNumberOfIndexOutputs == -1) // configuration was set to disable output count check, probably because there exist fanout indexes
                                maxNumberOfIndexOutputs = 50;
                        }

                        var docsToGet = pageSize;
                        var position = start;

                        do
                        {
                            token.ThrowIfCancellationRequested();

                            var search = ExecuteQuery(indexSearcher, documentQuery, start, docsToGet, indexQuery);

                            indexQuery.TotalSize.Value = search.TotalHits;

                            RecordAlreadyPagedItemsInPreviousPage(start, search, indexSearcher);

                            SetupHighlighter(documentQuery);

                            for (; position < search.ScoreDocs.Length && pageSize > 0; position++)
                            {
                                token.ThrowIfCancellationRequested();

                                var scoreDoc = search.ScoreDocs[position];
                                var document = indexSearcher.Doc(scoreDoc.Doc);
                                var indexQueryResult = parent.RetrieveDocument(document, fieldsToFetch, scoreDoc);
                                if (indexQueryResult.Key == null && !string.IsNullOrEmpty(indexQuery.HighlighterKeyName))
                                {
                                    indexQueryResult.HighlighterKey = document.Get(indexQuery.HighlighterKeyName);
                                }

                                if (ShouldIncludeInResults(indexQueryResult) == false)
                                {
                                    indexQuery.SkippedResults.Value++;
                                    continue;
                                }

                                AddHighlighterResults(indexSearcher, scoreDoc, indexQueryResult);

                                AddQueryExplanation(documentQuery, indexSearcher, scoreDoc, indexQueryResult);

                                returnedResults++;

                                yield return indexQueryResult;
                                if (returnedResults == pageSize)
                                    yield break;
                            }

                            if (hasMultipleIndexOutputs)
                                docsToGet += (pageSize - returnedResults) * maxNumberOfIndexOutputs;
                            else
                                docsToGet += (pageSize - returnedResults);

                            endOfResults = search.TotalHits == search.ScoreDocs.Length;

                        } while (returnedResults < pageSize && endOfResults == false);
                    }
                }
            }
<<<<<<< HEAD
			catch (IOException e)
            {
                string msg = string.Format("Error when trying to create the index writer for index '{0}'.", this.PublicName);
				throw new IOException(msg, e);
            }
		}

		public void Flush(Etag highestETag)
		{
		    try
		    {
		        lock (writeLock)
		        {
		            if (disposed)
		                return;
		            if (indexWriter == null)
		                return;
		            if (context.IndexStorage == null)
		                return;

					waitReason = "Flush";
		            try
		            {
						try
						{
		                indexWriter.Commit(highestETag);
						}
						catch (Exception e)
						{
							HandleWriteError(e);
							throw;
						}

		                ResetWriteErrors();
		            }
		            finally
		            {
		                waitReason = null;
		            }
		        }
		    }
		    catch (Exception e)
		    {
				HandleWriteError(e);
		        throw new IOException("Error during flush for " + PublicName, e);
		    }
		}

		public void MergeSegments()
		{
			lock (writeLock)
			{
				waitReason = "Merge / Optimize";
				try
				{
					logIndexing.Info("Starting merge of {0}", PublicName);
					var sp = Stopwatch.StartNew();
					
					EnsureIndexWriter();

					try
					{
					indexWriter.Optimize();
				}
				catch (Exception e)
				{
						HandleWriteError(e);
					throw;
				}

					logIndexing.Info("Done merging {0} - took {1}", indexId, sp.Elapsed);

					ResetWriteErrors();
				}
				finally
				{
					waitReason = null;
				}
			}
		}

		public abstract IndexingPerformanceStats IndexDocuments(AbstractViewGenerator viewGenerator, IndexingBatch batch, IStorageActionsAccessor actions, DateTime minimumTimestamp, CancellationToken token);

		protected virtual IndexQueryResult RetrieveDocument(Document document, FieldsToFetch fieldsToFetch, ScoreDoc score)
		{
			return new IndexQueryResult
			{
				Score = score.Score,
				Key = document.Get(Constants.DocumentIdFieldName),
				Projection = (fieldsToFetch.IsProjection || fieldsToFetch.FetchAllStoredFields) ? CreateDocumentFromFields(document, fieldsToFetch) : null
			};
		}

		public static RavenJObject CreateDocumentFromFields(Document document, FieldsToFetch fieldsToFetch)
		{
			var documentFromFields = new RavenJObject();
			var fields = fieldsToFetch.Fields;
			if (fieldsToFetch.FetchAllStoredFields)
				fields = fields.Concat(document.GetFields().Select(x => x.Name));

			AddFieldsToDocument(document, new HashSet<string>(fields), documentFromFields);
			return documentFromFields;
		}

		protected static void AddFieldsToDocument(Document document, HashSet<string> fieldNames, RavenJObject documentFromFields)
		{
			foreach (var fldName in fieldNames)
			{
				if (fldName.EndsWith("_IsArray") ||
					fldName.EndsWith("_Range") ||
					fldName.EndsWith("_ConvertToJson"))
					continue;

				var isArray = fldName + "_IsArray";
				foreach (var field in document.GetFields(fldName))
				{
					var val = CreateProperty(field, document);
					RavenJToken arrayToken;
					var tryGetValue = documentFromFields.TryGetValue(field.Name, out arrayToken);
					if (tryGetValue || document.GetField(isArray) != null)
					{
						var array = arrayToken as RavenJArray;
						if (array == null)
						{
							documentFromFields[field.Name] = array =
								(tryGetValue ? new RavenJArray { arrayToken } : new RavenJArray());
						}
						array.Add(val);
					}
					else
					{
						documentFromFields[field.Name] = val;
					}
				}
			}
		}

		protected void InvokeOnIndexEntryDeletedOnAllBatchers(List<AbstractIndexUpdateTriggerBatcher> batchers, Term term)
		{
			if (!batchers.Any(batcher => batcher.RequiresDocumentOnIndexEntryDeleted)) return;
			// find all documents
			var key = term.Text;

			IndexSearcher searcher = null;
			using (GetSearcher(out searcher))
			{
				var collector = new GatherAllCollector();
				searcher.Search(new TermQuery(term), collector);
				var topDocs = collector.ToTopDocs();

				foreach (var scoreDoc in topDocs.ScoreDocs)
				{
					var document = searcher.Doc(scoreDoc.Doc);
					batchers.ApplyAndIgnoreAllErrors(
						exception =>
						{
							logIndexing.WarnException(
								string.Format(
									"Error when executed OnIndexEntryDeleted trigger for index '{0}', key: '{1}'",
									PublicName, key),
								exception);
							context.AddError(indexId, PublicName, key, exception, "OnIndexEntryDeleted Trigger");
						},
						trigger => trigger.OnIndexEntryDeleted(key, document));
				}
			}
		}

		private static RavenJToken CreateProperty(Field fld, Document document)
		{
			if (fld.IsBinary)
				return fld.GetBinaryValue();
			var stringValue = fld.StringValue;
			if (document.GetField(fld.Name + "_ConvertToJson") != null)
			{
				var val = RavenJToken.Parse(fld.StringValue) as RavenJObject;
				return val;
			}
			if (stringValue == Constants.NullValue)
				stringValue = null;
			if (stringValue == Constants.EmptyString)
				stringValue = string.Empty;
			return stringValue;
		}

		protected void Write(Func<RavenIndexWriter, Analyzer, IndexingWorkStats, IndexedItemsInfo> action, List<PerformanceStats> writePerformanceStats = null)
		{
			if (disposed)
				throw new ObjectDisposedException("Index " + PublicName + " has been disposed");

			Stopwatch extensionExecutionDuration = null;
			Stopwatch flushToDiskDuration = null;
			Stopwatch recreateSearcherDuration = null;

			if (writePerformanceStats != null)
			{
				extensionExecutionDuration = new Stopwatch();
				flushToDiskDuration = new Stopwatch();
				recreateSearcherDuration = new Stopwatch();
			}

			PreviousIndexTime = LastIndexTime;
			LastIndexTime = SystemTime.UtcNow;

			lock (writeLock)
			{
				bool shouldRecreateSearcher;
				var toDispose = new List<Action>();
				Analyzer searchAnalyzer = null;
				var itemsInfo = new IndexedItemsInfo(null);
				bool flushed = false;

				try
				{
					waitReason = "Write";
					try
					{
						searchAnalyzer = CreateAnalyzer(new LowerCaseKeywordAnalyzer(), toDispose);
					}
					catch (Exception e)
					{
						context.AddError(indexId, indexDefinition.Name, "Creating Analyzer", e, "Analyzer");
						throw;
					}

					EnsureIndexWriter();

					var locker = directory.MakeLock("writing-to-index.lock");
					try
					{
						var stats = new IndexingWorkStats();

						try
						{
							if (locker.Obtain() == false)
							{
								throw new InvalidOperationException(
									string.Format("Could not obtain the 'writing-to-index' lock of '{0}' index",
																				  PublicName));
							}

							itemsInfo = action(indexWriter, searchAnalyzer, stats);
							shouldRecreateSearcher = itemsInfo.ChangedDocs > 0;
							foreach (var indexExtension in indexExtensions.Values)
							{
								using (StopwatchScope.For(extensionExecutionDuration, resetBeforeStart: true))
								{
									indexExtension.OnDocumentsIndexed(currentlyIndexDocuments, searchAnalyzer);
								}

								IndexingOperation operation;
								if (writePerformanceStats != null && Enum.TryParse(string.Format("Extension_{0}", indexExtension.Name), out operation))
								{
									writePerformanceStats.Add(PerformanceStats.From(operation, extensionExecutionDuration.ElapsedMilliseconds));
								}
							}
						}
						catch (Exception e)
						{
							var invalidSpatialShapeException = e as InvalidSpatialShapException;
							var invalidDocId = (invalidSpatialShapeException == null) ?
														null :
														invalidSpatialShapeException.InvalidDocumentId;
							context.AddError(indexId, indexDefinition.Name, invalidDocId, e, "Write");
							throw;
						}

						if (itemsInfo.ChangedDocs > 0)
						{
							using (StopwatchScope.For(flushToDiskDuration))
							{
								WriteInMemoryIndexToDiskIfNecessary(itemsInfo.HighestETag);

								if (indexWriter != null && indexWriter.RamSizeInBytes() >= flushSize)
								{
									Flush(itemsInfo.HighestETag); // just make sure changes are flushed to disk
									flushed = true;
								}
							}

							UpdateIndexingStats(context, stats);
						}
					}
					finally
					{
						locker.Release();
					}
				}
				catch (Exception e)
				{
					throw new InvalidOperationException("Could not properly write to index " + PublicName, e);
				}
				finally
				{
					currentlyIndexDocuments.Clear();
					if (searchAnalyzer != null)
						searchAnalyzer.Close();
					foreach (Action dispose in toDispose)
					{
						dispose();
					}
					waitReason = null;
					LastIndexTime = SystemTime.UtcNow;
				}

				if (flushed)
				{
					try
					{
						HandleCommitPoints(itemsInfo, GetCurrentSegmentsInfo());
					}
					catch (Exception e)
					{
						logIndexing.WarnException("Could not handle commit point properly, ignoring", e);
					}
				}

				if (shouldRecreateSearcher)
				{
					using (StopwatchScope.For(recreateSearcherDuration))
					{
						RecreateSearcher();
					}
				}
			}

			if (writePerformanceStats != null)
			{
				writePerformanceStats.Add(PerformanceStats.From(IndexingOperation.Lucene_FlushToDisk, flushToDiskDuration.ElapsedMilliseconds));
				writePerformanceStats.Add(PerformanceStats.From(IndexingOperation.Lucene_RecreateSearcher, recreateSearcherDuration.ElapsedMilliseconds));
			}
		}

		private IndexSegmentsInfo GetCurrentSegmentsInfo()
		{
			if (directory is RAMDirectory)
				return null;

			return IndexStorage.GetCurrentSegmentsInfo(indexDefinition.Name, directory);
		}

		protected abstract void HandleCommitPoints(IndexedItemsInfo itemsInfo, IndexSegmentsInfo segmentsInfo);

		protected void UpdateIndexingStats(WorkContext workContext, IndexingWorkStats stats)
		{
			// we'll try this for ten times, and if we get concurrency conflict, we do NOT fail, we'll retry
			// if we can't run even after ten times, we just give up. The stats might be a bit out, but that is fine for us
			bool run = true;
			for (int i = 0; i < 10 && run; i++)
			{
				run = false;
				switch (stats.Operation)
				{
					case IndexingWorkStats.Status.Map:
						workContext.TransactionalStorage.Batch(accessor =>
						{
							try
							{
								accessor.Indexing.UpdateIndexingStats(indexId, stats);
							}
							catch (Exception e)
							{
								if (accessor.IsWriteConflict(e))
								{
									run = true;
									return;
								}
								throw;
							}
						});
						break;
					case IndexingWorkStats.Status.Reduce:
						workContext.TransactionalStorage.Batch(accessor =>
						{
							try
							{
								accessor.Indexing.UpdateReduceStats(indexId, stats);
							}
							catch (Exception e)
							{
								if (accessor.IsWriteConflict(e))
								{
									run = true;
									return;
								}
								throw;
							}
						});
						break;
					case IndexingWorkStats.Status.Ignore:
						break;
					default:
						throw new ArgumentOutOfRangeException();
				}
				if (run)
					Thread.Sleep(11);
			}
		}

		private void CreateIndexWriter()
		{
		    try
		    {
		        snapshotter = new SnapshotDeletionPolicy(new KeepOnlyLastCommitDeletionPolicy());
		        IndexWriter.IndexReaderWarmer indexReaderWarmer = context.IndexReaderWarmers != null
		            ? new IndexReaderWarmersWrapper(indexDefinition.Name, context.IndexReaderWarmers)
		            : null;
		        indexWriter = new RavenIndexWriter(directory, stopAnalyzer, snapshotter, IndexWriter.MaxFieldLength.UNLIMITED, context.Configuration.MaxIndexWritesBeforeRecreate, indexReaderWarmer);
		    }
		    catch (Exception e)
		    {
				HandleWriteError(e);
		        throw new IOException("Failure to create index writer for " + PublicName, e);
		    }
		}

		internal void WriteInMemoryIndexToDiskIfNecessary(Etag highestETag)
		{
			if (context.Configuration.RunInMemory ||
				context.IndexDefinitionStorage == null) // may happen during index startup
				return;

			var dir = indexWriter.Directory as RAMDirectory;
			if (dir == null)
				return;

			var stale = IsUpToDateEnoughToWriteToDisk(highestETag) == false;
			var toobig = dir.SizeInBytes() >= context.Configuration.NewIndexInMemoryMaxBytes;

			var tooOld = (SystemTime.UtcNow - _indexCreationTime) > context.Configuration.NewIndexInMemoryMaxTime;

			if (forceWriteToDisk || toobig || !stale || tooOld)
			{
				indexWriter.Commit(highestETag);
				var fsDir = context.IndexStorage.MakeRAMDirectoryPhysical(dir, indexDefinition);
				IndexStorage.WriteIndexVersion(fsDir, indexDefinition);
				directory = fsDir;

				indexWriter.Dispose(true);
				dir.Dispose();

				CreateIndexWriter();

				ResetWriteErrors();
			}
		}

		protected abstract bool IsUpToDateEnoughToWriteToDisk(Etag highestETag);

		public RavenPerFieldAnalyzerWrapper CreateAnalyzer(Analyzer defaultAnalyzer, ICollection<Action> toDispose, bool forQuerying = false)
		{
			toDispose.Add(defaultAnalyzer.Close);

			string value;
			if (indexDefinition.Analyzers.TryGetValue(Constants.AllFields, out value))
			{
				defaultAnalyzer = IndexingExtensions.CreateAnalyzerInstance(Constants.AllFields, value);
				toDispose.Add(defaultAnalyzer.Close);
			}
			var perFieldAnalyzerWrapper = new RavenPerFieldAnalyzerWrapper(defaultAnalyzer);
			foreach (var analyzer in indexDefinition.Analyzers)
			{
				Analyzer analyzerInstance = IndexingExtensions.CreateAnalyzerInstance(analyzer.Key, analyzer.Value);
				toDispose.Add(analyzerInstance.Close);

				if (forQuerying)
				{
					var customAttributes = analyzerInstance.GetType().GetCustomAttributes(typeof(NotForQueryingAttribute), false);
					if (customAttributes.Length > 0)
						continue;
				}

				perFieldAnalyzerWrapper.AddAnalyzer(analyzer.Key, analyzerInstance);
			}
			StandardAnalyzer standardAnalyzer = null;
			KeywordAnalyzer keywordAnalyzer = null;
			foreach (var fieldIndexing in indexDefinition.Indexes)
			{
				switch (fieldIndexing.Value)
				{
					case FieldIndexing.NotAnalyzed:
						if (keywordAnalyzer == null)
						{
							keywordAnalyzer = new KeywordAnalyzer();
							toDispose.Add(keywordAnalyzer.Close);
						}
						perFieldAnalyzerWrapper.AddAnalyzer(fieldIndexing.Key, keywordAnalyzer);
						break;
					case FieldIndexing.Analyzed:
						if (indexDefinition.Analyzers.ContainsKey(fieldIndexing.Key))
							continue;
						if (standardAnalyzer == null)
						{
							standardAnalyzer = new RavenStandardAnalyzer(Version.LUCENE_29);
							//standardAnalyzer = new StandardAnalyzer(Version.LUCENE_29);
							toDispose.Add(standardAnalyzer.Close);
						}
						perFieldAnalyzerWrapper.AddAnalyzer(fieldIndexing.Key, standardAnalyzer);
						break;
				}
			}
			return perFieldAnalyzerWrapper;
		}

		protected IEnumerable<object> RobustEnumerationIndex(IEnumerator<object> input, List<IndexingFunc> funcs, IndexingWorkStats stats, Stopwatch linqExecutionDuration)
		{
			Action<Exception, object> onErrorFunc;
			return RobustEnumerationIndex(input, funcs, stats, out onErrorFunc, linqExecutionDuration);
		}

		protected IEnumerable<object> RobustEnumerationIndex(IEnumerator<object> input, List<IndexingFunc> funcs, IndexingWorkStats stats, out Action<Exception, object> onErrorFunc, Stopwatch linqExecutionDuration)
		{
			onErrorFunc = (exception, o) =>
				{
					string docId = null;

					var invalidSpatialException = exception as InvalidSpatialShapException;
					if (invalidSpatialException != null)
						docId = invalidSpatialException.InvalidDocumentId;

					context.AddError(indexId, indexDefinition.Name, docId ?? TryGetDocKey(o), exception, "Map");

					logIndexing.WarnException(
					String.Format("Failed to execute indexing function on {0} on {1}", indexDefinition.Name, TryGetDocKey(o)), exception);

					stats.IndexingErrors++;
				};

			return new RobustEnumerator(context.CancellationToken, context.Configuration.MaxNumberOfItemsToProcessInSingleBatch,
				beforeMoveNext: () => Interlocked.Increment(ref stats.IndexingAttempts),
				cancelMoveNext: () => Interlocked.Decrement(ref stats.IndexingAttempts),
				onError: onErrorFunc)
=======

            private void RecordAlreadyPagedItemsInPreviousPage(int start, TopDocs search, IndexSearcher indexSearcher)
            {
                if (start == 0)
                    return;

                if (indexQuery.SkipDuplicateChecking)
                    return;

                // we are paging, we need to check that we don't have duplicates in the previous pages
                // see here for details: http://groups.google.com/group/ravendb/browse_frm/thread/d71c44aa9e2a7c6e

                if (parent.IsMapReduce == false && fieldsToFetch.IsProjection == false && search.ScoreDocs.Length >= start)
                {
                    if (IsSortingQuery(indexQuery))
                    {
                        // we need to scan all records from the beginning to requested 'start' position
                        for (int i = 0; i < start && i < search.ScoreDocs.Length; i++)
                        {
                            var scoreDoc = search.ScoreDocs[i];
                            var document = indexSearcher.Doc(scoreDoc.Doc);
                            var alreadyPagedKey = document.Get(Constants.DocumentIdFieldName);

                            alreadySeenDocumentKeysInPreviousPage.Add(alreadyPagedKey);
                            hasMultipleIndexOutputs = true;
                        }
                    }
                    else
                    {
                        // that's not a sorted query so we need just to ensure that we won't return the last item of the previous page
                        var scoreDoc = search.ScoreDocs[start - 1];
                        var document = indexSearcher.Doc(scoreDoc.Doc);
                        var alreadyPagedKey = document.Get(Constants.DocumentIdFieldName);

                        alreadySeenDocumentKeysInPreviousPage.Add(alreadyPagedKey);
                        hasMultipleIndexOutputs = true;
                    }
                }

                if (fieldsToFetch.IsDistinctQuery)
                {
                    for (; alreadySeenProjections.Count < start && alreadyScannedForDuplicates < search.ScoreDocs.Length; alreadyScannedForDuplicates++)
                    {
                        var scoreDoc = search.ScoreDocs[alreadyScannedForDuplicates];
                        var document = indexSearcher.Doc(scoreDoc.Doc);
                        var indexQueryResult = parent.RetrieveDocument(document, fieldsToFetch, scoreDoc);

                        if (indexQueryResult.Projection.Count > 0) // we don't consider empty projections to be relevant for distinct operations
                        {
                            alreadySeenProjections.Add(indexQueryResult.Projection);
                        }
                    }
                }
            }

            private bool IsSortingQuery(IndexQuery query)
            {
                return query.SortedFields != null && query.SortedFields.Length > 0;
            }

            private void AddHighlighterResults(IndexSearcher indexSearcher, ScoreDoc scoreDoc, IndexQueryResult indexQueryResult)
            {
                if (highlighter == null)
                    return;

                var highlightings =
                    (from highlightedField in this.indexQuery.HighlightedFields
                     select new
                     {
                         highlightedField.Field,
                         highlightedField.FragmentsField,
                         Fragments = highlighter.GetBestFragments(
                             fieldQuery,
                             indexSearcher.IndexReader,
                             scoreDoc.Doc,
                             highlightedField.Field,
                             highlightedField.FragmentLength,
                             highlightedField.FragmentCount)
                     }
                         into fieldHighlitings
                         where fieldHighlitings.Fragments != null &&
                               fieldHighlitings.Fragments.Length > 0
                         select fieldHighlitings).ToList();

                if (indexQueryResult.Projection != null)
>>>>>>> b19bf61a
                {
                    foreach (var highlighting in highlightings)
                    {
                        if (!string.IsNullOrEmpty(highlighting.FragmentsField))
                        {
                            indexQueryResult.Projection[highlighting.FragmentsField] = new RavenJArray(highlighting.Fragments);
                        }
                    }
                }
                indexQueryResult.Highligtings = highlightings.ToDictionary(x => x.Field, x => x.Fragments);
            }

            private void SetupHighlighter(Query documentQuery)
            {
                if (indexQuery.HighlightedFields != null && indexQuery.HighlightedFields.Length > 0)
                {
<<<<<<< HEAD
				    MoveNextDuration = linqExecutionDuration
			    }.RobustEnumeration(input, func);
		}

		// we don't care about tracking map/reduce stats here, since it is merely
		// an optimization step
		protected IEnumerable<object> RobustEnumerationReduceDuringMapPhase(IEnumerator<object> input, IndexingFunc func, Stopwatch reduceDuringMapLinqExecution)
		{
			// not strictly accurate, but if we get that many errors, probably an error anyway.
			return new RobustEnumerator(context.CancellationToken, context.Configuration.MaxNumberOfItemsToProcessInSingleBatch,
                onError: (exception, o) =>
				{
					var keys = TryGetDocKeys(input, o);
					var concatenatedKeys = string.Join(";", keys);

					context.AddError(indexId,
									 indexDefinition.Name,
									concatenatedKeys,
									exception,
									"Reduce"
						);

					logIndexing.WarnException(
						String.Format("Failed to execute indexing function on {0} on {1}", indexDefinition.Name,
										concatenatedKeys),
						exception);
				})
			    {
				    MoveNextDuration = reduceDuringMapLinqExecution
			    }.RobustEnumeration(input, func);
		}

		private static IEnumerable<string> TryGetDocKeys(IEnumerator<object> input, object current)
		{
			var keys = new HashSet<string>();
			var key = TryGetDocKey(current);

			if (string.IsNullOrEmpty(key) == false)
				keys.Add(key);
			else
			{
				input.Reset();
				while (input.MoveNext())
				{
					key = TryGetDocKey(input.Current);
					if (string.IsNullOrEmpty(key))
						continue;

					keys.Add(key);
				}
			}

			return keys;
		}

		public static string TryGetDocKey(object current)
		{
			var dic = current as DynamicJsonObject;
			if (dic == null)
				return null;
			object value = dic.GetValue(Constants.DocumentIdFieldName) ??
						   dic.GetValue(Constants.ReduceKeyFieldName);
			if (value != null)
				return value.ToString();
			return null;
		}

		public abstract void Remove(string[] keys, WorkContext context);

		internal IndexSearcherHolder.IndexSearcherHoldingState GetCurrentStateHolder()
		{
			return currentIndexSearcherHolder.GetCurrentStateHolder();
		}

		internal IDisposable GetSearcher(out IndexSearcher searcher)
		{
			return currentIndexSearcherHolder.GetSearcher(out searcher);
		}

		internal IDisposable GetSearcherAndTermsDocs(out IndexSearcher searcher, out RavenJObject[] termsDocs)
		{
			return currentIndexSearcherHolder.GetSearcherAndTermDocs(out searcher, out termsDocs);
		}

		private void RecreateSearcher()
		{
			if (indexWriter == null)
			{
				currentIndexSearcherHolder.SetIndexSearcher(new IndexSearcher(directory, true), PublicName, wait: false);
			}
			else
			{
				var indexReader = indexWriter.GetReader();
				currentIndexSearcherHolder.SetIndexSearcher(new IndexSearcher(indexReader), PublicName, wait: false);
			}
		}

		protected void AddDocumentToIndex(RavenIndexWriter currentIndexWriter, Document luceneDoc, Analyzer analyzer)
		{
			Analyzer newAnalyzer = AnalyzerGenerators.Aggregate(analyzer,
																(currentAnalyzer, generator) =>
																{
																	Analyzer generateAnalyzer =
																		generator.Value.GenerateAnalyzerForIndexing(PublicName, luceneDoc,
																											currentAnalyzer);
																	if (generateAnalyzer != currentAnalyzer &&
																		currentAnalyzer != analyzer)
																		currentAnalyzer.Close();
																	return generateAnalyzer;
																});

			try
			{
				if (indexExtensions.Count > 0)
					currentlyIndexDocuments.Add(CloneDocument(luceneDoc));

				currentIndexWriter.AddDocument(luceneDoc, newAnalyzer);

				foreach (var fieldable in luceneDoc.GetFields())
				{
					using (fieldable.ReaderValue) // dispose all the readers
					{

					}
				}
			}
			finally
			{
				if (newAnalyzer != analyzer)
					newAnalyzer.Close();
			}
		}

		public void MarkQueried()
		{
			lastQueryTime = SystemTime.UtcNow;
		}

		public void MarkQueried(DateTime time)
		{
			if (lastQueryTime != null &&
				lastQueryTime.Value >= time)
				return;

			lastQueryTime = time;
		}

		public IIndexExtension GetExtension(string indexExtensionKey)
		{
			IIndexExtension val;
			indexExtensions.TryGetValue(indexExtensionKey, out val);
			return val;
		}

		public IIndexExtension GetExtensionByPrefix(string indexExtensionKeyPrefix)
		{
			return indexExtensions.FirstOrDefault(x => x.Key.StartsWith(indexExtensionKeyPrefix)).Value;
		}

		public void SetExtension(string indexExtensionKey, IIndexExtension extension)
		{
			indexExtensions.TryAdd(indexExtensionKey, extension);
		}

		private static Document CloneDocument(Document luceneDoc)
		{
			var clonedDocument = new Document();
			foreach (AbstractField field in luceneDoc.GetFields())
			{
				var numericField = field as NumericField;
				if (numericField != null)
				{
					var clonedNumericField = new NumericField(numericField.Name,
															numericField.IsStored ? Field.Store.YES : Field.Store.NO,
															numericField.IsIndexed);
					var numericValue = numericField.NumericValue;
					if (numericValue is int)
					{
						clonedNumericField.SetIntValue((int)numericValue);
					}
					else if (numericValue is long)
					{
						clonedNumericField.SetLongValue((long)numericValue);
					}
					else if (numericValue is double)
					{
						clonedNumericField.SetDoubleValue((double)numericValue);
					}
					else if (numericValue is float)
					{
						clonedNumericField.SetFloatValue((float)numericValue);
					}
					clonedDocument.Add(clonedNumericField);
				}
				else
				{
					Field clonedField;
					if (field.IsBinary)
					{
						clonedField = new Field(field.Name, field.GetBinaryValue(),
												field.IsStored ? Field.Store.YES : Field.Store.NO);
					}
					else if (field.StringValue != null)
					{
						clonedField = new Field(field.Name, field.StringValue,
												field.IsStored ? Field.Store.YES : Field.Store.NO,
												field.IsIndexed ? Field.Index.ANALYZED_NO_NORMS : Field.Index.NOT_ANALYZED_NO_NORMS,
												field.IsTermVectorStored ? Field.TermVector.YES : Field.TermVector.NO);
					}
					else
					{
						//probably token stream, and we can't handle fields with token streams, so we skip this.
						continue;
					}
					clonedDocument.Add(clonedField);
				}
			}
			return clonedDocument;
		}

		protected void LogIndexedDocument(string key, Document luceneDoc)
		{
			if (!logIndexing.IsDebugEnabled)
				return;

			var fieldsForLogging = luceneDoc.GetFields().Select(x => new
			{
				x.Name,
				Value = x.IsBinary ? "<binary>" : x.StringValue,
				Indexed = x.IsIndexed,
				Stored = x.IsStored,
			});
			var sb = new StringBuilder();
			foreach (var fieldForLogging in fieldsForLogging)
			{
				sb.Append("\t").Append(fieldForLogging.Name)
					.Append(" ")
					.Append(fieldForLogging.Indexed ? "I" : "-")
					.Append(fieldForLogging.Stored ? "S" : "-")
					.Append(": ")
					.Append(fieldForLogging.Value)
					.AppendLine();
			}

			if (logIndexing.IsDebugEnabled)
				logIndexing.Debug("Indexing on {0} result in index {1} gave document: {2}", key, PublicName,
				sb.ToString());
		}

		[CLSCompliant(false)]
		public static void AssertQueryDoesNotContainFieldsThatAreNotIndexed(IndexQuery indexQuery, AbstractViewGenerator viewGenerator)
		{
			if (string.IsNullOrWhiteSpace(indexQuery.Query) == false)
			{
				HashSet<string> hashSet = SimpleQueryParser.GetFields(indexQuery);
				foreach (string field in hashSet)
				{
					string f = field;
					if (f.EndsWith("_Range"))
					{
						f = f.Substring(0, f.Length - "_Range".Length);
					}
					if (viewGenerator.ContainsField(f) == false &&
						viewGenerator.ContainsField("_") == false) // the catch all field name means that we have dynamic fields names
						throw new ArgumentException("The field '" + f + "' is not indexed, cannot query on fields that are not indexed");
				}
			}
			if (indexQuery.SortedFields != null)
			{
				foreach (SortedField sortedField in indexQuery.SortedFields)
				{
					string field = sortedField.Field;
					if (field == Constants.TemporaryScoreValue)
						continue;
					if (field.EndsWith("_Range"))
					{
						field = field.Substring(0, field.Length - "_Range".Length);
					}

					if (field.StartsWith(Constants.RandomFieldName) || field.StartsWith(Constants.CustomSortFieldName))
						continue;

					if (field.StartsWith(Constants.AlphaNumericFieldName))
					{
						field = SortFieldHelper.CustomField(field).Name;
						if (string.IsNullOrEmpty(field))
							throw new ArgumentException("Alpha numeric sorting requires a field name");
					}

					if (viewGenerator.ContainsField(field) == false && !field.StartsWith(Constants.DistanceFieldName)
							&& viewGenerator.ContainsField("_") == false) // the catch all field name means that we have dynamic fields names
						throw new ArgumentException("The field '" + field + "' is not indexed, cannot sort on fields that are not indexed");
				}
			}
		}

		#region Nested type: IndexQueryOperation

	    public class IndexQueryOperation
		{
			FastVectorHighlighter highlighter;
			FieldQuery fieldQuery;
=======
                    highlighter = new FastVectorHighlighter(
                        FastVectorHighlighter.DEFAULT_PHRASE_HIGHLIGHT,
                        FastVectorHighlighter.DEFAULT_FIELD_MATCH,
                        new SimpleFragListBuilder(),
                        new SimpleFragmentsBuilder(
                            indexQuery.HighlighterPreTags != null && indexQuery.HighlighterPreTags.Any()
                                ? indexQuery.HighlighterPreTags
                                : BaseFragmentsBuilder.COLORED_PRE_TAGS,
                            indexQuery.HighlighterPostTags != null && indexQuery.HighlighterPostTags.Any()
                                ? indexQuery.HighlighterPostTags
                                : BaseFragmentsBuilder.COLORED_POST_TAGS));

                    fieldQuery = highlighter.GetFieldQuery(documentQuery);
                }
            }
>>>>>>> b19bf61a

            private void AddQueryExplanation(Query documentQuery, IndexSearcher indexSearcher, ScoreDoc scoreDoc, IndexQueryResult indexQueryResult)
            {
                if (indexQuery.ExplainScores == false)
                    return;

                var explanation = indexSearcher.Explain(documentQuery, scoreDoc.Doc);

                indexQueryResult.ScoreExplanation = explanation.ToString();
            }

            private Query ApplyIndexTriggers(Query documentQuery)
            {
                documentQuery = indexQueryTriggers.Aggregate(documentQuery,
                                                           (current, indexQueryTrigger) =>
                                                           indexQueryTrigger.Value.ProcessQuery(parent.PublicName, current, indexQuery));
                return documentQuery;
            }

            public IEnumerable<IndexQueryResult> IntersectionQuery(CancellationToken token)
            {
                using (CultureHelper.EnsureInvariantCulture())
                {
                    AssertQueryDoesNotContainFieldsThatAreNotIndexed(indexQuery, parent.viewGenerator);
                    IndexSearcher indexSearcher;
                    using (parent.GetSearcher(out indexSearcher))
                    {
                        var subQueries = indexQuery.Query.Split(new[] { Constants.IntersectSeparator }, StringSplitOptions.RemoveEmptyEntries);
                        if (subQueries.Length <= 1)
                            throw new InvalidOperationException("Invalid INTERSECT query, must have multiple intersect clauses.");

                        //Not sure how to select the page size here??? The problem is that only docs in this search can be part 
                        //of the final result because we're doing an intersection query (but we might exclude some of them)
                        int pageSizeBestGuess = (indexQuery.Start + indexQuery.PageSize) * 2;
                        int intersectMatches = 0, skippedResultsInCurrentLoop = 0;
                        int previousBaseQueryMatches = 0, currentBaseQueryMatches = 0;

                        var firstSubDocumentQuery = GetDocumentQuery(subQueries[0], indexQuery);

                        //Do the first sub-query in the normal way, so that sorting, filtering etc is accounted for
                        var search = ExecuteQuery(indexSearcher, firstSubDocumentQuery, 0, pageSizeBestGuess, indexQuery);
                        currentBaseQueryMatches = search.ScoreDocs.Length;
                        var intersectionCollector = new IntersectionCollector(indexSearcher, search.ScoreDocs);

                        do
                        {
                            token.ThrowIfCancellationRequested();
                            if (skippedResultsInCurrentLoop > 0)
                            {
                                // We get here because out first attempt didn't get enough docs (after INTERSECTION was calculated)
                                pageSizeBestGuess = pageSizeBestGuess * 2;

                                search = ExecuteQuery(indexSearcher, firstSubDocumentQuery, 0, pageSizeBestGuess, indexQuery);
                                previousBaseQueryMatches = currentBaseQueryMatches;
                                currentBaseQueryMatches = search.ScoreDocs.Length;
                                intersectionCollector = new IntersectionCollector(indexSearcher, search.ScoreDocs);
                            }

                            for (int i = 1; i < subQueries.Length; i++)
                            {
                                var luceneSubQuery = GetDocumentQuery(subQueries[i], indexQuery);
                                indexSearcher.Search(luceneSubQuery, null, intersectionCollector);
                            }

                            var currentIntersectResults = intersectionCollector.DocumentsIdsForCount(subQueries.Length).ToList();
                            intersectMatches = currentIntersectResults.Count;
                            skippedResultsInCurrentLoop = pageSizeBestGuess - intersectMatches;
                        } while (intersectMatches < indexQuery.PageSize && //stop if we've got enough results to satisfy the pageSize
                                 currentBaseQueryMatches < search.TotalHits && //stop if increasing the page size wouldn't make any difference
                                 previousBaseQueryMatches < currentBaseQueryMatches); //stop if increasing the page size didn't result in any more "base query" results

                        var intersectResults = intersectionCollector.DocumentsIdsForCount(subQueries.Length).ToList();
                        //It's hard to know what to do here, the TotalHits from the base search isn't really the TotalSize, 
                        //because it's before the INTERSECTION has been applied, so only some of those results make it out.
                        //Trying to give an accurate answer is going to be too costly, so we aren't going to try.
                        indexQuery.TotalSize.Value = search.TotalHits;
                        indexQuery.SkippedResults.Value = skippedResultsInCurrentLoop;

                        //Using the final set of results in the intersectionCollector
                        int returnedResults = 0;
                        for (int i = indexQuery.Start; i < intersectResults.Count && (i - indexQuery.Start) < pageSizeBestGuess; i++)
                        {
                            Document document = indexSearcher.Doc(intersectResults[i].LuceneId);
                            IndexQueryResult indexQueryResult = parent.RetrieveDocument(document, fieldsToFetch, search.ScoreDocs[i]);

                            if (ShouldIncludeInResults(indexQueryResult) == false)
                            {
                                indexQuery.SkippedResults.Value++;
                                skippedResultsInCurrentLoop++;
                                continue;
                            }

                            returnedResults++;
                            yield return indexQueryResult;
                            if (returnedResults == indexQuery.PageSize)
                                yield break;
                        }
                    }
                }
            }
            private bool ShouldIncludeInResults(IndexQueryResult indexQueryResult)
            {
                if (shouldIncludeInResults(indexQueryResult) == false)
                    return false;

                if (alreadySeenDocumentKeysInPreviousPage.Contains(indexQueryResult.Key))
                {
                    hasMultipleIndexOutputs = true;
                    return false;
                }

                if (fieldsToFetch.IsDistinctQuery && alreadySeenProjections.Add(indexQueryResult.Projection) == false)
                    return false;

                return true;
            }

            public Query GetDocumentQuery()
            {
                var q = GetDocumentQuery(indexQuery.Query, indexQuery);
                var spatialIndexQuery = indexQuery as SpatialIndexQuery;
                if (spatialIndexQuery != null)
                {
                    var spatialField = parent.viewGenerator.GetSpatialField(spatialIndexQuery.SpatialFieldName);
                    var dq = spatialField.MakeQuery(q, spatialField.GetStrategy(), spatialIndexQuery);
                    if (q is MatchAllDocsQuery) return dq;

                    var bq = new BooleanQuery { { q, Occur.MUST }, { dq, Occur.MUST } };
                    return bq;
                }
                return q;
            }

            private Query GetDocumentQuery(string query, IndexQuery indexQuery)
            {
                _queryParseDuration.Start();
                Query documentQuery;
                if (String.IsNullOrEmpty(query))
                {
                    if (logQuerying.IsDebugEnabled)
                        logQuerying.Debug("Issuing query on index {0} for all documents", parent.PublicName);
                    documentQuery = new MatchAllDocsQuery();
                }
                else
                {
                    if (logQuerying.IsDebugEnabled)
                        logQuerying.Debug("Issuing query on index {0} for: {1}", parent.PublicName, query);
                    var toDispose = new List<Action>();
                    RavenPerFieldAnalyzerWrapper searchAnalyzer = null;
                    try
                    {
                        searchAnalyzer = parent.CreateAnalyzer(new LowerCaseKeywordAnalyzer(), toDispose, true);
                        searchAnalyzer = parent.AnalyzerGenerators.Aggregate(searchAnalyzer, (currentAnalyzer, generator) =>
                        {
                            Analyzer newAnalyzer = generator.GenerateAnalyzerForQuerying(parent.PublicName, indexQuery.Query, currentAnalyzer);
                            if (newAnalyzer != currentAnalyzer)
                            {
                                DisposeAnalyzerAndFriends(toDispose, currentAnalyzer);
                            }
                            return parent.CreateAnalyzer(newAnalyzer, toDispose, true);
                        });
                        documentQuery = QueryBuilder.BuildQuery(query, indexQuery, searchAnalyzer);
                    }
                    finally
                    {
                        DisposeAnalyzerAndFriends(toDispose, searchAnalyzer);
                    }
                }
                var afterTriggers = ApplyIndexTriggers(documentQuery);
                _queryParseDuration.Stop();
                return afterTriggers;
            }

            private static void DisposeAnalyzerAndFriends(List<Action> toDispose, RavenPerFieldAnalyzerWrapper analyzer)
            {
                if (analyzer != null)
                    analyzer.Close();
                foreach (Action dispose in toDispose)
                {
                    dispose();
                }
                toDispose.Clear();
            }

            private TopDocs ExecuteQuery(IndexSearcher indexSearcher, Query documentQuery, int start, int pageSize,
                                        IndexQuery indexQuery)
            {
                var sort = indexQuery.GetSort(parent.indexDefinition, parent.viewGenerator);

                if (pageSize == Int32.MaxValue && sort == null) // we want all docs, no sorting required
                {
                    var gatherAllCollector = new GatherAllCollector();
                    indexSearcher.Search(documentQuery, gatherAllCollector);
                    return gatherAllCollector.ToTopDocs();
                }
                int absFullPage = Math.Abs(pageSize + start); // need to protect against ridiculously high values of pageSize + start that overflow
                var minPageSize = Math.Max(absFullPage, 1);

                // NOTE: We get Start + Pagesize results back so we have something to page on
                if (sort != null)
                {
                    try
                    {
                        //indexSearcher.SetDefaultFieldSortScoring (sort.GetSort().Contains(SortField.FIELD_SCORE), false);
                        indexSearcher.SetDefaultFieldSortScoring(true, false);
                        var ret = indexSearcher.Search(documentQuery, null, minPageSize, sort);
                        return ret;
                    }
                    finally
                    {
                        indexSearcher.SetDefaultFieldSortScoring(false, false);
                    }
                }
                return indexSearcher.Search(documentQuery, null, minPageSize);
            }
        }

        #endregion

        public IndexingPerformanceStats[] GetIndexingPerformance()
        {
            return currentlyIndexing.Values.Concat(indexingPerformanceStats).ToArray();
        }

        public IndexingPerformanceStats[] GetCurrentIndexingPerformance()
        {
            return currentlyIndexing.Values.ToArray();
        }

        public void Backup(string backupDirectory, string path, string incrementalTag, Action<string, string, BackupStatus.BackupMessageSeverity> notifyCallback)
        {
            if (directory is RAMDirectory)
            {
                //if the index is memory-only, force writing index data to disk
                Write((writer, analyzer, stats) =>
                {
                    ForceWriteToDisk();
                    return new IndexedItemsInfo(GetLastEtagFromStats()) { ChangedDocs = 1 };
                });
            }

            bool hasSnapshot = false;
            bool throwOnFinallyException = true;
            try
            {
                var existingFiles = new HashSet<string>();
                if (incrementalTag != null)
                    backupDirectory = Path.Combine(backupDirectory, incrementalTag);

                var allFilesPath = Path.Combine(backupDirectory, indexId + ".all-existing-index-files");
                var saveToFolder = Path.Combine(backupDirectory, "Indexes", indexId.ToString());
                System.IO.Directory.CreateDirectory(saveToFolder);
                if (File.Exists(allFilesPath))
                {
                    foreach (var file in File.ReadLines(allFilesPath))
                    {
                        existingFiles.Add(file);
                    }
                }

                var neededFilePath = Path.Combine(saveToFolder, "index-files.required-for-index-restore");
                using (var allFilesWriter = File.Exists(allFilesPath) ? File.AppendText(allFilesPath) : File.CreateText(allFilesPath))
                using (var neededFilesWriter = File.CreateText(neededFilePath))
                {
                    try
                    {
                        // this is called for the side effect of creating the snapshotter and the writer
                        // we explicitly handle the backup outside of the write, to allow concurrent indexing
                        Write((writer, analyzer, stats) =>
                        {
                            // however, we copy the current segments.gen & index.version to make 
                            // sure that we get the _at the time_ of the write. 
                            foreach (var fileName in new[] { "segments.gen", IndexStorage.IndexVersionFileName(indexDefinition) })
                            {
                                var fullPath = Path.Combine(path, indexId.ToString(), fileName);
                                File.Copy(fullPath, Path.Combine(saveToFolder, fileName));
                                allFilesWriter.WriteLine(fileName);
                                neededFilesWriter.WriteLine(fileName);
                            }
                            return new IndexedItemsInfo(null);
                        });
                    }
                    catch (CorruptIndexException e)
                    {
                        var failureMessage = "Could not backup index " + PublicName + " because it is corrupted. Skipping the index, will force index reset on restore";
                        LogErrorAndNotifyStudio(notifyCallback, failureMessage, e);
                        neededFilesWriter.Dispose();
                        TryDelete(neededFilePath);
                        return;
                    }
                    IndexCommit commit;
                    try
                    {
                        commit = snapshotter.Snapshot();
                        hasSnapshot = true;
                    }
                    catch (Exception)
                    {
                        hasSnapshot = false;
                        commit = null;
                    }
                    if (hasSnapshot)
                    {
                        foreach (var fileName in commit.FileNames)
                        {
                            var fullPath = Path.Combine(path, indexId.ToString(), fileName);

                            if (".lock".Equals(Path.GetExtension(fullPath), StringComparison.InvariantCultureIgnoreCase))
                                continue;

                            if (File.Exists(fullPath) == false)
                                continue;

                            if (existingFiles.Contains(fileName) == false)
                            {
                                var destFileName = Path.Combine(saveToFolder, fileName);
                                try
                                {
                                    File.Copy(fullPath, destFileName);
                                }
                                catch (Exception e)
                                {
                                    var failureMessage = "Could not backup index " + PublicName + " because failed to copy file : " + fullPath +
                                        ". Skipping the index, will force index reset on restore";
                                    LogErrorAndNotifyStudio(notifyCallback, failureMessage, e);
                                    neededFilesWriter.Dispose();
                                    TryDelete(neededFilePath);
                                    return;

                                }
                                allFilesWriter.WriteLine(fileName);
                            }
                            neededFilesWriter.WriteLine(fileName);
                        }
                    }
                    allFilesWriter.Flush();
                    neededFilesWriter.Flush();
                }
            }
            catch (Exception e)
            {
                var failureMessage = "Could not backup index " + PublicName +
                                     " because an unexpected exception was thrown. Skipping the index, will force index reset on restore";
                LogErrorAndNotifyStudio(notifyCallback, failureMessage, e);
                try
                {
                    File.WriteAllText(Path.Combine(backupDirectory, String.Format("{0}.backup_failed", indexId)), e.ToString());
                }
                catch (Exception fe)
                {
                    failureMessage = "failed to create fail index file for index " + PublicName +
                                         " because an unexpected exception was thrown. This error may prevent auto reseting of the index on restore.";
                    LogErrorAndNotifyStudio(notifyCallback, failureMessage, fe);
                    throwOnFinallyException = false;
                    throw;
                }
            }
            finally
            {
                if (snapshotter != null && hasSnapshot)
                {
                    try
                    {
                        snapshotter.Release();
                    }
                    catch (Exception e)
                    {
                        var failureMessage = "Failed to release snapshotter while backing-up index " + PublicName;
                        LogErrorAndNotifyStudio(notifyCallback, failureMessage, e);
                        if (throwOnFinallyException) throw;
                    }
                }
            }
        }

        private static void LogErrorAndNotifyStudio(Action<string, string, BackupStatus.BackupMessageSeverity> notifyCallback, string failureMessage, Exception e)
        {
            logIndexing.WarnException(failureMessage, e);
            if (notifyCallback != null)
                notifyCallback(failureMessage, null, BackupStatus.BackupMessageSeverity.Error);
        }

        public Etag GetLastEtagFromStats()
        {
            if (context.IndexStorage == null) // startup
                return Etag.Empty;
<<<<<<< HEAD
			return context.IndexStorage.GetLastEtagForIndex(this);
		}

		private static void TryDelete(string neededFilePath)
		{
			try
			{
				File.Delete(neededFilePath);
			}
			catch (Exception)
			{
			}
		}

		protected void UpdateDocumentReferences(IStorageActionsAccessor actions,
			ConcurrentQueue<IDictionary<string, HashSet<string>>> allReferencedDocs,
			ConcurrentQueue<IDictionary<string, Etag>> missingReferencedDocs)
		{

			IDictionary<string, HashSet<string>> merged = new Dictionary<string, HashSet<string>>(StringComparer.InvariantCultureIgnoreCase);
			IDictionary<string, HashSet<string>> result;
			while (allReferencedDocs.TryDequeue(out result))
			{
				foreach (var kvp in result)
				{
					HashSet<string> set;
					if (merged.TryGetValue(kvp.Key, out set))
					{
						if (logIndexing.IsDebugEnabled)
						logIndexing.Debug("Merging references for key = {0}, references = {1}", kvp.Key, String.Join(",", set));
						set.UnionWith(kvp.Value);
					}
					else
					{
						merged.Add(kvp.Key, kvp.Value);
					}
				}
			}

			foreach (var referencedDocument in merged)
			{
				actions.Indexing.UpdateDocumentReferences(indexId, referencedDocument.Key, referencedDocument.Value);
				actions.General.MaybePulseTransaction();
			}
			var task = new TouchReferenceDocumentIfChangedTask
			{
				Index = indexId, // so we will get IsStale properly
				ReferencesToCheck = new Dictionary<string, Etag>(StringComparer.OrdinalIgnoreCase)
			};

			IDictionary<string, Etag> docs;
			while (missingReferencedDocs.TryDequeue(out docs))
			{
				foreach (var doc in docs)
				{
					Etag etag;
					if (task.ReferencesToCheck.TryGetValue(doc.Key, out etag) == false)
					{
						task.ReferencesToCheck[doc.Key] = doc.Value;
						continue;
					}
					if (etag == doc.Value)
						continue;
					task.ReferencesToCheck[doc.Key] = Etag.InvalidEtag; // different etags, force a touch
				}
				if (logIndexing.IsDebugEnabled && task.ReferencesToCheck.Count > 0)
					logIndexing.Debug("Scheduled to touch documents: {0}", string.Join(";", task.ReferencesToCheck.Select(x => x.Key + ":" + x.Value)));
			}
			if (task.ReferencesToCheck.Count == 0)
				return;
			actions.Tasks.AddTask(task, SystemTime.UtcNow);
		}

		public void ForceWriteToDisk()
		{
			forceWriteToDisk = true;
		}

		protected bool EnsureValidNumberOfOutputsForDocument(string sourceDocumentId, int numberOfAlreadyProducedOutputs)
		{
		    if (indexDefinition.MaxIndexOutputsPerDocument != null)
		    {
		        // user has specifically configured this value, but we don't trust it.
=======
            return context.IndexStorage.GetLastEtagForIndex(this);
        }

        private static void TryDelete(string neededFilePath)
        {
            try
            {
                File.Delete(neededFilePath);
            }
            catch (Exception)
            {
            }
        }

        protected void UpdateDocumentReferences(IStorageActionsAccessor actions,
            ConcurrentQueue<IDictionary<string, HashSet<string>>> allReferencedDocs,
            ConcurrentQueue<IDictionary<string, Etag>> missingReferencedDocs)
        {

            IDictionary<string, HashSet<string>> merged = new Dictionary<string, HashSet<string>>(StringComparer.InvariantCultureIgnoreCase);
            IDictionary<string, HashSet<string>> result;
            while (allReferencedDocs.TryDequeue(out result))
            {
                foreach (var kvp in result)
                {
                    HashSet<string> set;
                    if (merged.TryGetValue(kvp.Key, out set))
                    {
                        logIndexing.Debug("Merging references for key = {0}, references = {1}", kvp.Key, String.Join(",", set));
                        set.UnionWith(kvp.Value);
                    }
                    else
                    {
                        merged.Add(kvp.Key, kvp.Value);
                    }
                }
            }

            foreach (var referencedDocument in merged)
            {
                actions.Indexing.UpdateDocumentReferences(indexId, referencedDocument.Key, referencedDocument.Value);
                actions.General.MaybePulseTransaction();
            }
            var task = new TouchReferenceDocumentIfChangedTask
            {
                Index = indexId, // so we will get IsStale properly
                ReferencesToCheck = new Dictionary<string, Etag>(StringComparer.OrdinalIgnoreCase)
            };

            IDictionary<string, Etag> docs;
            while (missingReferencedDocs.TryDequeue(out docs))
            {
                foreach (var doc in docs)
                {
                    Etag etag;
                    if (task.ReferencesToCheck.TryGetValue(doc.Key, out etag) == false)
                    {
                        task.ReferencesToCheck[doc.Key] = doc.Value;
                        continue;
                    }
                    if (etag == doc.Value)
                        continue;
                    task.ReferencesToCheck[doc.Key] = Etag.InvalidEtag; // different etags, force a touch
                }
                if (task.ReferencesToCheck.Count > 0)
                    logIndexing.Debug("Scheduled to touch documents: {0}", String.Join(";", task.ReferencesToCheck.Select(x => x.Key + ":" + x.Value)));
            }
            if (task.ReferencesToCheck.Count == 0)
                return;
            actions.Tasks.AddTask(task, SystemTime.UtcNow);
        }

        public void ForceWriteToDisk()
        {
            forceWriteToDisk = true;
        }

        protected bool EnsureValidNumberOfOutputsForDocument(string sourceDocumentId, int numberOfAlreadyProducedOutputs)
        {
            if (indexDefinition.MaxIndexOutputsPerDocument != null)
            {
                // user has specifically configured this value, but we don't trust it.
>>>>>>> b19bf61a
           
                var actualIndexOutput = maxActualIndexOutput;
                if (actualIndexOutput < numberOfAlreadyProducedOutputs)
                {
                    // okay, now let verify that this is indeed the case, in thread safe manner,
                    // this way, most of the time we don't need volatile reads, and other sync operations
                    // in the code ensure we don't have too stale a view on the data (beside, stale view have
                    // to mean a smaller number, which we then verify).
                    actualIndexOutput = Thread.VolatileRead(ref maxActualIndexOutput);
                    while (actualIndexOutput < numberOfAlreadyProducedOutputs)
                    {
                        // if it changed, we don't care, it is just another max, and another thread probably
                        // set it for us, so we only retry if this is still smaller
                        actualIndexOutput = Interlocked.CompareExchange(
                            ref maxActualIndexOutput, 
                            numberOfAlreadyProducedOutputs,
<<<<<<< HEAD
		                    actualIndexOutput);
		            }
		        }
		    }

		    var maxNumberOfIndexOutputs = indexDefinition.MaxIndexOutputsPerDocument ??
										(IsMapReduce ? context.Configuration.MaxMapReduceIndexOutputsPerDocument : context.Configuration.MaxSimpleIndexOutputsPerDocument);

			if (maxNumberOfIndexOutputs == -1)
				return true;

			if (numberOfAlreadyProducedOutputs <= maxNumberOfIndexOutputs)
				return true;

			var msg = string.Format("Index '{0}' has already produced {1} map results for a source document '{2}', while the allowed max number of outputs is {3} per one document. " +
									"Please verify this index definition and consider a re-design of your entities or index.",
				PublicName, numberOfAlreadyProducedOutputs, sourceDocumentId, maxNumberOfIndexOutputs);
			logIndexing.Warn(msg);
			context.AddError(indexId, PublicName, sourceDocumentId, msg);

			return false;
		}

		private void HandleWriteError(Exception e)
		{
			if (disposed)
				return;

			if (e.GetType() == typeof(SystemException)) // ignore transient errors
				return;

			bool indexCorrupted = false;
			string errorMessage = null;

			if (e is IOException)
			{
				errorMessage = string.Format("Index '{0}' got corrupted because it failed in writing to a disk with the following exception message: {1}." +
											 " The index priority was set to Error.", PublicName, e.Message);
				indexCorrupted = true;
			}
			else
			{
				var errorCount = Interlocked.Increment(ref writeErrors);

				if (errorCount >= WriteErrorsLimit)
				{
					errorMessage = string.Format("Index '{0}' failed {1} times to write data to a disk. The index priority was set to Error.", PublicName, errorCount);
					indexCorrupted = true;
				}
			}

			if (indexCorrupted == false || (Priority & IndexingPriority.Error) == IndexingPriority.Error)
				return;

			using (context.TransactionalStorage.DisableBatchNesting())
			{
				try
				{
			context.Database.TransactionalStorage.Batch(accessor => accessor.Indexing.SetIndexPriority(indexId, IndexingPriority.Error));
			Priority = IndexingPriority.Error;

			context.Database.Notifications.RaiseNotifications(new IndexChangeNotification
			{
				Name = PublicName,
				Type = IndexChangeTypes.IndexMarkedAsErrored
			});

					if (string.IsNullOrEmpty(errorMessage))
						throw new ArgumentException("Error message has to be set");

					logIndexing.WarnException(errorMessage, e);
					context.AddError(indexId, PublicName, null, e, errorMessage);

			context.Database.AddAlert(new Alert
			{
				AlertLevel = AlertLevel.Error,
				CreatedAt = SystemTime.UtcNow,
						Message = errorMessage,
						Title = string.Format("Index '{0}' marked as errored due to corruption", PublicName),
				UniqueKey = string.Format("Index '{0}' errored, dbid: {1}", PublicName, context.Database.TransactionalStorage.Id),
			});
		}
				catch (Exception ex)
				{
					logIndexing.WarnException(string.Format("Failed to handle corrupted {0} index", PublicName), ex);
				}
			}
		}

		private void ResetWriteErrors()
		{
			writeErrors = Interlocked.Exchange(ref writeErrors, 0);
		}

		internal class IndexByIdEqualityComparer : IEqualityComparer<Index>
		{
			public bool Equals(Index x, Index y)
			{
				return x.IndexId == y.IndexId;
			}

			public int GetHashCode(Index obj)
			{
				return obj.IndexId.GetHashCode();
			}
		}

		public void HandleLowMemory()
		{
			bool tryEnter = false;
			try
			{
				tryEnter = Monitor.TryEnter(writeLock);

				if (tryEnter == false)
					return;

				try
				{
=======
                            actualIndexOutput);
                    }
                }
            }

            var maxNumberOfIndexOutputs = indexDefinition.MaxIndexOutputsPerDocument ??
                                        (IsMapReduce ? context.Configuration.MaxMapReduceIndexOutputsPerDocument : context.Configuration.MaxSimpleIndexOutputsPerDocument);

            if (maxNumberOfIndexOutputs == -1)
                return true;

            if (numberOfAlreadyProducedOutputs <= maxNumberOfIndexOutputs)
                return true;

            var msg = string.Format("Index '{0}' has already produced {1} map results for a source document '{2}', while the allowed max number of outputs is {3} per one document. " +
                                    "Please verify this index definition and consider a re-design of your entities or index.",
                PublicName, numberOfAlreadyProducedOutputs, sourceDocumentId, maxNumberOfIndexOutputs);
            logIndexing.Warn(msg);
            context.AddError(indexId, PublicName, sourceDocumentId, msg);

            return false;
        }

        public void IncrementWriteErrors(Exception e)
        {
            if (e is SystemException) // Don't count transient errors
                return;

            writeErrors = Interlocked.Increment(ref writeErrors);

            if (Interlocked.Read(ref writeErrors) < WriteErrorsLimit || Priority == IndexingPriority.Error)
                return;

            context.Database.TransactionalStorage.Batch(accessor => accessor.Indexing.SetIndexPriority(indexId, IndexingPriority.Error));
            Priority = IndexingPriority.Error;

            context.Database.Notifications.RaiseNotifications(new IndexChangeNotification
            {
                Name = PublicName,
                Type = IndexChangeTypes.IndexMarkedAsErrored
            });

            var msg = string.Format("Index '{0}' failed {1} times to write data to a disk. The index priority was set to Error.", PublicName, WriteErrorsLimit);

            logIndexing.Warn(msg);

            context.AddError(indexId, PublicName, null, msg);

            context.Database.AddAlert(new Alert
            {
                AlertLevel = AlertLevel.Error,
                CreatedAt = SystemTime.UtcNow,
                Message = msg,
                Title = string.Format("Index '{0}' marked as errored due to write errors", PublicName),
                UniqueKey = string.Format("Index '{0}' errored, dbid: {1}", PublicName, context.Database.TransactionalStorage.Id),
            });
        }

        private void ResetWriteErrors()
        {
            writeErrors = Interlocked.Exchange(ref writeErrors, 0);
        }

        internal class IndexByIdEqualityComparer : IEqualityComparer<Index>
        {
            public bool Equals(Index x, Index y)
            {
                return x.IndexId == y.IndexId;
            }

            public int GetHashCode(Index obj)
            {
                return obj.IndexId.GetHashCode();
            }
        }

        public void HandleLowMemory()
        {
            bool tryEnter = false;
            try
            {
                tryEnter = Monitor.TryEnter(writeLock);

                if (tryEnter == false)
                    return;

                try
                {
>>>>>>> b19bf61a
                    // if in memory, flush to disk
                    if (indexWriter != null)
                    {
                        ForceWriteToDisk();
                        WriteInMemoryIndexToDiskIfNecessary(GetLastEtagFromStats());
<<<<<<< HEAD
				    }
				}
				catch (Exception e)
				{
					logIndexing.ErrorException("Error while writing in memory index to disk.", e);
				}
				RecreateSearcher();
			}
			finally
			{
				if (tryEnter)
				Monitor.Exit(writeLock);
			}
		}

		public void SoftMemoryRelease()
		{
			
		}

		public LowMemoryHandlerStatistics GetStats()
		{
			var writerEstimator = new RamUsageEstimator(false);
			return new LowMemoryHandlerStatistics()
			{
				Name = "Index",
				DatabaseName = this.context.DatabaseName,
				Metadata = new
				{
					IndexName = this.PublicName
				},
				EstimatedUsedMemory = writerEstimator.EstimateRamUsage(indexWriter)
			};
		}
	}
=======
                    }
                }
                catch (Exception e)
                {
                    logIndexing.ErrorException("Error while writing in memory index to disk.", e);
                }
                RecreateSearcher();
            }
            finally
            {
                if(tryEnter)
                Monitor.Exit(writeLock);
            }
        }

        public void SoftMemoryRelease()
        {
            
        }

        public LowMemoryHandlerStatistics GetStats()
        {
            var writerEstimator = new RamUsageEstimator(false);
            return new LowMemoryHandlerStatistics()
            {
                Name = "Index",
                DatabaseName = this.context.DatabaseName,
                Metadata = new
                {
                    IndexName = this.PublicName
                },
                EstimatedUsedMemory = writerEstimator.EstimateRamUsage(indexWriter)
            };
        }
    }
>>>>>>> b19bf61a
}<|MERGE_RESOLUTION|>--- conflicted
+++ resolved
@@ -51,7 +51,6 @@
 
 namespace Raven.Database.Indexing
 {
-<<<<<<< HEAD
 	/// <summary>
 	/// 	This is a thread safe, single instance for a particular index.
 	/// </summary>
@@ -178,132 +177,6 @@
 	        {
 	            if (maxActualIndexOutput == 1)
 	                return null;
-=======
-    /// <summary>
-    /// 	This is a thread safe, single instance for a particular index.
-    /// </summary>
-    public abstract class Index : IDisposable,ILowMemoryHandler
-    {
-        protected static readonly ILog logIndexing = LogManager.GetLogger(typeof(Index).FullName + ".Indexing");
-        protected static readonly ILog logQuerying = LogManager.GetLogger(typeof(Index).FullName + ".Querying");
-
-        private const long WriteErrorsLimit = 10;
-
-        private readonly List<Document> currentlyIndexDocuments = new List<Document>();
-        protected Directory directory;
-        protected readonly IndexDefinition indexDefinition;
-        private volatile string waitReason;
-        private readonly long flushSize;
-        private long writeErrors;
-        // Users sometimes configure index outputs without realizing that we need to count on that for memory 
-        // management. That can result in very small batch sizes, so we want to make sure that we don't trust
-        // the user configuration, and use what is actually going on
-        private int maxActualIndexOutput = 1;
-
-        public IndexingPriority Priority { get; set; }
-        /// <summary>
-        /// Note, this might be written to be multiple threads at the same time
-        /// We don't actually care for exact timing, it is more about general feeling
-        /// </summary>
-        private DateTime? lastQueryTime;
-
-        private readonly ConcurrentDictionary<string, IIndexExtension> indexExtensions =
-            new ConcurrentDictionary<string, IIndexExtension>();
-
-        internal readonly int indexId;
-
-        public int IndexId
-        {
-            get { return indexId; }
-        }
-
-        private readonly AbstractViewGenerator viewGenerator;
-        protected readonly WorkContext context;
-
-        private readonly object writeLock = new object();
-        private volatile bool disposed;
-        private RavenIndexWriter indexWriter;
-        private SnapshotDeletionPolicy snapshotter;
-        private readonly IndexSearcherHolder currentIndexSearcherHolder;
-
-        private readonly ConcurrentDictionary<string, IndexingPerformanceStats> currentlyIndexing = new ConcurrentDictionary<string, IndexingPerformanceStats>();
-        private readonly ConcurrentQueue<IndexingPerformanceStats> indexingPerformanceStats = new ConcurrentQueue<IndexingPerformanceStats>();
-        private readonly static StopAnalyzer stopAnalyzer = new StopAnalyzer(Version.LUCENE_30);
-        private bool forceWriteToDisk;
-
-        [CLSCompliant(false)]
-        protected Index(Directory directory, int id, IndexDefinition indexDefinition, AbstractViewGenerator viewGenerator, WorkContext context)
-        {
-            currentIndexSearcherHolder = new IndexSearcherHolder(id, context);
-            if (directory == null) throw new ArgumentNullException("directory");
-            if (indexDefinition == null) throw new ArgumentNullException("indexDefinition");
-            if (viewGenerator == null) throw new ArgumentNullException("viewGenerator");
-
-            this.indexId = id;
-            this.indexDefinition = indexDefinition;
-            this.viewGenerator = viewGenerator;
-            this.context = context;
-            logIndexing.Debug("Creating index for {0}", PublicName);
-            this.directory = directory;
-            flushSize = context.Configuration.FlushIndexToDiskSizeInMb * 1024 * 1024;
-            _indexCreationTime = SystemTime.UtcNow;
-            RecreateSearcher();
-
-            MemoryStatistics.RegisterLowMemoryHandler(this);
-        }
-
-        [ImportMany]
-        public OrderedPartCollection<AbstractAnalyzerGenerator> AnalyzerGenerators { get; set; }
-
-        /// <summary>
-        /// Whatever this is a map reduce index or not
-        /// </summary>
-        public abstract bool IsMapReduce { get; }
-
-        public DateTime? LastQueryTime
-        {
-            get
-            {
-                return lastQueryTime;
-            }
-        }
-
-        public DateTime LastIndexTime { get; set; }
-
-        protected DateTime PreviousIndexTime { get; set; }
-
-        public string IsOnRam
-        {
-            get
-            {
-                var ramDirectory = directory as RAMDirectory;
-                if (ramDirectory == null)
-                    return "false";
-                try
-                {
-                    return "true (" + SizeHelper.Humane(ramDirectory.SizeInBytes()) + ")";
-                }
-                catch (AlreadyClosedException)
-                {
-                    return "false";
-                }
-            }
-        }
-
-        public string PublicName { get { return indexDefinition.Name; } }
-
-        public bool IsTestIndex
-        {
-            get { return indexDefinition.IsTestIndex; }
-        }
-
-        public int? MaxIndexOutputsPerDocument
-        {
-            get
-            {
-                if (maxActualIndexOutput == 1)
-                    return null;
->>>>>>> b19bf61a
                 return maxActualIndexOutput;
             }
         }
@@ -1458,7 +1331,6 @@
                     }
                 }
             }
-<<<<<<< HEAD
 			catch (IOException e)
             {
                 string msg = string.Format("Error when trying to create the index writer for index '{0}'.", this.PublicName);
@@ -1991,93 +1863,6 @@
 				beforeMoveNext: () => Interlocked.Increment(ref stats.IndexingAttempts),
 				cancelMoveNext: () => Interlocked.Decrement(ref stats.IndexingAttempts),
 				onError: onErrorFunc)
-=======
-
-            private void RecordAlreadyPagedItemsInPreviousPage(int start, TopDocs search, IndexSearcher indexSearcher)
-            {
-                if (start == 0)
-                    return;
-
-                if (indexQuery.SkipDuplicateChecking)
-                    return;
-
-                // we are paging, we need to check that we don't have duplicates in the previous pages
-                // see here for details: http://groups.google.com/group/ravendb/browse_frm/thread/d71c44aa9e2a7c6e
-
-                if (parent.IsMapReduce == false && fieldsToFetch.IsProjection == false && search.ScoreDocs.Length >= start)
-                {
-                    if (IsSortingQuery(indexQuery))
-                    {
-                        // we need to scan all records from the beginning to requested 'start' position
-                        for (int i = 0; i < start && i < search.ScoreDocs.Length; i++)
-                        {
-                            var scoreDoc = search.ScoreDocs[i];
-                            var document = indexSearcher.Doc(scoreDoc.Doc);
-                            var alreadyPagedKey = document.Get(Constants.DocumentIdFieldName);
-
-                            alreadySeenDocumentKeysInPreviousPage.Add(alreadyPagedKey);
-                            hasMultipleIndexOutputs = true;
-                        }
-                    }
-                    else
-                    {
-                        // that's not a sorted query so we need just to ensure that we won't return the last item of the previous page
-                        var scoreDoc = search.ScoreDocs[start - 1];
-                        var document = indexSearcher.Doc(scoreDoc.Doc);
-                        var alreadyPagedKey = document.Get(Constants.DocumentIdFieldName);
-
-                        alreadySeenDocumentKeysInPreviousPage.Add(alreadyPagedKey);
-                        hasMultipleIndexOutputs = true;
-                    }
-                }
-
-                if (fieldsToFetch.IsDistinctQuery)
-                {
-                    for (; alreadySeenProjections.Count < start && alreadyScannedForDuplicates < search.ScoreDocs.Length; alreadyScannedForDuplicates++)
-                    {
-                        var scoreDoc = search.ScoreDocs[alreadyScannedForDuplicates];
-                        var document = indexSearcher.Doc(scoreDoc.Doc);
-                        var indexQueryResult = parent.RetrieveDocument(document, fieldsToFetch, scoreDoc);
-
-                        if (indexQueryResult.Projection.Count > 0) // we don't consider empty projections to be relevant for distinct operations
-                        {
-                            alreadySeenProjections.Add(indexQueryResult.Projection);
-                        }
-                    }
-                }
-            }
-
-            private bool IsSortingQuery(IndexQuery query)
-            {
-                return query.SortedFields != null && query.SortedFields.Length > 0;
-            }
-
-            private void AddHighlighterResults(IndexSearcher indexSearcher, ScoreDoc scoreDoc, IndexQueryResult indexQueryResult)
-            {
-                if (highlighter == null)
-                    return;
-
-                var highlightings =
-                    (from highlightedField in this.indexQuery.HighlightedFields
-                     select new
-                     {
-                         highlightedField.Field,
-                         highlightedField.FragmentsField,
-                         Fragments = highlighter.GetBestFragments(
-                             fieldQuery,
-                             indexSearcher.IndexReader,
-                             scoreDoc.Doc,
-                             highlightedField.Field,
-                             highlightedField.FragmentLength,
-                             highlightedField.FragmentCount)
-                     }
-                         into fieldHighlitings
-                         where fieldHighlitings.Fragments != null &&
-                               fieldHighlitings.Fragments.Length > 0
-                         select fieldHighlitings).ToList();
-
-                if (indexQueryResult.Projection != null)
->>>>>>> b19bf61a
                 {
                     foreach (var highlighting in highlightings)
                     {
@@ -2094,7 +1879,6 @@
             {
                 if (indexQuery.HighlightedFields != null && indexQuery.HighlightedFields.Length > 0)
                 {
-<<<<<<< HEAD
 				    MoveNextDuration = linqExecutionDuration
 			    }.RobustEnumeration(input, func);
 		}
@@ -2397,23 +2181,6 @@
 		{
 			FastVectorHighlighter highlighter;
 			FieldQuery fieldQuery;
-=======
-                    highlighter = new FastVectorHighlighter(
-                        FastVectorHighlighter.DEFAULT_PHRASE_HIGHLIGHT,
-                        FastVectorHighlighter.DEFAULT_FIELD_MATCH,
-                        new SimpleFragListBuilder(),
-                        new SimpleFragmentsBuilder(
-                            indexQuery.HighlighterPreTags != null && indexQuery.HighlighterPreTags.Any()
-                                ? indexQuery.HighlighterPreTags
-                                : BaseFragmentsBuilder.COLORED_PRE_TAGS,
-                            indexQuery.HighlighterPostTags != null && indexQuery.HighlighterPostTags.Any()
-                                ? indexQuery.HighlighterPostTags
-                                : BaseFragmentsBuilder.COLORED_POST_TAGS));
-
-                    fieldQuery = highlighter.GetFieldQuery(documentQuery);
-                }
-            }
->>>>>>> b19bf61a
 
             private void AddQueryExplanation(Query documentQuery, IndexSearcher indexSearcher, ScoreDoc scoreDoc, IndexQueryResult indexQueryResult)
             {
@@ -2800,7 +2567,6 @@
         {
             if (context.IndexStorage == null) // startup
                 return Etag.Empty;
-<<<<<<< HEAD
 			return context.IndexStorage.GetLastEtagForIndex(this);
 		}
 
@@ -2884,90 +2650,6 @@
 		    if (indexDefinition.MaxIndexOutputsPerDocument != null)
 		    {
 		        // user has specifically configured this value, but we don't trust it.
-=======
-            return context.IndexStorage.GetLastEtagForIndex(this);
-        }
-
-        private static void TryDelete(string neededFilePath)
-        {
-            try
-            {
-                File.Delete(neededFilePath);
-            }
-            catch (Exception)
-            {
-            }
-        }
-
-        protected void UpdateDocumentReferences(IStorageActionsAccessor actions,
-            ConcurrentQueue<IDictionary<string, HashSet<string>>> allReferencedDocs,
-            ConcurrentQueue<IDictionary<string, Etag>> missingReferencedDocs)
-        {
-
-            IDictionary<string, HashSet<string>> merged = new Dictionary<string, HashSet<string>>(StringComparer.InvariantCultureIgnoreCase);
-            IDictionary<string, HashSet<string>> result;
-            while (allReferencedDocs.TryDequeue(out result))
-            {
-                foreach (var kvp in result)
-                {
-                    HashSet<string> set;
-                    if (merged.TryGetValue(kvp.Key, out set))
-                    {
-                        logIndexing.Debug("Merging references for key = {0}, references = {1}", kvp.Key, String.Join(",", set));
-                        set.UnionWith(kvp.Value);
-                    }
-                    else
-                    {
-                        merged.Add(kvp.Key, kvp.Value);
-                    }
-                }
-            }
-
-            foreach (var referencedDocument in merged)
-            {
-                actions.Indexing.UpdateDocumentReferences(indexId, referencedDocument.Key, referencedDocument.Value);
-                actions.General.MaybePulseTransaction();
-            }
-            var task = new TouchReferenceDocumentIfChangedTask
-            {
-                Index = indexId, // so we will get IsStale properly
-                ReferencesToCheck = new Dictionary<string, Etag>(StringComparer.OrdinalIgnoreCase)
-            };
-
-            IDictionary<string, Etag> docs;
-            while (missingReferencedDocs.TryDequeue(out docs))
-            {
-                foreach (var doc in docs)
-                {
-                    Etag etag;
-                    if (task.ReferencesToCheck.TryGetValue(doc.Key, out etag) == false)
-                    {
-                        task.ReferencesToCheck[doc.Key] = doc.Value;
-                        continue;
-                    }
-                    if (etag == doc.Value)
-                        continue;
-                    task.ReferencesToCheck[doc.Key] = Etag.InvalidEtag; // different etags, force a touch
-                }
-                if (task.ReferencesToCheck.Count > 0)
-                    logIndexing.Debug("Scheduled to touch documents: {0}", String.Join(";", task.ReferencesToCheck.Select(x => x.Key + ":" + x.Value)));
-            }
-            if (task.ReferencesToCheck.Count == 0)
-                return;
-            actions.Tasks.AddTask(task, SystemTime.UtcNow);
-        }
-
-        public void ForceWriteToDisk()
-        {
-            forceWriteToDisk = true;
-        }
-
-        protected bool EnsureValidNumberOfOutputsForDocument(string sourceDocumentId, int numberOfAlreadyProducedOutputs)
-        {
-            if (indexDefinition.MaxIndexOutputsPerDocument != null)
-            {
-                // user has specifically configured this value, but we don't trust it.
->>>>>>> b19bf61a
            
                 var actualIndexOutput = maxActualIndexOutput;
                 if (actualIndexOutput < numberOfAlreadyProducedOutputs)
@@ -2984,7 +2666,6 @@
                         actualIndexOutput = Interlocked.CompareExchange(
                             ref maxActualIndexOutput, 
                             numberOfAlreadyProducedOutputs,
-<<<<<<< HEAD
 		                    actualIndexOutput);
 		            }
 		        }
@@ -3104,102 +2785,11 @@
 
 				try
 				{
-=======
-                            actualIndexOutput);
-                    }
-                }
-            }
-
-            var maxNumberOfIndexOutputs = indexDefinition.MaxIndexOutputsPerDocument ??
-                                        (IsMapReduce ? context.Configuration.MaxMapReduceIndexOutputsPerDocument : context.Configuration.MaxSimpleIndexOutputsPerDocument);
-
-            if (maxNumberOfIndexOutputs == -1)
-                return true;
-
-            if (numberOfAlreadyProducedOutputs <= maxNumberOfIndexOutputs)
-                return true;
-
-            var msg = string.Format("Index '{0}' has already produced {1} map results for a source document '{2}', while the allowed max number of outputs is {3} per one document. " +
-                                    "Please verify this index definition and consider a re-design of your entities or index.",
-                PublicName, numberOfAlreadyProducedOutputs, sourceDocumentId, maxNumberOfIndexOutputs);
-            logIndexing.Warn(msg);
-            context.AddError(indexId, PublicName, sourceDocumentId, msg);
-
-            return false;
-        }
-
-        public void IncrementWriteErrors(Exception e)
-        {
-            if (e is SystemException) // Don't count transient errors
-                return;
-
-            writeErrors = Interlocked.Increment(ref writeErrors);
-
-            if (Interlocked.Read(ref writeErrors) < WriteErrorsLimit || Priority == IndexingPriority.Error)
-                return;
-
-            context.Database.TransactionalStorage.Batch(accessor => accessor.Indexing.SetIndexPriority(indexId, IndexingPriority.Error));
-            Priority = IndexingPriority.Error;
-
-            context.Database.Notifications.RaiseNotifications(new IndexChangeNotification
-            {
-                Name = PublicName,
-                Type = IndexChangeTypes.IndexMarkedAsErrored
-            });
-
-            var msg = string.Format("Index '{0}' failed {1} times to write data to a disk. The index priority was set to Error.", PublicName, WriteErrorsLimit);
-
-            logIndexing.Warn(msg);
-
-            context.AddError(indexId, PublicName, null, msg);
-
-            context.Database.AddAlert(new Alert
-            {
-                AlertLevel = AlertLevel.Error,
-                CreatedAt = SystemTime.UtcNow,
-                Message = msg,
-                Title = string.Format("Index '{0}' marked as errored due to write errors", PublicName),
-                UniqueKey = string.Format("Index '{0}' errored, dbid: {1}", PublicName, context.Database.TransactionalStorage.Id),
-            });
-        }
-
-        private void ResetWriteErrors()
-        {
-            writeErrors = Interlocked.Exchange(ref writeErrors, 0);
-        }
-
-        internal class IndexByIdEqualityComparer : IEqualityComparer<Index>
-        {
-            public bool Equals(Index x, Index y)
-            {
-                return x.IndexId == y.IndexId;
-            }
-
-            public int GetHashCode(Index obj)
-            {
-                return obj.IndexId.GetHashCode();
-            }
-        }
-
-        public void HandleLowMemory()
-        {
-            bool tryEnter = false;
-            try
-            {
-                tryEnter = Monitor.TryEnter(writeLock);
-
-                if (tryEnter == false)
-                    return;
-
-                try
-                {
->>>>>>> b19bf61a
                     // if in memory, flush to disk
                     if (indexWriter != null)
                     {
                         ForceWriteToDisk();
                         WriteInMemoryIndexToDiskIfNecessary(GetLastEtagFromStats());
-<<<<<<< HEAD
 				    }
 				}
 				catch (Exception e)
@@ -3235,41 +2825,4 @@
 			};
 		}
 	}
-=======
-                    }
-                }
-                catch (Exception e)
-                {
-                    logIndexing.ErrorException("Error while writing in memory index to disk.", e);
-                }
-                RecreateSearcher();
-            }
-            finally
-            {
-                if(tryEnter)
-                Monitor.Exit(writeLock);
-            }
-        }
-
-        public void SoftMemoryRelease()
-        {
-            
-        }
-
-        public LowMemoryHandlerStatistics GetStats()
-        {
-            var writerEstimator = new RamUsageEstimator(false);
-            return new LowMemoryHandlerStatistics()
-            {
-                Name = "Index",
-                DatabaseName = this.context.DatabaseName,
-                Metadata = new
-                {
-                    IndexName = this.PublicName
-                },
-                EstimatedUsedMemory = writerEstimator.EstimateRamUsage(indexWriter)
-            };
-        }
-    }
->>>>>>> b19bf61a
 }