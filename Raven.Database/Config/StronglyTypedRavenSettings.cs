﻿// -----------------------------------------------------------------------
//  <copyright file="StronglyTypedRavenSettings.cs" company="Hibernating Rhinos LTD">
//      Copyright (c) Hibernating Rhinos LTD. All rights reserved.
//  </copyright>
// -----------------------------------------------------------------------
using System;
using System.Collections.Specialized;
using System.IO;
using System.Net;
using System.Runtime.Caching;
using Rachis;
using Raven.Abstractions.Data;
using Raven.Database.Config.Settings;

namespace Raven.Database.Config
{
	internal class StronglyTypedRavenSettings
	{
		private readonly NameValueCollection settings;

		public ReplicationConfiguration Replication { get; private set; }

		public VoronConfiguration Voron { get; private set; }

		public EsentConfiguration Esent { get; private set; }

		public PrefetcherConfiguration Prefetcher { get; private set; }

		public FileSystemConfiguration FileSystem { get; private set; }

		public EncryptionConfiguration Encryption { get; private set; }

		public IndexingConfiguration Indexing { get; set; }

        public ClusterConfiguration Cluster { get; private set; }

		public WebSocketsConfiguration WebSockets { get; set; }

		public MonitoringConfiguration Monitoring { get; private set; }

		public StronglyTypedRavenSettings(NameValueCollection settings)
		{
			Replication = new ReplicationConfiguration();
			Voron = new VoronConfiguration();
			Esent = new EsentConfiguration();
			Prefetcher = new PrefetcherConfiguration();
			FileSystem = new FileSystemConfiguration();
			Encryption = new EncryptionConfiguration();
			Indexing = new IndexingConfiguration();
			WebSockets = new WebSocketsConfiguration();
            Cluster = new ClusterConfiguration();
			Monitoring = new MonitoringConfiguration();

			this.settings = settings;
		}

		public void Setup(int defaultMaxNumberOfItemsToIndexInSingleBatch, int defaultInitialNumberOfItemsToIndexInSingleBatch)
		{
			//1024 is Lucene.net default - so if the setting is not set it will be the same as not touching Lucene's settings at all
			MaxClauseCount = new IntegerSetting(settings[Constants.MaxClauseCount],1024); 

			AllowScriptsToAdjustNumberOfSteps = new BooleanSetting(settings[Constants.AllowScriptsToAdjustNumberOfSteps], false);

			IndexAndTransformerReplicationLatencyInSec = new IntegerSetting(settings[Constants.RavenIndexAndTransformerReplicationLatencyInSec], Constants.DefaultRavenIndexAndTransformerReplicationLatencyInSec);

			PrefetchingDurationLimit = new IntegerSetting(settings[Constants.RavenPrefetchingDurationLimit], Constants.DefaultPrefetchingDurationLimit);

			BulkImportBatchTimeout = new TimeSpanSetting(settings[Constants.BulkImportBatchTimeout], TimeSpan.FromMilliseconds(Constants.BulkImportDefaultTimeoutInMs), TimeSpanArgumentType.FromParse);

			MaxConcurrentServerRequests = new IntegerSetting(settings[Constants.MaxConcurrentServerRequests], 512);

			MaxConcurrentRequestsForDatabaseDuringLoad = new IntegerSetting(settings[Constants.MaxConcurrentRequestsForDatabaseDuringLoad], 50);

            MaxSecondsForTaskToWaitForDatabaseToLoad = new IntegerSetting(settings[Constants.MaxSecondsForTaskToWaitForDatabaseToLoad], 5);

			MaxConcurrentMultiGetRequests = new IntegerSetting(settings[Constants.MaxConcurrentMultiGetRequests], 192);

			MemoryLimitForProcessing = new IntegerSetting(settings[Constants.MemoryLimitForProcessing] ?? settings[Constants.MemoryLimitForProcessing_BackwardCompatibility],
				// we allow 1 GB by default, or up to 75% of available memory on startup, if less than that is available
				Math.Min(1024, (int)(MemoryStatistics.AvailableMemory * 0.75)));

			LowMemoryLimitForLinuxDetectionInMB = 
				new IntegerSetting(settings[Constants.LowMemoryLimitForLinuxDetectionInMB],
					Math.Min(16, (int)(MemoryStatistics.AvailableMemory * 0.10))); // AvailableMemory reports in MB
			MaxPageSize =
				new IntegerSettingWithMin(settings["Raven/MaxPageSize"], 1024, 10);
			MemoryCacheLimitMegabytes =
				new IntegerSetting(settings["Raven/MemoryCacheLimitMegabytes"], GetDefaultMemoryCacheLimitMegabytes);
			MemoryCacheExpiration =
				new TimeSpanSetting(settings["Raven/MemoryCacheExpiration"], TimeSpan.FromMinutes(60),
									TimeSpanArgumentType.FromSeconds);
			MemoryCacheLimitPercentage =
				new IntegerSetting(settings["Raven/MemoryCacheLimitPercentage"], 0 /* auto size */);
			MemoryCacheLimitCheckInterval =
				new TimeSpanSetting(settings["Raven/MemoryCacheLimitCheckInterval"], MemoryCache.Default.PollingInterval,
									TimeSpanArgumentType.FromParse);

			PrewarmFacetsSyncronousWaitTime =
				new TimeSpanSetting(settings["Raven/PrewarmFacetsSyncronousWaitTime"], TimeSpan.FromSeconds(3),
									TimeSpanArgumentType.FromParse);

			PrewarmFacetsOnIndexingMaxAge =
				new TimeSpanSetting(settings["Raven/PrewarmFacetsOnIndexingMaxAge"], TimeSpan.FromMinutes(10),
									TimeSpanArgumentType.FromParse);


			MaxProcessingRunLatency =
				new TimeSpanSetting(settings["Raven/MaxProcessingRunLatency"] ?? settings["Raven/MaxIndexingRunLatency"], TimeSpan.FromMinutes(5),
									TimeSpanArgumentType.FromParse);
			MaxIndexWritesBeforeRecreate =
				new IntegerSetting(settings["Raven/MaxIndexWritesBeforeRecreate"], 256 * 1024);
			MaxSimpleIndexOutputsPerDocument =
				new IntegerSetting(settings["Raven/MaxSimpleIndexOutputsPerDocument"], 15);

			MaxMapReduceIndexOutputsPerDocument =
				new IntegerSetting(settings["Raven/MaxMapReduceIndexOutputsPerDocument"], 50);

			MaxNumberOfItemsToProcessInSingleBatch =
				new IntegerSettingWithMin(settings["Raven/MaxNumberOfItemsToProcessInSingleBatch"] ?? settings["Raven/MaxNumberOfItemsToIndexInSingleBatch"],
										  defaultMaxNumberOfItemsToIndexInSingleBatch, 128);
			AvailableMemoryForRaisingBatchSizeLimit =
				new IntegerSetting(settings["Raven/AvailableMemoryForRaisingBatchSizeLimit"] ?? settings["Raven/AvailableMemoryForRaisingIndexBatchSizeLimit"],
								   Math.Min(768, MemoryStatistics.TotalPhysicalMemory / 2));
			MaxNumberOfItemsToReduceInSingleBatch =
				new IntegerSettingWithMin(settings["Raven/MaxNumberOfItemsToReduceInSingleBatch"],
										  defaultMaxNumberOfItemsToIndexInSingleBatch / 2, 128);
			NumberOfItemsToExecuteReduceInSingleStep =
				new IntegerSetting(settings["Raven/NumberOfItemsToExecuteReduceInSingleStep"], 1024);
			MaxNumberOfParallelProcessingTasks =
				new IntegerSettingWithMin(settings["Raven/MaxNumberOfParallelProcessingTasks"] ?? settings["Raven/MaxNumberOfParallelIndexTasks"], Environment.ProcessorCount, 1);

			NewIndexInMemoryMaxTime =
				new TimeSpanSetting(settings["Raven/NewIndexInMemoryMaxTime"], TimeSpan.FromMinutes(15), TimeSpanArgumentType.FromParse);
			NewIndexInMemoryMaxMb =
				new MultipliedIntegerSetting(new IntegerSettingWithMin(settings["Raven/NewIndexInMemoryMaxMB"], 64, 1), 1024 * 1024);
			RunInMemory =
                new BooleanSetting(settings[Constants.RunInMemory], false);
			CreateAutoIndexesForAdHocQueriesIfNeeded =
				new BooleanSetting(settings["Raven/CreateAutoIndexesForAdHocQueriesIfNeeded"], true);
			ResetIndexOnUncleanShutdown =
				new BooleanSetting(settings["Raven/ResetIndexOnUncleanShutdown"], false);
			DisableInMemoryIndexing =
				new BooleanSetting(settings["Raven/DisableInMemoryIndexing"], false);
			WorkingDir =
				new StringSetting(settings["Raven/WorkingDir"], @"~\");
			DataDir =
				new StringSetting(settings["Raven/DataDir"], @"~\Data");
			IndexStoragePath =
				new StringSetting(settings["Raven/IndexStoragePath"], (string)null);
			CountersDataDir =
				new StringSetting(settings["Raven/Counters/DataDir"], @"~\Data\Counters");

			HostName =
				new StringSetting(settings["Raven/HostName"], (string)null);
			Port =
				new StringSetting(settings["Raven/Port"], "*");
			ExposeConfigOverTheWire =
				new StringSetting(settings[Constants.ExposeConfigOverTheWire], "Open");
			HttpCompression =
				new BooleanSetting(settings["Raven/HttpCompression"], true);
			AccessControlAllowOrigin =
				new StringSetting(settings["Raven/AccessControlAllowOrigin"], (string)null);
			AccessControlMaxAge =
				new StringSetting(settings["Raven/AccessControlMaxAge"], "1728000" /* 20 days */);
			AccessControlAllowMethods =
				new StringSetting(settings["Raven/AccessControlAllowMethods"], "PUT,PATCH,GET,DELETE,POST");
			AccessControlRequestHeaders =
				new StringSetting(settings["Raven/AccessControlRequestHeaders"], (string)null);
			RedirectStudioUrl =
				new StringSetting(settings["Raven/RedirectStudioUrl"], (string)null);
			DisableDocumentPreFetching =
				new BooleanSetting(settings["Raven/DisableDocumentPreFetching"] ?? settings["Raven/DisableDocumentPreFetchingForIndexing"], false);
			MaxNumberOfItemsToPreFetch =
				new IntegerSettingWithMin(settings["Raven/MaxNumberOfItemsToPreFetch"] ?? settings["Raven/MaxNumberOfItemsToPreFetchForIndexing"],
										  defaultMaxNumberOfItemsToIndexInSingleBatch, 128);
			WebDir =
				new StringSetting(settings["Raven/WebDir"], GetDefaultWebDir);
			PluginsDirectory =
				new StringSetting(settings["Raven/PluginsDirectory"], @"~\Plugins");
            AssembliesDirectory =
                new StringSetting(settings["Raven/AssembliesDirectory"], @"~\Assemblies");
            EmbeddedFilesDirectory =
                new StringSetting(settings["Raven/EmbeddedFilesDirectory"], (string)null);
			CompiledIndexCacheDirectory =
				new StringSetting(settings["Raven/CompiledIndexCacheDirectory"], @"~\CompiledIndexCache");
			TaskScheduler =
				new StringSetting(settings["Raven/TaskScheduler"], (string)null);
			AllowLocalAccessWithoutAuthorization =
				new BooleanSetting(settings["Raven/AllowLocalAccessWithoutAuthorization"], false);
			RejectClientsModeEnabled =
				new BooleanSetting(settings[Constants.RejectClientsModeEnabled], false);

			MaxIndexCommitPointStoreTimeInterval =
				new TimeSpanSetting(settings["Raven/MaxIndexCommitPointStoreTimeInterval"], TimeSpan.FromMinutes(5),
									TimeSpanArgumentType.FromParse);
			MaxNumberOfStoredCommitPoints =
				new IntegerSetting(settings["Raven/MaxNumberOfStoredCommitPoints"], 5);
			MinIndexingTimeIntervalToStoreCommitPoint =
				new TimeSpanSetting(settings["Raven/MinIndexingTimeIntervalToStoreCommitPoint"], TimeSpan.FromMinutes(1),
									TimeSpanArgumentType.FromParse);

			TimeToWaitBeforeRunningIdleIndexes = new TimeSpanSetting(settings["Raven/TimeToWaitBeforeRunningIdleIndexes"], TimeSpan.FromMinutes(10), TimeSpanArgumentType.FromParse);

			DatbaseOperationTimeout = new TimeSpanSetting(settings["Raven/DatabaseOperationTimeout"], TimeSpan.FromMinutes(5), TimeSpanArgumentType.FromParse);

			TimeToWaitBeforeMarkingAutoIndexAsIdle = new TimeSpanSetting(settings["Raven/TimeToWaitBeforeMarkingAutoIndexAsIdle"], TimeSpan.FromHours(1), TimeSpanArgumentType.FromParse);

			TimeToWaitBeforeMarkingIdleIndexAsAbandoned = new TimeSpanSetting(settings["Raven/TimeToWaitBeforeMarkingIdleIndexAsAbandoned"], TimeSpan.FromHours(72), TimeSpanArgumentType.FromParse);

			TimeToWaitBeforeRunningAbandonedIndexes = new TimeSpanSetting(settings["Raven/TimeToWaitBeforeRunningAbandonedIndexes"], TimeSpan.FromHours(3), TimeSpanArgumentType.FromParse);

			DisableClusterDiscovery = new BooleanSetting(settings["Raven/DisableClusterDiscovery"], false);

            TurnOffDiscoveryClient = new BooleanSetting(settings["Raven/TurnOffDiscoveryClient"], false);

			ServerName = new StringSetting(settings["Raven/ServerName"], (string)null);

			MaxStepsForScript = new IntegerSetting(settings["Raven/MaxStepsForScript"], 10 * 1000);
			AdditionalStepsForScriptBasedOnDocumentSize = new IntegerSetting(settings["Raven/AdditionalStepsForScriptBasedOnDocumentSize"], 5);

			MaxRecentTouchesToRemember = new IntegerSetting(settings["Raven/MaxRecentTouchesToRemember"], 1024);

			Prefetcher.FetchingDocumentsFromDiskTimeoutInSeconds = new IntegerSetting(settings["Raven/Prefetcher/FetchingDocumentsFromDiskTimeout"], 5);
			Prefetcher.MaximumSizeAllowedToFetchFromStorageInMb = new IntegerSetting(settings["Raven/Prefetcher/MaximumSizeAllowedToFetchFromStorage"], 256);

            Voron.MaxBufferPoolSize = new IntegerSetting(settings[Constants.Voron.MaxBufferPoolSize], 4);
            Voron.InitialFileSize = new NullableIntegerSetting(settings[Constants.Voron.InitialFileSize], (int?)null);
			Voron.MaxScratchBufferSize = new IntegerSetting(settings[Constants.Voron.MaxScratchBufferSize], 1024);
            Voron.AllowIncrementalBackups = new BooleanSetting(settings[Constants.Voron.AllowIncrementalBackups], false);
			Voron.AllowOn32Bits = new BooleanSetting(settings[Constants.Voron.AllowOn32Bits], false);
            Voron.TempPath = new StringSetting(settings[Constants.Voron.TempPath], (string)null);

			var txJournalPath = settings[Constants.RavenTxJournalPath];
			var esentLogsPath = settings[Constants.RavenEsentLogsPath];

			Voron.JournalsStoragePath = new StringSetting(string.IsNullOrEmpty(txJournalPath) ? esentLogsPath : txJournalPath, (string)null);

			Esent.JournalsStoragePath = new StringSetting(string.IsNullOrEmpty(esentLogsPath) ? txJournalPath : esentLogsPath, (string)null);

			Replication.FetchingFromDiskTimeoutInSeconds = new IntegerSetting(settings["Raven/Replication/FetchingFromDiskTimeout"], 30);
			Replication.ReplicationRequestTimeoutInMilliseconds = new IntegerSetting(settings["Raven/Replication/ReplicationRequestTimeout"], 60 * 1000);
            Replication.ForceReplicationRequestBuffering = new BooleanSetting(settings["Raven/Replication/ForceReplicationRequestBuffering"],false);
			Replication.MaxNumberOfItemsToReceiveInSingleBatch = new NullableIntegerSettingWithMin(settings["Raven/Replication/MaxNumberOfItemsToReceiveInSingleBatch"], (int?)null, 512);

            FileSystem.MaximumSynchronizationInterval = new TimeSpanSetting(settings[Constants.FileSystem.MaximumSynchronizationInterval], TimeSpan.FromSeconds(60), TimeSpanArgumentType.FromParse);
            FileSystem.IndexStoragePath = new StringSetting(settings[Constants.FileSystem.IndexStorageDirectory], string.Empty);
            FileSystem.DataDir = new StringSetting(settings[Constants.FileSystem.DataDirectory], @"~\FileSystems");
            FileSystem.DefaultStorageTypeName = new StringSetting(settings[Constants.FileSystem.Storage], string.Empty);
            FileSystem.PreventSchemaUpdate = new BooleanSetting(settings[Constants.FileSystem.PreventSchemaUpdate],false);
			Encryption.UseFips = new BooleanSetting(settings["Raven/Encryption/FIPS"], false);
			Encryption.EncryptionKeyBitsPreference = new IntegerSetting(settings[Constants.EncryptionKeyBitsPreferenceSetting], Constants.DefaultKeySizeToUseInActualEncryptionInBits);
			Encryption.UseSsl = new BooleanSetting(settings["Raven/UseSsl"], false);

			Indexing.MaxNumberOfItemsToProcessInTestIndexes = new IntegerSetting(settings[Constants.MaxNumberOfItemsToProcessInTestIndexes], 512);
			Indexing.MaxNumberOfStoredIndexingBatchInfoElements = new IntegerSetting(settings[Constants.MaxNumberOfStoredIndexingBatchInfoElements], 20);

            Cluster.ElectionTimeout = new IntegerSetting(settings["Raven/Cluster/ElectionTimeout"], RaftEngineOptions.DefaultElectionTimeout * 5);		// 6000ms
            Cluster.HeartbeatTimeout = new IntegerSetting(settings["Raven/Cluster/HeartbeatTimeout"], RaftEngineOptions.DefaultHeartbeatTimeout * 5);	// 1500ms
            Cluster.MaxLogLengthBeforeCompaction = new IntegerSetting(settings["Raven/Cluster/MaxLogLengthBeforeCompaction"], RaftEngineOptions.DefaultMaxLogLengthBeforeCompaction);
            Cluster.MaxEntriesPerRequest = new IntegerSetting(settings["Raven/Cluster/MaxEntriesPerRequest"], RaftEngineOptions.DefaultMaxEntiresPerRequest);
            Cluster.MaxStepDownDrainTime = new TimeSpanSetting(settings["Raven/Cluster/MaxStepDownDrainTime"], RaftEngineOptions.DefaultMaxStepDownDrainTime, TimeSpanArgumentType.FromParse);

			DefaultStorageTypeName = new StringSetting(settings["Raven/StorageTypeName"] ?? settings["Raven/StorageEngine"], string.Empty);

			FlushIndexToDiskSizeInMb = new IntegerSetting(settings["Raven/Indexing/FlushIndexToDiskSizeInMb"], 5);

			TombstoneRetentionTime = new TimeSpanSetting(settings["Raven/TombstoneRetentionTime"], TimeSpan.FromDays(14), TimeSpanArgumentType.FromParse);

            ImplicitFetchFieldsFromDocumentMode = new EnumSetting<ImplicitFetchFieldsMode>(settings["Raven/ImplicitFetchFieldsFromDocumentMode"], ImplicitFetchFieldsMode.Enabled);
		    
            if (settings["Raven/MaxServicePointIdleTime"] != null) 
                ServicePointManager.MaxServicePointIdleTime = Convert.ToInt32(settings["Raven/MaxServicePointIdleTime"]);

			WebSockets.InitialBufferPoolSize = new IntegerSetting(settings["Raven/WebSockets/InitialBufferPoolSize"], 128 * 1024);

			FillMonitoringSettings();
		}

		private void FillMonitoringSettings()
		{
			Monitoring.Snmp.Enabled = new BooleanSetting(settings[Constants.Monitoring.Snmp.Enabled], false);
			Monitoring.Snmp.Community = new StringSetting(settings[Constants.Monitoring.Snmp.Community], "ravendb");
			Monitoring.Snmp.Port = new IntegerSetting(settings[Constants.Monitoring.Snmp.Port], 161);
		}

		private string GetDefaultWebDir()
		{
			return Path.Combine(AppDomain.CurrentDomain.BaseDirectory, @"Raven/WebUI");
		}

		private int GetDefaultMemoryCacheLimitMegabytes()
		{
            var cacheSizeMaxSetting = new IntegerSetting(settings[Constants.Esent.CacheSizeMax], 1024);

			// we need to leave ( a lot ) of room for other things as well, so we min the cache size
			var val = (MemoryStatistics.TotalPhysicalMemory / 2) -
				// reduce the unmanaged cache size from the default min
									cacheSizeMaxSetting.Value;

			if (val < 0)
				return 128; // if machine has less than 1024 MB, then only use 128 MB 

			return val;
		}

		public IntegerSetting MaxClauseCount { get; private set; }
<<<<<<< HEAD
=======

>>>>>>> 414346da
		public BooleanSetting AllowScriptsToAdjustNumberOfSteps { get; private set; }

		public IntegerSetting IndexAndTransformerReplicationLatencyInSec { get; private set; }

		public IntegerSetting MemoryLimitForProcessing { get; private set; }

		public IntegerSetting LowMemoryLimitForLinuxDetectionInMB { get; private set; }
		public IntegerSetting MaxConcurrentServerRequests { get; private set; }

		public IntegerSetting MaxConcurrentRequestsForDatabaseDuringLoad { get; private set; }

        public IntegerSetting MaxSecondsForTaskToWaitForDatabaseToLoad { get; set; }

		public IntegerSetting MaxConcurrentMultiGetRequests { get; private set; }

		public IntegerSetting PrefetchingDurationLimit { get; private set; }

		public TimeSpanSetting BulkImportBatchTimeout { get; private set; }

		public IntegerSettingWithMin MaxPageSize { get; private set; }

		public IntegerSetting MemoryCacheLimitMegabytes { get; private set; }

		public TimeSpanSetting MemoryCacheExpiration { get; private set; }

		public IntegerSetting MemoryCacheLimitPercentage { get; private set; }

		public TimeSpanSetting MemoryCacheLimitCheckInterval { get; private set; }

		public TimeSpanSetting MaxProcessingRunLatency { get; private set; }

		public TimeSpanSetting PrewarmFacetsOnIndexingMaxAge { get; private set; }

		public TimeSpanSetting PrewarmFacetsSyncronousWaitTime { get; private set; }
        
		public IntegerSettingWithMin MaxNumberOfItemsToProcessInSingleBatch { get; private set; }

		public IntegerSetting AvailableMemoryForRaisingBatchSizeLimit { get; private set; }

		public IntegerSettingWithMin MaxNumberOfItemsToReduceInSingleBatch { get; private set; }

		public IntegerSetting NumberOfItemsToExecuteReduceInSingleStep { get; private set; }

		public IntegerSettingWithMin MaxNumberOfParallelProcessingTasks { get; private set; }

		public MultipliedIntegerSetting NewIndexInMemoryMaxMb { get; private set; }

		public TimeSpanSetting NewIndexInMemoryMaxTime { get; private set; }

		public BooleanSetting RunInMemory { get; private set; }

		public BooleanSetting CreateAutoIndexesForAdHocQueriesIfNeeded { get; private set; }

		public BooleanSetting ResetIndexOnUncleanShutdown { get; private set; }

		public BooleanSetting DisableInMemoryIndexing { get; private set; }

		public StringSetting WorkingDir { get; private set; }

		public StringSetting DataDir { get; private set; }

		public StringSetting IndexStoragePath { get; private set; }

		public StringSetting CountersDataDir { get; private set; }

		public StringSetting HostName { get; private set; }

		public StringSetting Port { get; private set; }

		public StringSetting ExposeConfigOverTheWire { get; set; }

		public BooleanSetting HttpCompression { get; private set; }

		public StringSetting AccessControlAllowOrigin { get; private set; }

		public StringSetting AccessControlMaxAge { get; private set; }

		public StringSetting AccessControlAllowMethods { get; private set; }

		public StringSetting AccessControlRequestHeaders { get; private set; }

		public StringSetting RedirectStudioUrl { get; private set; }

		public BooleanSetting DisableDocumentPreFetching { get; private set; }

		public IntegerSettingWithMin MaxNumberOfItemsToPreFetch { get; private set; }

		public StringSetting WebDir { get; private set; }

		public BooleanSetting DisableClusterDiscovery { get; private set; }
        public BooleanSetting TurnOffDiscoveryClient { get; private set; }

		public StringSetting ServerName { get; private set; }

		public StringSetting PluginsDirectory { get; private set; }

		public StringSetting CompiledIndexCacheDirectory { get; private set; }

        public StringSetting AssembliesDirectory { get; private set; }

        public StringSetting EmbeddedFilesDirectory { get; private set; }

		public StringSetting TaskScheduler { get; private set; }

		public BooleanSetting AllowLocalAccessWithoutAuthorization { get; private set; }


		public BooleanSetting RejectClientsModeEnabled { get; private set; }

		public TimeSpanSetting MaxIndexCommitPointStoreTimeInterval { get; private set; }

		public TimeSpanSetting MinIndexingTimeIntervalToStoreCommitPoint { get; private set; }

		public IntegerSetting MaxNumberOfStoredCommitPoints { get; private set; }
		public TimeSpanSetting TimeToWaitBeforeRunningIdleIndexes { get; private set; }

		public TimeSpanSetting TimeToWaitBeforeMarkingAutoIndexAsIdle { get; private set; }

		public TimeSpanSetting TimeToWaitBeforeMarkingIdleIndexAsAbandoned { get; private set; }

		public TimeSpanSetting TimeToWaitBeforeRunningAbandonedIndexes { get; private set; }

		public IntegerSetting MaxStepsForScript { get; private set; }

		public IntegerSetting AdditionalStepsForScriptBasedOnDocumentSize { get; private set; }

		public IntegerSetting MaxIndexWritesBeforeRecreate { get; private set; }

		public IntegerSetting MaxSimpleIndexOutputsPerDocument { get; private set; }

		public IntegerSetting MaxMapReduceIndexOutputsPerDocument { get; private set; }

		public TimeSpanSetting DatbaseOperationTimeout { get; private set; }

		public IntegerSetting MaxRecentTouchesToRemember { get; private set; }

		public StringSetting DefaultStorageTypeName { get; private set; }

		public IntegerSetting FlushIndexToDiskSizeInMb { get; set; }

		public TimeSpanSetting TombstoneRetentionTime { get; private set; }

        public EnumSetting<ImplicitFetchFieldsMode> ImplicitFetchFieldsFromDocumentMode { get; private set; }

		public class VoronConfiguration
		{
			public IntegerSetting MaxBufferPoolSize { get; set; }

			public NullableIntegerSetting InitialFileSize { get; set; }

			public IntegerSetting MaxScratchBufferSize { get; set; }

			public BooleanSetting AllowIncrementalBackups { get; set; }

			public StringSetting TempPath { get; set; }

			public StringSetting JournalsStoragePath { get; set; }

			public BooleanSetting AllowOn32Bits { get; set; }
		}

		public class EsentConfiguration
		{
			public StringSetting JournalsStoragePath { get; set; }
		}

		public class IndexingConfiguration
		{
			public IntegerSetting MaxNumberOfItemsToProcessInTestIndexes { get; set; }
			public IntegerSetting MaxNumberOfStoredIndexingBatchInfoElements { get; set; }
		}

	    public class ClusterConfiguration
	    {
            public IntegerSetting ElectionTimeout { get; set; }
            public IntegerSetting HeartbeatTimeout { get; set; }
            public IntegerSetting MaxLogLengthBeforeCompaction { get; set; }
            public TimeSpanSetting MaxStepDownDrainTime { get; set; }
            public IntegerSetting MaxEntriesPerRequest { get; set; }
	    }

		public class PrefetcherConfiguration
		{
			public IntegerSetting FetchingDocumentsFromDiskTimeoutInSeconds { get; set; }

			public IntegerSetting MaximumSizeAllowedToFetchFromStorageInMb { get; set; }
		}

		public class ReplicationConfiguration
		{
			public IntegerSetting FetchingFromDiskTimeoutInSeconds { get; set; }


            public BooleanSetting ForceReplicationRequestBuffering { get; set; }

			public IntegerSetting ReplicationRequestTimeoutInMilliseconds { get; set; }

			public NullableIntegerSettingWithMin MaxNumberOfItemsToReceiveInSingleBatch { get; set; }
		}

		public class FileSystemConfiguration
		{
			public TimeSpanSetting MaximumSynchronizationInterval { get; set; }

			public StringSetting DataDir { get; set; }

			public StringSetting IndexStoragePath { get; set; }

			public StringSetting DefaultStorageTypeName { get; set; }

            public BooleanSetting PreventSchemaUpdate { get; set; }
		}

		public class EncryptionConfiguration
		{
			public BooleanSetting UseFips { get; set; }

			public IntegerSetting EncryptionKeyBitsPreference { get; set; }

			public BooleanSetting UseSsl { get; set; }
		}

		public class WebSocketsConfiguration
		{
			public IntegerSetting InitialBufferPoolSize { get; set; }
		}


		public class MonitoringConfiguration
		{
			public MonitoringConfiguration()
			{
				Snmp = new SnmpConfiguration();
			}

			public SnmpConfiguration Snmp { get; private set; }

			public class SnmpConfiguration
			{
				public BooleanSetting Enabled { get; set; }

				public IntegerSetting Port { get; set; }

				public StringSetting Community { get; set; }
			}
		}
	}

	public enum ImplicitFetchFieldsMode
	{
		Enabled,
		DoNothing,
		Exception
	}
}<|MERGE_RESOLUTION|>--- conflicted
+++ resolved
@@ -304,10 +304,7 @@
 		}
 
 		public IntegerSetting MaxClauseCount { get; private set; }
-<<<<<<< HEAD
-=======
-
->>>>>>> 414346da
+
 		public BooleanSetting AllowScriptsToAdjustNumberOfSteps { get; private set; }
 
 		public IntegerSetting IndexAndTransformerReplicationLatencyInSec { get; private set; }
