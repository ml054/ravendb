using System.ComponentModel.Composition;
using Raven.Database.Plugins;

namespace Raven.Bundles.Quotas.Size.Triggers
{
<<<<<<< HEAD
	[InheritedExport(typeof(AbstractDeleteTrigger))]
	[ExportMetadata("Bundle", "Quotas")]
	public class DatabaseSizeDocumentDeleteTrigger : AbstractDeleteTrigger
	{
		public override void AfterDelete(string key)
		{
			using (Database.DisableAllTriggersForCurrentThread())
			{
				SizeQuotaConfiguration.GetConfiguration(Database).AfterDelete();
			}
		}
	}
=======
    [InheritedExport(typeof(AbstractDeleteTrigger))]
    [ExportMetadata("Bundle", "Quotas")]
    public class DatabaseSizeDocumentDeleteTrigger : AbstractDeleteTrigger
    {
        public override void AfterDelete(string key, Abstractions.Data.TransactionInformation transactionInformation)
        {
            using (Database.DisableAllTriggersForCurrentThread())
            {
                SizeQuotaConfiguration.GetConfiguration(Database).AfterDelete();
            }
        }
    }
>>>>>>> 68f1ca50
}<|MERGE_RESOLUTION|>--- conflicted
+++ resolved
@@ -3,25 +3,11 @@
 
 namespace Raven.Bundles.Quotas.Size.Triggers
 {
-<<<<<<< HEAD
-	[InheritedExport(typeof(AbstractDeleteTrigger))]
-	[ExportMetadata("Bundle", "Quotas")]
-	public class DatabaseSizeDocumentDeleteTrigger : AbstractDeleteTrigger
-	{
-		public override void AfterDelete(string key)
-		{
-			using (Database.DisableAllTriggersForCurrentThread())
-			{
-				SizeQuotaConfiguration.GetConfiguration(Database).AfterDelete();
-			}
-		}
-	}
-=======
     [InheritedExport(typeof(AbstractDeleteTrigger))]
     [ExportMetadata("Bundle", "Quotas")]
     public class DatabaseSizeDocumentDeleteTrigger : AbstractDeleteTrigger
     {
-        public override void AfterDelete(string key, Abstractions.Data.TransactionInformation transactionInformation)
+        public override void AfterDelete(string key)
         {
             using (Database.DisableAllTriggersForCurrentThread())
             {
@@ -29,5 +15,4 @@
             }
         }
     }
->>>>>>> 68f1ca50
 }