--- conflicted
+++ resolved
@@ -181,39 +181,62 @@
 
 				using (prefetchingBehavior.DocumentBatchFrom(leastReplicatedEtag, out documents))
 				{
-					Etag latestEtag = null, lastBatchEtag = null;
-					if (documents.Count != 0)
-						lastBatchEtag = documents[documents.Count - 1].Etag;
-
-					var replicationDuration = Stopwatch.StartNew();
-					documents.RemoveAll(x => x.Key.StartsWith("Raven/", StringComparison.InvariantCultureIgnoreCase)); // we ignore system documents here
-
-					if (documents.Count != 0)
-						latestEtag = documents[documents.Count - 1].Etag;
-
-					documents.RemoveAll(x => prefetchingBehavior.FilterDocuments(x) == false);
-
-					var deletedDocsByConfig = new Dictionary<SqlReplicationConfig, List<ListItem>>();
-
-					foreach (var relevantConfig in relevantConfigs)
-					{
-						var cfg = relevantConfig;
-						Database.TransactionalStorage.Batch(accessor =>
+				Etag latestEtag = null, lastBatchEtag = null;
+				if (documents.Count != 0)
+					lastBatchEtag = documents[documents.Count - 1].Etag;
+				
+				var replicationDuration = Stopwatch.StartNew();
+				documents.RemoveAll(x => x.Key.StartsWith("Raven/", StringComparison.InvariantCultureIgnoreCase)); // we ignore system documents here
+				
+				if (documents.Count != 0)
+					latestEtag = documents[documents.Count - 1].Etag;
+
+				documents.RemoveAll(x => prefetchingBehavior.FilterDocuments(x) == false);
+
+				var deletedDocsByConfig = new Dictionary<SqlReplicationConfig, List<ListItem>>();
+
+				foreach (var relevantConfig in relevantConfigs)
+				{
+					var cfg = relevantConfig;
+					Database.TransactionalStorage.Batch(accessor =>
+					{
+						deletedDocsByConfig[cfg] = accessor.Lists.Read(GetSqlReplicationDeletionName(cfg),
+														  GetLastEtagFor(localReplicationStatus, cfg),
+														  latestEtag,
+														  1024)
+											  .ToList();
+					});
+				}
+
+				// No documents AND there aren't any deletes to replicate
+				if (documents.Count == 0 && deletedDocsByConfig.Sum(x => x.Value.Count) == 0)
+				{
+					if (latestEtag != null)
+					{
+						// so we filtered some documents, let us update the etag about that.
+						foreach (var lastReplicatedEtag in localReplicationStatus.LastReplicatedEtags)
 						{
-							deletedDocsByConfig[cfg] = accessor.Lists.Read(GetSqlReplicationDeletionName(cfg),
-								GetLastEtagFor(localReplicationStatus, cfg),
-								latestEtag,
-								1024)
-								.ToList();
-						});
-					}
-
-					// No documents AND there aren't any deletes to replicate
-					if (documents.Count == 0 && deletedDocsByConfig.Sum(x => x.Value.Count) == 0)
-					{
-						if (latestEtag != null)
+							if (lastReplicatedEtag.LastDocEtag.CompareTo(latestEtag) <= 0)
+								lastReplicatedEtag.LastDocEtag = latestEtag;
+						}
+
+						latestEtag = Etag.Max(latestEtag, lastBatchEtag);
+						SaveNewReplicationStatus(localReplicationStatus, latestEtag);
+					}
+					else // no point in waiting if we just saved a new doc
+					{
+						Database.WorkContext.WaitForWork(TimeSpan.FromMinutes(10), ref workCounter, "Sql Replication");
+					}
+					continue;
+				}
+
+				var successes = new ConcurrentQueue<Tuple<SqlReplicationConfig, Etag>>();
+				try
+				{
+					BackgroundTaskExecuter.Instance.ExecuteAllInterleaved(Database.WorkContext, relevantConfigs, replicationConfig =>
+					{
+						try
 						{
-<<<<<<< HEAD
                             Stopwatch spRepTime = new Stopwatch();
 						    spRepTime.Start();
 							var lastReplicatedEtag = GetLastEtagFor(localReplicationStatus, replicationConfig);
@@ -244,16 +267,15 @@
 						    int countOfReplicatedItems = 0;
 							if (ReplicateDeletionsToDestination(replicationConfig, deletedDocs) &&
                                 ReplicateChangesToDestination(replicationConfig, docsToReplicate, out countOfReplicatedItems))
-=======
-							// so we filtered some documents, let us update the etag about that.
-							foreach (var lastReplicatedEtag in localReplicationStatus.LastReplicatedEtags)
->>>>>>> b27ea71e
 							{
-								if (lastReplicatedEtag.LastDocEtag.CompareTo(latestEtag) <= 0)
-									lastReplicatedEtag.LastDocEtag = latestEtag;
+								if (deletedDocs.Count > 0)
+								{
+									Database.TransactionalStorage.Batch(accessor =>
+										accessor.Lists.RemoveAllBefore(GetSqlReplicationDeletionName(replicationConfig), deletedDocs[deletedDocs.Count - 1].Etag));
+								}
+								successes.Enqueue(Tuple.Create(replicationConfig, currentLatestEtag));
 							}
 
-<<<<<<< HEAD
                             spRepTime.Stop();
                             var elapsedMicroseconds = (long)(spRepTime.ElapsedTicks * SystemTime.MicroSecPerTick);
 
@@ -262,112 +284,59 @@
                             sqlReplicationMetricsCounters.SqlReplicationBatchSizeHistogram.Update(countOfReplicatedItems);
                             sqlReplicationMetricsCounters.SqlReplicationDurationHistogram.Update(elapsedMicroseconds);
 
-=======
-							latestEtag = Etag.Max(latestEtag, lastBatchEtag);
-							SaveNewReplicationStatus(localReplicationStatus, latestEtag);
->>>>>>> b27ea71e
 						}
-						else // no point in waiting if we just saved a new doc
+						catch (Exception e)
 						{
-							Database.WorkContext.WaitForWork(TimeSpan.FromMinutes(10), ref workCounter, "Sql Replication");
+							log.WarnException("Error while replication to SQL destination: " + replicationConfig.Name, e);
+							Database.AddAlert(new Alert
+							{
+								AlertLevel = AlertLevel.Error,
+								CreatedAt = SystemTime.UtcNow,
+								Exception = e.ToString(),
+								Title = "Sql Replication failure to replication",
+								Message = "Sql Replication could not replicate to " + replicationConfig.Name,
+								UniqueKey = "Sql Replication could not replicate to " + replicationConfig.Name
+							});
 						}
+					});
+					if (successes.Count == 0)
 						continue;
-					}
-
-					var successes = new ConcurrentQueue<Tuple<SqlReplicationConfig, Etag>>();
-					try
-					{
-						BackgroundTaskExecuter.Instance.ExecuteAllInterleaved(Database.WorkContext, relevantConfigs, replicationConfig =>
+					foreach (var t in successes)
+					{
+						var cfg = t.Item1;
+						var currentLatestEtag = t.Item2;
+						var destEtag = localReplicationStatus.LastReplicatedEtags.FirstOrDefault(x => string.Equals(x.Name, cfg.Name, StringComparison.InvariantCultureIgnoreCase));
+						if (destEtag == null)
 						{
-							try
+							localReplicationStatus.LastReplicatedEtags.Add(new LastReplicatedEtag
 							{
-								var lastReplicatedEtag = GetLastEtagFor(localReplicationStatus, replicationConfig);
-
-								var deletedDocs = deletedDocsByConfig[replicationConfig];
-								var docsToReplicate = documents
-									.Where(x => lastReplicatedEtag.CompareTo(x.Etag) <= 0) // haven't replicate the etag yet
-									.Where(document =>
-									{
-										var info = Database.Documents.GetRecentTouchesFor(document.Key);
-										if (info != null)
-										{
-											if (info.TouchedEtag.CompareTo(lastReplicatedEtag) > 0)
-											{
-												log.Debug(
-													"Will not replicate document '{0}' to '{1}' because the updates after etag {2} are related document touches",
-													document.Key, replicationConfig.Name, info.TouchedEtag);
-												return false;
-											}
-										}
-										return true;
-									})
-									.ToList();
-
-								var currentLatestEtag = HandleDeletesAndChangesMerging(deletedDocs, docsToReplicate);
-
-								if (ReplicateDeletionsToDestination(replicationConfig, deletedDocs) &&
-								    ReplicateChangesToDestination(replicationConfig, docsToReplicate))
-								{
-									if (deletedDocs.Count > 0)
-									{
-										Database.TransactionalStorage.Batch(accessor =>
-											accessor.Lists.RemoveAllBefore(GetSqlReplicationDeletionName(replicationConfig), deletedDocs[deletedDocs.Count - 1].Etag));
-									}
-									successes.Enqueue(Tuple.Create(replicationConfig, currentLatestEtag));
-								}
-							}
-							catch (Exception e)
-							{
-								log.WarnException("Error while replication to SQL destination: " + replicationConfig.Name, e);
-								Database.AddAlert(new Alert
-								{
-									AlertLevel = AlertLevel.Error,
-									CreatedAt = SystemTime.UtcNow,
-									Exception = e.ToString(),
-									Title = "Sql Replication failure to replication",
-									Message = "Sql Replication could not replicate to " + replicationConfig.Name,
-									UniqueKey = "Sql Replication could not replicate to " + replicationConfig.Name
-								});
-							}
-						});
-						if (successes.Count == 0)
-							continue;
-						foreach (var t in successes)
+								Name = cfg.Name,
+								LastDocEtag = currentLatestEtag ?? Etag.Empty
+							});
+						}
+						else
 						{
-							var cfg = t.Item1;
-							var currentLatestEtag = t.Item2;
-							var destEtag = localReplicationStatus.LastReplicatedEtags.FirstOrDefault(x => string.Equals(x.Name, cfg.Name, StringComparison.InvariantCultureIgnoreCase));
-							if (destEtag == null)
-							{
-								localReplicationStatus.LastReplicatedEtags.Add(new LastReplicatedEtag
-								{
-									Name = cfg.Name,
-									LastDocEtag = currentLatestEtag ?? Etag.Empty
-								});
-							}
-							else
-							{
-								destEtag.LastDocEtag = currentLatestEtag = currentLatestEtag ?? destEtag.LastDocEtag;
-							}
-							latestEtag = Etag.Max(latestEtag, currentLatestEtag);
+							destEtag.LastDocEtag = currentLatestEtag = currentLatestEtag ?? destEtag.LastDocEtag;
 						}
-
-						latestEtag = Etag.Max(latestEtag, lastBatchEtag);
-						SaveNewReplicationStatus(localReplicationStatus, latestEtag);
-					}
-					finally
-					{
-						AfterReplicationCompleted(successes.Count);
-						var min = localReplicationStatus.LastReplicatedEtags.Min(x => new ComparableByteArray(x.LastDocEtag.ToByteArray()));
-						if (min != null)
-						{
-							var lastMinReplicatedEtag = min.ToEtag();
-							prefetchingBehavior.CleanupDocuments(lastMinReplicatedEtag);
-							prefetchingBehavior.UpdateAutoThrottler(documents, replicationDuration.Elapsed);
-						}
-					}
-				}
-			}
+						latestEtag = Etag.Max(latestEtag, currentLatestEtag);
+					}
+
+					latestEtag = Etag.Max(latestEtag, lastBatchEtag);
+					SaveNewReplicationStatus(localReplicationStatus, latestEtag);
+				}
+				finally
+				{
+					AfterReplicationCompleted(successes.Count);
+					var min = localReplicationStatus.LastReplicatedEtags.Min(x => new ComparableByteArray(x.LastDocEtag.ToByteArray()));
+					if (min != null)
+					{
+						var lastMinReplicatedEtag = min.ToEtag();
+						prefetchingBehavior.CleanupDocuments(lastMinReplicatedEtag);
+						prefetchingBehavior.UpdateAutoThrottler(documents, replicationDuration.Elapsed);
+					}
+				}
+			}
+		}
 		}
 
 		private void SaveNewReplicationStatus(SqlReplicationStatus localReplicationStatus, Etag latestEtag)
