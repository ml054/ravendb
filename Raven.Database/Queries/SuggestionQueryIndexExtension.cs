--- conflicted
+++ resolved
@@ -17,7 +17,6 @@
 
 namespace Raven.Database.Queries
 {
-<<<<<<< HEAD
 	public class SuggestionQueryIndexExtension : IIndexExtension
 	{
 		private readonly Index _indexInstance;
@@ -188,178 +187,4 @@
 			GC.SuppressFinalize(spellChecker);//stupid! but it doesn't do it on its own
 		}
 	}
-=======
-    public class SuggestionQueryIndexExtension : IIndexExtension
-    {
-        private readonly Index _indexInstance;
-        private readonly WorkContext workContext;
-        private readonly string field;
-        private readonly Directory directory;
-        private readonly SpellChecker.Net.Search.Spell.SpellChecker spellChecker;
-        private string _operationText;
-
-        [CLSCompliant(false)]
-        public SuggestionQueryIndexExtension(Index indexInstance, WorkContext workContext, string key, 
-            StringDistance distanceType, bool isRunInMemory, string field, float accuracy)
-        {
-            _indexInstance = indexInstance;
-            this.workContext = workContext;
-            this.field = field;
-
-            if (isRunInMemory)
-            {
-                directory = new RAMDirectory();
-            }
-            else
-            {
-                directory = FSDirectory.Open(new DirectoryInfo(key));
-            }
-
-            spellChecker = new SpellChecker.Net.Search.Spell.SpellChecker(directory, null);
-            spellChecker.SetAccuracy(accuracy);
-            spellChecker.setStringDistance(distanceType);
-            _operationText = "Suggestions for " + field + " " + distanceType + " (" + accuracy + ")";
-        }
-
-        public void Init(IndexReader reader)
-        {
-            spellChecker.IndexDictionary(new LuceneDictionary(reader, field), workContext.CancellationToken);
-        }
-
-        public SuggestionQueryResult Query(SuggestionQuery suggestionQuery, IndexReader indexReader)
-        {
-            if (suggestionQuery.Accuracy.HasValue == false)
-                throw new InvalidOperationException("SuggestionQuery.Accuracy must be specified.");
-
-            if (suggestionQuery.Distance.HasValue == false)
-                throw new InvalidOperationException("SuggestionQuery.Distance must be specified.");
-
-            spellChecker.setStringDistance(SuggestionQueryRunner.GetStringDistance(suggestionQuery.Distance.Value));
-            spellChecker.SetAccuracy(suggestionQuery.Accuracy.Value);
-
-            if (suggestionQuery.Term.StartsWith("<<") && suggestionQuery.Term.EndsWith(">>"))
-            {
-                return QueryOverMultipleWords(suggestionQuery, indexReader,
-                    suggestionQuery.Term.Substring(2, suggestionQuery.Term.Length - 4));
-            }
-            if (suggestionQuery.Term.StartsWith("(") && suggestionQuery.Term.EndsWith(")"))
-            {
-                return QueryOverMultipleWords(suggestionQuery, indexReader,
-                    suggestionQuery.Term.Substring(1, suggestionQuery.Term.Length - 2));
-            }
-            string[] suggestions = spellChecker.SuggestSimilar(suggestionQuery.Term,
-                                                               suggestionQuery.MaxSuggestions,
-                                                               indexReader,
-                                                               suggestionQuery.Field,
-                                                               true);
-
-            return new SuggestionQueryResult
-            {
-                Suggestions = suggestions
-            };
-        }
-
-        private SuggestionQueryResult QueryOverMultipleWords(SuggestionQuery suggestionQuery, IndexReader indexReader,
-                                                             string queryText)
-        {
-            var individualTerms = queryText.Split(new[] { ' ', '\t', '\r', '\n' }, StringSplitOptions.RemoveEmptyEntries);
-
-            var result = new HashSet<string>();
-            var maxSuggestions = suggestionQuery.MaxSuggestions;
-            foreach (var term in individualTerms)
-            {
-                if (maxSuggestions <= 0) 
-                    break;
-
-                foreach (var suggestion in spellChecker.SuggestSimilar(term,
-                                                            suggestionQuery.MaxSuggestions, // we can filter out duplicates, so taking more
-                                                            indexReader,
-                                                            suggestionQuery.Field,
-                                                            suggestionQuery.Popularity))
-                {
-                    if (result.Add(suggestion) == false)
-                        continue;
-
-                    maxSuggestions--;
-                    if (maxSuggestions <= 0)
-                        break;
-                }
-            }
-
-            return new SuggestionQueryResult
-            {
-                Suggestions = result.ToArray()
-            };
-        }
-
-        public void OnDocumentsIndexed(IEnumerable<Document> documents, Analyzer searchAnalyzer)
-        {
-            var indexingPerformanceStats = new IndexingPerformanceStats {Operation = _operationText, Started = SystemTime.UtcNow};
-            _indexInstance.AddIndexingPerformanceStats(indexingPerformanceStats);
-            
-            var sp = Stopwatch.StartNew();
-            var enumerableDictionary = new EnumerableDictionary(documents, field, searchAnalyzer);
-            spellChecker.IndexDictionary(enumerableDictionary, workContext.CancellationToken);
-            
-            indexingPerformanceStats.Duration = sp.Elapsed;
-            indexingPerformanceStats.InputCount = enumerableDictionary.NumberOfDocuments;
-            indexingPerformanceStats.ItemsCount = enumerableDictionary.NumberOfTokens;
-            indexingPerformanceStats.OutputCount = enumerableDictionary.NumberOfFields;
-        }
-
-        public string Name { get { return "Suggestions"; } }
-
-        public class EnumerableDictionary : SpellChecker.Net.Search.Spell.IDictionary
-        {
-            private readonly IEnumerable<Document> documents;
-            private readonly string field;
-            private readonly Analyzer searchAnalyzer;
-
-            public int NumberOfDocuments;
-            public int NumberOfFields;
-            public int NumberOfTokens;
-            public EnumerableDictionary(IEnumerable<Document> documents, string field, Analyzer searchAnalyzer)
-            {
-                this.documents = documents;
-                this.field = field;
-                this.searchAnalyzer = searchAnalyzer;
-            }
-
-            public IEnumerator<string> GetWordsIterator()
-            {
-                foreach (var document in documents)
-                {
-                    NumberOfDocuments++;
-                    if (document == null)
-                        continue;
-                    var fieldables = document.GetFieldables(field);
-                    if (fieldables == null)
-                        continue;
-                    foreach (var fieldable in fieldables)
-                    {
-                        NumberOfFields++;
-                        if (fieldable == null)
-                            continue;
-                        var str = fieldable.StringValue;
-                        if (string.IsNullOrEmpty(str))
-                            continue;
-                        var tokenStream = searchAnalyzer.ReusableTokenStream(field, new StringReader(str));
-                        while (tokenStream.IncrementToken())
-                        {
-                            NumberOfTokens++;
-                            var term = tokenStream.GetAttribute<ITermAttribute>();
-                            yield return term.Term;
-                        }
-                    }
-                }
-            }
-        }
-
-        public void Dispose()
-        {
-            spellChecker.Close();
-            GC.SuppressFinalize(spellChecker);//stupid! but it doesn't do it on its own
-        }
-    }
->>>>>>> b19bf61a
 }