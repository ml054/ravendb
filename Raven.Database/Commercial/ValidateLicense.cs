//-----------------------------------------------------------------------
// <copyright file="ValidateLicense.cs" company="Hibernating Rhinos LTD">
//     Copyright (c) Hibernating Rhinos LTD. All rights reserved.
// </copyright>
//-----------------------------------------------------------------------
using System;
using System.Collections.Generic;
using System.ComponentModel.Composition.Hosting;
using System.IO;
using System.Linq;
using System.Threading;
using System.Xml;
using Raven.Abstractions;
using Raven.Abstractions.Data;
using Raven.Abstractions.Logging;
using Raven.Database.Config;
using Raven.Database.Extensions;
using Raven.Database.Impl.Clustering;
using Rhino.Licensing;
using Rhino.Licensing.Discovery;

namespace Raven.Database.Commercial
{
    internal class ValidateLicense : IDisposable
    {
        public static LicensingStatus CurrentLicense { get; set; }
        public static Dictionary<string, string> LicenseAttributes { get; set; }
        public static event Action<LicensingStatus>  CurrentLicenseChanged;
        private AbstractLicenseValidator licenseValidator;
        private readonly ILog logger = LogManager.GetCurrentClassLogger();
        private Timer timer;

        private static readonly Dictionary<string, string> AlwaysOnAttributes = new Dictionary<string, string>
        {
            {"periodicBackup", "false"},
            {"encryption", "false"},
            {"fips", "false"},
            {"globalConfiguration", "false"},
            {"compression", "false"},
            {"quotas","false"},
            {"ravenfs", "false"},
            {"counters", "false"},
            {"timeSeries", "false"},

            {"authorization","true"},
            {"documentExpiration","true"},
            {"replication","true"},
            {"versioning","true"},
            {"cluster","false"},
            {"monitoring","false"}
        };

        static ValidateLicense()
        {
            CurrentLicense = new LicensingStatus
            {
                Status = "AGPL - Open Source",
                Error = false,
                Message = "No license file was found.\r\n" +
                          "The AGPL license restrictions apply, only Open Source / Development work is permitted.",
                Attributes = new Dictionary<string, string>(AlwaysOnAttributes, StringComparer.OrdinalIgnoreCase)
            };
        }

        public void Execute(InMemoryRavenConfiguration config)
        {
            //We defer GettingNewLeaseSubscription the first time we run, we will run again with 1 minute so not to delay startup.
            timer = new Timer(state => ExecuteInternal(config), null, TimeSpan.FromMinutes(1), TimeSpan.FromMinutes(15));

            ExecuteInternal(config,true);
        }

        public void ForceExecute(InMemoryRavenConfiguration config)
        {
            ExecuteInternal(config);
        }

        private void ExecuteInternal(InMemoryRavenConfiguration config, bool firstTime = false)
        {
            var licensePath = GetLicensePath(config);
            var licenseText = GetLicenseText(config);

            if (TryLoadLicense(config) == false)
                return;

            string errorMessage = string.Empty;
            try
            {

                try
                {
                    licenseValidator.AssertValidLicense(() =>
                    {
                        string value;

                        errorMessage = AssertLicenseAttributes(licenseValidator.LicenseAttributes, licenseValidator.LicenseType);
                        if (licenseValidator.LicenseAttributes.TryGetValue("OEM", out value) &&
                            "true".Equals(value, StringComparison.OrdinalIgnoreCase))
                        {
                            licenseValidator.MultipleLicenseUsageBehavior = AbstractLicenseValidator.MultipleLicenseUsage.AllowSameLicense;
                        }
                        string allowExternalBundles;
                        if (licenseValidator.LicenseAttributes.TryGetValue("allowExternalBundles", out allowExternalBundles) &&
                            bool.Parse(allowExternalBundles) == false)
                        {
                            var directoryCatalogs = config.Catalog.Catalogs.OfType<DirectoryCatalog>().ToArray();
                            foreach (var catalog in directoryCatalogs)
                            {
                                config.Catalog.Catalogs.Remove(catalog);
                            }
                        }
                    }, config.TurnOffDiscoveryClient,firstTime);
                }
                catch (LicenseExpiredException ex)
                {
                    errorMessage = ex.Message;
                }

                var attributes = new Dictionary<string, string>(AlwaysOnAttributes, StringComparer.OrdinalIgnoreCase);
                foreach (var licenseAttribute in licenseValidator.LicenseAttributes)
                {
                    attributes[licenseAttribute.Key] = licenseAttribute.Value;
                }
                attributes["UserId"] = licenseValidator.UserId.ToString();
                var message = "Valid license at " + licensePath;
                var status = "Commercial";
                if (licenseValidator.LicenseType != LicenseType.Standard)
                    status += " - " + licenseValidator.LicenseType;

                if (licenseValidator.IsOemLicense() && licenseValidator.ExpirationDate < SystemTime.UtcNow)
                {
                    message = string.Format("Expired ({0}) OEM/ISV license at {1}", licenseValidator.ExpirationDate.ToShortDateString(), licensePath);
                    status += " (Expired)";
                }

                CurrentLicense = new LicensingStatus
                {
                    Status = status,
                    Error = !String.IsNullOrEmpty(errorMessage),
                    Message = String.IsNullOrEmpty(errorMessage) ? message : errorMessage,
                    Attributes = attributes,
                    LicensePath = licensePath
                };
                if (CurrentLicenseChanged != null)
                    CurrentLicenseChanged(CurrentLicense);
            }
            catch (Exception e)
            {
                logger.ErrorException("Could not validate license at " + licensePath + ", " + licenseText, e);

                try
                {
                    var xmlDocument = new XmlDocument();
                    xmlDocument.Load(licensePath);
                    var ns = new XmlNamespaceManager(xmlDocument.NameTable);
                    ns.AddNamespace("sig", "http://www.w3.org/2000/09/xmldsig#");
                    var sig = xmlDocument.SelectSingleNode("/license/sig:Signature", ns);
                    if (sig != null)
                    {
                        sig.RemoveAll();
                    }
                    licenseText = xmlDocument.InnerXml;
                }
                catch (Exception)
                {
                    // couldn't remove the signature, maybe not XML?
                }

                CurrentLicense = new LicensingStatus
                {
                    Status = "AGPL - Open Source",
                    Error = true,
                    LicensePath = licensePath,
                    Details = "License Path: " + licensePath + Environment.NewLine + ", License Text: " + licenseText + Environment.NewLine + ", Exception: " + e,
                    Message = "Could not validate license: " + e.Message,
                    Attributes = new Dictionary<string, string>(AlwaysOnAttributes, StringComparer.OrdinalIgnoreCase)
                };
            }
        }

        private bool TryLoadLicense(InMemoryRavenConfiguration config)
        {
            string publicKey;
            using (
                var stream = typeof(ValidateLicense).Assembly.GetManifestResourceStream("Raven.Database.Commercial.RavenDB.public"))
            {
                if (stream == null)
                    throw new InvalidOperationException("Could not find public key for the license");
                publicKey = new StreamReader(stream).ReadToEnd();
            }

            var value = GetLicenseText(config);

            var fullPath = GetLicensePath(config).ToFullPath();

            if (IsSameLicense(value, fullPath))
                return licenseValidator != null;

            if (licenseValidator != null)
                licenseValidator.Dispose();

            if (File.Exists(fullPath))
            {
                if (logger.IsDebugEnabled)
                    logger.Debug("Creating new license validator for file: {0}", fullPath);
                licenseValidator = new LicenseValidator(publicKey, fullPath);
            }
            else if (string.IsNullOrEmpty(value) == false)
            {
                if(logger.IsDebugEnabled)
                    logger.Debug("Creating new license validator for string: {0}", value.Substring(0, Math.Min(100, value.Length)));
                licenseValidator = new StringLicenseValidator(publicKey, value);
            }
            else
            {
                CurrentLicense = new LicensingStatus
                {
                    Status = "AGPL - Open Source",
                    Error = false,
                    LicensePath = fullPath,
                    Message = "No license file was found at " + fullPath +
                              "\r\nThe AGPL license restrictions apply, only Open Source / Development work is permitted."
                };
                return false;
            }

            licenseValidator.DisableFloatingLicenses = true;
<<<<<<< HEAD
            licenseValidator.SubscriptionEndpoint = "http://licensing.ravendb.net/Subscriptions.svc";
            licenseValidator.LicenseInvalidated += OnLicenseInvalidated;
            licenseValidator.MultipleLicensesWereDiscovered += OnMultipleLicensesWereDiscovered;
=======
            licenseValidator.SubscriptionEndpoint = "https://licensing.ravendb.net/Subscriptions.svc";
            licenseValidator.LicenseInvalidated += (invalidationType) => OnLicenseInvalidated(invalidationType, fullPath);
            licenseValidator.MultipleLicensesWereDiscovered += (sender, args) => OnMultipleLicensesWereDiscovered(sender, args, fullPath);
>>>>>>> 682e2be6

            return true;
        }

        private bool IsSameLicense(string value, string fullPath)
        {
            var stringLicenseValidator = licenseValidator as StringLicenseValidator;
            if (stringLicenseValidator != null)
                return stringLicenseValidator.SameLicense(value);

            var validator = licenseValidator as LicenseValidator;
            if (validator != null)
                return validator.SameFile(fullPath);

            return false;
        }

        private string AssertLicenseAttributes(IDictionary<string, string> licenseAttributes, LicenseType licenseType)
        {
            string version;
            var errorMessage = string.Empty;

            licenseAttributes.TryGetValue("version", out version); // note that a 1.0 license might not have version

            if (version != "3.0")
            {
                if (licenseType != LicenseType.Subscription)
                {
                    throw new LicenseExpiredException("This is not a license for RavenDB 3.0");
                }
            }

            string maxRam;
            if (licenseAttributes.TryGetValue("maxRamUtilization", out maxRam))
            {
                if (string.Equals(maxRam, "unlimited", StringComparison.OrdinalIgnoreCase) == false)
                {
                    MemoryStatistics.MemoryLimit = (int)(long.Parse(maxRam) / 1024 / 1024);
                }
            }

            string maxParallel;
            if (licenseAttributes.TryGetValue("maxParallelism", out maxParallel))
            {
                if (string.Equals(maxParallel, "unlimited", StringComparison.OrdinalIgnoreCase) == false)
                {
                    MemoryStatistics.MaxParallelism = Math.Max(2, (int.Parse(maxParallel) * 2));
                }
            }
            var clasterInspector = new ClusterInspecter();

            string claster;
            if (licenseAttributes.TryGetValue("allowWindowsClustering", out claster))
            {
                if (bool.Parse(claster) == false)
                {
                    if (clasterInspector.IsRavenRunningAsClusterGenericService())
                        throw new LicenseExpiredException("Your license does not allow clustering, but RavenDB is running in clustered mode");
                }
            }
            else
            {
                if (clasterInspector.IsRavenRunningAsClusterGenericService())
                    throw new LicenseExpiredException("Your license does not allow clustering, but RavenDB is running in clustered mode");
            }

            return errorMessage;
        }

        private string GetLicenseText(InMemoryRavenConfiguration config)
        {
            var value = config.Settings["Raven/License"];
            if (string.IsNullOrEmpty(value) == false)
                return value;
            var fullPath = GetLicensePath(config).ToFullPath();
            if (File.Exists(fullPath))
                return File.ReadAllText(fullPath);
            return string.Empty;
        }

        private static string GetLicensePath(InMemoryRavenConfiguration config)
        {
            var value = config.Settings["Raven/License"];
            if (string.IsNullOrEmpty(value) == false)
                return "configuration";
            value = config.Settings["Raven/LicensePath"];
            if (string.IsNullOrEmpty(value) == false)
                return value;
            return Path.Combine(AppDomain.CurrentDomain.BaseDirectory, "license.xml");
        }

        private void OnMultipleLicensesWereDiscovered(object sender, DiscoveryHost.ClientDiscoveredEventArgs clientDiscoveredEventArgs, string fullPath)
        {
            logger.Error("A duplicate license was found at {0} for user {1}. User Id: {2}. Both licenses were disabled!",
                clientDiscoveredEventArgs.MachineName,
                clientDiscoveredEventArgs.UserName,
                clientDiscoveredEventArgs.UserId);

            CurrentLicense = new LicensingStatus
            {
                Status = "AGPL - Open Source",
                Error = true,
                LicensePath = fullPath,
                Message =
                    string.Format("A duplicate license was found at {0} for user {1}. User Id: {2}.", clientDiscoveredEventArgs.MachineName,
                                  clientDiscoveredEventArgs.UserName,
                                  clientDiscoveredEventArgs.UserId)
            };
        }

        private void OnLicenseInvalidated(InvalidationType invalidationType, string fullPath)
        {
            logger.Error("The license have expired and can no longer be used");
            CurrentLicense = new LicensingStatus
            {
                Status = "AGPL - Open Source",
                Error = true,
                Message = "License expired",
                LicensePath = fullPath
            };
        }

        public void Dispose()
        {
            if (timer != null)
                timer.Dispose();
            CurrentLicenseChanged = null;
        }
    }
}<|MERGE_RESOLUTION|>--- conflicted
+++ resolved
@@ -138,6 +138,7 @@
                     Status = status,
                     Error = !String.IsNullOrEmpty(errorMessage),
                     Message = String.IsNullOrEmpty(errorMessage) ? message : errorMessage,
+                    
                     Attributes = attributes,
                     LicensePath = licensePath
                 };
@@ -225,15 +226,9 @@
             }
 
             licenseValidator.DisableFloatingLicenses = true;
-<<<<<<< HEAD
             licenseValidator.SubscriptionEndpoint = "http://licensing.ravendb.net/Subscriptions.svc";
-            licenseValidator.LicenseInvalidated += OnLicenseInvalidated;
-            licenseValidator.MultipleLicensesWereDiscovered += OnMultipleLicensesWereDiscovered;
-=======
-            licenseValidator.SubscriptionEndpoint = "https://licensing.ravendb.net/Subscriptions.svc";
             licenseValidator.LicenseInvalidated += (invalidationType) => OnLicenseInvalidated(invalidationType, fullPath);
             licenseValidator.MultipleLicensesWereDiscovered += (sender, args) => OnMultipleLicensesWereDiscovered(sender, args, fullPath);
->>>>>>> 682e2be6
 
             return true;
         }
