--- conflicted
+++ resolved
@@ -106,12 +106,7 @@
 			var nonTxResult = storage.Documents.Read(new RavenJObject {{"key", key}});
 			if (nonTxResult == null)
 			{
-<<<<<<< HEAD
-
 				if (etag != null && etag != Etag.Empty)
-=======
-				if (etag != null && etag.Value != Guid.Empty)
->>>>>>> f2a050be
 				{
 					throw new ConcurrencyException("DELETE attempted on document '" + key +
 					                               "' using a non current etag")
