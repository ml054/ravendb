﻿using System;
using System.Collections.Concurrent;
using System.DirectoryServices.AccountManagement;
using System.DirectoryServices.ActiveDirectory;
using System.Linq;
using System.Security.Principal;
using System.Threading;
using Raven.Abstractions;
using Raven.Abstractions.Logging;
using Raven.Database.Server;
using Raven.Database.Server.Abstractions;

namespace Raven.Database.Extensions
{
	public static class AdminFinder
	{
		private static readonly CachingAdminFinder cachingAdminFinder = new CachingAdminFinder();

		public static bool IsAdministrator(this IPrincipal principal, AnonymousUserAccessMode mode)
		{
			if (principal == null || principal.Identity == null | principal.Identity.IsAuthenticated == false)
			{
				if (mode == AnonymousUserAccessMode.Admin)
					return true; 
				return false;
			}

			var databaseAccessPrincipal = principal as PrincipalWithDatabaseAccess;
			var windowsPrincipal = databaseAccessPrincipal == null ? principal as WindowsPrincipal : databaseAccessPrincipal.Principal;
			
			if (windowsPrincipal != null)
			{
				var current = WindowsIdentity.GetCurrent();
				var windowsIdentity = ((WindowsIdentity)windowsPrincipal.Identity);

				// if the request was made using the same user as RavenDB is running as, 
				// we consider this to be an administrator request
				if (current != null && current.User == windowsIdentity.User)
					return true;

				if (windowsPrincipal.IsInRole(WindowsBuiltInRole.Administrator))
					return true;

				if (windowsIdentity.User == null)
					return false; // we aren't sure who this use is, probably anonymous?
				// we still need to make this check, to by pass UAC non elevated admin issue
				return cachingAdminFinder.IsAdministrator(windowsIdentity);
			}

			return principal.IsInRole("Administrators");
		}

		public class CachingAdminFinder
		{
			private static readonly ILog log = LogManager.GetCurrentClassLogger();

			private class CachedResult
			{
				public int Usage;
				public DateTime Timestamp;
				public Lazy<bool> Value;
			}

			private const int CacheMaxSize = 1024;
			private static readonly TimeSpan maxDuration = TimeSpan.FromMinutes(15);

			private readonly ConcurrentDictionary<SecurityIdentifier, CachedResult> cache =
				new ConcurrentDictionary<SecurityIdentifier, CachedResult>();

			public bool IsAdministrator(WindowsIdentity windowsIdentity)
			{
				CachedResult value;
				if (cache.TryGetValue(windowsIdentity.User, out value) && (SystemTime.UtcNow - value.Timestamp) <= maxDuration)
				{
					Interlocked.Increment(ref value.Usage);
					return value.Value.Value;
				}

				var cachedResult = new CachedResult
				{
					Usage = value == null ? 1 : value.Usage + 1,
					Value = new Lazy<bool>(() =>
					{
						try
						{
							return IsAdministratorNoCache(windowsIdentity.Name);
						}
						catch (Exception e)
						{
							log.WarnException("Could not determine whatever user is admin or not, assuming not", e);
							return false;
						}
					}),
					Timestamp = SystemTime.UtcNow
				};

				cache.AddOrUpdate(windowsIdentity.User, cachedResult, (_, __) => cachedResult);
				if (cache.Count > CacheMaxSize)
				{
					foreach (var source in cache
							.Where(x => (SystemTime.UtcNow - x.Value.Timestamp) > maxDuration))
					{
						CachedResult ignored;
						cache.TryRemove(source.Key, out ignored);
						log.Debug("Removing expired {0} from cache", source.Key);
					}
					if (cache.Count > CacheMaxSize)
					{
						foreach (var source in cache
						.OrderByDescending(x => x.Value.Usage)
						.ThenBy(x => x.Value.Timestamp)
						.Skip(CacheMaxSize))
						{
							if (source.Key == windowsIdentity.User)
								continue; // we don't want to remove the one we just added
							CachedResult ignored;
							cache.TryRemove(source.Key, out ignored);
							log.Debug("Removing least used {0} from cache", source.Key);
						}
					}
				}

				return cachedResult.Value.Value;
			}

			private static bool IsAdministratorNoCache(string username)
			{
				var ctx = GeneratePrincipalContext();
				var up = UserPrincipal.FindByIdentity(ctx, IdentityType.SamAccountName, username);
				if (up != null)
				{
					PrincipalSearchResult<Principal> authGroups = up.GetAuthorizationGroups();
					return authGroups.Any(principal =>
											principal.Sid.IsWellKnown(WellKnownSidType.BuiltinAdministratorsSid) ||
											principal.Sid.IsWellKnown(WellKnownSidType.AccountDomainAdminsSid) ||
											principal.Sid.IsWellKnown(WellKnownSidType.AccountAdministratorSid) ||
											principal.Sid.IsWellKnown(WellKnownSidType.AccountEnterpriseAdminsSid));
				}
				return false;
			}

			private static bool? useLocalMachine;
			private static PrincipalContext GeneratePrincipalContext()
			{
				if(useLocalMachine == true)
					return new PrincipalContext(ContextType.Machine);
				try
				{
					if(useLocalMachine == null)
					{
						Domain.GetComputerDomain();
						useLocalMachine = false;
					}
					try
					{
						return new PrincipalContext(ContextType.Domain);
					}
					catch (PrincipalServerDownException)
					{
						// can't access domain, check local machine instead 
						return new PrincipalContext(ContextType.Machine);
					}
				}
				catch (ActiveDirectoryObjectNotFoundException)
				{
					useLocalMachine = true;
					// not in a domain
					return new PrincipalContext(ContextType.Machine);
				}
			}
		}

		public static bool IsAdministrator(this IPrincipal principal, DocumentDatabase database)
		{
			var databaseAccessPrincipal = principal as PrincipalWithDatabaseAccess;
			if (databaseAccessPrincipal != null)
			{
<<<<<<< HEAD
				if (databaseAccessPrincipal.AdminDatabases.Any(name => string.Equals(name, database.Name, StringComparison.OrdinalIgnoreCase)))
=======
				if (databaseAccessPrincipal.AdminDatabases.Any(name => name == "*")
				    && database.Name != null && database.Name != "<system>")
					return true;
				if (databaseAccessPrincipal.AdminDatabases.Any(name => string.Equals(name, database.Name, StringComparison.InvariantCultureIgnoreCase)))
>>>>>>> f2a050be
					return true;
			}

			return false;
		}
	}
}<|MERGE_RESOLUTION|>--- conflicted
+++ resolved
@@ -175,14 +175,10 @@
 			var databaseAccessPrincipal = principal as PrincipalWithDatabaseAccess;
 			if (databaseAccessPrincipal != null)
 			{
-<<<<<<< HEAD
-				if (databaseAccessPrincipal.AdminDatabases.Any(name => string.Equals(name, database.Name, StringComparison.OrdinalIgnoreCase)))
-=======
 				if (databaseAccessPrincipal.AdminDatabases.Any(name => name == "*")
 				    && database.Name != null && database.Name != "<system>")
 					return true;
-				if (databaseAccessPrincipal.AdminDatabases.Any(name => string.Equals(name, database.Name, StringComparison.InvariantCultureIgnoreCase)))
->>>>>>> f2a050be
+				if (databaseAccessPrincipal.AdminDatabases.Any(name => string.Equals(name, database.Name, StringComparison.OrdinalIgnoreCase)))
 					return true;
 			}
 
