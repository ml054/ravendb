using System;
using System.Collections.Generic;
using System.Net;
using System.Net.Http;
using System.Security.Principal;
using System.Linq;
using Raven.Abstractions.Data;
using Raven.Database.Server.Controllers;

namespace Raven.Database.Server.Security.OAuth
{
    public class OAuthRequestAuthorizer : AbstractRequestAuthorizer
    {
        public bool TryAuthorize(RavenBaseApiController controller, bool hasApiKey, bool ignoreDbAccess, out HttpResponseMessage msg)
<<<<<<< HEAD
		{
			var isGetRequest = IsGetRequest(controller);
			var allowUnauthenticatedUsers = // we need to auth even if we don't have to, for bundles that want the user 
				Settings.AnonymousUserAccessMode == AnonymousUserAccessMode.All ||
				Settings.AnonymousUserAccessMode == AnonymousUserAccessMode.Admin ||
					Settings.AnonymousUserAccessMode == AnonymousUserAccessMode.Get &&
					isGetRequest;

			var token = GetToken(controller);

			if (token == null)
			{
				if (allowUnauthenticatedUsers)
				{
					msg = controller.GetEmptyMessage();
					return true;
				}

				msg = WriteAuthorizationChallenge(controller, hasApiKey ? 412 : 401, "invalid_request", "The access token is required");

				return false;
			}

			AccessTokenBody tokenBody;
			if (!AccessToken.TryParseBody(Settings.OAuthTokenKey, token, out tokenBody))
			{
				if (allowUnauthenticatedUsers)
				{
					msg = controller.GetEmptyMessage();
					return true;
				}

				msg = WriteAuthorizationChallenge(controller, 401, "invalid_token", "The access token is invalid");

				return false;
			}

			if (tokenBody.IsExpired())
			{
				if (allowUnauthenticatedUsers)
				{
					msg = controller.GetEmptyMessage();
					return true;
				}

				msg = WriteAuthorizationChallenge(controller, 401, "invalid_token", "The access token is expired");

				return false;
			}

			var writeAccess = isGetRequest == false;
            if (!tokenBody.IsAuthorized(controller.ResourceName, writeAccess))
			{
				if (allowUnauthenticatedUsers || ignoreDbAccess)
				{
					msg = controller.GetEmptyMessage();
					return true;
				}

				msg = WriteAuthorizationChallenge(controller, 403, "insufficient_scope",
					writeAccess ?
                    "Not authorized for read/write access for tenant " + controller.ResourceName :
					"Not authorized for tenant " + controller.ResourceName);

				return false;
			}
			
            controller.User = new OAuthPrincipal(tokenBody, controller.ResourceName);
			CurrentOperationContext.User.Value = controller.User;
			msg = controller.GetEmptyMessage();
=======
        {
            var isGetRequest = IsGetRequest(controller);
            var allowUnauthenticatedUsers = // we need to auth even if we don't have to, for bundles that want the user 
                Settings.AnonymousUserAccessMode == AnonymousUserAccessMode.All ||
                Settings.AnonymousUserAccessMode == AnonymousUserAccessMode.Admin ||
                    Settings.AnonymousUserAccessMode == AnonymousUserAccessMode.Get &&
                    isGetRequest;

            var token = GetToken(controller);

            if (token == null)
            {
                if (allowUnauthenticatedUsers)
                {
                    msg = controller.GetEmptyMessage();
                    return true;
                }

                msg = WriteAuthorizationChallenge(controller, hasApiKey ? 412 : 401, "invalid_request", "The access token is required");

                return false;
            }

            AccessTokenBody tokenBody;
            if (!AccessToken.TryParseBody(Settings.OAuthTokenKey, token, out tokenBody))
            {
                if (allowUnauthenticatedUsers)
                {
                    msg = controller.GetEmptyMessage();
                    return true;
                }

                msg = WriteAuthorizationChallenge(controller, 401, "invalid_token", "The access token is invalid");

                return false;
            }

            if (tokenBody.IsExpired())
            {
                if (allowUnauthenticatedUsers)
                {
                    msg = controller.GetEmptyMessage();
                    return true;
                }

                msg = WriteAuthorizationChallenge(controller, 401, "invalid_token", "The access token is expired");

                return false;
            }

            var writeAccess = isGetRequest == false;
            if (!tokenBody.IsAuthorized(controller.TenantName, writeAccess))
            {
                if (allowUnauthenticatedUsers || ignoreDbAccess)
                {
                    msg = controller.GetEmptyMessage();
                    return true;
                }

                msg = WriteAuthorizationChallenge(controller, 403, "insufficient_scope",
                    writeAccess ?
                    "Not authorized for read/write access for tenant " + controller.TenantName :
                    "Not authorized for tenant " + controller.TenantName);

                return false;
            }

            controller.User = new OAuthPrincipal(tokenBody, controller.TenantName);
            CurrentOperationContext.User.Value = controller.User;
            msg = controller.GetEmptyMessage();
>>>>>>> b19bf61a

            return true;
        }

        public List<string> GetApprovedResources(IPrincipal user)
        {
            var oAuthUser = user as OAuthPrincipal;
            if (oAuthUser == null)
                return new List<string>();
            return oAuthUser.GetApprovedResources();
        }

        public override void Dispose()
        {

        }

        static string GetToken(RavenBaseApiController controller)
        {
            const string bearerPrefix = "Bearer ";

            var auth = controller.GetHeader("Authorization");
            if (auth == null)
            {
                auth = controller.GetCookie("OAuth-Token");
                if (auth != null)
                    auth = Uri.UnescapeDataString(auth);
            }
            if (auth == null || auth.Length <= bearerPrefix.Length ||
                !auth.StartsWith(bearerPrefix, StringComparison.OrdinalIgnoreCase))
                return null;

            var token = auth.Substring(bearerPrefix.Length, auth.Length - bearerPrefix.Length);

            return token;
        }

        HttpResponseMessage WriteAuthorizationChallenge(RavenBaseApiController controller, int statusCode, string error, string errorDescription)
        {
            var msg = controller.GetEmptyMessage();
            var systemConfiguration = controller.SystemConfiguration;
            if (string.IsNullOrEmpty(systemConfiguration.OAuthTokenServer) == false)
            {
                if (systemConfiguration.UseDefaultOAuthTokenServer == false)
                {
                    controller.AddHeader("OAuth-Source", systemConfiguration.OAuthTokenServer, msg);
                }
                else
                {
                    controller.AddHeader("OAuth-Source", new UriBuilder(systemConfiguration.OAuthTokenServer)
                    {
                        Scheme = controller.InnerRequest.RequestUri.Scheme,
                        Host = controller.InnerRequest.RequestUri.Host,
                        Port = controller.InnerRequest.RequestUri.Port,
                    }.Uri.ToString(), msg);
                }
            }
            msg.StatusCode = (HttpStatusCode)statusCode;
 
            msg.Headers.Add("WWW-Authenticate", string.Format("Bearer realm=\"Raven\", error=\"{0}\",error_description=\"{1}\"", error, errorDescription));
            msg.Headers.Add("Access-Control-Expose-Headers", "WWW-Authenticate, OAuth-Source");
            return msg;
        }

<<<<<<< HEAD
		public IPrincipal GetUser(RavenBaseApiController controller, bool hasApiKey)
		{
			var token = GetToken(controller);
=======
        public IPrincipal GetUser(RavenDbApiController controller, bool hasApiKey)
        {
            var token = GetToken(controller);
>>>>>>> b19bf61a

            if (token == null)
            {
                WriteAuthorizationChallenge(controller, hasApiKey ? 412 : 401, "invalid_request", "The access token is required");

                return null;
            }

            AccessTokenBody tokenBody;
            if (!AccessToken.TryParseBody(controller.DatabasesLandlord.SystemConfiguration.OAuthTokenKey, token, out tokenBody))
            {
                WriteAuthorizationChallenge(controller, 401, "invalid_token", "The access token is invalid");

                return null;
            }

            return new OAuthPrincipal(tokenBody, null);
        }
    }
}

public class OAuthPrincipal : IPrincipal, IIdentity
{
<<<<<<< HEAD
	private readonly AccessTokenBody tokenBody;
	private readonly string tenantId;

	public OAuthPrincipal(AccessTokenBody tokenBody, string tenantId)
	{
		this.tokenBody = tokenBody;
		this.tenantId = tenantId;
		AdminDatabases = new HashSet<string>(this.tokenBody.AuthorizedDatabases.Where(db => db.Admin).Select(db => db.TenantId));
		ReadOnlyDatabases = new HashSet<string>(this.tokenBody.AuthorizedDatabases.Where(db => db.ReadOnly).Select(db => db.TenantId));
		ReadWriteDatabases = new HashSet<string>(this.tokenBody.AuthorizedDatabases.Where(db => db.ReadOnly == false).Select(db => db.TenantId));
	}

	public bool IsInRole(string role)
	{
		if ("Administrators".Equals(role, StringComparison.OrdinalIgnoreCase) == false)
			return false;

		var databaseAccess = tokenBody.AuthorizedDatabases
			.Where(x =>
				string.Equals(x.TenantId, tenantId, StringComparison.OrdinalIgnoreCase) ||
				x.TenantId == "*");

		return databaseAccess.Any(access => access.Admin);
	}

	public IIdentity Identity
	{
		get { return this; }
	}

	public string Name
	{
		get { return tokenBody.UserId; }
	}

	public string AuthenticationType
	{
		get { return "OAuth"; }
	}

	public bool IsAuthenticated
	{
		get { return true; }
	}

	public List<string> GetApprovedResources()
	{
		return tokenBody.AuthorizedDatabases.Select(access => access.TenantId).ToList();
	}
	public AccessTokenBody TokenBody
	{
		get { return tokenBody; }
	}

	public bool IsGlobalAdmin()
	{
		var databaseAccess = tokenBody.AuthorizedDatabases
			.Where(x => string.Equals(x.TenantId, Constants.SystemDatabase, StringComparison.OrdinalIgnoreCase));

		return databaseAccess.Any(access => access.Admin);
		
	}
	public HashSet<string> AdminDatabases { get; private set; }
	public HashSet<string> ReadOnlyDatabases { get; private set; }
	public HashSet<string> ReadWriteDatabases { get; private set; }
=======
    private readonly AccessTokenBody tokenBody;
    private readonly string tenantId;

    public OAuthPrincipal(AccessTokenBody tokenBody, string tenantId)
    {
        this.tokenBody = tokenBody;
        this.tenantId = tenantId;
    }

    public bool IsInRole(string role)
    {
        if ("Administrators".Equals(role, StringComparison.OrdinalIgnoreCase) == false)
            return false;

        var databaseAccess = tokenBody.AuthorizedDatabases
            .Where(x =>
                string.Equals(x.TenantId, tenantId, StringComparison.OrdinalIgnoreCase) ||
                x.TenantId == "*");

        return databaseAccess.Any(access => access.Admin);
    }

    public IIdentity Identity
    {
        get { return this; }
    }

    public string Name
    {
        get { return tokenBody.UserId; }
    }

    public string AuthenticationType
    {
        get { return "OAuth"; }
    }

    public bool IsAuthenticated
    {
        get { return true; }
    }

    public List<string> GetApprovedResources()
    {
        return tokenBody.AuthorizedDatabases.Select(access => access.TenantId).ToList();
    }

    public AccessTokenBody TokenBody
    {
        get { return tokenBody; }
    }

    public bool IsGlobalAdmin()
    {
        var databaseAccess = tokenBody.AuthorizedDatabases
            .Where(x => string.Equals(x.TenantId, Constants.SystemDatabase, StringComparison.OrdinalIgnoreCase));

        return databaseAccess.Any(access => access.Admin);
        
    }
>>>>>>> b19bf61a
}<|MERGE_RESOLUTION|>--- conflicted
+++ resolved
@@ -12,7 +12,6 @@
     public class OAuthRequestAuthorizer : AbstractRequestAuthorizer
     {
         public bool TryAuthorize(RavenBaseApiController controller, bool hasApiKey, bool ignoreDbAccess, out HttpResponseMessage msg)
-<<<<<<< HEAD
 		{
 			var isGetRequest = IsGetRequest(controller);
 			var allowUnauthenticatedUsers = // we need to auth even if we don't have to, for bundles that want the user 
@@ -83,78 +82,6 @@
             controller.User = new OAuthPrincipal(tokenBody, controller.ResourceName);
 			CurrentOperationContext.User.Value = controller.User;
 			msg = controller.GetEmptyMessage();
-=======
-        {
-            var isGetRequest = IsGetRequest(controller);
-            var allowUnauthenticatedUsers = // we need to auth even if we don't have to, for bundles that want the user 
-                Settings.AnonymousUserAccessMode == AnonymousUserAccessMode.All ||
-                Settings.AnonymousUserAccessMode == AnonymousUserAccessMode.Admin ||
-                    Settings.AnonymousUserAccessMode == AnonymousUserAccessMode.Get &&
-                    isGetRequest;
-
-            var token = GetToken(controller);
-
-            if (token == null)
-            {
-                if (allowUnauthenticatedUsers)
-                {
-                    msg = controller.GetEmptyMessage();
-                    return true;
-                }
-
-                msg = WriteAuthorizationChallenge(controller, hasApiKey ? 412 : 401, "invalid_request", "The access token is required");
-
-                return false;
-            }
-
-            AccessTokenBody tokenBody;
-            if (!AccessToken.TryParseBody(Settings.OAuthTokenKey, token, out tokenBody))
-            {
-                if (allowUnauthenticatedUsers)
-                {
-                    msg = controller.GetEmptyMessage();
-                    return true;
-                }
-
-                msg = WriteAuthorizationChallenge(controller, 401, "invalid_token", "The access token is invalid");
-
-                return false;
-            }
-
-            if (tokenBody.IsExpired())
-            {
-                if (allowUnauthenticatedUsers)
-                {
-                    msg = controller.GetEmptyMessage();
-                    return true;
-                }
-
-                msg = WriteAuthorizationChallenge(controller, 401, "invalid_token", "The access token is expired");
-
-                return false;
-            }
-
-            var writeAccess = isGetRequest == false;
-            if (!tokenBody.IsAuthorized(controller.TenantName, writeAccess))
-            {
-                if (allowUnauthenticatedUsers || ignoreDbAccess)
-                {
-                    msg = controller.GetEmptyMessage();
-                    return true;
-                }
-
-                msg = WriteAuthorizationChallenge(controller, 403, "insufficient_scope",
-                    writeAccess ?
-                    "Not authorized for read/write access for tenant " + controller.TenantName :
-                    "Not authorized for tenant " + controller.TenantName);
-
-                return false;
-            }
-
-            controller.User = new OAuthPrincipal(tokenBody, controller.TenantName);
-            CurrentOperationContext.User.Value = controller.User;
-            msg = controller.GetEmptyMessage();
->>>>>>> b19bf61a
 
             return true;
         }
@@ -219,15 +146,9 @@
             return msg;
         }
 
-<<<<<<< HEAD
 		public IPrincipal GetUser(RavenBaseApiController controller, bool hasApiKey)
 		{
 			var token = GetToken(controller);
-=======
-        public IPrincipal GetUser(RavenDbApiController controller, bool hasApiKey)
-        {
-            var token = GetToken(controller);
->>>>>>> b19bf61a
 
             if (token == null)
             {
@@ -251,7 +172,6 @@
 
 public class OAuthPrincipal : IPrincipal, IIdentity
 {
-<<<<<<< HEAD
 	private readonly AccessTokenBody tokenBody;
 	private readonly string tenantId;
 
@@ -317,66 +237,4 @@
 	public HashSet<string> AdminDatabases { get; private set; }
 	public HashSet<string> ReadOnlyDatabases { get; private set; }
 	public HashSet<string> ReadWriteDatabases { get; private set; }
-=======
-    private readonly AccessTokenBody tokenBody;
-    private readonly string tenantId;
-
-    public OAuthPrincipal(AccessTokenBody tokenBody, string tenantId)
-    {
-        this.tokenBody = tokenBody;
-        this.tenantId = tenantId;
-    }
-
-    public bool IsInRole(string role)
-    {
-        if ("Administrators".Equals(role, StringComparison.OrdinalIgnoreCase) == false)
-            return false;
-
-        var databaseAccess = tokenBody.AuthorizedDatabases
-            .Where(x =>
-                string.Equals(x.TenantId, tenantId, StringComparison.OrdinalIgnoreCase) ||
-                x.TenantId == "*");
-
-        return databaseAccess.Any(access => access.Admin);
-    }
-
-    public IIdentity Identity
-    {
-        get { return this; }
-    }
-
-    public string Name
-    {
-        get { return tokenBody.UserId; }
-    }
-
-    public string AuthenticationType
-    {
-        get { return "OAuth"; }
-    }
-
-    public bool IsAuthenticated
-    {
-        get { return true; }
-    }
-
-    public List<string> GetApprovedResources()
-    {
-        return tokenBody.AuthorizedDatabases.Select(access => access.TenantId).ToList();
-    }
-
-    public AccessTokenBody TokenBody
-    {
-        get { return tokenBody; }
-    }
-
-    public bool IsGlobalAdmin()
-    {
-        var databaseAccess = tokenBody.AuthorizedDatabases
-            .Where(x => string.Equals(x.TenantId, Constants.SystemDatabase, StringComparison.OrdinalIgnoreCase));
-
-        return databaseAccess.Any(access => access.Admin);
-        
-    }
->>>>>>> b19bf61a
 }