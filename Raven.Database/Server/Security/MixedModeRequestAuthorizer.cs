﻿using System;
using System.Collections.Concurrent;
using System.Collections.Generic;
<<<<<<< HEAD
using System.Net;
using System.Net.Http;
=======
using System.Diagnostics;
>>>>>>> d03d8165
using System.Security.Principal;
using Raven.Abstractions;
using Raven.Abstractions.Data;
using Raven.Database.Server.Abstractions;
using Raven.Database.Server.Controllers;
using Raven.Database.Server.Security.OAuth;
using Raven.Database.Server.Security.Windows;
using System.Linq;
using Raven.Database.Extensions;

namespace Raven.Database.Server.Security
{
	public class MixedModeRequestAuthorizer : AbstractRequestAuthorizer
	{
		private readonly WindowsRequestAuthorizer windowsRequestAuthorizer = new WindowsRequestAuthorizer();
		private readonly OAuthRequestAuthorizer oAuthRequestAuthorizer = new OAuthRequestAuthorizer();
		private readonly ConcurrentDictionary<string, OneTimeToken> singleUseAuthTokens = new ConcurrentDictionary<string, OneTimeToken>();

		private class OneTimeToken
		{
			readonly Stopwatch age = Stopwatch.StartNew();

			private IPrincipal user;
<<<<<<< HEAD
			public string ResourceName { get; set; }
			public DateTime GeneratedAt { get; set; }
=======
			public string DatabaseName { get; set; }
>>>>>>> d03d8165
			public IPrincipal User
			{
				get
				{
					return user;
				}
				set
				{
					if (value == null)
					{
						user = null;
						return;
					}
					user = new OneTimetokenPrincipal
					{
						Name = value.Identity.Name
					};
				}
			}
			public TimeSpan Age
			{
				get { return age.Elapsed; }
			}
		}

		public class OneTimetokenPrincipal : IPrincipal, IIdentity
		{
			public bool IsInRole(string role)
			{
				return false;
			}

			public IIdentity Identity { get { return this; } }
			public string Name { get; set; }
			public string AuthenticationType { get { return "one-time-token"; } }
			public bool IsAuthenticated { get { return true; } }
		}

		protected override void Initialize()
		{
			windowsRequestAuthorizer.Initialize(database, settings, tenantId, server);
			oAuthRequestAuthorizer.Initialize(database, settings, tenantId, server);
			base.Initialize();
		}

        public bool TryAuthorize(RavenBaseApiController controller, out HttpResponseMessage msg)
		{
			var requestUrl = controller.GetRequestUrl();
			if (NeverSecret.IsNeverSecretUrl(requestUrl))
			{
				msg = controller.GetEmptyMessage();
				return true;
			}

			//CORS pre-flight (ignore creds if using cors).
			if (Settings.AccessControlAllowOrigin.Count > 0 && controller.InnerRequest.Method.Method == "OPTIONS")
			{
				msg = controller.GetEmptyMessage();
				return true;
			}

			var oneTimeToken = controller.GetHeader("Single-Use-Auth-Token");
            if (string.IsNullOrEmpty(oneTimeToken))
			{
			    oneTimeToken = controller.GetQueryStringValue("singleUseAuthToken");
			}

<<<<<<< HEAD
            if (string.IsNullOrEmpty(oneTimeToken) == false)
            {
                return TryAuthorizeSingleUseAuthToken(controller, oneTimeToken, out msg);
            }
=======
		private bool AuthorizeUsingleUseAuthToken(IHttpContext context, string token)
		{
			OneTimeToken value;
			if (singleUseAuthTokens.TryRemove(token, out value) == false)
			{
				context.SetStatusToForbidden();
				context.WriteJson(new
				{
					Error = "Unknown single use token, maybe it was already used?"
				});
				return false;
			}
			if (string.Equals(value.DatabaseName, TenantId, StringComparison.InvariantCultureIgnoreCase) == false)
			{
				context.SetStatusToForbidden();
				context.WriteJson(new
				{
					Error = "This single use token cannot be used for this database"
				});
				return false;
			}
			if (value.Age.TotalMinutes > 2.5) // if the value is over 2.5 minutes old, reject it
			{
				context.SetStatusToForbidden();
				context.WriteJson(new
				{
					Error = "This single use token has expired after " + value.Age.TotalSeconds + " seconds"
				});
				return false;
			}
>>>>>>> d03d8165

			var authHeader = controller.GetHeader("Authorization");
			var hasApiKey = "True".Equals(controller.GetHeader("Has-Api-Key"), StringComparison.CurrentCultureIgnoreCase);
			var hasOAuthTokenInCookie = controller.HasCookie("OAuth-Token");
			if (hasApiKey || hasOAuthTokenInCookie ||
				string.IsNullOrEmpty(authHeader) == false && authHeader.StartsWith("Bearer "))
			{
				return oAuthRequestAuthorizer.TryAuthorize(controller, hasApiKey, IgnoreDb.Urls.Contains(requestUrl), out msg);
			}
			return windowsRequestAuthorizer.TryAuthorize(controller, IgnoreDb.Urls.Contains(requestUrl), out msg);
		}

	    public bool TryAuthorizeSingleUseAuthToken(string token, string tenantName, out object msg, out HttpStatusCode statusCode, out IPrincipal user)
        {
            user = null;
            OneTimeToken value;
            if (singleUseAuthTokens.TryRemove(token, out value) == false)
            {
                msg = new
                {
                    Error = "Unknown single use token, maybe it was already used?"
                };
                statusCode = HttpStatusCode.Forbidden;
                return false;
            }

            if (string.Equals(value.ResourceName, tenantName, StringComparison.InvariantCultureIgnoreCase) == false &&
                (value.ResourceName == Constants.SystemDatabase && tenantName == null) == false)
            {
                msg = new
                {
                    Error = "This single use token cannot be used for this database"
                };
                statusCode = HttpStatusCode.Forbidden;
                return false;
            }
            if ((SystemTime.UtcNow - value.GeneratedAt).TotalMinutes > 2.5)
            {
                msg = new
                {
                    Error = "This single use token has expired"
                };
                statusCode = HttpStatusCode.Forbidden;
                return false;
            }

            if (value.User != null)
            {
                CurrentOperationContext.Headers.Value[Constants.RavenAuthenticatedUser] = value.User.Identity.Name;
            }
	        msg = null;
	        statusCode = HttpStatusCode.OK;

            CurrentOperationContext.User.Value = user = value.User;
            return true;
        }

        private bool TryAuthorizeSingleUseAuthToken(RavenBaseApiController controller, string token, out HttpResponseMessage msg)
        {
            object result;
            HttpStatusCode statusCode;
            IPrincipal user;
            var success = TryAuthorizeSingleUseAuthToken(token, controller.TenantName, out result, out statusCode, out user);
            controller.User = user;
            if (success == false)
                msg = controller.GetMessageWithObject(result, statusCode);
            else
                msg = controller.GetEmptyMessage();
            return success;
        }

	    public IPrincipal GetUser(RavenDbApiController controller)
		{
			var hasApiKey = "True".Equals(controller.GetQueryStringValue("Has-Api-Key"), StringComparison.CurrentCultureIgnoreCase);
			var authHeader = controller.GetHeader("Authorization");
			var hasOAuthTokenInCookie = controller.HasCookie("OAuth-Token");
			if (hasApiKey || hasOAuthTokenInCookie ||
				string.IsNullOrEmpty(authHeader) == false && authHeader.StartsWith("Bearer "))
			{
				return oAuthRequestAuthorizer.GetUser(controller, hasApiKey);
			}
			return windowsRequestAuthorizer.GetUser(controller);
		}

		public List<string> GetApprovedResources(IPrincipal user, RavenDbApiController controller, string[] databases)
		{
			var authHeader = controller.GetHeader("Authorization");

			List<string> approved;
			if (string.IsNullOrEmpty(authHeader) == false && authHeader.StartsWith("Bearer "))
				approved = oAuthRequestAuthorizer.GetApprovedResources(user);
			else
				approved = windowsRequestAuthorizer.GetApprovedResources(user);

			if (approved.Contains("*"))
				return databases.ToList();

			return approved;
		}

		public override void Dispose()
		{
			windowsRequestAuthorizer.Dispose();
			oAuthRequestAuthorizer.Dispose();
		}

		public string GenerateSingleUseAuthToken(string resourceName, IPrincipal user)
		{
			var token = new OneTimeToken
			{
<<<<<<< HEAD
				ResourceName = resourceName,
				GeneratedAt = SystemTime.UtcNow,
=======
				DatabaseName = TenantId,
>>>>>>> d03d8165
				User = user
			};
			var tokenString = Guid.NewGuid().ToString();

			singleUseAuthTokens.TryAdd(tokenString, token);

			if (singleUseAuthTokens.Count > 25)
			{
				foreach (var oneTimeToken in singleUseAuthTokens.Where(x => x.Value.Age.TotalMinutes > 3))
				{
					OneTimeToken value;
					singleUseAuthTokens.TryRemove(oneTimeToken.Key, out value);
				}
			}

			return tokenString;
		}
	}
}<|MERGE_RESOLUTION|>--- conflicted
+++ resolved
@@ -1,12 +1,8 @@
 ﻿using System;
 using System.Collections.Concurrent;
 using System.Collections.Generic;
-<<<<<<< HEAD
 using System.Net;
 using System.Net.Http;
-=======
-using System.Diagnostics;
->>>>>>> d03d8165
 using System.Security.Principal;
 using Raven.Abstractions;
 using Raven.Abstractions.Data;
@@ -30,12 +26,7 @@
 			readonly Stopwatch age = Stopwatch.StartNew();
 
 			private IPrincipal user;
-<<<<<<< HEAD
 			public string ResourceName { get; set; }
-			public DateTime GeneratedAt { get; set; }
-=======
-			public string DatabaseName { get; set; }
->>>>>>> d03d8165
 			public IPrincipal User
 			{
 				get
@@ -58,7 +49,7 @@
 			public TimeSpan Age
 			{
 				get { return age.Elapsed; }
-			}
+		}
 		}
 
 		public class OneTimetokenPrincipal : IPrincipal, IIdentity
@@ -103,43 +94,10 @@
 			    oneTimeToken = controller.GetQueryStringValue("singleUseAuthToken");
 			}
 
-<<<<<<< HEAD
-            if (string.IsNullOrEmpty(oneTimeToken) == false)
-            {
+			if (string.IsNullOrEmpty(oneTimeToken) == false)
+			{
                 return TryAuthorizeSingleUseAuthToken(controller, oneTimeToken, out msg);
-            }
-=======
-		private bool AuthorizeUsingleUseAuthToken(IHttpContext context, string token)
-		{
-			OneTimeToken value;
-			if (singleUseAuthTokens.TryRemove(token, out value) == false)
-			{
-				context.SetStatusToForbidden();
-				context.WriteJson(new
-				{
-					Error = "Unknown single use token, maybe it was already used?"
-				});
-				return false;
-			}
-			if (string.Equals(value.DatabaseName, TenantId, StringComparison.InvariantCultureIgnoreCase) == false)
-			{
-				context.SetStatusToForbidden();
-				context.WriteJson(new
-				{
-					Error = "This single use token cannot be used for this database"
-				});
-				return false;
-			}
-			if (value.Age.TotalMinutes > 2.5) // if the value is over 2.5 minutes old, reject it
-			{
-				context.SetStatusToForbidden();
-				context.WriteJson(new
-				{
-					Error = "This single use token has expired after " + value.Age.TotalSeconds + " seconds"
-				});
-				return false;
-			}
->>>>>>> d03d8165
+			}
 
 			var authHeader = controller.GetHeader("Authorization");
 			var hasApiKey = "True".Equals(controller.GetHeader("Has-Api-Key"), StringComparison.CurrentCultureIgnoreCase);
@@ -153,52 +111,52 @@
 		}
 
 	    public bool TryAuthorizeSingleUseAuthToken(string token, string tenantName, out object msg, out HttpStatusCode statusCode, out IPrincipal user)
-        {
+		{
             user = null;
-            OneTimeToken value;
-            if (singleUseAuthTokens.TryRemove(token, out value) == false)
-            {
+			OneTimeToken value;
+			if (singleUseAuthTokens.TryRemove(token, out value) == false)
+			{
                 msg = new
-                {
-                    Error = "Unknown single use token, maybe it was already used?"
+				{
+					Error = "Unknown single use token, maybe it was already used?"
                 };
                 statusCode = HttpStatusCode.Forbidden;
-                return false;
-            }
+				return false;
+			}
 
             if (string.Equals(value.ResourceName, tenantName, StringComparison.InvariantCultureIgnoreCase) == false &&
                 (value.ResourceName == Constants.SystemDatabase && tenantName == null) == false)
-            {
+			{
                 msg = new
-                {
-                    Error = "This single use token cannot be used for this database"
+				{
+					Error = "This single use token cannot be used for this database"
                 };
                 statusCode = HttpStatusCode.Forbidden;
-                return false;
-            }
-            if ((SystemTime.UtcNow - value.GeneratedAt).TotalMinutes > 2.5)
-            {
+				return false;
+			}
+			if (value.Age.TotalMinutes > 2.5) // if the value is over 2.5 minutes old, reject it
+			{
                 msg = new
-                {
-                    Error = "This single use token has expired"
+				{
+					Error = "This single use token has expired after " + value.Age.TotalSeconds + " seconds"
                 };
                 statusCode = HttpStatusCode.Forbidden;
-                return false;
-            }
-
-            if (value.User != null)
-            {
-                CurrentOperationContext.Headers.Value[Constants.RavenAuthenticatedUser] = value.User.Identity.Name;
-            }
+				return false;
+			}
+
+			if (value.User != null)
+			{
+				CurrentOperationContext.Headers.Value[Constants.RavenAuthenticatedUser] = value.User.Identity.Name;
+			}
 	        msg = null;
 	        statusCode = HttpStatusCode.OK;
 
             CurrentOperationContext.User.Value = user = value.User;
-            return true;
-        }
+			return true;
+		}
 
         private bool TryAuthorizeSingleUseAuthToken(RavenBaseApiController controller, string token, out HttpResponseMessage msg)
-        {
+		{
             object result;
             HttpStatusCode statusCode;
             IPrincipal user;
@@ -250,12 +208,7 @@
 		{
 			var token = new OneTimeToken
 			{
-<<<<<<< HEAD
 				ResourceName = resourceName,
-				GeneratedAt = SystemTime.UtcNow,
-=======
-				DatabaseName = TenantId,
->>>>>>> d03d8165
 				User = user
 			};
 			var tokenString = Guid.NewGuid().ToString();
