using System;
using System.Net;
using System.Net.Http;
using System.Net.Http.Headers;
using System.Web.Http;
using Raven.Database.Server.Connections;
using Raven.Database.Server.WebApi.Attributes;

namespace Raven.Database.Server.Controllers
{
    [RoutePrefix("")]
<<<<<<< HEAD
	public class ChangesController : BaseDatabaseApiController
	{
=======
    public class ChangesController : RavenDbApiController
    {
>>>>>>> b19bf61a
        [HttpGet]
        [RavenRoute("changes/config")]
        [RavenRoute("databases/{databaseName}/changes/config")]
        public HttpResponseMessage GetChangeConfig()
        {
            var value = GetQueryStringValue("value");
            var id = GetQueryStringValue("id");
            if (string.IsNullOrEmpty(id))
            {
                return GetMessageWithObject(new
                {
                    Error = "id query string parameter is mandatory when using changes/config endpoint"
                }, HttpStatusCode.BadRequest);
            }

            var name = (!string.IsNullOrEmpty(value)) ? Uri.UnescapeDataString(value) : string.Empty;
			var globalConnectionState = Database.TransportState.For(id, this);
			var connectionState = globalConnectionState.DocumentStore;

			var cmd = GetQueryStringValue("command");
            if (Match(cmd, "disconnect"))
            {
                Database.TransportState.Disconnect(id);
            }
            else if (Match(cmd, "watch-index"))
            {
                connectionState.WatchIndex(name);
            }
            else if (Match(cmd, "unwatch-index"))
            {
                connectionState.UnwatchIndex(name);
            }
            else if (Match(cmd, "watch-indexes"))
            {
                connectionState.WatchAllIndexes();
            }
            else if (Match(cmd, "unwatch-indexes"))
            {
                connectionState.UnwatchAllIndexes();
            }
            else if (Match(cmd, "watch-transformers"))
            {
				connectionState.WatchTransformers();
            } 
            else if (Match(cmd, "unwatch-transformers"))
            {
				connectionState.UnwatchTransformers();
            }
            else if (Match(cmd, "watch-doc"))
            {
                connectionState.WatchDocument(name);
            }
            else if (Match(cmd, "unwatch-doc"))
            {
                connectionState.UnwatchDocument(name);
            }
            else if (Match(cmd, "watch-docs"))
            {
                connectionState.WatchAllDocuments();
            }
            else if (Match(cmd, "unwatch-docs"))
            {
                connectionState.UnwatchAllDocuments();
            }
            else if (Match(cmd, "watch-prefix"))
            {
                connectionState.WatchDocumentPrefix(name);
            }
            else if (Equals(cmd, "unwatch-prefix"))
            {
                connectionState.UnwatchDocumentPrefix(name);
            }
            else if (Match(cmd, "watch-collection"))
            {
                connectionState.WatchDocumentInCollection(name);
            }
            else if (Equals(cmd, "unwatch-collection"))
            {
                connectionState.UnwatchDocumentInCollection(name);
            }
            else if (Match(cmd, "watch-type"))
            {
                connectionState.WatchDocumentOfType(name);
            }
            else if (Equals(cmd, "unwatch-type"))
            {
                connectionState.UnwatchDocumentOfType(name);
            }
            else if (Match(cmd, "watch-replication-conflicts"))
            {
                connectionState.WatchAllReplicationConflicts();
            }
            else if (Match(cmd, "unwatch-replication-conflicts"))
            {
                connectionState.UnwatchAllReplicationConflicts();
            }
            else if (Match(cmd, "watch-bulk-operation"))
            {
                connectionState.WatchBulkInsert(name);
            }
            else if (Match(cmd, "unwatch-bulk-operation"))
            {
                connectionState.UnwatchBulkInsert(name);
            }
            else if (Match(cmd, "watch-data-subscriptions"))
            {
                connectionState.WatchAllDataSubscriptions();
            }
            else if (Match(cmd, "unwatch-data-subscriptions"))
            {
                connectionState.UnwatchAllDataSubscriptions();
            }
            else if (Match(cmd, "watch-data-subscription"))
            {
                connectionState.WatchDataSubscription(long.Parse(name));
            }
            else if (Match(cmd, "unwatch-data-subscription"))
            {
                connectionState.UnwatchDataSubscription(long.Parse(name));
            }
            else
            {
                return GetMessageWithObject(new
                {
                    Error = "command argument is mandatory"
                }, HttpStatusCode.BadRequest);
            }

<<<<<<< HEAD
			return GetMessageWithObject(globalConnectionState);
		}
=======
            return GetMessageWithObject(connectionState);
        }
>>>>>>> b19bf61a

        [HttpGet]
        [RavenRoute("changes/events")]
        [RavenRoute("databases/{databaseName}/changes/events")]
        public HttpResponseMessage GetChangesEvents()
        {
            var eventsTransport = new ChangesPushContent(this);
            eventsTransport.Headers.ContentType = new MediaTypeHeaderValue("text/event-stream");
<<<<<<< HEAD
			Database.TransportState.Register(eventsTransport);
			return new HttpResponseMessage {Content = eventsTransport};
		}
	}
=======
            Database.TransportState.Register(eventsTransport);
            return new HttpResponseMessage {Content = eventsTransport};
        }

        private bool Match(string x, string y)
        {
            return string.Equals(x, y, StringComparison.OrdinalIgnoreCase);
        }
    }
>>>>>>> b19bf61a
}<|MERGE_RESOLUTION|>--- conflicted
+++ resolved
@@ -9,13 +9,8 @@
 namespace Raven.Database.Server.Controllers
 {
     [RoutePrefix("")]
-<<<<<<< HEAD
 	public class ChangesController : BaseDatabaseApiController
 	{
-=======
-    public class ChangesController : RavenDbApiController
-    {
->>>>>>> b19bf61a
         [HttpGet]
         [RavenRoute("changes/config")]
         [RavenRoute("databases/{databaseName}/changes/config")]
@@ -144,13 +139,8 @@
                 }, HttpStatusCode.BadRequest);
             }
 
-<<<<<<< HEAD
 			return GetMessageWithObject(globalConnectionState);
 		}
-=======
-            return GetMessageWithObject(connectionState);
-        }
->>>>>>> b19bf61a
 
         [HttpGet]
         [RavenRoute("changes/events")]
@@ -159,20 +149,8 @@
         {
             var eventsTransport = new ChangesPushContent(this);
             eventsTransport.Headers.ContentType = new MediaTypeHeaderValue("text/event-stream");
-<<<<<<< HEAD
 			Database.TransportState.Register(eventsTransport);
 			return new HttpResponseMessage {Content = eventsTransport};
 		}
 	}
-=======
-            Database.TransportState.Register(eventsTransport);
-            return new HttpResponseMessage {Content = eventsTransport};
-        }
-
-        private bool Match(string x, string y)
-        {
-            return string.Equals(x, y, StringComparison.OrdinalIgnoreCase);
-        }
-    }
->>>>>>> b19bf61a
 }