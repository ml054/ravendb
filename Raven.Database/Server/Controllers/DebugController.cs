using System;
using System.Collections;
using System.Collections.Generic;
using System.ComponentModel;
using System.Diagnostics;
using System.IO;
using System.IO.Compression;
using System.Linq;
using System.Net;
using System.Net.Http;
using System.Net.Http.Headers;
using System.Text;
using System.Threading.Tasks;
using System.Web.Http;
using System.Web.Http.Controllers;
using System.Web.Http.Routing;
using ICSharpCode.NRefactory.CSharp;

using Raven.Abstractions;
using Raven.Abstractions.Counters;
using Raven.Abstractions.Data;
using Raven.Abstractions.Logging;
using Raven.Abstractions.Util;
using Raven.Database.Bundles.SqlReplication;
using Raven.Database.Linq;
using Raven.Database.Linq.Ast;
using Raven.Database.Server.WebApi;
using Raven.Database.Server.WebApi.Attributes;
using Raven.Database.Storage;
using Raven.Database.Util;
using Raven.Json.Linq;
using IOExtensions = Raven.Database.Extensions.IOExtensions;

namespace Raven.Database.Server.Controllers
{
    [RoutePrefix("")]
    public class DebugController : BaseDatabaseApiController
    {

        public class CounterDebugInfo
        {
            public int ReplicationActiveTasksCount { get; set; }

            public IDictionary<string,CounterDestinationStats> ReplicationDestinationStats { get; set; }

            public CounterStorageStats Summary { get; set; }

            public DateTime LastWrite { get; set; }

            public Guid ServerId { get; set; }

            public AtomicDictionary<object> ExtensionsState { get; set; }
        }

        [HttpGet]
        [RavenRoute("cs/debug/counter-storages")]
        public HttpResponseMessage GetCounterStoragesInfo()
        {
            var infos = new List<CounterDebugInfo>();

            CountersLandlord.ForAllCounters(counterStorage => 
                infos.Add(new CounterDebugInfo
                {
                    ReplicationActiveTasksCount = counterStorage.ReplicationTask.GetActiveTasksCount(),
                    ReplicationDestinationStats = counterStorage.ReplicationTask.DestinationStats,
                    LastWrite = counterStorage.LastWrite,
                    ServerId = counterStorage.ServerId,
                    Summary = counterStorage.CreateStats(),
                    ExtensionsState = counterStorage.ExtensionsState
                }));

            return GetMessageWithObject(infos);
        }

        [HttpGet]
        [RavenRoute("cs/{counterStorageName}/debug/")]
        public async Task<HttpResponseMessage> GetCounterNames(string counterStorageName,int skip, int take)
        {
            var counter = await CountersLandlord.GetResourceInternal(counterStorageName).ConfigureAwait(false);
            if (counter == null)
                return GetMessageWithString(string.Format("Counter storage with name {0} not found.", counterStorageName),HttpStatusCode.NotFound);

            using (var reader = counter.CreateReader())
            {
                var groupsAndNames = reader.GetCounterGroups(0, int.MaxValue)
                    .SelectMany(group => reader.GetCounterSummariesByGroup(group.Name, 0, int.MaxValue)
                        .Select(x => new CounterNameGroupPair
                        {
                            Name = x.CounterName,
                            Group = group.Name
                        }));

                return GetMessageWithObject(new
                {
                    Stats = counter.CreateStats(),
                    HasMore = groupsAndNames.Count() > skip + take,
                    GroupsAndNames = groupsAndNames.Skip(skip).Take(take)
                });
            }
        }

        [HttpGet]
        [RavenRoute("cs/{counterStorageName}/debug/metrics")]
        public async Task<HttpResponseMessage> GetCounterMetrics(string counterStorageName)
        {
            var counter = await CountersLandlord.GetResourceInternal(counterStorageName).ConfigureAwait(false);
            if (counter == null)
                return GetMessageWithString(string.Format("Counter storage with name {0} not found.", counterStorageName), HttpStatusCode.NotFound);

            return GetMessageWithObject(counter.CreateMetrics());
        }

        [HttpGet]
        [RavenRoute("debug/cache-details")]
        [RavenRoute("databases/{databaseName}/debug/cache-details")]
        public HttpResponseMessage CacheDetails()
        {
            return GetMessageWithObject(Database.TransactionalStorage.DocumentCacher.GetStatistics());
        }

        [HttpGet]
        [RavenRoute("debug/enable-query-timing")]
        [RavenRoute("databases/{databaseName}/debug/enable-query-timing")]
        public HttpResponseMessage EnableQueryTiming()
        {
            var time = SystemTime.UtcNow + TimeSpan.FromMinutes(5);
            if (Database.IsSystemDatabase())
            {
                DatabasesLandlord.ForAllDatabases(database => database.WorkContext.ShowTimingByDefaultUntil = time);
            }
            else
            {
                Database.WorkContext.ShowTimingByDefaultUntil = time;
            }
            return GetMessageWithObject(new { Enabled = true, Until = time });
        }

        [HttpGet]
        [RavenRoute("debug/disable-query-timing")]
        [RavenRoute("databases/{databaseName}/debug/disable-query-timing")]
        public HttpResponseMessage DisableQueryTiming()
        {
            if (Database.IsSystemDatabase())
            {
                DatabasesLandlord.ForAllDatabases(database => database.WorkContext.ShowTimingByDefaultUntil = null);
            }
            else
            {
                Database.WorkContext.ShowTimingByDefaultUntil = null;
            }
            return GetMessageWithObject(new { Enabled = false });
        }

        [HttpGet]
        [RavenRoute("debug/prefetch-status")]
        [RavenRoute("databases/{databaseName}/debug/prefetch-status")]
        public HttpResponseMessage PrefetchingQueueStatus()
        {
            return GetMessageWithObject(DebugInfoProvider.GetPrefetchingQueueStatusForDebug(Database));
        }

        [HttpPost]
        [RavenRoute("debug/format-index")]
        [RavenRoute("databases/{databaseName}/debug/format-index")]
        public async Task<HttpResponseMessage> FormatIndex()
        {
            RavenJArray array;

            try
            {
                array = await ReadJsonArrayAsync().ConfigureAwait(false);
            }
            catch (InvalidOperationException e)
            {
                if (Log.IsDebugEnabled)
                    Log.DebugException("Failed to deserialize debug request.", e);
                return GetMessageWithObject(new
                {
                    Message = "Could not understand json, please check its validity."
                }, (HttpStatusCode)422); //http code 422 - Unprocessable entity

            }
            catch (InvalidDataException e)
            {
                if (Log.IsDebugEnabled)
                    Log.DebugException("Failed to deserialize debug request." , e);
                return GetMessageWithObject(new
                {
                    e.Message
                }, (HttpStatusCode)422); //http code 422 - Unprocessable entity
            }

            var results = new string[array.Length];
            for (int i = 0; i < array.Length; i++)
            {
                var value = array[i].Value<string>();
                try
                {
                    results[i] = IndexPrettyPrinter.FormatOrError(value);
                }
                catch (Exception e)
                {
                    results[i] = "Could not format:" + Environment.NewLine +
                                 value + Environment.NewLine + e;
                }
            }

            return GetMessageWithObject(results);
        }

        /// <remarks>
        /// as we sum data we have to guarantee that we don't sum the same record twice on client side.
        /// to prevent such situation we don't send data from current second
        /// </remarks>
        /// <returns></returns>
        [HttpGet]
        [RavenRoute("debug/sql-replication-perf-stats")]
        [RavenRoute("databases/{databaseName}/debug/sql-replication-perf-stats")]
        public HttpResponseMessage SqlReplicationPerfStats()
        {
            var now = SystemTime.UtcNow;
            var nowTruncToSeconds = new DateTime(now.Ticks / TimeSpan.TicksPerSecond * TimeSpan.TicksPerSecond, now.Kind);

            var sqlReplicationTask = Database.StartupTasks.OfType<SqlReplicationTask>().FirstOrDefault();
            if (sqlReplicationTask == null)
            {
                return GetMessageWithString("Unable to find SQL Replication task. Maybe it is not enabled?", HttpStatusCode.BadRequest);
            }

            var stats = from nameAndStatsManager in sqlReplicationTask.SqlReplicationMetricsCounters
                        from perf in nameAndStatsManager.Value.ReplicationPerformanceStats
                        where perf.Started < nowTruncToSeconds
                        let k = new { Name = nameAndStatsManager.Key, perf }
                        group k by k.perf.Started.Ticks / TimeSpan.TicksPerSecond
                            into g
                            orderby g.Key
                            select new
                            {
                                Started = new DateTime(g.Key * TimeSpan.TicksPerSecond, DateTimeKind.Utc),
                                Stats = from k in g
                                        group k by k.Name into gg
                                        select new
                                        {
                                            ReplicationName = gg.Key,
                                            DurationMilliseconds = gg.Sum(x => x.perf.DurationMilliseconds),
                                            BatchSize = gg.Sum(x => x.perf.BatchSize)
                                        }
                            };
            return GetMessageWithObject(stats);
        }

        /// <remarks>
        /// as we sum data we have to guarantee that we don't sum the same record twice on client side.
        /// to prevent such situation we don't send data from current second
        /// </remarks>
        /// <returns></returns>
        [HttpGet]
        [RavenRoute("debug/replication-perf-stats")]
        [RavenRoute("databases/{databaseName}/debug/replication-perf-stats")]
        public HttpResponseMessage ReplicationPerfStats()
        {
            var now = SystemTime.UtcNow;
            var nowTruncToSeconds = new DateTime(now.Ticks / TimeSpan.TicksPerSecond * TimeSpan.TicksPerSecond, now.Kind);

            var stats = from nameAndStatsManager in Database.WorkContext.MetricsCounters.ReplicationPerformanceStats
                        from perf in nameAndStatsManager.Value
                        where perf.Started < nowTruncToSeconds
                        let k = new { Name = nameAndStatsManager.Key, perf }
                        group k by k.perf.Started.Ticks / TimeSpan.TicksPerSecond
                            into g
                            orderby g.Key
                            select new
                            {
                                Started = new DateTime(g.Key * TimeSpan.TicksPerSecond, DateTimeKind.Utc),
                                Stats = from k in g
                                        group k by k.Name into gg
                                        select new
                                        {
                                            Destination = gg.Key,
                                            DurationMilliseconds = gg.Sum(x => x.perf.DurationMilliseconds),
                                            BatchSize = gg.Sum(x => x.perf.BatchSize)
                                        }
                            };
            return GetMessageWithObject(stats);
        }

        /// <summary>
        /// 
        /// </summary>
        /// <remarks>
        /// as we sum data we have to guarantee that we don't sum the same record twice on client side.
        /// to prevent such situation we don't send data from current second
        /// </remarks>
        /// <param name="format"></param>
        /// <returns></returns>
        [HttpGet]
        [RavenRoute("debug/indexing-perf-stats-with-timings")]
        [RavenRoute("databases/{databaseName}/debug/indexing-perf-stats-with-timings")]
        public HttpResponseMessage IndexingPerfStatsWthTimings(string format = "json")
        {
            var now = SystemTime.UtcNow;
            var nowTruncToSeconds = new DateTime(now.Ticks / TimeSpan.TicksPerSecond * TimeSpan.TicksPerSecond, now.Kind);

            var stats = from pair in Database.IndexDefinitionStorage.IndexDefinitions
                        let performance = Database.IndexStorage.GetIndexingPerformance(pair.Key)
                        from perf in performance
                        where (perf.Operation == "Map" || perf.Operation == "Index") && perf.Started < nowTruncToSeconds
                        let k = new { IndexDefinition = pair.Value, Performance = perf }
                        group k by k.Performance.Started.Ticks / TimeSpan.TicksPerSecond into g
                        orderby g.Key
                        select new
                        {
                            Started = new DateTime(g.Key * TimeSpan.TicksPerSecond, DateTimeKind.Utc),
                            Stats = from k in g
                                    group k by k.IndexDefinition.Name into gg
                                    select new
                                    {
                                        Index = gg.Key,
                                        DurationMilliseconds = gg.Sum(x => x.Performance.DurationMilliseconds),
                                        InputCount = gg.Sum(x => x.Performance.InputCount),
                                        OutputCount = gg.Sum(x => x.Performance.OutputCount),
                                        ItemsCount = gg.Sum(x => x.Performance.ItemsCount)
                                    }
                        };

            switch (format)
            {
                case "csv":
                case "CSV":
                    var sw = new StringWriter();
                    sw.WriteLine();
                    foreach (var stat in stats)
                    {
                        sw.WriteLine(stat.Started.ToString("o"));
                        sw.WriteLine("Index, Duration (ms), Input, Output, Items");
                        foreach (var indexStat in stat.Stats)
                        {
                            sw.Write('"');
                            sw.Write(indexStat.Index);
                            sw.Write("\",{0},{1},{2},{3}", indexStat.DurationMilliseconds, indexStat.InputCount, indexStat.OutputCount, indexStat.ItemsCount);
                            sw.WriteLine();
                        }
                        sw.WriteLine();
                    }
                    var msg = sw.GetStringBuilder().ToString();
                    return new HttpResponseMessage(HttpStatusCode.OK)
                    {
                        Content = new MultiGetSafeStringContent(msg)
                        {
                            Headers =
                            {
                                ContentType = new MediaTypeHeaderValue("text/plain")
                            }
                        }
                    };
                default:
                    return GetMessageWithObject(stats);
            }
        }

        [HttpGet]
        [RavenRoute("debug/filtered-out-indexes")]
        [RavenRoute("databases/{databaseName}/debug/filtered-out-indexes")]
        public HttpResponseMessage FilteredOutIndexes()
        {
            return GetMessageWithObject(Database.WorkContext.RecentlyFilteredOutIndexes.ToArray());
        }

        [HttpGet]
        [RavenRoute("debug/indexing-batch-stats")]
        [RavenRoute("databases/{databaseName}/debug/indexing-batch-stats")]
        public HttpResponseMessage IndexingBatchStats(int lastId = 0)
        {
            
            var indexingBatches = Database.WorkContext.LastActualIndexingBatchInfo.ToArray();
            var indexingBatchesTrimmed = indexingBatches.SkipWhile(x => x.Id < lastId).ToArray();
            return GetMessageWithObject(indexingBatchesTrimmed);
        }

        [HttpGet]
        [RavenRoute("debug/reducing-batch-stats")]
        [RavenRoute("databases/{databaseName}/debug/reducing-batch-stats")]
        public HttpResponseMessage ReducingBatchStats(int lastId = 0)
        {
            var reducingBatches = Database.WorkContext.LastActualReducingBatchInfo.ToArray();
            var reducingBatchesTrimmed = reducingBatches.SkipWhile(x => x.Id < lastId).ToArray();
            return GetMessageWithObject(reducingBatchesTrimmed);
        }

        [HttpGet]
        [RavenRoute("debug/plugins")]
        [RavenRoute("databases/{databaseName}/debug/plugins")]
        public HttpResponseMessage Plugins()
        {
            return GetMessageWithObject(Database.PluginsInfo);
        }

        [HttpGet]
        [RavenRoute("debug/changes")]
        [RavenRoute("databases/{databaseName}/debug/changes")]
        public HttpResponseMessage Changes()
        {
            return GetMessageWithObject(Database.TransportState.DebugStatuses);
        }

        [HttpGet]
        [RavenRoute("debug/sql-replication-stats")]
        [RavenRoute("databases/{databaseName}/debug/sql-replication-stats")]
        public HttpResponseMessage SqlReplicationStats()
        {
            var task = Database.StartupTasks.OfType<SqlReplicationTask>().FirstOrDefault();
            if (task == null)
                return GetMessageWithObject(new
                {
                    Error = "SQL Replication bundle is not installed"
                }, HttpStatusCode.NotFound);


            //var metrics = task.SqlReplicationMetricsCounters.ToDictionary(x => x.Key, x => x.Value.ToSqlReplicationMetricsData());

            var statisticsAndMetrics = task.GetConfiguredReplicationDestinations().Select(x =>
            {
                SqlReplicationStatistics stats;
                task.Statistics.TryGetValue(x.Name, out stats);
                var metrics = task.GetSqlReplicationMetricsManager(x).ToSqlReplicationMetricsData();
                return new
                {
                    x.Name,
                    Statistics = stats,
                    Metrics = metrics
                };
            });
            return GetMessageWithObject(statisticsAndMetrics);
        }


        [HttpGet]
        [RavenRoute("debug/metrics")]
        [RavenRoute("databases/{databaseName}/debug/metrics")]
        public HttpResponseMessage Metrics()
        {
            return GetMessageWithObject(Database.CreateMetrics());
        }

        [HttpGet]
        [RavenRoute("debug/config")]
        [RavenRoute("databases/{databaseName}/debug/config")]
        public HttpResponseMessage Config()
        {
            if (CanExposeConfigOverTheWire() == false)
            {
                return GetEmptyMessage(HttpStatusCode.Forbidden);
            }

            return GetMessageWithObject(DebugInfoProvider.GetConfigForDebug(Database));
        }

        [HttpGet]
        [RavenRoute("debug/raw-doc")]
        [RavenRoute("databases/{databaseName}/debug/raw-doc")]
        public HttpResponseMessage RawDocBytes()
        {
            var docId = GetQueryStringValue("id");
            if (String.IsNullOrWhiteSpace(docId))
                return GetMessageWithObject(new
                {
                    Error = "Query string 'id' is mandatory"
                }, HttpStatusCode.BadRequest);


            bool hasDoc = false;
            Database.TransactionalStorage.Batch(accessor =>
            {
                using (var s = accessor.Documents.RawDocumentByKey(docId))
                {
                    hasDoc = s != null;
                }
            });

            if (hasDoc == false)
            {
                return GetMessageWithObject(new
                {
                    Error = "No document with id " + docId + " was found"
                }, HttpStatusCode.NotFound);
            }

            return new HttpResponseMessage(HttpStatusCode.OK)
            {
                Content = new PushStreamContent((stream, content, transportContext) => Database.TransactionalStorage.Batch(accessor =>
                {
                    using (stream)
                    using (var docContent = accessor.Documents.RawDocumentByKey(docId))
                    {
                        docContent.CopyTo(stream);
                        stream.Flush();
                    }
                }))
                {
                    Headers =
                    {
                        ContentType = new MediaTypeHeaderValue("application/octet-stream"),
                        ContentDisposition = new ContentDispositionHeaderValue("attachment")
                        {
                            FileName = docId + ".raw-doc"
                        }
                    }
                }
            };
        }

        [HttpGet]
        [RavenRoute("debug/slow-dump-ref-csv")]
        [RavenRoute("databases/{databaseName}/debug/slow-dump-ref-csv")]
        public HttpResponseMessage DumpRefsToCsv(int sampleCount = 10)
        {
            return new HttpResponseMessage
            {
                Content = new PushStreamContent((stream, content, context) =>
                {
                    using (var writer = new StreamWriter(stream))
                    {
                        writer.WriteLine("ref count,document key,sample references");
                        Database.TransactionalStorage.Batch(accessor =>
                        {
                            accessor.Indexing.DumpAllReferancesToCSV(writer, sampleCount);
                        });
                        writer.Flush();
                        stream.Flush();
<<<<<<< HEAD
					}
			    })
			    {
				    Headers =
				    {
					    ContentDisposition = new ContentDispositionHeaderValue("attachment")
					    {
						    FileName = "doc-refs.csv",
					    },
					    ContentType = new MediaTypeHeaderValue("application/octet-stream")
				    }
			    }
		    };
	    }

		[HttpGet]
		[RavenRoute("debug/docrefs")]
		[RavenRoute("databases/{databaseName}/debug/docrefs")]
		public HttpResponseMessage DocRefs(string id)
		{
		    var op = GetQueryStringValue("op");
			op = op == "from" ? "from" : "to";

			var totalCountReferencing = -1;
			List<string> results = null;
			Database.TransactionalStorage.Batch(accessor =>
			{
				totalCountReferencing = accessor.Indexing.GetCountOfDocumentsReferencing(id);
				var documentsReferencing =
					op == "from"
					? accessor.Indexing.GetDocumentsReferencesFrom(id)
					: accessor.Indexing.GetDocumentsReferencing(id);
				results = documentsReferencing.Skip(GetStart()).Take(GetPageSize(Database.Configuration.Core.MaxPageSize)).ToList();
			});

			return GetMessageWithObject(new
			{
				TotalCountReferencing = totalCountReferencing,
				Results = results
			});
		}

        //DumpAllReferancesToCSV
		[HttpGet]
		[RavenRoute("debug/d0crefs-t0ps")]
		[RavenRoute("databases/{databaseName}/debug/d0crefs-t0ps")]
		public HttpResponseMessage DocRefsTops()
		{
			var sp = Stopwatch.StartNew();
			Dictionary<string, int> documentReferencesStats = null;
			Database.TransactionalStorage.Batch(accessor =>
			{
				documentReferencesStats = accessor.Indexing.GetDocumentReferencesStats();
			});

			return GetMessageWithObject(new
			{
				TotalReferences = documentReferencesStats.Count,
				GenerationCost = sp.Elapsed,
				Results = documentReferencesStats.OrderByDescending(x => x.Value)
					.Select(x => new { Document = x.Key, Count = x.Value })
			});
		}

		[HttpPost]
		[RavenRoute("debug/index-fields")]
		[RavenRoute("databases/{databaseName}/debug/index-fields")]
		public async Task<HttpResponseMessage> IndexFields()
		{
			var indexStr = await ReadStringAsync().ConfigureAwait(false);
			bool querySyntax = indexStr.Trim().StartsWith("from");
			var mapDefinition = querySyntax
				? QueryParsingUtils.GetVariableDeclarationForLinqQuery(indexStr, true)
				: QueryParsingUtils.GetVariableDeclarationForLinqMethods(indexStr, true);

			var captureSelectNewFieldNamesVisitor = new CaptureSelectNewFieldNamesVisitor(querySyntax == false, new HashSet<string>(), new Dictionary<string, Expression>());
			mapDefinition.AcceptVisitor(captureSelectNewFieldNamesVisitor, null);

			return GetMessageWithObject(new { FieldNames = captureSelectNewFieldNamesVisitor.FieldNames });
		}

		[HttpGet]
		[RavenRoute("debug/list")]
		[RavenRoute("databases/{databaseName}/debug/list")]
		public HttpResponseMessage List(string id)
		{
			var listName = id;
			var key = InnerRequest.RequestUri.ParseQueryString()["key"];
			if (key == null)
				throw new ArgumentException("Key query string variable is mandatory");

			ListItem listItem = null;
			Database.TransactionalStorage.Batch(accessor =>
			{
				listItem = accessor.Lists.Read(listName, key);
			});

			if (listItem == null)
				return GetEmptyMessage(HttpStatusCode.NotFound);

			return GetMessageWithObject(listItem);
		}

		[HttpGet]
		[RavenRoute("debug/list-all")]
		[RavenRoute("databases/{databaseName}/debug/list-all")]
		public HttpResponseMessage ListAll(string id)
		{
			var listName = id;

			List<ListItem> listItems = null;
			Database.TransactionalStorage.Batch(accessor =>
			{
				listItems = accessor.Lists.Read(listName, Etag.Empty, null, GetPageSize(Database.Configuration.Core.MaxPageSize)).ToList();
			});

			if (listItems == null)
				return GetEmptyMessage(HttpStatusCode.NotFound);

			return GetMessageWithObject(listItems);
		}

		[HttpGet]
		[RavenRoute("debug/queries")]
		[RavenRoute("databases/{databaseName}/debug/queries")]
		public HttpResponseMessage Queries()
		{
			return GetMessageWithObject(Database.WorkContext.CurrentlyRunningQueries);
		}

		[HttpGet]
		[RavenRoute("debug/suggest-index-merge")]
		[RavenRoute("databases/{databaseName}/debug/suggest-index-merge")]
		public HttpResponseMessage IndexMerge()
		{
			var mergeIndexSuggestions = Database.WorkContext.IndexDefinitionStorage.ProposeIndexMergeSuggestions();
			return GetMessageWithObject(mergeIndexSuggestions);
		}

		[HttpGet]
		[RavenRoute("debug/sl0w-d0c-c0unts")]
		[RavenRoute("databases/{databaseName}/debug/sl0w-d0c-c0unts")]
		public HttpResponseMessage SlowDocCounts()
		{
			DebugDocumentStats stat = null;
			Database.TransactionalStorage.Batch(accessor =>
			{
				stat = accessor.Documents.GetDocumentStatsVerySlowly();
			});

			return GetMessageWithObject(stat);
		}

		[HttpGet]
		[RavenRoute("debug/user-info")]
		[RavenRoute("databases/{databaseName}/debug/user-info")]
		public HttpResponseMessage UserInfo()
		{
			var userInfo = GetUserInfo();
			return GetMessageWithObject(userInfo);
		}


		[HttpGet]
		[RavenRoute("debug/user-info")]
		[RavenRoute("databases/{databaseName}/debug/user-info")]
		public HttpResponseMessage GetUserPermission(string database, string method)
		{
			if (string.IsNullOrEmpty(database))
			{
				return GetMessageWithObject(new
				{
					Error = "The database paramater is mandatory"
				}, HttpStatusCode.BadGateway);
			}

			var info = GetUserInfo();
			var databases = info.Databases;
			

			var db = databases.Find(d => d.Database.Equals(database));
			if (db == null)
			{
				return GetMessageWithObject(new
				{
					Error = "The database "+  database+ " was not found on the server"
				}, HttpStatusCode.NotFound);
			}

			if (db.IsAdmin)
			{
				return GetMessageWithObject(new UserPermission
				{
					User = info.User,
					Database = db,
					Method = method,
					IsGranted = true,
					Reason = method + " allowed on " + database + " because user " + info.User + " has admin permissions"
				});
			}
			if (!db.IsReadOnly)
			{
				return GetMessageWithObject(new UserPermission
				{
					User = info.User,
					Database = db,
					Method = method,
					IsGranted = true,
					Reason = method + " allowed on " + database + " because user " + info.User + "has ReadWrite permissions"
				});
			}

			if (method != "HEAD" && method != "GET")
			{
				return GetMessageWithObject(new UserPermission
				{
					User = info.User,
					Database = db,
					Method = method,
					IsGranted = false,
					Reason = method + " rejected on" + database + "because user" + info.User + "has ReadOnly permissions"
				});
			}
			return GetMessageWithObject(new UserPermission
			{
				User = info.User,
				Database = db,
				Method = method,
				IsGranted = false,
				Reason = method + " allowed on" + database + "because user" + info.User + "has ReadOnly permissions"
			});
		}

		[HttpGet]
		[RavenRoute("debug/tasks")]
		[RavenRoute("databases/{databaseName}/debug/tasks")]
		public HttpResponseMessage Tasks()
		{
			return GetMessageWithObject(DebugInfoProvider.GetTasksForDebug(Database));
		}

		[HttpGet]
		[RavenRoute("debug/routes")]
		[Description(@"Output the debug information for all the supported routes in Raven Server.")]
		public HttpResponseMessage Routes()
		{
			var routes = new SortedDictionary<string, RouteInfo>();

			foreach (var route in ControllerContext.Configuration.Routes)
			{
				var inner = route as IEnumerable<IHttpRoute>;
				if (inner == null) continue;

				foreach (var httpRoute in inner)
				{
					var key = httpRoute.RouteTemplate;
					bool forDatabase = false;
					if (key.StartsWith("databases/{databaseName}/"))
					{
						key = key.Substring("databases/{databaseName}/".Length);
						forDatabase = true;
					}
					var data = new RouteInfo(key);
					if (routes.ContainsKey(key))
						data = routes[key];

					if (forDatabase)
						data.CanRunForSpecificDatabase = true;

					var actions = ((IEnumerable)httpRoute.DataTokens["actions"]).OfType<ReflectedHttpActionDescriptor>();

					foreach (var reflectedHttpActionDescriptor in actions)
					{

						foreach (var httpMethod in reflectedHttpActionDescriptor.SupportedHttpMethods)
						{
							if (data.Methods.Any(method => method.Name == httpMethod.Method))
								continue;

							string description = null;
							var descriptionAttribute =
								reflectedHttpActionDescriptor.MethodInfo.CustomAttributes.FirstOrDefault(attributeData => attributeData.AttributeType == typeof(DescriptionAttribute));
							if (descriptionAttribute != null)
								description = descriptionAttribute.ConstructorArguments[0].Value.ToString();

							data.Methods.Add(new Method
							{
								Name = httpMethod.Method,
								Description = description
							});
						}
					}

					routes[key] = data;
				}
			}

			return GetMessageWithObject(routes);
		}

		[HttpGet]
		[RavenRoute("debug/currently-indexing")]
		[RavenRoute("databases/{databaseName}/debug/currently-indexing")]
		public HttpResponseMessage CurrentlyIndexing()
		{
			return GetMessageWithObject(DebugInfoProvider.GetCurrentlyIndexingForDebug(Database));
		}

		[HttpGet]
		[RavenRoute("debug/remaining-reductions")]
		[RavenRoute("databases/{databaseName}/debug/remaining-reductions")]
		public HttpResponseMessage CurrentlyRemainingReductions()
		{
			return GetMessageWithObject(Database.GetRemainingScheduledReductions());
		}

		[HttpGet]
		[RavenRoute("debug/clear-remaining-reductions")]
		[RavenRoute("databases/{databaseName}/debug/clear-remaining-reductions")]
		public HttpResponseMessage ResetRemainingReductionsTracking()
		{
		    Database.TransactionalStorage.ResetScheduledReductionsTracking();
		    return GetEmptyMessage();
		}

		[HttpGet]
		[RavenRoute("debug/request-tracing")]
		[RavenRoute("databases/{databaseName}/debug/request-tracing")]
		public HttpResponseMessage RequestTracing()
		{
			if (CanExposeConfigOverTheWire() == false)
			{
				return GetEmptyMessage(HttpStatusCode.Forbidden);
			}

			return GetMessageWithObject(DebugInfoProvider.GetRequestTrackingForDebug(RequestManager, DatabaseName));
		}

		[HttpGet]
		[RavenRoute("debug/identities")]
		[RavenRoute("databases/{databaseName}/debug/identities")]
		public HttpResponseMessage Identities()
		{
			var start = GetStart();
			var pageSize = GetPageSize(1024);

			long totalCount = 0;
			IEnumerable<KeyValuePair<string, long>> identities = null;
			Database.TransactionalStorage.Batch(accessor => identities = accessor.General.GetIdentities(start, pageSize, out totalCount));

			return GetMessageWithObject(new
										{
											TotalCount = totalCount,
											Identities = identities
										});
		}

		[HttpGet]
		[RavenRoute("databases/{databaseName}/debug/info-package")]
		[RavenRoute("debug/info-package")]
		public HttpResponseMessage InfoPackage()
		{
			if (CanExposeConfigOverTheWire() == false)
			{
				return GetEmptyMessage(HttpStatusCode.Forbidden);
			}

			var tempFileName = Path.Combine(Database.Configuration.TempPath, Path.GetRandomFileName());
			try
			{
				using (var file = new FileStream(tempFileName, FileMode.Create))
				using (var package = new ZipArchive(file, ZipArchiveMode.Create))
				{
					DebugInfoProvider.CreateInfoPackageForDatabase(package, Database, RequestManager, ClusterManager);
				}

				var response = new HttpResponseMessage();

				response.Content = new StreamContent(new FileStream(tempFileName, FileMode.Open, FileAccess.Read))
								   {
									   Headers =
									   {
										   ContentDisposition = new ContentDispositionHeaderValue("attachment")
																{
																	FileName = string.Format("Debug-Info-{0}.zip", SystemTime.UtcNow),
																},
										   ContentType = new MediaTypeHeaderValue("application/octet-stream")
									   }
								   };

				return response;
			}
			finally
			{
				IOExtensions.DeleteFile(tempFileName);
			}
		}

		[HttpGet]
		[RavenRoute("databases/{databaseName}/debug/transactions")]
		[RavenRoute("debug/transactions")]
		public HttpResponseMessage Transactions()
		{
            throw new NotSupportedException("DTC is not supported.");
		}

		[HttpGet]
		[RavenRoute("debug/subscriptions")]
		[RavenRoute("databases/{databaseName}/debug/subscriptions")]
		public HttpResponseMessage Subscriptions()
		{
			return GetMessageWithObject(Database.Subscriptions.GetDebugInfo());
=======
                    }
                })
                {
                    Headers =
                    {
                        ContentDisposition = new ContentDispositionHeaderValue("attachment")
                        {
                            FileName = "doc-refs.csv",
                        },
                        ContentType = new MediaTypeHeaderValue("application/octet-stream")
                    }
                }
            };
        }

        [HttpGet]
        [RavenRoute("debug/docrefs")]
        [RavenRoute("databases/{databaseName}/debug/docrefs")]
        public HttpResponseMessage DocRefs(string id)
        {
            var op = GetQueryStringValue("op");
            op = op == "from" ? "from" : "to";

            var totalCountReferencing = -1;
            List<string> results = null;
            Database.TransactionalStorage.Batch(accessor =>
            {
                totalCountReferencing = accessor.Indexing.GetCountOfDocumentsReferencing(id);
                var documentsReferencing =
                    op == "from"
                    ? accessor.Indexing.GetDocumentsReferencesFrom(id)
                    : accessor.Indexing.GetDocumentsReferencing(id);
                results = documentsReferencing.Skip(GetStart()).Take(GetPageSize(Database.Configuration.MaxPageSize)).ToList();
            });

            return GetMessageWithObject(new
            {
                TotalCountReferencing = totalCountReferencing,
                Results = results
            });
        }

        //DumpAllReferancesToCSV
        [HttpGet]
        [RavenRoute("debug/d0crefs-t0ps")]
        [RavenRoute("databases/{databaseName}/debug/d0crefs-t0ps")]
        public HttpResponseMessage DocRefsTops()
        {
            var sp = Stopwatch.StartNew();
            Dictionary<string, int> documentReferencesStats = null;
            Database.TransactionalStorage.Batch(accessor =>
            {
                documentReferencesStats = accessor.Indexing.GetDocumentReferencesStats();
            });

            return GetMessageWithObject(new
            {
                TotalReferences = documentReferencesStats.Count,
                GenerationCost = sp.Elapsed,
                Results = documentReferencesStats.OrderByDescending(x => x.Value)
                    .Select(x => new { Document = x.Key, Count = x.Value })
            });
        }

        [HttpPost]
        [RavenRoute("debug/index-fields")]
        [RavenRoute("databases/{databaseName}/debug/index-fields")]
        public async Task<HttpResponseMessage> IndexFields()
        {
            var indexStr = await ReadStringAsync().ConfigureAwait(false);
            bool querySyntax = indexStr.Trim().StartsWith("from");
            var mapDefinition = querySyntax
                ? QueryParsingUtils.GetVariableDeclarationForLinqQuery(indexStr, true)
                : QueryParsingUtils.GetVariableDeclarationForLinqMethods(indexStr, true);

            var captureSelectNewFieldNamesVisitor = new CaptureSelectNewFieldNamesVisitor(querySyntax == false, new HashSet<string>(), new Dictionary<string, Expression>());
            mapDefinition.AcceptVisitor(captureSelectNewFieldNamesVisitor, null);

            return GetMessageWithObject(new { FieldNames = captureSelectNewFieldNamesVisitor.FieldNames });
        }

        [HttpGet]
        [RavenRoute("debug/list")]
        [RavenRoute("databases/{databaseName}/debug/list")]
        public HttpResponseMessage List(string id)
        {
            var listName = id;
            var key = InnerRequest.RequestUri.ParseQueryString()["key"];
            if (key == null)
                throw new ArgumentException("Key query string variable is mandatory");

            ListItem listItem = null;
            Database.TransactionalStorage.Batch(accessor =>
            {
                listItem = accessor.Lists.Read(listName, key);
            });

            if (listItem == null)
                return GetEmptyMessage(HttpStatusCode.NotFound);

            return GetMessageWithObject(listItem);
        }

        [HttpGet]
        [RavenRoute("debug/list-all")]
        [RavenRoute("databases/{databaseName}/debug/list-all")]
        public HttpResponseMessage ListAll(string id)
        {
            var listName = id;

            List<ListItem> listItems = null;
            Database.TransactionalStorage.Batch(accessor =>
            {
                listItems = accessor.Lists.Read(listName, Etag.Empty, null, GetPageSize(Database.Configuration.MaxPageSize)).ToList();
            });

            if (listItems == null)
                return GetEmptyMessage(HttpStatusCode.NotFound);

            return GetMessageWithObject(listItems);
        }

        [HttpGet]
        [RavenRoute("debug/queries")]
        [RavenRoute("databases/{databaseName}/debug/queries")]
        public HttpResponseMessage Queries()
        {
            return GetMessageWithObject(Database.WorkContext.CurrentlyRunningQueries);
        }

        [HttpGet]
        [RavenRoute("debug/suggest-index-merge")]
        [RavenRoute("databases/{databaseName}/debug/suggest-index-merge")]
        public HttpResponseMessage IndexMerge()
        {
            var mergeIndexSuggestions = Database.WorkContext.IndexDefinitionStorage.ProposeIndexMergeSuggestions();
            return GetMessageWithObject(mergeIndexSuggestions);
        }

        [HttpGet]
        [RavenRoute("debug/sl0w-d0c-c0unts")]
        [RavenRoute("databases/{databaseName}/debug/sl0w-d0c-c0unts")]
        public HttpResponseMessage SlowDocCounts()
        {
            DebugDocumentStats stat = null;
            Database.TransactionalStorage.Batch(accessor =>
            {
                stat = accessor.Documents.GetDocumentStatsVerySlowly();
            });

            return GetMessageWithObject(stat);
        }

        [HttpGet]
        [RavenRoute("debug/user-info")]
        [RavenRoute("databases/{databaseName}/debug/user-info")]
        public HttpResponseMessage UserInfo()
        {
            var userInfo = GetUserInfo();
            return GetMessageWithObject(userInfo);
        }


        [HttpGet]
        [RavenRoute("debug/user-info")]
        [RavenRoute("databases/{databaseName}/debug/user-info")]
        public HttpResponseMessage GetUserPermission(string database, string method)
        {
            if (string.IsNullOrEmpty(database))
            {
                return GetMessageWithObject(new
                {
                    Error = "The database paramater is mandatory"
                }, HttpStatusCode.BadGateway);
            }

            var info = GetUserInfo();
            var databases = info.Databases;
            

            var db = databases.Find(d => d.Database.Equals(database));
            if (db == null)
            {
                return GetMessageWithObject(new
                {
                    Error = "The database "+  database+ " was not found on the server"
                }, HttpStatusCode.NotFound);
            }

            if (db.IsAdmin)
            {
                return GetMessageWithObject(new UserPermission
                {
                    User = info.User,
                    Database = db,
                    Method = method,
                    IsGranted = true,
                    Reason = method + " allowed on " + database + " because user " + info.User + " has admin permissions"
                });
            }
            if (!db.IsReadOnly)
            {
                return GetMessageWithObject(new UserPermission
                {
                    User = info.User,
                    Database = db,
                    Method = method,
                    IsGranted = true,
                    Reason = method + " allowed on " + database + " because user " + info.User + "has ReadWrite permissions"
                });
            }

            if (method != "HEAD" && method != "GET")
            {
                return GetMessageWithObject(new UserPermission
                {
                    User = info.User,
                    Database = db,
                    Method = method,
                    IsGranted = false,
                    Reason = method + " rejected on" + database + "because user" + info.User + "has ReadOnly permissions"
                });
            }
            return GetMessageWithObject(new UserPermission
            {
                User = info.User,
                Database = db,
                Method = method,
                IsGranted = false,
                Reason = method + " allowed on" + database + "because user" + info.User + "has ReadOnly permissions"
            });
        }

        [HttpGet]
        [RavenRoute("debug/tasks")]
        [RavenRoute("databases/{databaseName}/debug/tasks")]
        public HttpResponseMessage Tasks()
        {
            return GetMessageWithObject(DebugInfoProvider.GetTasksForDebug(Database));
        }

        [HttpGet]
        [RavenRoute("debug/routes")]
        [Description(@"Output the debug information for all the supported routes in Raven Server.")]
        public HttpResponseMessage Routes()
        {
            var routes = new SortedDictionary<string, RouteInfo>();

            foreach (var route in ControllerContext.Configuration.Routes)
            {
                var inner = route as IEnumerable<IHttpRoute>;
                if (inner == null) continue;

                foreach (var httpRoute in inner)
                {
                    var key = httpRoute.RouteTemplate;
                    bool forDatabase = false;
                    if (key.StartsWith("databases/{databaseName}/"))
                    {
                        key = key.Substring("databases/{databaseName}/".Length);
                        forDatabase = true;
                    }
                    var data = new RouteInfo(key);
                    if (routes.ContainsKey(key))
                        data = routes[key];

                    if (forDatabase)
                        data.CanRunForSpecificDatabase = true;

                    var actions = ((IEnumerable)httpRoute.DataTokens["actions"]).OfType<ReflectedHttpActionDescriptor>();

                    foreach (var reflectedHttpActionDescriptor in actions)
                    {

                        foreach (var httpMethod in reflectedHttpActionDescriptor.SupportedHttpMethods)
                        {
                            if (data.Methods.Any(method => method.Name == httpMethod.Method))
                                continue;

                            string description = null;
                            var descriptionAttribute =
                                reflectedHttpActionDescriptor.MethodInfo.CustomAttributes.FirstOrDefault(attributeData => attributeData.AttributeType == typeof(DescriptionAttribute));
                            if (descriptionAttribute != null)
                                description = descriptionAttribute.ConstructorArguments[0].Value.ToString();

                            data.Methods.Add(new Method
                            {
                                Name = httpMethod.Method,
                                Description = description
                            });
                        }
                    }

                    routes[key] = data;
                }
            }

            return GetMessageWithObject(routes);
        }

        [HttpGet]
        [RavenRoute("debug/currently-indexing")]
        [RavenRoute("databases/{databaseName}/debug/currently-indexing")]
        public HttpResponseMessage CurrentlyIndexing()
        {
            return GetMessageWithObject(DebugInfoProvider.GetCurrentlyIndexingForDebug(Database));
        }

        [HttpGet]
        [RavenRoute("debug/remaining-reductions")]
        [RavenRoute("databases/{databaseName}/debug/remaining-reductions")]
        public HttpResponseMessage CurrentlyRemainingReductions()
        {
            return GetMessageWithObject(Database.GetRemainingScheduledReductions());
        }

        [HttpGet]
        [RavenRoute("debug/clear-remaining-reductions")]
        [RavenRoute("databases/{databaseName}/debug/clear-remaining-reductions")]
        public HttpResponseMessage ResetRemainingReductionsTracking()
        {
            Database.TransactionalStorage.ResetScheduledReductionsTracking();
            return GetEmptyMessage();
        }

        [HttpGet]
        [RavenRoute("debug/request-tracing")]
        [RavenRoute("databases/{databaseName}/debug/request-tracing")]
        public HttpResponseMessage RequestTracing()
        {
            if (CanExposeConfigOverTheWire() == false)
            {
                return GetEmptyMessage(HttpStatusCode.Forbidden);
            }

            return GetMessageWithObject(DebugInfoProvider.GetRequestTrackingForDebug(RequestManager, DatabaseName));
        }

        [HttpGet]
        [RavenRoute("debug/identities")]
        [RavenRoute("databases/{databaseName}/debug/identities")]
        public HttpResponseMessage Identities()
        {
            var start = GetStart();
            var pageSize = GetPageSize(1024);

            long totalCount = 0;
            IEnumerable<KeyValuePair<string, long>> identities = null;
            Database.TransactionalStorage.Batch(accessor => identities = accessor.General.GetIdentities(start, pageSize, out totalCount));

            return GetMessageWithObject(new
                                        {
                                            TotalCount = totalCount,
                                            Identities = identities
                                        });
        }

        [HttpGet]
        [RavenRoute("databases/{databaseName}/debug/info-package")]
        [RavenRoute("debug/info-package")]
        public HttpResponseMessage InfoPackage()
        {
            if (CanExposeConfigOverTheWire() == false)
            {
                return GetEmptyMessage(HttpStatusCode.Forbidden);
            }

            var tempFileName = Path.Combine(Database.Configuration.TempPath, Path.GetRandomFileName());
            try
            {
                using (var file = new FileStream(tempFileName, FileMode.Create))
                using (var package = new ZipArchive(file, ZipArchiveMode.Create))
                {
                    DebugInfoProvider.CreateInfoPackageForDatabase(package, Database, RequestManager, ClusterManager);
                }

                var response = new HttpResponseMessage();

                response.Content = new StreamContent(new FileStream(tempFileName, FileMode.Open, FileAccess.Read))
                                   {
                                       Headers =
                                       {
                                           ContentDisposition = new ContentDispositionHeaderValue("attachment")
                                                                {
                                                                    FileName = string.Format("Debug-Info-{0}.zip", SystemTime.UtcNow),
                                                                },
                                           ContentType = new MediaTypeHeaderValue("application/octet-stream")
                                       }
                                   };

                return response;
            }
            finally
            {
                IOExtensions.DeleteFile(tempFileName);
            }
        }

        [HttpGet]
        [RavenRoute("databases/{databaseName}/debug/transactions")]
        [RavenRoute("debug/transactions")]
        public HttpResponseMessage Transactions()
        {
            return GetMessageWithObject(new
            {
                PreparedTransactions = Database.TransactionalStorage.GetPreparedTransactions()
            });
        }

        [HttpGet]
        [RavenRoute("debug/subscriptions")]
        [RavenRoute("databases/{databaseName}/debug/subscriptions")]
        public HttpResponseMessage Subscriptions()
        {
            return GetMessageWithObject(Database.Subscriptions.GetDebugInfo());
>>>>>>> 68f1ca50
}

        [HttpGet]
        [RavenRoute("databases/{databaseName}/debug/thread-pool")]
        [RavenRoute("debug/thread-pool")]
        public HttpResponseMessage ThreadPool()
        {
            return GetMessageWithObject(new[]
            {
                new
                {
                    Database.MappingThreadPool.Name,
                    WaitingTasks = Database.MappingThreadPool.GetAllWaitingTasks().Select(x => x.Description),
                    RunningTasks = Database.MappingThreadPool.GetRunningTasks().Select(x => x.Description),
                    ThreadPoolStats = Database.MappingThreadPool.GetThreadPoolStats()
                },
                new
                {
                    Database.ReducingThreadPool.Name,
                    WaitingTasks = Database.ReducingThreadPool.GetAllWaitingTasks().Select(x => x.Description),
                    RunningTasks = Database.ReducingThreadPool.GetRunningTasks().Select(x => x.Description),
                    ThreadPoolStats = Database.ReducingThreadPool.GetThreadPoolStats()
    }
            });
        }

        [HttpGet]
        [RavenRoute("debug/indexing-perf-stats")]
        [RavenRoute("databases/{databaseName}/debug/indexing-perf-stats")]
        public HttpResponseMessage IndexingPerfStats()
        {
            return GetMessageWithObject(Database.IndexingPerformanceStatistics);
        }

        [HttpGet]
        [RavenRoute("debug/gc-info")]
        public HttpResponseMessage GCInfo()
        {
            return GetMessageWithObject(new GCInfo {LastForcedGCTime = RavenGC.LastForcedGCTime, MemoryBeforeLastForcedGC = RavenGC.MemoryBeforeLastForcedGC, MemoryAfterLastForcedGC = RavenGC.MemoryAfterLastForcedGC});
        }
    }

    public class RouteInfo
    {
        public string Key { get; set; }
        public List<Method> Methods { get; set; }

        public bool CanRunForSpecificDatabase { get; set; }

        public RouteInfo(string key)
        {
            Key = key;
            Methods = new List<Method>();
        }
    }

    public class Method
    {
        public string Name { get; set; }
        public string Description { get; set; }
    }
}<|MERGE_RESOLUTION|>--- conflicted
+++ resolved
@@ -527,420 +527,6 @@
                         });
                         writer.Flush();
                         stream.Flush();
-<<<<<<< HEAD
-					}
-			    })
-			    {
-				    Headers =
-				    {
-					    ContentDisposition = new ContentDispositionHeaderValue("attachment")
-					    {
-						    FileName = "doc-refs.csv",
-					    },
-					    ContentType = new MediaTypeHeaderValue("application/octet-stream")
-				    }
-			    }
-		    };
-	    }
-
-		[HttpGet]
-		[RavenRoute("debug/docrefs")]
-		[RavenRoute("databases/{databaseName}/debug/docrefs")]
-		public HttpResponseMessage DocRefs(string id)
-		{
-		    var op = GetQueryStringValue("op");
-			op = op == "from" ? "from" : "to";
-
-			var totalCountReferencing = -1;
-			List<string> results = null;
-			Database.TransactionalStorage.Batch(accessor =>
-			{
-				totalCountReferencing = accessor.Indexing.GetCountOfDocumentsReferencing(id);
-				var documentsReferencing =
-					op == "from"
-					? accessor.Indexing.GetDocumentsReferencesFrom(id)
-					: accessor.Indexing.GetDocumentsReferencing(id);
-				results = documentsReferencing.Skip(GetStart()).Take(GetPageSize(Database.Configuration.Core.MaxPageSize)).ToList();
-			});
-
-			return GetMessageWithObject(new
-			{
-				TotalCountReferencing = totalCountReferencing,
-				Results = results
-			});
-		}
-
-        //DumpAllReferancesToCSV
-		[HttpGet]
-		[RavenRoute("debug/d0crefs-t0ps")]
-		[RavenRoute("databases/{databaseName}/debug/d0crefs-t0ps")]
-		public HttpResponseMessage DocRefsTops()
-		{
-			var sp = Stopwatch.StartNew();
-			Dictionary<string, int> documentReferencesStats = null;
-			Database.TransactionalStorage.Batch(accessor =>
-			{
-				documentReferencesStats = accessor.Indexing.GetDocumentReferencesStats();
-			});
-
-			return GetMessageWithObject(new
-			{
-				TotalReferences = documentReferencesStats.Count,
-				GenerationCost = sp.Elapsed,
-				Results = documentReferencesStats.OrderByDescending(x => x.Value)
-					.Select(x => new { Document = x.Key, Count = x.Value })
-			});
-		}
-
-		[HttpPost]
-		[RavenRoute("debug/index-fields")]
-		[RavenRoute("databases/{databaseName}/debug/index-fields")]
-		public async Task<HttpResponseMessage> IndexFields()
-		{
-			var indexStr = await ReadStringAsync().ConfigureAwait(false);
-			bool querySyntax = indexStr.Trim().StartsWith("from");
-			var mapDefinition = querySyntax
-				? QueryParsingUtils.GetVariableDeclarationForLinqQuery(indexStr, true)
-				: QueryParsingUtils.GetVariableDeclarationForLinqMethods(indexStr, true);
-
-			var captureSelectNewFieldNamesVisitor = new CaptureSelectNewFieldNamesVisitor(querySyntax == false, new HashSet<string>(), new Dictionary<string, Expression>());
-			mapDefinition.AcceptVisitor(captureSelectNewFieldNamesVisitor, null);
-
-			return GetMessageWithObject(new { FieldNames = captureSelectNewFieldNamesVisitor.FieldNames });
-		}
-
-		[HttpGet]
-		[RavenRoute("debug/list")]
-		[RavenRoute("databases/{databaseName}/debug/list")]
-		public HttpResponseMessage List(string id)
-		{
-			var listName = id;
-			var key = InnerRequest.RequestUri.ParseQueryString()["key"];
-			if (key == null)
-				throw new ArgumentException("Key query string variable is mandatory");
-
-			ListItem listItem = null;
-			Database.TransactionalStorage.Batch(accessor =>
-			{
-				listItem = accessor.Lists.Read(listName, key);
-			});
-
-			if (listItem == null)
-				return GetEmptyMessage(HttpStatusCode.NotFound);
-
-			return GetMessageWithObject(listItem);
-		}
-
-		[HttpGet]
-		[RavenRoute("debug/list-all")]
-		[RavenRoute("databases/{databaseName}/debug/list-all")]
-		public HttpResponseMessage ListAll(string id)
-		{
-			var listName = id;
-
-			List<ListItem> listItems = null;
-			Database.TransactionalStorage.Batch(accessor =>
-			{
-				listItems = accessor.Lists.Read(listName, Etag.Empty, null, GetPageSize(Database.Configuration.Core.MaxPageSize)).ToList();
-			});
-
-			if (listItems == null)
-				return GetEmptyMessage(HttpStatusCode.NotFound);
-
-			return GetMessageWithObject(listItems);
-		}
-
-		[HttpGet]
-		[RavenRoute("debug/queries")]
-		[RavenRoute("databases/{databaseName}/debug/queries")]
-		public HttpResponseMessage Queries()
-		{
-			return GetMessageWithObject(Database.WorkContext.CurrentlyRunningQueries);
-		}
-
-		[HttpGet]
-		[RavenRoute("debug/suggest-index-merge")]
-		[RavenRoute("databases/{databaseName}/debug/suggest-index-merge")]
-		public HttpResponseMessage IndexMerge()
-		{
-			var mergeIndexSuggestions = Database.WorkContext.IndexDefinitionStorage.ProposeIndexMergeSuggestions();
-			return GetMessageWithObject(mergeIndexSuggestions);
-		}
-
-		[HttpGet]
-		[RavenRoute("debug/sl0w-d0c-c0unts")]
-		[RavenRoute("databases/{databaseName}/debug/sl0w-d0c-c0unts")]
-		public HttpResponseMessage SlowDocCounts()
-		{
-			DebugDocumentStats stat = null;
-			Database.TransactionalStorage.Batch(accessor =>
-			{
-				stat = accessor.Documents.GetDocumentStatsVerySlowly();
-			});
-
-			return GetMessageWithObject(stat);
-		}
-
-		[HttpGet]
-		[RavenRoute("debug/user-info")]
-		[RavenRoute("databases/{databaseName}/debug/user-info")]
-		public HttpResponseMessage UserInfo()
-		{
-			var userInfo = GetUserInfo();
-			return GetMessageWithObject(userInfo);
-		}
-
-
-		[HttpGet]
-		[RavenRoute("debug/user-info")]
-		[RavenRoute("databases/{databaseName}/debug/user-info")]
-		public HttpResponseMessage GetUserPermission(string database, string method)
-		{
-			if (string.IsNullOrEmpty(database))
-			{
-				return GetMessageWithObject(new
-				{
-					Error = "The database paramater is mandatory"
-				}, HttpStatusCode.BadGateway);
-			}
-
-			var info = GetUserInfo();
-			var databases = info.Databases;
-			
-
-			var db = databases.Find(d => d.Database.Equals(database));
-			if (db == null)
-			{
-				return GetMessageWithObject(new
-				{
-					Error = "The database "+  database+ " was not found on the server"
-				}, HttpStatusCode.NotFound);
-			}
-
-			if (db.IsAdmin)
-			{
-				return GetMessageWithObject(new UserPermission
-				{
-					User = info.User,
-					Database = db,
-					Method = method,
-					IsGranted = true,
-					Reason = method + " allowed on " + database + " because user " + info.User + " has admin permissions"
-				});
-			}
-			if (!db.IsReadOnly)
-			{
-				return GetMessageWithObject(new UserPermission
-				{
-					User = info.User,
-					Database = db,
-					Method = method,
-					IsGranted = true,
-					Reason = method + " allowed on " + database + " because user " + info.User + "has ReadWrite permissions"
-				});
-			}
-
-			if (method != "HEAD" && method != "GET")
-			{
-				return GetMessageWithObject(new UserPermission
-				{
-					User = info.User,
-					Database = db,
-					Method = method,
-					IsGranted = false,
-					Reason = method + " rejected on" + database + "because user" + info.User + "has ReadOnly permissions"
-				});
-			}
-			return GetMessageWithObject(new UserPermission
-			{
-				User = info.User,
-				Database = db,
-				Method = method,
-				IsGranted = false,
-				Reason = method + " allowed on" + database + "because user" + info.User + "has ReadOnly permissions"
-			});
-		}
-
-		[HttpGet]
-		[RavenRoute("debug/tasks")]
-		[RavenRoute("databases/{databaseName}/debug/tasks")]
-		public HttpResponseMessage Tasks()
-		{
-			return GetMessageWithObject(DebugInfoProvider.GetTasksForDebug(Database));
-		}
-
-		[HttpGet]
-		[RavenRoute("debug/routes")]
-		[Description(@"Output the debug information for all the supported routes in Raven Server.")]
-		public HttpResponseMessage Routes()
-		{
-			var routes = new SortedDictionary<string, RouteInfo>();
-
-			foreach (var route in ControllerContext.Configuration.Routes)
-			{
-				var inner = route as IEnumerable<IHttpRoute>;
-				if (inner == null) continue;
-
-				foreach (var httpRoute in inner)
-				{
-					var key = httpRoute.RouteTemplate;
-					bool forDatabase = false;
-					if (key.StartsWith("databases/{databaseName}/"))
-					{
-						key = key.Substring("databases/{databaseName}/".Length);
-						forDatabase = true;
-					}
-					var data = new RouteInfo(key);
-					if (routes.ContainsKey(key))
-						data = routes[key];
-
-					if (forDatabase)
-						data.CanRunForSpecificDatabase = true;
-
-					var actions = ((IEnumerable)httpRoute.DataTokens["actions"]).OfType<ReflectedHttpActionDescriptor>();
-
-					foreach (var reflectedHttpActionDescriptor in actions)
-					{
-
-						foreach (var httpMethod in reflectedHttpActionDescriptor.SupportedHttpMethods)
-						{
-							if (data.Methods.Any(method => method.Name == httpMethod.Method))
-								continue;
-
-							string description = null;
-							var descriptionAttribute =
-								reflectedHttpActionDescriptor.MethodInfo.CustomAttributes.FirstOrDefault(attributeData => attributeData.AttributeType == typeof(DescriptionAttribute));
-							if (descriptionAttribute != null)
-								description = descriptionAttribute.ConstructorArguments[0].Value.ToString();
-
-							data.Methods.Add(new Method
-							{
-								Name = httpMethod.Method,
-								Description = description
-							});
-						}
-					}
-
-					routes[key] = data;
-				}
-			}
-
-			return GetMessageWithObject(routes);
-		}
-
-		[HttpGet]
-		[RavenRoute("debug/currently-indexing")]
-		[RavenRoute("databases/{databaseName}/debug/currently-indexing")]
-		public HttpResponseMessage CurrentlyIndexing()
-		{
-			return GetMessageWithObject(DebugInfoProvider.GetCurrentlyIndexingForDebug(Database));
-		}
-
-		[HttpGet]
-		[RavenRoute("debug/remaining-reductions")]
-		[RavenRoute("databases/{databaseName}/debug/remaining-reductions")]
-		public HttpResponseMessage CurrentlyRemainingReductions()
-		{
-			return GetMessageWithObject(Database.GetRemainingScheduledReductions());
-		}
-
-		[HttpGet]
-		[RavenRoute("debug/clear-remaining-reductions")]
-		[RavenRoute("databases/{databaseName}/debug/clear-remaining-reductions")]
-		public HttpResponseMessage ResetRemainingReductionsTracking()
-		{
-		    Database.TransactionalStorage.ResetScheduledReductionsTracking();
-		    return GetEmptyMessage();
-		}
-
-		[HttpGet]
-		[RavenRoute("debug/request-tracing")]
-		[RavenRoute("databases/{databaseName}/debug/request-tracing")]
-		public HttpResponseMessage RequestTracing()
-		{
-			if (CanExposeConfigOverTheWire() == false)
-			{
-				return GetEmptyMessage(HttpStatusCode.Forbidden);
-			}
-
-			return GetMessageWithObject(DebugInfoProvider.GetRequestTrackingForDebug(RequestManager, DatabaseName));
-		}
-
-		[HttpGet]
-		[RavenRoute("debug/identities")]
-		[RavenRoute("databases/{databaseName}/debug/identities")]
-		public HttpResponseMessage Identities()
-		{
-			var start = GetStart();
-			var pageSize = GetPageSize(1024);
-
-			long totalCount = 0;
-			IEnumerable<KeyValuePair<string, long>> identities = null;
-			Database.TransactionalStorage.Batch(accessor => identities = accessor.General.GetIdentities(start, pageSize, out totalCount));
-
-			return GetMessageWithObject(new
-										{
-											TotalCount = totalCount,
-											Identities = identities
-										});
-		}
-
-		[HttpGet]
-		[RavenRoute("databases/{databaseName}/debug/info-package")]
-		[RavenRoute("debug/info-package")]
-		public HttpResponseMessage InfoPackage()
-		{
-			if (CanExposeConfigOverTheWire() == false)
-			{
-				return GetEmptyMessage(HttpStatusCode.Forbidden);
-			}
-
-			var tempFileName = Path.Combine(Database.Configuration.TempPath, Path.GetRandomFileName());
-			try
-			{
-				using (var file = new FileStream(tempFileName, FileMode.Create))
-				using (var package = new ZipArchive(file, ZipArchiveMode.Create))
-				{
-					DebugInfoProvider.CreateInfoPackageForDatabase(package, Database, RequestManager, ClusterManager);
-				}
-
-				var response = new HttpResponseMessage();
-
-				response.Content = new StreamContent(new FileStream(tempFileName, FileMode.Open, FileAccess.Read))
-								   {
-									   Headers =
-									   {
-										   ContentDisposition = new ContentDispositionHeaderValue("attachment")
-																{
-																	FileName = string.Format("Debug-Info-{0}.zip", SystemTime.UtcNow),
-																},
-										   ContentType = new MediaTypeHeaderValue("application/octet-stream")
-									   }
-								   };
-
-				return response;
-			}
-			finally
-			{
-				IOExtensions.DeleteFile(tempFileName);
-			}
-		}
-
-		[HttpGet]
-		[RavenRoute("databases/{databaseName}/debug/transactions")]
-		[RavenRoute("debug/transactions")]
-		public HttpResponseMessage Transactions()
-		{
-            throw new NotSupportedException("DTC is not supported.");
-		}
-
-		[HttpGet]
-		[RavenRoute("debug/subscriptions")]
-		[RavenRoute("databases/{databaseName}/debug/subscriptions")]
-		public HttpResponseMessage Subscriptions()
-		{
-			return GetMessageWithObject(Database.Subscriptions.GetDebugInfo());
-=======
                     }
                 })
                 {
@@ -973,7 +559,7 @@
                     op == "from"
                     ? accessor.Indexing.GetDocumentsReferencesFrom(id)
                     : accessor.Indexing.GetDocumentsReferencing(id);
-                results = documentsReferencing.Skip(GetStart()).Take(GetPageSize(Database.Configuration.MaxPageSize)).ToList();
+                results = documentsReferencing.Skip(GetStart()).Take(GetPageSize(Database.Configuration.Core.MaxPageSize)).ToList();
             });
 
             return GetMessageWithObject(new
@@ -1054,7 +640,7 @@
             List<ListItem> listItems = null;
             Database.TransactionalStorage.Batch(accessor =>
             {
-                listItems = accessor.Lists.Read(listName, Etag.Empty, null, GetPageSize(Database.Configuration.MaxPageSize)).ToList();
+                listItems = accessor.Lists.Read(listName, Etag.Empty, null, GetPageSize(Database.Configuration.Core.MaxPageSize)).ToList();
             });
 
             if (listItems == null)
@@ -1344,10 +930,7 @@
         [RavenRoute("debug/transactions")]
         public HttpResponseMessage Transactions()
         {
-            return GetMessageWithObject(new
-            {
-                PreparedTransactions = Database.TransactionalStorage.GetPreparedTransactions()
-            });
+            throw new NotSupportedException("DTC is not supported.");
         }
 
         [HttpGet]
@@ -1356,7 +939,6 @@
         public HttpResponseMessage Subscriptions()
         {
             return GetMessageWithObject(Database.Subscriptions.GetDebugInfo());
->>>>>>> 68f1ca50
 }
 
         [HttpGet]
