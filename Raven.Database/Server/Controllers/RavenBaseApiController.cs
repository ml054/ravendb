﻿using System;
using System.Collections.Generic;
using System.Collections.Specialized;
using System.Diagnostics;
using System.Globalization;
using System.IO;
using System.IO.Compression;
using System.Linq;
using System.Net;
using System.Net.Http;
using System.Net.Http.Headers;
using System.Runtime.InteropServices;
using System.Security.Principal;
using System.Text;
using System.Text.RegularExpressions;
using System.Threading;
using System.Threading.Tasks;
using System.Web;
using System.Web.Http;
using System.Web.Http.Controllers;
using Raven.Abstractions.Connection;
using Raven.Abstractions.Data;
using Raven.Abstractions.Exceptions;
using Raven.Abstractions.Extensions;
using Raven.Abstractions.Json;
using Raven.Abstractions.Logging;
using Raven.Abstractions.Util;
using Raven.Client.Connection;
using Raven.Database.Config;
using Raven.Database.Server.Abstractions;
using Raven.Database.Server.WebApi;
using Raven.Imports.Newtonsoft.Json;
using Raven.Imports.Newtonsoft.Json.Bson;
using Raven.Imports.Newtonsoft.Json.Linq;
using Raven.Json.Linq;
using Raven.Database.Server.Tenancy;

namespace Raven.Database.Server.Controllers
{
    public abstract class RavenBaseApiController : ApiController
	{
		protected static readonly ILog Log = LogManager.GetCurrentClassLogger();
        
		private HttpRequestMessage request;

		internal bool SkipAuthorizationSinceThisIsMultiGetRequestAlreadyAuthorized{ get; set; }

		public HttpRequestMessage InnerRequest
		{
			get
			{
				return Request ?? request;
			}
		}

        public bool IsInternalRequest
        {
            get
            {
                var internalHeader = GetHeader("Raven-internal-request");
                return internalHeader != null && internalHeader == "true";
            }
        }

		public HttpHeaders InnerHeaders
		{
			get
			{
			    HttpRequestMessage message = InnerRequest;
			    return CloneRequestHttpHeaders(message.Headers, message.Content == null ? null : message.Content.Headers);
			}
		}

        public static HttpHeaders CloneRequestHttpHeaders( HttpRequestHeaders httpRequestHeaders, HttpContentHeaders httpContentHeaders)
        {
            var headers = new Headers();
            foreach (var header in httpRequestHeaders)
            {
                 headers.Add(header.Key, header.Value);
            }

            if (httpContentHeaders == null)
                return headers;

            foreach (var header in httpContentHeaders)
            {
                headers.Add(header.Key, header.Value);
            }

            return headers; 
        }

        public IEnumerable<KeyValuePair<string,IEnumerable<string>>> ReadInnerHeaders
        {
            get
            {
                foreach (var header in InnerRequest.Headers)
                {
                    yield return new KeyValuePair<string, IEnumerable<string>>(header.Key, header.Value);
                }

                if (InnerRequest.Content == null)
                    yield break;                
                foreach (var header in InnerRequest.Content.Headers)
                {
                    yield return new KeyValuePair<string, IEnumerable<string>>(header.Key, header.Value);
                }
            }
        }

		public new IPrincipal User { get; set; }

        public bool WasAlreadyAuthorizedUsingSingleAuthToken { get; set; }

		protected virtual void InnerInitialization(HttpControllerContext controllerContext)
		{
			request = controllerContext.Request;
			User = controllerContext.RequestContext.Principal;

            landlord = (DatabasesLandlord)controllerContext.Configuration.Properties[typeof(DatabasesLandlord)];
            fileSystemsLandlord = (FileSystemsLandlord)controllerContext.Configuration.Properties[typeof(FileSystemsLandlord)];
            countersLandlord = (CountersLandlord)controllerContext.Configuration.Properties[typeof(CountersLandlord)];
            requestManager = (RequestManager)controllerContext.Configuration.Properties[typeof(RequestManager)];
			maxNumberOfThreadsForDatabaseToLoad = (SemaphoreSlim)controllerContext.Configuration.Properties[Constants.MaxConcurrentRequestsForDatabaseDuringLoad];
            maxSecondsForTaskToWaitForDatabaseToLoad = (int)controllerContext.Configuration.Properties[Constants.MaxSecondsForTaskToWaitForDatabaseToLoad];
            //MaxSecondsForTaskToWaitForDatabaseToLoad
		}

		public async Task<T> ReadJsonObjectAsync<T>()
		{
			using (var stream = await InnerRequest.Content.ReadAsStreamAsync())
			using(var gzipStream = new GZipStream(stream, CompressionMode.Decompress))
			using (var streamReader = new StreamReader(stream, GetRequestEncoding()))
			{
				using (var jsonReader = new JsonTextReader(streamReader))
				{
					var result = JsonExtensions.CreateDefaultJsonSerializer();

					return (T)result.Deserialize(jsonReader, typeof(T));
				}
			}
		}

		public async Task<RavenJObject> ReadJsonAsync()
		{
			using (var stream = await InnerRequest.Content.ReadAsStreamAsync())
			using (var streamReader = new StreamReader(stream, GetRequestEncoding()))
			using (var jsonReader = new RavenJsonTextReader(streamReader))
				return RavenJObject.Load(jsonReader);
		}

		public async Task<RavenJArray> ReadJsonArrayAsync()
		{
			using (var stream = await InnerRequest.Content.ReadAsStreamAsync())
			using (var streamReader = new StreamReader(stream, GetRequestEncoding()))
			using (var jsonReader = new RavenJsonTextReader(streamReader))
				return RavenJArray.Load(jsonReader);
		}

		public async Task<string> ReadStringAsync()
		{
			using (var stream = await InnerRequest.Content.ReadAsStreamAsync())
			using (var streamReader = new StreamReader(stream, GetRequestEncoding()))
				return streamReader.ReadToEnd();
		}

		public async Task<RavenJArray> ReadBsonArrayAsync()
		{
			using (var stream = await InnerRequest.Content.ReadAsStreamAsync())
			using (var jsonReader = new BsonReader(stream))
			{
				var jObject = RavenJObject.Load(jsonReader);
				return new RavenJArray(jObject.Values<RavenJToken>());
			}
		}

		private Encoding GetRequestEncoding()
		{
			if (InnerRequest.Content.Headers.ContentType == null || string.IsNullOrWhiteSpace(InnerRequest.Content.Headers.ContentType.CharSet))
				return Encoding.GetEncoding(Constants.DefaultRequestEncoding);
			return Encoding.GetEncoding(InnerRequest.Content.Headers.ContentType.CharSet);
		}

		public int GetStart()
		{
			int start;
			int.TryParse(GetQueryStringValue("start"), out start);
			return Math.Max(0, start);
		}

        public int GetNextPageStart()
        {
            bool isNextPage;
            if (bool.TryParse(GetQueryStringValue("next-page"), out isNextPage) && isNextPage)
                return GetStart();

            return 0;
        }

		public int GetPageSize(int maxPageSize)
		{
			int pageSize;
			if (int.TryParse(GetQueryStringValue("pageSize"), out pageSize) == false)
				pageSize = 25;
		    if (pageSize < 0)
		        return 0;
			if (pageSize > maxPageSize)
				pageSize = maxPageSize;
			return pageSize;
		}



		public bool MatchEtag(Etag etag)
		{
			return EtagHeaderToEtag() == etag;
		}

		internal Etag EtagHeaderToEtag()
		{
		    try
		    {
		        var responseHeader = GetHeader("If-None-Match");
		        if (string.IsNullOrEmpty(responseHeader))
		            return Etag.InvalidEtag;

		        if (responseHeader[0] == '\"')
		            return Etag.Parse(responseHeader.Substring(1, responseHeader.Length - 2));

		        return Etag.Parse(responseHeader);
		    }
		    catch (Exception e)
		    {
		        Console.WriteLine(e.Message);
                return Etag.InvalidEtag;
		    }
		}

		public string GetQueryStringValue(string key)
		{
			return GetQueryStringValue(InnerRequest, key);
		}

	/*	public static string GetQueryStringValue(HttpRequestMessage req, string key)
		{
			var value = req.GetQueryNameValuePairs().Where(pair => pair.Key == key).Select(pair => pair.Value).FirstOrDefault();
			if (value != null)
				value = Uri.UnescapeDataString(value);
			return value;
		}*/


        public static string GetQueryStringValue(HttpRequestMessage req, string key)
        {
            NameValueCollection nvc;
            object value;
            if (req.Properties.TryGetValue("Raven.QueryString", out value))
            {
                nvc = (NameValueCollection) value;
                return nvc[key];
            }
            nvc = HttpUtility.ParseQueryString(req.RequestUri.Query);
            req.Properties["Raven.QueryString"] = nvc;
            return nvc[key];
        }

		public string[] GetQueryStringValues(string key)
		{
			var items = InnerRequest.GetQueryNameValuePairs().Where(pair => pair.Key == key);
			return items.Select(pair => (pair.Value != null) ? Uri.UnescapeDataString(pair.Value) : null ).ToArray();
		}

		public Etag GetEtagFromQueryString()
		{
			var etagAsString = GetQueryStringValue("etag");
			return etagAsString != null ? Etag.Parse(etagAsString) : null;
		}

		public void WriteETag(Etag etag, HttpResponseMessage msg)
		{
			if (etag == null)
				return;
			WriteETag(etag.ToString(), msg);
		}

		public void WriteETag(string etag, HttpResponseMessage msg)
		{
			if (string.IsNullOrWhiteSpace(etag))
				return;

			msg.Headers.ETag = new EntityTagHeaderValue("\"" + etag + "\"");
		}

		public void WriteHeaders(RavenJObject headers, Etag etag, HttpResponseMessage msg)
		{
			foreach (var header in headers)
			{
				if (header.Key.StartsWith("@"))
					continue;

				switch (header.Key)
				{
					case "Content-Type":
						var headerValue = header.Value.Value<string>();
						string charset = null;
						if (headerValue.Contains("charset="))
						{
							var splits = headerValue.Split(';');
							headerValue = splits[0];

							charset = splits[1].Split('=')[1];
						}

						msg.Content.Headers.ContentType = new MediaTypeHeaderValue(headerValue) { CharSet = charset };

						break;
					default:
						if (header.Value.Type == JTokenType.Date)
						{
                            if (header.Key.StartsWith("Raven-"))
                            {
                                var iso8601 = GetDateString(header.Value, "o");
                                msg.Content.Headers.Add(header.Key, iso8601);
                            }
                            else
                            {
                                var rfc1123 = GetDateString(header.Value, "r");
                                msg.Content.Headers.Add(header.Key, rfc1123);
                                if (!headers.ContainsKey("Raven-" + header.Key))
                                {
                                    var iso8601 = GetDateString(header.Value, "o");
                                    msg.Content.Headers.Add("Raven-" + header.Key, iso8601);
                                }                                    
                            }
						}
                        else if (header.Value.Type == JTokenType.Boolean)
                        {
                            msg.Content.Headers.Add(header.Key, header.Value.ToString());
                        }
						else
						{
							var value = UnescapeStringIfNeeded(header.Value.ToString(Formatting.None));
							msg.Content.Headers.Add(header.Key, value);
						}
						break;
				}
			}
			if (headers["@Http-Status-Code"] != null)
			{
				msg.StatusCode = (HttpStatusCode)headers.Value<int>("@Http-Status-Code");
				msg.Content.Headers.Add("Temp-Status-Description", headers.Value<string>("@Http-Status-Description"));
			}

			WriteETag(etag, msg);
		}

		public void AddHeader(string key, string value, HttpResponseMessage msg)
		{
			if (msg.Content == null)
				msg.Content = JsonContent();

            // Ensure we haven't already appended these values.
            IEnumerable<string> existingValues;
            var hasExistingHeaderAppended = msg.Content.Headers.TryGetValues(key, out existingValues) && existingValues.Any(v => v == value);
            if (!hasExistingHeaderAppended)
            {
                msg.Content.Headers.Add(key, value);
            }
		}

		private string GetDateString(RavenJToken token, string format)
		{
			var value = token as RavenJValue;
			if (value == null)
				return token.ToString();

			var obj = value.Value;

			if (obj is DateTime)
				return ((DateTime)obj).ToString(format);

			if (obj is DateTimeOffset)
				return ((DateTimeOffset)obj).ToString(format);

			return obj.ToString();
		}

		private static string UnescapeStringIfNeeded(string str)
		{
			if (str.StartsWith("\"") && str.EndsWith("\""))
				str = Regex.Unescape(str.Substring(1, str.Length - 2));
			if (str.Any(ch => ch > 127))
			{
				// contains non ASCII chars, needs encoding
				return Uri.EscapeDataString(str);
			}
<<<<<<< HEAD

			str = HttpUtility.UrlDecode(str);
			if (Regex.IsMatch(str, "%[0-9A-Za-z]{1,2}"))
				str = HttpUtility.UrlDecode(str);

=======
>>>>>>> 1a7bd2f4
			return str;
		}

		public virtual HttpResponseMessage GetMessageWithObject(object item, HttpStatusCode code = HttpStatusCode.OK, Etag etag = null)
		{
			var token = item as RavenJToken;
			if (token == null && item != null)
			{
				token = RavenJToken.FromObject(item);
			}

            bool metadataOnly;
            if (bool.TryParse(GetQueryStringValue("metadata-only"), out metadataOnly) && metadataOnly)
				token = Extensions.HttpExtensions.MinimizeToken(token);
            
			var msg = new HttpResponseMessage(code)
			{
				Content = JsonContent(token),
			};

			WriteETag(etag, msg);

			return msg;
		}

		public virtual HttpResponseMessage GetMessageWithString(string msg, HttpStatusCode code = HttpStatusCode.OK, Etag etag = null)
		{
			var resMsg = new HttpResponseMessage(code)
			{
                Content = new MultiGetSafeStringContent(msg),
			};

			WriteETag(etag, resMsg);

			return resMsg;
		}

		public virtual HttpResponseMessage GetEmptyMessage(HttpStatusCode code = HttpStatusCode.OK, Etag etag = null)
		{
			var resMsg = new HttpResponseMessage(code)
			{
				Content = JsonContent()
			};
			WriteETag(etag, resMsg);
			return resMsg;
		}

		public virtual Task<HttpResponseMessage> GetMessageWithObjectAsTask(object item, HttpStatusCode code = HttpStatusCode.OK, Etag etag = null)
	    {
			return new CompletedTask<HttpResponseMessage>(GetMessageWithObject(item, code, etag));
	    }

		public Task<HttpResponseMessage> GetMessageWithStringAsTask(string msg, HttpStatusCode code = HttpStatusCode.OK, Etag etag = null)
		{
			return new CompletedTask<HttpResponseMessage>(GetMessageWithString(msg, code, etag));
		}

		public Task<HttpResponseMessage> GetEmptyMessageAsTask(HttpStatusCode code = HttpStatusCode.OK, Etag etag = null)
		{
			return new CompletedTask<HttpResponseMessage>(GetEmptyMessage(code, etag));
		}

		public HttpResponseMessage WriteData(RavenJObject data, RavenJObject headers, Etag etag, HttpStatusCode status = HttpStatusCode.OK, HttpResponseMessage msg = null)
		{
			if (msg == null)
				msg = GetEmptyMessage(status);

			var jsonContent = ((JsonContent)msg.Content);

			WriteHeaders(headers, etag, msg);

			var jsonp = GetQueryStringValue("jsonp");
			if (string.IsNullOrEmpty(jsonp) == false)
				jsonContent.Jsonp = jsonp;

			jsonContent.Data = data;

			return msg;
		}

		public Etag GetEtag()
		{
			var etagAsString = GetHeader("If-None-Match") ?? GetHeader("If-Match");
			if (etagAsString != null)
			{
				// etags are usually quoted
				if (etagAsString.StartsWith("\"") && etagAsString.EndsWith("\""))
					etagAsString = etagAsString.Substring(1, etagAsString.Length - 2);

				Etag result;
				if (Etag.TryParse(etagAsString, out result))
					return result;

				throw new BadRequestException("Could not parse If-None-Match or If-Match header as Guid");
			}

			return null;
		}

		public string GetHeader(string key)
		{
		    IEnumerable<string> values;
		    if (InnerRequest.Headers.TryGetValues(key, out values) ||
                (InnerRequest.Content != null && InnerRequest.Content.Headers.TryGetValues(key, out values)))
		        return values.FirstOrDefault();
		    return null;
		}

		public List<string> GetHeaders(string key)
		{
            IEnumerable<string> values;
            if (InnerRequest.Headers.TryGetValues(key, out values) ||
                InnerRequest.Content.Headers.TryGetValues(key, out values))
                return values.ToList();
            return null;
		}

		public bool HasCookie(string key)
		{
			return InnerRequest.Headers.GetCookies(key).Count != 0;
		}

		public string GetCookie(string key)
		{
			var cookieHeaderValue = InnerRequest.Headers.GetCookies(key).FirstOrDefault();
			if (cookieHeaderValue != null)
			{
				var cookie = cookieHeaderValue.Cookies.FirstOrDefault();
				if (cookie != null)
					return cookie.Value;
			}

			return null;
		}

		public HttpResponseMessage WriteEmbeddedFile(string ravenPath, string embeddedPath, string zipPath,  string docPath)
		{
			var filePath = Path.Combine(ravenPath, docPath);
			if (File.Exists(filePath))
				return WriteFile(filePath);
			
            filePath = Path.Combine(AppDomain.CurrentDomain.BaseDirectory, "../Raven.Studio.Html5/", docPath);
			if (File.Exists(filePath))
				return WriteFile(filePath);

		    filePath = Path.Combine(this.SystemConfiguration.EmbeddedFilesDirectory, docPath);
		    if (File.Exists(filePath))
		        return WriteFile(filePath);

            filePath = Path.Combine("~/../../../../Raven.Studio.Html5", docPath);
            if (File.Exists(filePath))
                return WriteFile(filePath);

			if (string.IsNullOrEmpty(zipPath) == false)
			{
			    var fullZipPath = Path.Combine(AppDomain.CurrentDomain.BaseDirectory, zipPath + ".zip");

				if (File.Exists(fullZipPath) == false)
					fullZipPath = Path.Combine(AppDomain.CurrentDomain.BaseDirectory, "bin", zipPath + ".zip");

			    if (File.Exists(fullZipPath) == false)
			        fullZipPath = Path.Combine(this.SystemConfiguration.EmbeddedFilesDirectory, zipPath + ".zip");

				if (File.Exists(fullZipPath))
				{
                    return WriteFileFromZip(fullZipPath, docPath);
				}
			}

		    return WriteEmbeddedFileOfType(embeddedPath, docPath);
		}

		private HttpResponseMessage WriteFileFromZip(string zipPath, string docPath)
		{
			var etagValue = GetHeader("If-None-Match") ?? GetHeader("If-Match");
			var currentFileEtag = EmbeddedLastChangedDate + docPath;
			if (etagValue == "\"" + currentFileEtag + "\"")
				return GetEmptyMessage(HttpStatusCode.NotModified);

			var fileStream = new FileStream(zipPath, FileMode.Open, FileAccess.Read, FileShare.ReadWrite);
			var zipArchive = new ZipArchive(fileStream, ZipArchiveMode.Read, false);
			
			var zipEntry = zipArchive.Entries.FirstOrDefault(a => a.FullName.Equals(docPath, StringComparison.OrdinalIgnoreCase));
			if (zipEntry == null)
				return EmbeddedFileNotFound(docPath);

			var entry = zipEntry.Open();
			var msg = new HttpResponseMessage
			{
				Content = new CompressedStreamContent(entry, false)
				{
					Disposables = { zipArchive }
				},
			};

			WriteETag(currentFileEtag, msg);

			var type = GetContentType(docPath);
			msg.Content.Headers.ContentType = new MediaTypeHeaderValue(type);

			return msg;
		}

		public HttpResponseMessage WriteFile(string filePath)
		{
			var etagValue = GetHeader("If-None-Match") ?? GetHeader("If-Match");
            if (etagValue != null)
            {
                // Bug fix: the etag header starts and ends with quotes, resulting in cache-busting; the Studio always receives new files, even if should be cached.
                etagValue = etagValue.Trim(new[] { '\"' });
            }

			var fileEtag = File.GetLastWriteTimeUtc(filePath).ToString("G");
			if (etagValue == fileEtag)
				return GetEmptyMessage(HttpStatusCode.NotModified);

			var msg = new HttpResponseMessage
			{
				Content = new CompressedStreamContent(new FileStream(filePath, FileMode.Open, FileAccess.Read, FileShare.ReadWrite), false)
			};

			WriteETag(fileEtag, msg);

			var type = GetContentType(filePath);
			msg.Content.Headers.ContentType = new MediaTypeHeaderValue(type);

			return msg;
		}

		private HttpResponseMessage WriteEmbeddedFileOfType(string embeddedPath, string docPath)
		{
			var etagValue = GetHeader("If-None-Match") ?? GetHeader("If-Match");
			var currentFileEtag = EmbeddedLastChangedDate + docPath;
			if (etagValue == "\"" + currentFileEtag + "\"")
				return GetEmptyMessage(HttpStatusCode.NotModified);

			byte[] bytes;
			var resourceName = embeddedPath + "." + docPath.Replace("/", ".");

			var resourceAssembly = typeof(RavenBaseApiController).Assembly;
			var resourceNames = resourceAssembly.GetManifestResourceNames();
			var lowercasedResourceName = resourceNames.FirstOrDefault(s => string.Equals(s, resourceName, StringComparison.OrdinalIgnoreCase));
		    if (lowercasedResourceName == null)
		    {
				return EmbeddedFileNotFound(docPath);
		    }
			using (var resource = resourceAssembly.GetManifestResourceStream(lowercasedResourceName))
			{
				if (resource == null)
					return EmbeddedFileNotFound(docPath);

				bytes = resource.ReadData();
			}
			var msg = new HttpResponseMessage
			{
				Content = new ByteArrayContent(bytes),
			};

			WriteETag(currentFileEtag, msg);

			var type = GetContentType(docPath);
			msg.Content.Headers.ContentType = new MediaTypeHeaderValue(type);

			return msg;
		}

		private HttpResponseMessage EmbeddedFileNotFound(string docPath)
		{
			var message = "The following embedded file was not available: " + docPath +
			              ". Please make sure that the Raven.Studio.Html5.zip file exist in the main directory (near to the Raven.Database.dll).";
			return GetMessageWithObject(new {Message = message}, HttpStatusCode.NotFound);
		}

		private static readonly string EmbeddedLastChangedDate =
            File.GetLastWriteTime(AssemblyHelper.GetAssemblyLocationFor(typeof(HttpExtensions))).Ticks.ToString("G");

		private static string GetContentType(string docPath)
		{
			switch (Path.GetExtension(docPath))
			{
				case ".html":
				case ".htm":
					return "text/html";
				case ".css":
					return "text/css";
				case ".js":
					return "text/javascript";
				case ".ico":
					return "image/vnd.microsoft.icon";
				case ".jpg":
					return "image/jpeg";
				case ".gif":
					return "image/gif";
				case ".png":
					return "image/png";
				case ".xap":
					return "application/x-silverlight-2";
				case ".json":
					return "application/json";
				default:
					return "text/plain";
			}
		}

        protected class Headers : HttpHeaders {}

		public JsonContent JsonContent(RavenJToken data = null)
		{
			return new JsonContent(data)
				.WithRequest(InnerRequest);
		}

        public string GetRequestUrl()
        {
            var rawUrl = InnerRequest.RequestUri.PathAndQuery;
            return UrlExtension.GetRequestUrlFromRawUrl(rawUrl, SystemConfiguration);
        }

	    public abstract InMemoryRavenConfiguration SystemConfiguration { get; }


	    protected void AddRavenHeader(HttpResponseMessage msg, Stopwatch sp)
        {
            AddHeader(Constants.RavenServerBuild, DocumentDatabase.BuildVersion, msg);
            AddHeader("Temp-Request-Time", sp.ElapsedMilliseconds.ToString("#,#;;0", CultureInfo.InvariantCulture), msg);
        }

	    public abstract bool TrySetupRequestToProperResource(out RequestWebApiEventArgs args);

        public abstract string TenantName { get; }

        private int innerRequestsCount;

        public int InnerRequestsCount { get { return innerRequestsCount;  } }

		public List<Action<StringBuilder>> CustomRequestTraceInfo { get; private set; }

		public abstract InMemoryRavenConfiguration ResourceConfiguration { get; }

		public void AddRequestTraceInfo(Action<StringBuilder> info)
		{
			if (info == null)
				return;

			if (CustomRequestTraceInfo == null)
				CustomRequestTraceInfo = new List<Action<StringBuilder>>();

			CustomRequestTraceInfo.Add(info);
		}

        public void IncrementInnerRequestsCount()
        {
            Interlocked.Increment(ref innerRequestsCount);
        }


	    public abstract void MarkRequestDuration(long duration);


        #region Landlords

        private DatabasesLandlord landlord;
        public DatabasesLandlord DatabasesLandlord
        {
            get
            {
                if (Configuration == null || landlord != null)
                    return landlord;
                return landlord = (DatabasesLandlord)Configuration.Properties[typeof(DatabasesLandlord)];
            }
        }

        private CountersLandlord countersLandlord;
        public CountersLandlord CountersLandlord
        {
            get
            {
                if (Configuration == null)
                    return countersLandlord;
                return (CountersLandlord)Configuration.Properties[typeof(CountersLandlord)];
            }
        }

        private FileSystemsLandlord fileSystemsLandlord;
        public FileSystemsLandlord FileSystemsLandlord
        {
            get
            {
                if (Configuration == null)
                    return fileSystemsLandlord;
                return (FileSystemsLandlord)Configuration.Properties[typeof(FileSystemsLandlord)];
            }
        }

        private RequestManager requestManager;
        public RequestManager RequestManager
        {
            get
            {
                if (Configuration == null)
                    return requestManager;
                return (RequestManager)Configuration.Properties[typeof(RequestManager)];
            }
        }

		private SemaphoreSlim maxNumberOfThreadsForDatabaseToLoad;
        private int maxSecondsForTaskToWaitForDatabaseToLoad;
        public SemaphoreSlim MaxNumberOfThreadsForDatabaseToLoad
		{
			get
			{
				if (Configuration == null)
					return maxNumberOfThreadsForDatabaseToLoad;
				return (SemaphoreSlim)Configuration.Properties[Constants.MaxConcurrentRequestsForDatabaseDuringLoad];
			}
		}
        public int MaxSecondsForTaskToWaitForDatabaseToLoad
        {
            get
            {
                if (Configuration == null)
                {
                    return maxSecondsForTaskToWaitForDatabaseToLoad;
                }
                return (int)Configuration.Properties[Constants.MaxSecondsForTaskToWaitForDatabaseToLoad];
            }
        }
        #endregion
    }
}<|MERGE_RESOLUTION|>--- conflicted
+++ resolved
@@ -250,7 +250,7 @@
 		}*/
 
 
-        public static string GetQueryStringValue(HttpRequestMessage req, string key)
+	    public static string GetQueryStringValue(HttpRequestMessage req, string key)
         {
             NameValueCollection nvc;
             object value;
@@ -260,7 +260,7 @@
                 return nvc[key];
             }
             nvc = HttpUtility.ParseQueryString(req.RequestUri.Query);
-            req.Properties["Raven.QueryString"] = nvc;
+	        req.Properties["Raven.QueryString"] = nvc;
             return nvc[key];
         }
 
@@ -394,14 +394,11 @@
 				// contains non ASCII chars, needs encoding
 				return Uri.EscapeDataString(str);
 			}
-<<<<<<< HEAD
 
 			str = HttpUtility.UrlDecode(str);
 			if (Regex.IsMatch(str, "%[0-9A-Za-z]{1,2}"))
 				str = HttpUtility.UrlDecode(str);
 
-=======
->>>>>>> 1a7bd2f4
 			return str;
 		}
 
