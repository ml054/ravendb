--- conflicted
+++ resolved
@@ -22,7 +22,6 @@
 using Raven.Database.Backup;
 using Raven.Database.Config;
 using System.Net.Http;
-
 using Raven.Client.Document;
 using Raven.Database.DiskIO;
 using Raven.Database.Extensions;
@@ -52,316 +51,6 @@
 
 namespace Raven.Database.Server.Controllers.Admin
 {
-<<<<<<< HEAD
-	[RoutePrefix("")]
-	public class AdminController : BaseAdminDatabaseApiController
-	{
-		private static readonly HashSet<string> TasksToFilterOut = new HashSet<string>(StringComparer.OrdinalIgnoreCase)
-		                                                           {
-			                                                          typeof(AuthenticationForCommercialUseOnly).FullName,
-																	  typeof(RemoveBackupDocumentStartupTask).FullName,
-																	  typeof(CreateFolderIcon).FullName,
-		                                                           };
-
-		[HttpPost]
-		[RavenRoute("admin/serverSmuggling")]
-		public async Task<HttpResponseMessage> ServerSmuggling()
-		{
-			var request = await ReadJsonObjectAsync<ServerSmugglerRequest>().ConfigureAwait(false);
-			var targetStore = CreateStore(request.TargetServer);
-
-			var status = new ServerSmugglingOperationState();
-			var cts = new CancellationTokenSource();
-			var task = Task.Run(async () =>
-			{
-				try
-				{
-					foreach (var serverSmugglingItem in request.Config)
-					{
-						status.Messages.Add("Smuggling database " + serverSmugglingItem.Name);
-						var documentKey = Constants.Database.Prefix + serverSmugglingItem.Name;
-						if (targetStore.DatabaseCommands.Head(documentKey) == null)
-						{
-							var databaseJson = Database.Documents.Get(documentKey);
-							var databaseDocument = databaseJson.ToJson().JsonDeserialization<DatabaseDocument>();
-							databaseDocument.Id = documentKey;
-							DatabasesLandlord.Unprotect(databaseDocument);
-							targetStore.DatabaseCommands.GlobalAdmin.CreateDatabase(databaseDocument);
-						}
-
-						var source = await DatabasesLandlord.GetResourceInternal(serverSmugglingItem.Name).ConfigureAwait(false);
-
-						throw new NotImplementedException();
-
-						//var dataDumper = new DatabaseDataDumper(source, new SmugglerDatabaseOptions
-						//{
-						//	Incremental = serverSmugglingItem.Incremental,
-						//	StripReplicationInformation = serverSmugglingItem.StripReplicationInformation,
-						//	ShouldDisableVersioningBundle = serverSmugglingItem.ShouldDisableVersioningBundle,
-						//});
-
-						//await dataDumper.Between(new SmugglerBetweenOptions<RavenConnectionStringOptions>
-						//{
-						//	To = new RavenConnectionStringOptions
-						//	{
-						//		Url = request.TargetServer.Url,
-						//		DefaultDatabase = serverSmugglingItem.Name
-						//	},
-						//	ReportProgress = message => status.Messages.Add(message)
-						//}).ConfigureAwait(false);
-					}
-
-					status.Messages.Add("Server smuggling completed successfully. Selected databases have been smuggled.");
-				}
-				catch (Exception e)
-				{
-					status.Messages.Add("Error: " + e.Message);
-					status.State = RavenJObject.FromObject(new {Error = e.Message});
-					status.Faulted = true;
-					throw;
-				}
-				finally
-				{
-					status.Completed = true;
-				}
-			}, cts.Token);
-
-			long id;
-			Database.Tasks.AddTask(task, status, new TaskActions.PendingTaskDescription
-			{
-				StartTime = SystemTime.UtcNow,
-				TaskType = TaskActions.PendingTaskType.ServerSmuggling,
-				Payload = "Server smuggling"
-
-			}, out id, cts);
-
-			return GetMessageWithObject(new
-			{
-				OperationId = id
-			}, HttpStatusCode.Accepted);
-		}
-
-		private class ServerSmugglingOperationState : IOperationState
-		{
-			public ServerSmugglingOperationState()
-			{
-				Messages = new List<string>();
-			}
-
-			public bool Completed { get; set; }
-			public bool Faulted { get; set; }
-			public List<string> Messages { get; private set; }
-			public RavenJToken State { get; set; }
-		}
-
-		private static DocumentStore CreateStore(ServerConnectionInfo connection)
-		{
-			var store = new DocumentStore
-			{
-				Url = connection.Url,
-				ApiKey = connection.ApiKey,
-				Credentials = connection.Credentials,
-				Conventions =
-				{
-					FailoverBehavior = FailoverBehavior.FailImmediately,
-					ShouldCacheRequest = s => false,
-					ShouldAggressiveCacheTrackChanges = false,
-					ShouldSaveChangesForceAggressiveCacheCheck = false,
-				}
-			};
-			store.Initialize(ensureDatabaseExists: false);
-			store.JsonRequestFactory.DisableAllCaching();
-			return store;
-		}
-
-		[HttpPost]
-		[RavenRoute("admin/backup")]
-		[RavenRoute("databases/{databaseName}/admin/backup")]
-		public async Task<HttpResponseMessage> Backup()
-		{
-			var backupRequest = await ReadJsonObjectAsync<DatabaseBackupRequest>().ConfigureAwait(false);
-			var incrementalString = InnerRequest.RequestUri.ParseQueryString()["incremental"];
-			bool incrementalBackup;
-			if (bool.TryParse(incrementalString, out incrementalBackup) == false)
-				incrementalBackup = false;
-
-			if (backupRequest.DatabaseDocument == null)
-			{
-				if (Database.Name == null || Database.Name.Equals(Constants.SystemDatabase, StringComparison.OrdinalIgnoreCase))
-				{
-					backupRequest.DatabaseDocument = new DatabaseDocument { Id = Constants.SystemDatabase };
-				}
-				else
-				{
-					var jsonDocument = DatabasesLandlord.SystemDatabase.Documents.Get("Raven/Databases/" + Database.Name);
-					if (jsonDocument != null)
-					{
-						backupRequest.DatabaseDocument = jsonDocument.DataAsJson.JsonDeserialization<DatabaseDocument>();
-						DatabasesLandlord.Unprotect(backupRequest.DatabaseDocument);
-						backupRequest.DatabaseDocument.Id = Database.Name;
-					}
-				}
-			}
-
-			Database.Maintenance.StartBackup(backupRequest.BackupLocation, incrementalBackup, backupRequest.DatabaseDocument);
-
-			return GetEmptyMessage(HttpStatusCode.Created);
-		}
-
-		protected override WindowsBuiltInRole[] AdditionalSupportedRoles
-		{
-			get
-			{
-				return new[] { WindowsBuiltInRole.BackupOperator };
-			}
-		}
-
-		[HttpPost]
-		[RavenRoute("admin/restore")]
-		[RavenRoute("databases/{databaseName}/admin/restore")]
-		public async Task<HttpResponseMessage> Restore()
-		{
-			if (EnsureSystemDatabase() == false)
-				return GetMessageWithString("Restore is only possible from the system database", HttpStatusCode.BadRequest);
-
-			var restoreStatus = new RestoreStatus { State = RestoreStatusState.Running, Messages = new List<string>() };
-
-			var restoreRequest = await ReadJsonObjectAsync<DatabaseRestoreRequest>().ConfigureAwait(false);
-
-			DatabaseDocument databaseDocument = null;
-
-			var databaseDocumentPath = MaintenanceActions.FindDatabaseDocument(restoreRequest.BackupLocation);
-			if (File.Exists(databaseDocumentPath))
-			{
-				var databaseDocumentText = File.ReadAllText(databaseDocumentPath);
-				databaseDocument = RavenJObject.Parse(databaseDocumentText).JsonDeserialization<DatabaseDocument>();
-			}
-
-			var databaseName = !string.IsNullOrWhiteSpace(restoreRequest.DatabaseName) ? restoreRequest.DatabaseName
-								   : databaseDocument == null ? null : databaseDocument.Id;
-
-			if (string.IsNullOrWhiteSpace(databaseName))
-			{
-				var errorMessage = (databaseDocument == null || String.IsNullOrWhiteSpace(databaseDocument.Id))
-								? "Database.Document file is invalid - database name was not found and not supplied in the request (Id property is missing or null). This is probably a bug - should never happen."
-								: "A database name must be supplied if the restore location does not contain a valid Database.Document file";
-
-				restoreStatus.Messages.Add(errorMessage);
-				DatabasesLandlord.SystemDatabase.Documents.Put(RestoreStatus.RavenRestoreStatusDocumentKey, null, RavenJObject.FromObject(new { restoreStatus }), new RavenJObject(), null);
-
-				return GetMessageWithString(errorMessage, HttpStatusCode.BadRequest);
-			}
-
-			if (databaseName == Constants.SystemDatabase)
-				return GetMessageWithString("Cannot do an online restore for the <system> database", HttpStatusCode.BadRequest);
-
-			var existingDatabase = Database.Documents.GetDocumentMetadata("Raven/Databases/" + databaseName);
-			if (existingDatabase != null)
-				return GetMessageWithString("Cannot do an online restore for an existing database, delete the database " + databaseName + " and restore again.", HttpStatusCode.BadRequest);
-
-			var ravenConfiguration = new RavenConfiguration
-			{
-				DatabaseName = databaseName,
-				IsTenantDatabase = true
-			};
-
-			if (databaseDocument != null)
-			{
-				foreach (var setting in databaseDocument.Settings)
-				{
-					ravenConfiguration.Settings[setting.Key] = setting.Value;
-				}
-			}
-
-			if (File.Exists(Path.Combine(restoreRequest.BackupLocation, BackupMethods.Filename)))
-				ravenConfiguration.DefaultStorageTypeName = typeof(Raven.Storage.Voron.TransactionalStorage).AssemblyQualifiedName;
-			else if (Directory.Exists(Path.Combine(restoreRequest.BackupLocation, "new")))
-                throw new StorageNotSupportedException("Esent is no longer supported. Use Voron instead."); ;
-
-			ravenConfiguration.CustomizeValuesForDatabaseTenant(databaseName);
-			ravenConfiguration.Initialize();
-
-			string documentDataDir;
-			ravenConfiguration.Core.DataDirectory = ResolveTenantDataDirectory(restoreRequest.DatabaseLocation, databaseName, out documentDataDir);
-			restoreRequest.DatabaseLocation = ravenConfiguration.Core.DataDirectory;
-
-			string anotherRestoreResourceName;
-			if (IsAnotherRestoreInProgress(out anotherRestoreResourceName))
-			{
-				if (restoreRequest.RestoreStartTimeout.HasValue)
-				{
-					try
-					{
-						using (var cts = new CancellationTokenSource())
-						{
-							cts.CancelAfter(TimeSpan.FromSeconds(restoreRequest.RestoreStartTimeout.Value));
-							var token = cts.Token;
-							do
-							{
-								await Task.Delay(500, token).ConfigureAwait(false);
-							}
-							while (IsAnotherRestoreInProgress(out anotherRestoreResourceName));
-						}
-					}
-					catch (OperationCanceledException)
-					{
-						return GetMessageWithString(string.Format("Another restore is still in progress (resource name = {0}). Waited {1} seconds for other restore to complete.", anotherRestoreResourceName, restoreRequest.RestoreStartTimeout.Value), HttpStatusCode.ServiceUnavailable);
-					}
-				}
-				else
-				{
-					return GetMessageWithString(string.Format("Another restore is in progress (resource name = {0})", anotherRestoreResourceName), HttpStatusCode.ServiceUnavailable);
-				}
-			}
-			Database.Documents.Put(RestoreInProgress.RavenRestoreInProgressDocumentKey, null, RavenJObject.FromObject(new RestoreInProgress
-																												{
-																													Resource = databaseName
-																												}), new RavenJObject(), null);
-
-			DatabasesLandlord.SystemDatabase.Documents.Delete(RestoreStatus.RavenRestoreStatusDocumentKey, null, null);
-
-			bool defrag;
-			if (bool.TryParse(GetQueryStringValue("defrag"), out defrag))
-				restoreRequest.Defrag = defrag;
-
-			var task = Task.Factory.StartNew(() =>
-			{
-                try
-                {
-				    MaintenanceActions.Restore(ravenConfiguration, restoreRequest,
-					    msg =>
-					    {
-						    restoreStatus.Messages.Add(msg);
-						    DatabasesLandlord.SystemDatabase.Documents.Put(RestoreStatus.RavenRestoreStatusDocumentKey, null,
-							    RavenJObject.FromObject(restoreStatus), new RavenJObject(), null);
-					    });
-
-				    if (databaseDocument == null)
-					    return;
-
-				    databaseDocument.Settings[Constants.RavenDataDir] = documentDataDir;
-					databaseDocument.Settings.Remove(Constants.RavenIndexPath);
-					databaseDocument.Settings.Remove(Constants.RavenTxJournalPath);
-
-				    if (restoreRequest.IndexesLocation != null)
-					    databaseDocument.Settings[Constants.RavenIndexPath] = restoreRequest.IndexesLocation;
-
-	                if (restoreRequest.JournalsLocation != null)
-		                databaseDocument.Settings[Constants.RavenTxJournalPath] = restoreRequest.JournalsLocation;
-
-	                bool replicationBundleRemoved = false;
-				    if (restoreRequest.DisableReplicationDestinations)
-					    replicationBundleRemoved = TryRemoveReplicationBundle(databaseDocument);
-
-				    databaseDocument.Id = databaseName;
-				    DatabasesLandlord.Protect(databaseDocument);
-				    DatabasesLandlord
-					    .SystemDatabase
-					    .Documents
-					    .Put("Raven/Databases/" + databaseName, null, RavenJObject.FromObject(databaseDocument), new RavenJObject(), null);
-
-				    restoreStatus.Messages.Add("The new database was created");
-=======
     [RoutePrefix("")]
     public class AdminController : BaseAdminDatabaseApiController
     {
@@ -391,7 +80,7 @@
                         var documentKey = Constants.Database.Prefix + serverSmugglingItem.Name;
                         if (targetStore.DatabaseCommands.Head(documentKey) == null)
                         {
-                            var databaseJson = Database.Documents.Get(documentKey, null);
+                            var databaseJson = Database.Documents.Get(documentKey);
                             var databaseDocument = databaseJson.ToJson().JsonDeserialization<DatabaseDocument>();
                             databaseDocument.Id = documentKey;
                             DatabasesLandlord.Unprotect(databaseDocument);
@@ -400,22 +89,24 @@
 
                         var source = await DatabasesLandlord.GetResourceInternal(serverSmugglingItem.Name).ConfigureAwait(false);
 
-                        var dataDumper = new DatabaseDataDumper(source, new SmugglerDatabaseOptions
-                        {
-                            Incremental = serverSmugglingItem.Incremental,
-                            StripReplicationInformation = serverSmugglingItem.StripReplicationInformation,
-                            ShouldDisableVersioningBundle = serverSmugglingItem.ShouldDisableVersioningBundle,
-                        });
-
-                        await dataDumper.Between(new SmugglerBetweenOptions<RavenConnectionStringOptions>
-                        {
-                            To = new RavenConnectionStringOptions
-                            {
-                                Url = request.TargetServer.Url,
-                                DefaultDatabase = serverSmugglingItem.Name
-                            },
-                            ReportProgress = message => status.Messages.Add(message)
-                        }).ConfigureAwait(false);
+                        throw new NotImplementedException();
+
+                        //var dataDumper = new DatabaseDataDumper(source, new SmugglerDatabaseOptions
+                        //{
+                        //	Incremental = serverSmugglingItem.Incremental,
+                        //	StripReplicationInformation = serverSmugglingItem.StripReplicationInformation,
+                        //	ShouldDisableVersioningBundle = serverSmugglingItem.ShouldDisableVersioningBundle,
+                        //});
+
+                        //await dataDumper.Between(new SmugglerBetweenOptions<RavenConnectionStringOptions>
+                        //{
+                        //	To = new RavenConnectionStringOptions
+                        //	{
+                        //		Url = request.TargetServer.Url,
+                        //		DefaultDatabase = serverSmugglingItem.Name
+                        //	},
+                        //	ReportProgress = message => status.Messages.Add(message)
+                        //}).ConfigureAwait(false);
                     }
 
                     status.Messages.Add("Server smuggling completed successfully. Selected databases have been smuggled.");
@@ -500,7 +191,7 @@
                 }
                 else
                 {
-                    var jsonDocument = DatabasesLandlord.SystemDatabase.Documents.Get("Raven/Databases/" + Database.Name, null);
+                    var jsonDocument = DatabasesLandlord.SystemDatabase.Documents.Get("Raven/Databases/" + Database.Name);
                     if (jsonDocument != null)
                     {
                         backupRequest.DatabaseDocument = jsonDocument.DataAsJson.JsonDeserialization<DatabaseDocument>();
@@ -562,7 +253,7 @@
             if (databaseName == Constants.SystemDatabase)
                 return GetMessageWithString("Cannot do an online restore for the <system> database", HttpStatusCode.BadRequest);
 
-            var existingDatabase = Database.Documents.GetDocumentMetadata("Raven/Databases/" + databaseName, null);
+            var existingDatabase = Database.Documents.GetDocumentMetadata("Raven/Databases/" + databaseName);
             if (existingDatabase != null)
                 return GetMessageWithString("Cannot do an online restore for an existing database, delete the database " + databaseName + " and restore again.", HttpStatusCode.BadRequest);
 
@@ -583,14 +274,14 @@
             if (File.Exists(Path.Combine(restoreRequest.BackupLocation, BackupMethods.Filename)))
                 ravenConfiguration.DefaultStorageTypeName = typeof(Raven.Storage.Voron.TransactionalStorage).AssemblyQualifiedName;
             else if (Directory.Exists(Path.Combine(restoreRequest.BackupLocation, "new")))
-                ravenConfiguration.DefaultStorageTypeName = typeof(Raven.Storage.Esent.TransactionalStorage).AssemblyQualifiedName;
+                throw new StorageNotSupportedException("Esent is no longer supported. Use Voron instead."); ;
 
             ravenConfiguration.CustomizeValuesForDatabaseTenant(databaseName);
             ravenConfiguration.Initialize();
 
             string documentDataDir;
-            ravenConfiguration.DataDirectory = ResolveTenantDataDirectory(restoreRequest.DatabaseLocation, databaseName, out documentDataDir);
-            restoreRequest.DatabaseLocation = ravenConfiguration.DataDirectory;
+            ravenConfiguration.Core.DataDirectory = ResolveTenantDataDirectory(restoreRequest.DatabaseLocation, databaseName, out documentDataDir);
+            restoreRequest.DatabaseLocation = ravenConfiguration.Core.DataDirectory;
 
             string anotherRestoreResourceName;
             if (IsAnotherRestoreInProgress(out anotherRestoreResourceName))
@@ -648,7 +339,6 @@
 
                     databaseDocument.Settings[Constants.RavenDataDir] = documentDataDir;
                     databaseDocument.Settings.Remove(Constants.RavenIndexPath);
-                    databaseDocument.Settings.Remove(Constants.RavenEsentLogsPath);
                     databaseDocument.Settings.Remove(Constants.RavenTxJournalPath);
 
                     if (restoreRequest.IndexesLocation != null)
@@ -669,7 +359,6 @@
                         .Put("Raven/Databases/" + databaseName, null, RavenJObject.FromObject(databaseDocument), new RavenJObject(), null);
 
                     restoreStatus.Messages.Add("The new database was created");
->>>>>>> 68f1ca50
                     restoreStatus.State = RestoreStatusState.Completed;
                     DatabasesLandlord.SystemDatabase.Documents.Put(RestoreStatus.RavenRestoreStatusDocumentKey, null,
                         RavenJObject.FromObject(restoreStatus), new RavenJObject(), null);
@@ -696,162 +385,6 @@
                 {
                     Database.Documents.Delete(RestoreInProgress.RavenRestoreInProgressDocumentKey, null, null);
                 }
-<<<<<<< HEAD
-			}, TaskCreationOptions.LongRunning);
-
-			long id;
-			Database.Tasks.AddTask(task, new TaskBasedOperationState(task), new TaskActions.PendingTaskDescription
-			{
-				StartTime = SystemTime.UtcNow,
-				TaskType = TaskActions.PendingTaskType.RestoreDatabase,
-				Payload = "Restoring database " + databaseName + " from " + restoreRequest.BackupLocation
-			}, out id);
-
-
-			return GetMessageWithObject(new
-			{
-				OperationId = id
-			}, HttpStatusCode.Accepted);
-		}
-
-		private void GenerateNewDatabaseId(string databaseName)
-		{
-			Task<DocumentDatabase> databaseTask;
-			if (DatabasesLandlord.TryGetOrCreateResourceStore(databaseName, out databaseTask) == false)
-				return;
-
-			var database = databaseTask.Result;
-			database.TransactionalStorage.ChangeId();
-		}
-
-		private static bool TryRemoveReplicationBundle(DatabaseDocument databaseDocument)
-		{
-			string value;
-			if (databaseDocument.Settings.TryGetValue(Constants.ActiveBundles, out value) == false)
-				return false;
-
-			var bundles = value.GetSemicolonSeparatedValues();
-			var removed = bundles.RemoveAll(n => n.Equals("Replication", StringComparison.OrdinalIgnoreCase)) > 0;
-
-			databaseDocument.Settings[Constants.ActiveBundles] = string.Join(";", bundles);
-			return removed;
-		}
-
-		private void AddReplicationBundleAndDisableReplicationDestinations(string databaseName)
-		{
-			Task<DocumentDatabase> databaseTask;
-			if (DatabasesLandlord.TryGetOrCreateResourceStore(databaseName, out databaseTask) == false)
-				return;
-
-			var database = databaseTask.Result;
-			var configurationDocument = database.ConfigurationRetriever.GetConfigurationDocument<ReplicationDocument<ReplicationDestination.ReplicationDestinationWithConfigurationOrigin>>(Constants.RavenReplicationDestinations);
-			if (configurationDocument != null)
-			{
-				var replicationDocument = configurationDocument.MergedDocument;
-				foreach (var destination in replicationDocument.Destinations)
-				{
-					destination.Disabled = true;
-				}
-
-				database
-					.Documents
-					.Put(Constants.RavenReplicationDestinations, null, RavenJObject.FromObject(replicationDocument), new RavenJObject(), null);
-			}
-
-			var databaseDocumentAsJson = DatabasesLandlord.SystemDatabase.Documents.Get(Constants.Database.Prefix + databaseName);
-			var databaseDocument = databaseDocumentAsJson.DataAsJson.JsonDeserialization<DatabaseDocument>();
-
-			var bundles = databaseDocument.Settings[Constants.ActiveBundles].GetSemicolonSeparatedValues();
-			bundles.Add("Replication");
-
-			databaseDocument.Settings[Constants.ActiveBundles] = string.Join(";", bundles);
-
-			DatabasesLandlord
-					.SystemDatabase
-					.Documents
-					.Put(
-						Constants.Database.Prefix + databaseName,
-						null,
-						RavenJObject.FromObject(databaseDocument),
-						new RavenJObject
-					    {
-						    { "Raven-Temp-Allow-Bundles-Change", true }
-					    },
-						null);
-		}
-
-		private string ResolveTenantDataDirectory(string databaseLocation, string databaseName, out string documentDataDir)
-		{
-			if (Path.IsPathRooted(databaseLocation))
-			{
-				documentDataDir = databaseLocation;
-				return databaseLocation;
-			}
-
-			var baseDataPath = Path.GetDirectoryName(DatabasesLandlord.SystemDatabase.Configuration.Core.DataDirectory);
-			if (baseDataPath == null)
-				throw new InvalidOperationException("Could not find root data path");
-
-			if (string.IsNullOrWhiteSpace(databaseLocation))
-			{
-				documentDataDir = Path.Combine("~/", databaseName);
-				return documentDataDir.ToFullPath(baseDataPath);
-			}
-
-			documentDataDir = databaseLocation;
-
-			if (!documentDataDir.StartsWith("~/") && !documentDataDir.StartsWith(@"~\"))
-			{
-				documentDataDir = "~\\" + documentDataDir.TrimStart(new[] { '/', '\\' });
-			}
-			else if (documentDataDir.StartsWith("~/") || documentDataDir.StartsWith(@"~\"))
-			{
-				documentDataDir = "~\\" + documentDataDir.Substring(2);
-			}
-
-			return documentDataDir.ToFullPath(baseDataPath);
-		}
-
-		[HttpPost]
-		[RavenRoute("admin/changedbid")]
-		[RavenRoute("databases/{databaseName}/admin/changedbid")]
-		public HttpResponseMessage ChangeDbId()
-		{
-			Guid old = Database.TransactionalStorage.Id;
-			var newId = Database.TransactionalStorage.ChangeId();
-
-			return GetMessageWithObject(new
-			{
-				OldId = old,
-				NewId = newId
-			});
-		}
-
-		[HttpGet]
-		[RavenRoute("admin/license/connectivity")]
-		public HttpResponseMessage CheckConnectivityToLicenseServer()
-		{
-			var request = (HttpWebRequest)WebRequest.Create("http://licensing.ravendb.net/Subscriptions.svc");
-			try
-			{
-				request.Timeout = 5000;
-				using (var response = (HttpWebResponse) request.GetResponse())
-				{
-					return GetMessageWithObject(new { Success = response.StatusCode == HttpStatusCode.OK });
-				}
-			}
-			catch (Exception e)
-			{
-				return GetMessageWithObject(new { Success = false, Exception = e.Message });
-			}
-		}
-
-		[HttpGet]
-		[RavenRoute("admin/license/forceUpdate")]
-		public HttpResponseMessage ForceLicenseUpdate()
-		{
-			Database.ForceLicenseUpdate();
-=======
             }, TaskCreationOptions.LongRunning);
 
             long id;
@@ -913,7 +446,7 @@
                     .Put(Constants.RavenReplicationDestinations, null, RavenJObject.FromObject(replicationDocument), new RavenJObject(), null);
             }
 
-            var databaseDocumentAsJson = DatabasesLandlord.SystemDatabase.Documents.Get(Constants.Database.Prefix + databaseName, null);
+            var databaseDocumentAsJson = DatabasesLandlord.SystemDatabase.Documents.Get(Constants.Database.Prefix + databaseName);
             var databaseDocument = databaseDocumentAsJson.DataAsJson.JsonDeserialization<DatabaseDocument>();
 
             var bundles = databaseDocument.Settings[Constants.ActiveBundles].GetSemicolonSeparatedValues();
@@ -943,7 +476,7 @@
                 return databaseLocation;
             }
 
-            var baseDataPath = Path.GetDirectoryName(DatabasesLandlord.SystemDatabase.Configuration.DataDirectory);
+            var baseDataPath = Path.GetDirectoryName(DatabasesLandlord.SystemDatabase.Configuration.Core.DataDirectory);
             if (baseDataPath == null)
                 throw new InvalidOperationException("Could not find root data path");
 
@@ -1006,7 +539,6 @@
         public HttpResponseMessage ForceLicenseUpdate()
         {
             Database.ForceLicenseUpdate();
->>>>>>> 68f1ca50
             DatabasesLandlord.ForAllDatabases(database =>
             {
                 database.WorkContext.ShouldNotifyAboutWork(() => "License update");
@@ -1104,59 +636,9 @@
 
             return false;
         }
-
         private static TimeSpan ReportProgressInterval = TimeSpan.FromSeconds(1);
-
         private static string VoronProgressString = "Copied";
 
-<<<<<<< HEAD
-		[HttpGet]
-		[RavenRoute("admin/indexingStatus")]
-		[RavenRoute("databases/{databaseName}/admin/indexingStatus")]
-		public HttpResponseMessage IndexingStatus()
-		{
-			string indexDisableStatus;
-			bool result;
-			if (bool.TryParse(Database.Configuration.Settings[Constants.IndexingDisabled], out result) && result)
-			{
-				indexDisableStatus = "Disabled";
-			}
-			else
-			{
-				indexDisableStatus = Database.WorkContext.RunIndexing ? "Indexing" : "Paused";
-			}
-			return GetMessageWithObject(new { IndexingStatus = indexDisableStatus });
-		}
-
-		[HttpPost]
-		[RavenRoute("admin/optimize")]
-		[RavenRoute("databases/{databaseName}/admin/optimize")]
-		public void Optimize()
-		{
-			Database.IndexStorage.MergeAllIndexes();
-		}
-
-		[HttpPost]
-		[RavenRoute("admin/startIndexing")]
-		[RavenRoute("databases/{databaseName}/admin/startIndexing")]
-		public void StartIndexing()
-		{
-			var concurrency = InnerRequest.RequestUri.ParseQueryString()["concurrency"];
-
-			if (string.IsNullOrEmpty(concurrency) == false)
-				Database.Configuration.Core.MaxNumberOfParallelProcessingTasks = Math.Max(1, int.Parse(concurrency));
-
-			Database.SpinBackgroundWorkers(true);
-		}
-
-		[HttpPost]
-		[RavenRoute("admin/stopIndexing")]
-		[RavenRoute("databases/{databaseName}/admin/stopIndexing")]
-		public void StopIndexing()
-		{
-			Database.StopIndexingWorkers(true);
-		}
-=======
         [HttpGet]
         [RavenRoute("admin/indexingStatus")]
         [RavenRoute("databases/{databaseName}/admin/indexingStatus")]
@@ -1191,7 +673,7 @@
             var concurrency = InnerRequest.RequestUri.ParseQueryString()["concurrency"];
 
             if (string.IsNullOrEmpty(concurrency) == false)
-                Database.Configuration.MaxNumberOfParallelProcessingTasks = Math.Max(1, int.Parse(concurrency));
+                Database.Configuration.Core.MaxNumberOfParallelProcessingTasks = Math.Max(1, int.Parse(concurrency));
 
             Database.SpinBackgroundWorkers(true);
         }
@@ -1203,7 +685,6 @@
         {
             Database.StopIndexingWorkers(true);
         }
->>>>>>> 68f1ca50
 
         [HttpPost]
         [RavenRoute("admin/startReducing")]
@@ -1223,269 +704,6 @@
 
 
         [HttpGet]
-<<<<<<< HEAD
-		[RavenRoute("admin/stats")]
-		public HttpResponseMessage Stats()
-		{
-			var stats = CreateAdminStats();
-			return GetMessageWithObject(stats);
-		}
-
-		private AdminStatistics CreateAdminStats()
-		{
-			var allDbs = new List<DocumentDatabase>();
-			var allFs = new List<RavenFileSystem>();
-			DatabasesLandlord.ForAllDatabases(allDbs.Add);
-			FileSystemsLandlord.ForAllFileSystems(allFs.Add);
-			var currentConfiguration = DatabasesLandlord.SystemConfiguration;
-
-
-			var stats = new AdminStatistics
-			{
-				ServerName = currentConfiguration.ServerName,
-				TotalNumberOfRequests = RequestManager.NumberOfRequests,
-				Uptime = SystemTime.UtcNow - RequestManager.StartUpTime,
-				Memory = new AdminMemoryStatistics
-				{
-					DatabaseCacheSizeInMB = ConvertBytesToMBs(DatabasesLandlord.SystemDatabase.TransactionalStorage.GetDatabaseCacheSizeInBytes()),
-					ManagedMemorySizeInMB = ConvertBytesToMBs(GetCurrentManagedMemorySize()),
-					TotalProcessMemorySizeInMB = ConvertBytesToMBs(GetCurrentProcessPrivateMemorySize64()),
-				},
-				LoadedDatabases = LoadedDatabasesStats(allDbs),
-				LoadedFileSystems = from fileSystem in allFs
-									select fileSystem.GetFileSystemStats()
-			};
-			return stats;
-		}
-
-		private IEnumerable<LoadedDatabaseStatistics> LoadedDatabasesStats(IEnumerable<DocumentDatabase> allDbs)
-		{
-			foreach (var documentDatabase in allDbs)
-			{
-				LoadedDatabaseStatistics loadedDatabaseStatistics;
-				try
-				{
-					var indexStorageSize = documentDatabase.GetIndexStorageSizeOnDisk();
-					var transactionalStorageSize = documentDatabase.GetTransactionalStorageSizeOnDisk();
-					var totalDatabaseSize = indexStorageSize + transactionalStorageSize.AllocatedSizeInBytes;
-					var lastUsed = DatabasesLandlord.LastRecentlyUsed.GetOrDefault(documentDatabase.Name ?? Constants.SystemDatabase);
-					loadedDatabaseStatistics = new LoadedDatabaseStatistics
-					{
-						Name = documentDatabase.Name,
-						LastActivity = new[]
-						{
-							lastUsed,
-							documentDatabase.WorkContext.LastWorkTime
-						}.Max(),
-						TransactionalStorageAllocatedSize = transactionalStorageSize.AllocatedSizeInBytes,
-						TransactionalStorageAllocatedSizeHumaneSize = SizeHelper.Humane(transactionalStorageSize.AllocatedSizeInBytes),
-						TransactionalStorageUsedSize = transactionalStorageSize.UsedSizeInBytes,
-						TransactionalStorageUsedSizeHumaneSize = SizeHelper.Humane(transactionalStorageSize.UsedSizeInBytes),
-						IndexStorageSize = indexStorageSize,
-						IndexStorageHumaneSize = SizeHelper.Humane(indexStorageSize),
-						TotalDatabaseSize = totalDatabaseSize,
-						TotalDatabaseHumaneSize = SizeHelper.Humane(totalDatabaseSize),
-						CountOfDocuments = documentDatabase.Statistics.CountOfDocuments,
-						StorageStats = documentDatabase.TransactionalStorage.GetStorageStats(),
-						DatabaseTransactionVersionSizeInMB = ConvertBytesToMBs(documentDatabase.TransactionalStorage.GetDatabaseTransactionVersionSizeInBytes()),
-						Metrics = documentDatabase.CreateMetrics()
-					};
-				}
-				catch (Exception e)
-				{
-					loadedDatabaseStatistics = new LoadedDatabaseStatistics
-					{
-						Name = documentDatabase.Name,
-						TotalDatabaseHumaneSize = e.Message,
-						IndexStorageHumaneSize = e.ToString()
-					};
-				}
-				yield return loadedDatabaseStatistics;
-			}
-		}
-
-		private decimal ConvertBytesToMBs(long bytes)
-		{
-			return Math.Round(bytes / 1024.0m / 1024.0m, 2);
-		}
-
-		private static long GetCurrentProcessPrivateMemorySize64()
-		{
-			using (var p = Process.GetCurrentProcess())
-				return p.PrivateMemorySize64;
-		}
-
-		private static long GetCurrentManagedMemorySize()
-		{
-			var safelyGetPerformanceCounter = PerformanceCountersUtils.SafelyGetPerformanceCounter(
-				".NET CLR Memory", "# Total committed Bytes", CurrentProcessName.Value);
-			return safelyGetPerformanceCounter ?? GC.GetTotalMemory(false);
-		}
-
-		private static readonly Lazy<string> CurrentProcessName = new Lazy<string>(() =>
-		{
-			using (var p = Process.GetCurrentProcess())
-				return p.ProcessName;
-		});
-
-		[HttpGet]
-		[RavenRoute("admin/detailed-storage-breakdown")]
-		[RavenRoute("databases/{databaseName}/admin/detailed-storage-breakdown")]
-		public HttpResponseMessage DetailedStorageBreakdown()
-		{
-			var detailedReport = GetQueryStringValue("DetailedReport");
-			bool isDetailedReport;
-			if (detailedReport != null && bool.TryParse(detailedReport, out isDetailedReport) && isDetailedReport)
-				return GetMessageWithObject(Database.TransactionalStorage.ComputeDetailedStorageInformation(true));
-			return GetMessageWithObject(Database.TransactionalStorage.ComputeDetailedStorageInformation());
-		}
-
-		[HttpPost]
-		[HttpGet]
-		[RavenRoute("admin/gc")]
-		public HttpResponseMessage Gc()
-		{
-			Action<DocumentDatabase> clearCaches = documentDatabase => documentDatabase.TransactionalStorage.ClearCaches();
-			Action afterCollect = () => DatabasesLandlord.ForAllDatabases(clearCaches);
-
-			RavenGC.CollectGarbage(false, afterCollect, true);
-
-			return GetMessageWithString("GC Done");
-		}
-
-		[HttpGet]
-		[HttpPost]
-		[RavenRoute("admin/loh-compaction")]
-		public HttpResponseMessage LohCompaction()
-		{
-			Action<DocumentDatabase> clearCaches = documentDatabase => documentDatabase.TransactionalStorage.ClearCaches();
-			Action afterCollect = () => DatabasesLandlord.ForAllDatabases(clearCaches);
-
-			RavenGC.CollectGarbage(true, afterCollect, true);
-
-			return GetMessageWithString("LOH GC Done");
-		}
-
-		[HttpGet]
-		[RavenRoute("admin/tasks")]
-		[RavenRoute("databases/{databaseName}/admin/tasks")]
-		public HttpResponseMessage Tasks()
-		{
-			return GetMessageWithObject(FilterOutTasks(Database.StartupTasks));
-		}
-
-		private static IEnumerable<string> FilterOutTasks(OrderedPartCollection<IStartupTask> tasks)
-		{
-			return tasks.Select(task => task.GetType().FullName).Where(t => !TasksToFilterOut.Contains(t)).ToList();
-		}
-
-		[HttpGet]
-		[RavenRoute("admin/killQuery")]
-		[RavenRoute("databases/{databaseName}/admin/killQuery")]
-		public HttpResponseMessage KillQuery()
-		{
-			var idStr = GetQueryStringValue("id");
-			long id;
-			if (long.TryParse(idStr, out id) == false)
-			{
-				return GetMessageWithObject(new
-				{
-					Error = "Query string variable id must be a valid int64"
-				}, HttpStatusCode.BadRequest);
-			}
-
-			var query = Database.WorkContext.CurrentlyRunningQueries
-				.SelectMany(index => index.Value)
-				.FirstOrDefault(q => q.QueryId == id);
-
-			if (query != null)
-			{
-				query.TokenSource.Cancel();
-			}
-
-			return query == null ? GetEmptyMessage(HttpStatusCode.NotFound) : GetEmptyMessage(HttpStatusCode.NoContent);
-		}
-
-		[HttpGet]
-		[RavenRoute("admin/debug/info-package")]
-		public HttpResponseMessage InfoPackage()
-		{
-			var tempFileName = Path.Combine(Database.Configuration.TempPath, Path.GetRandomFileName());
-			try
-			{
-				var jsonSerializer = JsonExtensions.CreateDefaultJsonSerializer();
-				jsonSerializer.Formatting = Formatting.Indented;
-
-				using (var file = new FileStream(tempFileName, FileMode.Create))
-				using (var package = new ZipArchive(file, ZipArchiveMode.Create))
-				{
-					var adminStats = package.CreateEntry("admin_stats.txt", CompressionLevel.Optimal);
-
-					using (var metricsStream = adminStats.Open())
-					using (var streamWriter = new StreamWriter(metricsStream))
-					{
-						jsonSerializer.Serialize(streamWriter, CreateAdminStats());
-						streamWriter.Flush();
-					}
-
-					DatabasesLandlord.ForAllDatabases(database =>
-					{
-						var prefix = string.IsNullOrWhiteSpace(database.Name) ? "System" : database.Name;
-						DebugInfoProvider.CreateInfoPackageForDatabase(package, database, RequestManager, ClusterManager, prefix + "/");
-					});
-
-					bool stacktrace;
-					if (bool.TryParse(GetQueryStringValue("stacktrace"), out stacktrace) && stacktrace)
-						DumpStacktrace(package);
-				}
-
-				var response = new HttpResponseMessage();
-
-				response.Content = new StreamContent(new FileStream(tempFileName, FileMode.Open, FileAccess.Read))
-								   {
-									   Headers =
-									   {
-										   ContentDisposition = new ContentDispositionHeaderValue("attachment")
-																{
-																	FileName = string.Format("Admin-Debug-Info-{0}.zip", SystemTime.UtcNow),
-																},
-										   ContentType = new MediaTypeHeaderValue("application/octet-stream")
-									   }
-								   };
-
-				return response;
-			}
-			finally
-			{
-				IOExtensions.DeleteFile(tempFileName);
-			}
-		}
-
-		private void DumpStacktrace(ZipArchive package)
-		{
-			var stacktrace = package.CreateEntry("stacktraces.txt", CompressionLevel.Optimal);
-
-			var jsonSerializer = JsonExtensions.CreateDefaultJsonSerializer();
-			jsonSerializer.Formatting = Formatting.Indented;
-
-			using (var stacktraceStream = stacktrace.Open())
-			{
-				string ravenDebugDir = null;
-
-				var output = string.Empty;
-				try
-				{
-					if (Debugger.IsAttached) throw new InvalidOperationException("Cannot get stacktraces when debugger is attached");
-
-					ravenDebugDir = Path.Combine(Database.Configuration.TempPath, Path.GetRandomFileName());
-					var ravenDebugExe = Path.Combine(ravenDebugDir, "Raven.Debug.exe");
-					var ravenDebugOutput = Path.Combine(ravenDebugDir, "stacktraces.txt");
-
-					Directory.CreateDirectory(ravenDebugDir);
-
-					if (Environment.Is64BitProcess) ExtractResource("Raven.Database.Util.Raven.Debug.x64.Raven.Debug.exe", ravenDebugExe);
-					else ExtractResource("Raven.Database.Util.Raven.Debug.x86.Raven.Debug.exe", ravenDebugExe);
-=======
         [RavenRoute("admin/stats")]
         public HttpResponseMessage Stats()
         {
@@ -1548,7 +766,6 @@
                         TotalDatabaseSize = totalDatabaseSize,
                         TotalDatabaseHumaneSize = SizeHelper.Humane(totalDatabaseSize),
                         CountOfDocuments = documentDatabase.Statistics.CountOfDocuments,
-                        CountOfAttachments = documentDatabase.Statistics.CountOfAttachments,
                         StorageStats = documentDatabase.TransactionalStorage.GetStorageStats(),
                         DatabaseTransactionVersionSizeInMB = ConvertBytesToMBs(documentDatabase.TransactionalStorage.GetDatabaseTransactionVersionSizeInBytes()),
                         Metrics = documentDatabase.CreateMetrics()
@@ -1748,7 +965,6 @@
 
                     if (Environment.Is64BitProcess) ExtractResource("Raven.Database.Util.Raven.Debug.x64.Raven.Debug.exe", ravenDebugExe);
                     else ExtractResource("Raven.Database.Util.Raven.Debug.x86.Raven.Debug.exe", ravenDebugExe);
->>>>>>> 68f1ca50
 
                     var process = new Process
                     {
@@ -1864,59 +1080,6 @@
                     if (Enum.TryParse(tokens[1], out level))
                     {
                         return Tuple.Create(tokens[0], level, watchStack);
-<<<<<<< HEAD
-					}
-					throw new InvalidOperationException("Unable to parse watch-category: " + tokens[1]);
-				}).ToList();
-
-			var unwatchCatogory = GetQueryStringValues("unwatch-category");
-			foreach (var category in unwatchCatogory)
-			{
-				connectionState.DisableLogging(category);
-			}
-
-			foreach (var categoryAndLevel in categoriesToWatch)
-			{
-				connectionState.EnableLogging(categoryAndLevel.Item1, categoryAndLevel.Item2, categoryAndLevel.Item3);
-			}
-
-			return GetMessageWithObject(connectionState);
-
-		}
-
-		[HttpGet]
-		[RavenRoute("admin/logs/events")]
-		public HttpResponseMessage OnAdminLogsFetch()
-		{
-			var logsTransport = new LogsPushContent(this);
-			logsTransport.Headers.ContentType = new MediaTypeHeaderValue("text/event-stream");
-			var logTarget = LogManager.GetTarget<AdminLogsTarget>();
-			logTarget.Register(logsTransport);
-
-			return new HttpResponseMessage { Content = logsTransport };
-		}
-
-		[HttpPost]
-		[RavenRoute("databases/{databaseName}/admin/transactions/rollbackAll")]
-		[RavenRoute("admin/transactions/rollbackAll")]
-		public HttpResponseMessage Transactions()
-		{
-            throw new NotSupportedException("DTC is not supported.");
-		}
-
-		[HttpPost]
-		[RavenRoute("admin/ioTest")]
-		public async Task<HttpResponseMessage> IoTest()
-		{
-			if (EnsureSystemDatabase() == false)
-			{
-				return GetMessageWithString("IO Test is only possible from the system database", HttpStatusCode.BadRequest);
-			}
-		    var json = await ReadJsonAsync().ConfigureAwait(false);
-		    var testType = json.Value<string>("TestType");
-
-		    AbstractPerformanceTestRequest ioTestRequest;
-=======
                     }
                     throw new InvalidOperationException("Unable to parse watch-category: " + tokens[1]);
                 }).ToList();
@@ -1953,13 +1116,7 @@
         [RavenRoute("admin/transactions/rollbackAll")]
         public HttpResponseMessage Transactions()
         {
-            var transactions = Database.TransactionalStorage.GetPreparedTransactions();
-            foreach (var transactionContextData in transactions)
-            {
-                Database.Rollback(transactionContextData.Id);
-            }
-
-            return GetMessageWithObject(new { RolledBackTransactionsAmount = transactions.Count });
+            throw new NotSupportedException("DTC is not supported.");
         }
 
         [HttpPost]
@@ -1974,7 +1131,6 @@
             var testType = json.Value<string>("TestType");
 
             AbstractPerformanceTestRequest ioTestRequest;
->>>>>>> 68f1ca50
             switch (testType)
             {
                 case GenericPerformanceTestRequest.Mode:
