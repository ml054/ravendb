using System;
using System.Collections.Generic;
using System.IO;
using System.Linq;
using System.Net.Http;
using System.Web.Http;
using Raven.Database.Plugins.Builtins;
using Raven.Database.Server.WebApi.Attributes;

namespace Raven.Database.Server.Controllers
{
<<<<<<< HEAD
	[RoutePrefix("")]
	public class SilverlightController : BaseDatabaseApiController
	{
		[HttpGet]
		[RavenRoute("silverlight/ensureStartup")]
		[RavenRoute("databases/{databaseName}/silverlight/ensureStartup")]
		public HttpResponseMessage SilverlightEnsureStartup()
		{
			Database.ExtensionsState.GetOrAdd("SilverlightUI.NotifiedAboutSilverlightBeingRequested", s =>
			{
				var skipCreatingStudioIndexes = Database.Configuration.Settings["Raven/SkipCreatingStudioIndexes"];
				if (string.IsNullOrEmpty(skipCreatingStudioIndexes) == false &&
					"true".Equals(skipCreatingStudioIndexes, StringComparison.OrdinalIgnoreCase))
					return true;
=======
    [RoutePrefix("")]
    public class SilverlightController : RavenDbApiController
    {
        [HttpGet]
        [RavenRoute("silverlight/ensureStartup")]
        [RavenRoute("databases/{databaseName}/silverlight/ensureStartup")]
        public HttpResponseMessage SilverlightEnsureStartup()
        {
            Database.ExtensionsState.GetOrAdd("SilverlightUI.NotifiedAboutSilverlightBeingRequested", s =>
            {
                var skipCreatingStudioIndexes = Database.Configuration.Settings["Raven/SkipCreatingStudioIndexes"];
                if (string.IsNullOrEmpty(skipCreatingStudioIndexes) == false &&
                    "true".Equals(skipCreatingStudioIndexes, StringComparison.OrdinalIgnoreCase))
                    return true;
>>>>>>> b19bf61a

                new CreateSilverlightIndexes().SilverlightWasRequested(Database);
                return true;
            });

            return GetMessageWithObject(new { ok = true });
        }

        [HttpGet][RavenRoute("silverlight/{*id}")]
        public HttpResponseMessage SilverlightUi(string id)
        {
            if (id.Contains(".xap") == false)
                return GetEmptyMessage();
            Database.ExtensionsState.GetOrAdd("SilverlightUI.NotifiedAboutSilverlightBeingRequested", s =>
            {
                new CreateSilverlightIndexes().SilverlightWasRequested(Database);
                return true;
            });

            string matchingPath = null;

            var fileName = id;
            var paths = GetPaths(fileName, Database.Configuration.WebDir);
            
            matchingPath = paths.FirstOrDefault(path =>
            {
                try
                {
                    return File.Exists(path);
                }
                catch (Exception)
                {
                    return false;
                }
            });

            return matchingPath != null ? WriteFile(matchingPath) : WriteEmbeddedFile(DatabasesLandlord.SystemConfiguration.WebDir, "Raven.Database.Server.WebUI", null, "Raven.Studio.xap");
        }

        public static IEnumerable<string> GetPaths(string fileName, string webDir)
        {
            //local path
            yield return Path.Combine(AppDomain.CurrentDomain.BaseDirectory, fileName);
            //local path, bin folder
            yield return Path.Combine(AppDomain.CurrentDomain.BaseDirectory, "bin", fileName);

            // web ui path
            yield return Path.Combine(webDir, fileName);

            var options = new[]
                            {
                                @"..\..\..\packages", // assuming we are in slnDir\Project.Name\bin\debug 		
                                @"..\..\packages"
                            };
            foreach (var option in options)
            {
                try
                {
                    if (Directory.Exists(option) == false)
                        continue;
                }
                catch (Exception)
                {
                    yield break;
                }
                string[] directories;
                try
                {
                    directories = Directory.GetDirectories(option, "RavenDB.Embedded*");
                }
                catch (Exception)
                {
                    yield break;
                }
                foreach (var dir in directories.OrderByDescending(x => x))
                {
                    var contentDir = Path.Combine(dir, "content");
                    bool exists;
                    try
                    {
                        exists = Directory.Exists(contentDir);
                    }
                    catch (Exception)
                    {
                        continue;
                    }
                    if (exists)
                        yield return contentDir;
                }
            }
        }
    }
}<|MERGE_RESOLUTION|>--- conflicted
+++ resolved
@@ -9,7 +9,6 @@
 
 namespace Raven.Database.Server.Controllers
 {
-<<<<<<< HEAD
 	[RoutePrefix("")]
 	public class SilverlightController : BaseDatabaseApiController
 	{
@@ -24,22 +23,6 @@
 				if (string.IsNullOrEmpty(skipCreatingStudioIndexes) == false &&
 					"true".Equals(skipCreatingStudioIndexes, StringComparison.OrdinalIgnoreCase))
 					return true;
-=======
-    [RoutePrefix("")]
-    public class SilverlightController : RavenDbApiController
-    {
-        [HttpGet]
-        [RavenRoute("silverlight/ensureStartup")]
-        [RavenRoute("databases/{databaseName}/silverlight/ensureStartup")]
-        public HttpResponseMessage SilverlightEnsureStartup()
-        {
-            Database.ExtensionsState.GetOrAdd("SilverlightUI.NotifiedAboutSilverlightBeingRequested", s =>
-            {
-                var skipCreatingStudioIndexes = Database.Configuration.Settings["Raven/SkipCreatingStudioIndexes"];
-                if (string.IsNullOrEmpty(skipCreatingStudioIndexes) == false &&
-                    "true".Equals(skipCreatingStudioIndexes, StringComparison.OrdinalIgnoreCase))
-                    return true;
->>>>>>> b19bf61a
 
                 new CreateSilverlightIndexes().SilverlightWasRequested(Database);
                 return true;
