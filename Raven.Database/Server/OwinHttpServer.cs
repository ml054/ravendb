--- conflicted
+++ resolved
@@ -41,25 +41,7 @@
 
             var schema = config.Encryption.UseSsl ? "https" : "http";
 
-<<<<<<< HEAD
-			server = WebApp.Start(schema + "://+:" + config.Core.Port, app => //TODO DH: configuration.ServerUrl doesn't bind properly
-			{
-				var listener = (HttpListener) app.Properties["System.Net.HttpListener"];
-				if (listener != null)
-				{
-					new WindowsAuthConfigureHttpListener().Configure(listener, config);
-				}
-				startup.Configuration(app);
-				app.Use(async (context, _) =>
-				{
-					context.Response.StatusCode = 404;
-					context.Response.ReasonPhrase = "Not Found";
-					await context.Response.Body.WriteAsync(NotFoundBody, 0, NotFoundBody.Length).ConfigureAwait(false);
-				});
-			});
-		}
-=======
-            server = WebApp.Start(schema + "://+:" + config.Port, app => //TODO DH: configuration.ServerUrl doesn't bind properly
+            server = WebApp.Start(schema + "://+:" + config.Core.Port, app => //TODO DH: configuration.ServerUrl doesn't bind properly
             {
                 var listener = (HttpListener) app.Properties["System.Net.HttpListener"];
                 if (listener != null)
@@ -75,7 +57,6 @@
                 });
             });
         }
->>>>>>> 68f1ca50
 
         public void DisableHttpServer()
         {
