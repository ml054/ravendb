using Raven.Studio.Infrastructure;
using Raven.Studio.Models;

namespace Raven.Studio.Commands
{
	public class NavigateToPrevPageCommand : Command
	{
		private readonly PagerModel pager;

		public NavigateToPrevPageCommand(PagerModel pager)
		{
			this.pager = pager;
			this.pager.PropertyChanged += (sender, args) =>
<<<<<<< HEAD
			                              	{
			                              		if (args.PropertyName == "HasPrevPage")
			                              			RaiseCanExecuteChanged();
			                              	};
=======
			{
				if (args.PropertyName == "HasPrevPage")
					RaiseCanExecuteChanged();
			};
>>>>>>> 87f70580
		}

		public override void Execute(object parameter)
		{
			pager.NavigateToPrevPage();
		}

		public override bool CanExecute(object parameter)
		{
			return pager.HasPrevPage;
		}
	}
}<|MERGE_RESOLUTION|>--- conflicted
+++ resolved
@@ -11,17 +11,10 @@
 		{
 			this.pager = pager;
 			this.pager.PropertyChanged += (sender, args) =>
-<<<<<<< HEAD
-			                              	{
-			                              		if (args.PropertyName == "HasPrevPage")
-			                              			RaiseCanExecuteChanged();
-			                              	};
-=======
 			{
 				if (args.PropertyName == "HasPrevPage")
 					RaiseCanExecuteChanged();
 			};
->>>>>>> 87f70580
 		}
 
 		public override void Execute(object parameter)
