--- conflicted
+++ resolved
@@ -26,8 +26,6 @@
 		private string buildNumber;
 		private Observable<bool> isConnected;
 
-<<<<<<< HEAD
-=======
 		private string rawUrl;
 		public string RawUrl
 		{
@@ -47,8 +45,6 @@
 				OnPropertyChanged(() => RawUrl);
 			}
 		}
-
->>>>>>> f2a050be
 		public DocumentConvention Conventions
 		{
 			get { return documentStore.Conventions; }
@@ -261,8 +257,6 @@
 				.Catch();
 		}
 
-<<<<<<< HEAD
-=======
 		//private void DisplayRawUrl()
 		//{
 		//	if (SelectedDatabase != null && SelectedDatabase.Value != null && SelectedDatabase.Value.Name != null)
@@ -271,7 +265,6 @@
 		//		RawUrl = Url;
 		//}
 
->>>>>>> f2a050be
 		public Dictionary<string, QueueModel<string>> RecentDocuments { get; set; } 
 
 		public Observable<LicensingStatus> License { get; private set; }
