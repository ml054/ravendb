--- conflicted
+++ resolved
@@ -1,6 +1,5 @@
 ﻿using System;
 using System.Collections.Generic;
-using System.Linq;
 using System.Windows.Input;
 using Raven.Abstractions.Data;
 using Raven.Client.Connection;
@@ -59,26 +58,9 @@
 
 					Settings.Sections.Add(new PeriodicBackupSettingsSectionModel());
 
-					string activeBundlesSetting;
-					databaseDocument.Settings.TryGetValue("Raven/ActiveBundles", out activeBundlesSetting);
+			        string activeBundles;
+			        databaseDocument.Settings.TryGetValue("Raven/ActiveBundles", out activeBundles);
 
-<<<<<<< HEAD
-					if (activeBundlesSetting != null)
-					{
-						var activeBundles = activeBundlesSetting.Split(';').ToList();
-						if (activeBundles.Contains("Quotas", StringComparer.OrdinalIgnoreCase))
-							Settings.Sections.Add(new QuotaSettingsSectionModel());
-
-						if (activeBundles.Contains("Replication", StringComparer.OrdinalIgnoreCase))
-							Settings.Sections.Add(new ReplicationSettingsSectionModel());
-
-						if (activeBundles.Contains("Versioning", StringComparer.OrdinalIgnoreCase))
-							Settings.Sections.Add(new VersioningSettingsSectionModel());
-
-						if (activeBundles.Contains("Authorization", StringComparer.OrdinalIgnoreCase))
-							Settings.Sections.Add(new AuthorizationSettingsSectionModel());
-					}
-=======
 			        if (activeBundles != null)
 			        {
 						var bundles = activeBundles.Split(';').ToList();
@@ -98,7 +80,6 @@
 				        if (bundles.Contains("Authorization"))
 					        Settings.Sections.Add(new AuthorizationSettingsSectionModel());
 			        }
->>>>>>> 1fea114d
 
 			        foreach (var settingsSectionModel in Settings.Sections)
 			        {
