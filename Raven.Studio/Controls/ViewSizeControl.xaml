--- conflicted
+++ resolved
@@ -5,12 +5,8 @@
 			 xmlns:mc="http://schemas.openxmlformats.org/markup-compatibility/2006"
 			 xmlns:b="clr-namespace:Boogaart.Silverlight.Behaviors" xmlns:Controls="clr-namespace:System.Windows.Controls"
              xmlns:Studio="clr-namespace:Raven.Studio"
-<<<<<<< HEAD
-             xmlns:sdk="http://schemas.microsoft.com/winfx/2006/xaml/presentation/sdk" mc:Ignorable="d"
-=======
              xmlns:sdk="http://schemas.microsoft.com/winfx/2006/xaml/presentation/sdk"
              xmlns:Controls1="clr-namespace:Raven.Studio.Controls" mc:Ignorable="d"
->>>>>>> 6748872b
 			 d:DesignHeight="300"
 			 d:DesignWidth="400">
 
@@ -39,11 +35,7 @@
 			</ToggleButton.Content>
 		</ToggleButton>
 		<Popup IsOpen="{Binding ElementName=ToggleButton, Path=IsChecked, Mode=TwoWay}"
-<<<<<<< HEAD
-			   HorizontalOffset="-61"
-=======
 			   HorizontalOffset="-103"
->>>>>>> 6748872b
                b:Popup.StaysOpen="False">
 			<Border Background="#EFEFEF"
 					BorderThickness="1"
@@ -63,11 +55,7 @@
 							Maximum="100"
 							Value="{Binding ViewSize, Mode=TwoWay}"
 							Grid.Column="0"
-<<<<<<< HEAD
-							Margin="4,4,4,5" />
-=======
 							Margin="4,6,4,5" />
->>>>>>> 6748872b
 
 					<Rectangle Width="1"
 							   Fill="#DFDFDF"
@@ -78,13 +66,6 @@
 							   Grid.Column="1"
 							   HorizontalAlignment="Left" />
 
-<<<<<<< HEAD
-                    <TextBlock Text="Details"
-							   HorizontalAlignment="Left"
-							   VerticalAlignment="Bottom"
-							   Margin="5,0,5,3"
-							   Grid.Column="1" />
-=======
                     <Button Content="Details"
 							   VerticalAlignment="Bottom"
                             HorizontalContentAlignment="Left"
@@ -93,22 +74,11 @@
                                Style="{StaticResource Style_Button_MouseOverChrome}"
                                Command="{Binding Path=SetViewSize}"
                                CommandParameter="Details"/>
->>>>>>> 6748872b
                     
                     <Controls:Separator HorizontalAlignment="Stretch"
 							   VerticalAlignment="Bottom"
 							   Margin="5,0,5,23"
 							   Grid.Column="1"/>
-<<<<<<< HEAD
-                    
-					<TextBlock Text="Small Card"
-							   HorizontalAlignment="Left"
-							   VerticalAlignment="Bottom"
-							   Margin="5,0,5,28"
-							   Grid.Column="1" />
-					<TextBlock Text="Large Card"
-							   HorizontalAlignment="Left"
-=======
 
                     <Button Content="Small Card"
 							   VerticalAlignment="Bottom"
@@ -129,7 +99,6 @@
                                CommandParameter="MediumCard"/>
 
                     <Button Content="Large Card"
->>>>>>> 6748872b
 							   VerticalAlignment="Top"
                             HorizontalContentAlignment="Left"
 							   Margin="5,33,5,0"
