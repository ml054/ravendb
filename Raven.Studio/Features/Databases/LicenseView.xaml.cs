﻿using System;
using System.ComponentModel;
using System.Reactive.Linq;
using System.Windows.Media;
using Raven.Studio.Infrastructure;
using Raven.Studio.Models;

namespace Raven.Studio.Features.Databases
{
	public partial class LicenseView : View
	{
		public LicenseView()
		{
			InitializeComponent();

			Loaded += (sender, args) => ApplicationModel.Current.Server.Value.License.PropertyChanged += ShouldStartAlert;
		}

		private void ShouldStartAlert(object sender, PropertyChangedEventArgs e)
		{
			var licensing = ApplicationModel.Current.Server.Value.License.Value;
			if (licensing.Error)
			{
				StartAlert();
			}
		}

		private void StartAlert()
		{
			Brush originalBrsush = StatusText.Foreground;
<<<<<<< HEAD
			Brush[] alertBrushes = new[]
			{
				new SolidColorBrush(Colors.Magenta),
				new SolidColorBrush(Colors.Orange),
				new SolidColorBrush(Colors.Red),
				new SolidColorBrush(Colors.Yellow),
				new SolidColorBrush(Colors.Cyan),
			};
=======
			Brush alertBrush = new SolidColorBrush(0xFFEC1B24.ToColor());
>>>>>>> 7f2b9cdf

			int count = 0;
			Observable.Timer(TimeSpan.Zero, TimeSpan.FromSeconds(2))
				.ObserveOnDispatcher()
				.Subscribe(_ => StatusText.Foreground = alertBrushes[count++ % alertBrushes.Length]);

			Observable.Timer(TimeSpan.FromSeconds(1), TimeSpan.FromSeconds(2))
				.ObserveOnDispatcher()
				.Subscribe(_ => StatusText.Foreground = originalBrsush);
		}
	}
}<|MERGE_RESOLUTION|>--- conflicted
+++ resolved
@@ -1,54 +1,50 @@
-﻿using System;
-using System.ComponentModel;
-using System.Reactive.Linq;
-using System.Windows.Media;
-using Raven.Studio.Infrastructure;
-using Raven.Studio.Models;
-
-namespace Raven.Studio.Features.Databases
-{
-	public partial class LicenseView : View
-	{
-		public LicenseView()
-		{
-			InitializeComponent();
-
-			Loaded += (sender, args) => ApplicationModel.Current.Server.Value.License.PropertyChanged += ShouldStartAlert;
-		}
-
-		private void ShouldStartAlert(object sender, PropertyChangedEventArgs e)
-		{
-			var licensing = ApplicationModel.Current.Server.Value.License.Value;
-			if (licensing.Error)
-			{
-				StartAlert();
-			}
-		}
-
-		private void StartAlert()
-		{
-			Brush originalBrsush = StatusText.Foreground;
-<<<<<<< HEAD
-			Brush[] alertBrushes = new[]
-			{
-				new SolidColorBrush(Colors.Magenta),
-				new SolidColorBrush(Colors.Orange),
-				new SolidColorBrush(Colors.Red),
-				new SolidColorBrush(Colors.Yellow),
-				new SolidColorBrush(Colors.Cyan),
-			};
-=======
-			Brush alertBrush = new SolidColorBrush(0xFFEC1B24.ToColor());
->>>>>>> 7f2b9cdf
-
-			int count = 0;
-			Observable.Timer(TimeSpan.Zero, TimeSpan.FromSeconds(2))
-				.ObserveOnDispatcher()
-				.Subscribe(_ => StatusText.Foreground = alertBrushes[count++ % alertBrushes.Length]);
-
-			Observable.Timer(TimeSpan.FromSeconds(1), TimeSpan.FromSeconds(2))
-				.ObserveOnDispatcher()
-				.Subscribe(_ => StatusText.Foreground = originalBrsush);
-		}
-	}
+﻿using System;
+using System.ComponentModel;
+using System.Reactive.Linq;
+using System.Windows.Media;
+using Raven.Studio.Infrastructure;
+using Raven.Studio.Models;
+
+namespace Raven.Studio.Features.Databases
+{
+	public partial class LicenseView : View
+	{
+		public LicenseView()
+		{
+			InitializeComponent();
+
+			Loaded += (sender, args) => ApplicationModel.Current.Server.Value.License.PropertyChanged += ShouldStartAlert;
+		}
+
+		private void ShouldStartAlert(object sender, PropertyChangedEventArgs e)
+		{
+			var licensing = ApplicationModel.Current.Server.Value.License.Value;
+			if (licensing.Error)
+			{
+				StartAlert();
+			}
+		}
+
+		private void StartAlert()
+		{
+			Brush originalBrsush = StatusText.Foreground;
+			Brush[] alertBrushes = new[]
+			{
+				new SolidColorBrush(Colors.Magenta),
+				new SolidColorBrush(Colors.Orange),
+				new SolidColorBrush(0xFFEC1B24.ToColor()),
+				new SolidColorBrush(Colors.Yellow),
+				new SolidColorBrush(Colors.Cyan),
+			};
+
+			int count = 0;
+			Observable.Timer(TimeSpan.Zero, TimeSpan.FromSeconds(2))
+				.ObserveOnDispatcher()
+				.Subscribe(_ => StatusText.Foreground = alertBrushes[count++ % alertBrushes.Length]);
+
+			Observable.Timer(TimeSpan.FromSeconds(1), TimeSpan.FromSeconds(2))
+				.ObserveOnDispatcher()
+				.Subscribe(_ => StatusText.Foreground = originalBrsush);
+		}
+	}
 }