using Raven.Studio.Infrastructure.Navigation;

namespace Raven.Studio.Features.Database
{
    using System.ComponentModel.Composition;
    using System.Windows;
    using Caliburn.Micro;
    using Framework;
    using Messages;
    using Plugins;

    [Export]
    public class SelectDatabaseViewModel : RavenScreen
    {
        private string newDatabaseName;
        private Visibility showCreateDatabaseForm;

        [ImportingConstructor]
<<<<<<< HEAD
		public SelectDatabaseViewModel(IServer server, IEventAggregator events)
			: base(events)
=======
		public SelectDatabaseViewModel()
>>>>>>> fd42602e
        {
            DisplayName = "Home";
            ShowCreateDatabaseForm = Visibility.Collapsed;
        }

        public Visibility ShowCreateDatabaseForm
        {
            get { return showCreateDatabaseForm; }
            set
            {
                showCreateDatabaseForm = value;
                NotifyOfPropertyChange(() => ShowCreateDatabaseForm);
            }
        }

        public string NewDatabaseName
        {
            get { return newDatabaseName; }
            set
            {
                newDatabaseName = value;
                NotifyOfPropertyChange(() => NewDatabaseName);
            }
        }

        public void OpenSelectedDatabase()
        {
            SelectDatabase(Server.CurrentDatabase);
        }

        public void SelectDatabase(string database)
        {
            WorkStarted();

            Server.OpenDatabase(database, () =>
            {
                Events.Publish(new DisplayCurrentDatabaseRequested());
                WorkCompleted();
            });
        }

        public void BeginCreateNewDatabase()
        {
            ShowCreateDatabaseForm = Visibility.Visible;
        }

        public void CreateNewDatabase()
        {
            WorkStarted("creating database");
            Server.CreateDatabase(NewDatabaseName, ()=>
                {
                    WorkCompleted("creating database");
                    ShowCreateDatabaseForm = Visibility.Collapsed;
                    NewDatabaseName = string.Empty;
                });
        }
    }
}<|MERGE_RESOLUTION|>--- conflicted
+++ resolved
@@ -1,82 +1,77 @@
-using Raven.Studio.Infrastructure.Navigation;
-
-namespace Raven.Studio.Features.Database
-{
-    using System.ComponentModel.Composition;
-    using System.Windows;
-    using Caliburn.Micro;
-    using Framework;
-    using Messages;
-    using Plugins;
-
-    [Export]
-    public class SelectDatabaseViewModel : RavenScreen
-    {
-        private string newDatabaseName;
-        private Visibility showCreateDatabaseForm;
-
-        [ImportingConstructor]
-<<<<<<< HEAD
-		public SelectDatabaseViewModel(IServer server, IEventAggregator events)
-			: base(events)
-=======
-		public SelectDatabaseViewModel()
->>>>>>> fd42602e
-        {
-            DisplayName = "Home";
-            ShowCreateDatabaseForm = Visibility.Collapsed;
-        }
-
-        public Visibility ShowCreateDatabaseForm
-        {
-            get { return showCreateDatabaseForm; }
-            set
-            {
-                showCreateDatabaseForm = value;
-                NotifyOfPropertyChange(() => ShowCreateDatabaseForm);
-            }
-        }
-
-        public string NewDatabaseName
-        {
-            get { return newDatabaseName; }
-            set
-            {
-                newDatabaseName = value;
-                NotifyOfPropertyChange(() => NewDatabaseName);
-            }
-        }
-
-        public void OpenSelectedDatabase()
-        {
-            SelectDatabase(Server.CurrentDatabase);
-        }
-
-        public void SelectDatabase(string database)
-        {
-            WorkStarted();
-
-            Server.OpenDatabase(database, () =>
-            {
-                Events.Publish(new DisplayCurrentDatabaseRequested());
-                WorkCompleted();
-            });
-        }
-
-        public void BeginCreateNewDatabase()
-        {
-            ShowCreateDatabaseForm = Visibility.Visible;
-        }
-
-        public void CreateNewDatabase()
-        {
-            WorkStarted("creating database");
-            Server.CreateDatabase(NewDatabaseName, ()=>
-                {
-                    WorkCompleted("creating database");
-                    ShowCreateDatabaseForm = Visibility.Collapsed;
-                    NewDatabaseName = string.Empty;
-                });
-        }
-    }
+using Raven.Studio.Infrastructure.Navigation;
+
+namespace Raven.Studio.Features.Database
+{
+    using System.ComponentModel.Composition;
+    using System.Windows;
+    using Caliburn.Micro;
+    using Framework;
+    using Messages;
+    using Plugins;
+
+    [Export]
+    public class SelectDatabaseViewModel : RavenScreen
+    {
+        private string newDatabaseName;
+        private Visibility showCreateDatabaseForm;
+
+        [ImportingConstructor]
+		public SelectDatabaseViewModel()
+        {
+            DisplayName = "Home";
+            ShowCreateDatabaseForm = Visibility.Collapsed;
+        }
+
+        public Visibility ShowCreateDatabaseForm
+        {
+            get { return showCreateDatabaseForm; }
+            set
+            {
+                showCreateDatabaseForm = value;
+                NotifyOfPropertyChange(() => ShowCreateDatabaseForm);
+            }
+        }
+
+        public string NewDatabaseName
+        {
+            get { return newDatabaseName; }
+            set
+            {
+                newDatabaseName = value;
+                NotifyOfPropertyChange(() => NewDatabaseName);
+            }
+        }
+
+        public void OpenSelectedDatabase()
+        {
+            SelectDatabase(Server.CurrentDatabase);
+        }
+
+        public void SelectDatabase(string database)
+        {
+            WorkStarted();
+
+            Server.OpenDatabase(database, () =>
+            {
+                Events.Publish(new DisplayCurrentDatabaseRequested());
+                WorkCompleted();
+            });
+        }
+
+        public void BeginCreateNewDatabase()
+        {
+            ShowCreateDatabaseForm = Visibility.Visible;
+        }
+
+        public void CreateNewDatabase()
+        {
+            WorkStarted("creating database");
+            Server.CreateDatabase(NewDatabaseName, ()=>
+                {
+                    WorkCompleted("creating database");
+                    ShowCreateDatabaseForm = Visibility.Collapsed;
+                    NewDatabaseName = string.Empty;
+                });
+        }
+    }
 }