﻿<?xml version="1.0" encoding="utf-8"?>
<Project ToolsVersion="12.0" DefaultTargets="Build" xmlns="http://schemas.microsoft.com/developer/msbuild/2003">
  <PropertyGroup>
    <Configuration Condition=" '$(Configuration)' == '' ">Debug</Configuration>
    <Platform Condition=" '$(Platform)' == '' ">AnyCPU</Platform>
    <ProductVersion>8.0.30703</ProductVersion>
    <SchemaVersion>2.0</SchemaVersion>
    <ProjectGuid>{41AC479E-1EB2-4D23-AAF2-E4C8DF1BC2BA}</ProjectGuid>
    <OutputType>Library</OutputType>
    <AppDesignerFolder>Properties</AppDesignerFolder>
    <RootNamespace>Raven.Abstractions</RootNamespace>
    <AssemblyName>Raven.Abstractions</AssemblyName>
    <TargetFrameworkVersion>v4.5</TargetFrameworkVersion>
    <FileAlignment>512</FileAlignment>
    <TargetFrameworkProfile>
    </TargetFrameworkProfile>
    <SolutionDir Condition="$(SolutionDir) == '' Or $(SolutionDir) == '*Undefined*'">..\..\ravendb\</SolutionDir>
    <RestorePackages>true</RestorePackages>
  </PropertyGroup>
  <PropertyGroup Condition=" '$(Configuration)|$(Platform)' == 'Debug|AnyCPU' ">
    <DebugSymbols>true</DebugSymbols>
    <DebugType>full</DebugType>
    <Optimize>false</Optimize>
    <OutputPath>bin\Debug\</OutputPath>
    <DefineConstants>TRACE;DEBUG</DefineConstants>
    <ErrorReport>prompt</ErrorReport>
    <WarningLevel>4</WarningLevel>
    <NoWarn>1591</NoWarn>
    <DocumentationFile>bin\Debug\Raven.Abstractions.xml</DocumentationFile>
    <Prefer32Bit>false</Prefer32Bit>
  </PropertyGroup>
  <PropertyGroup Condition=" '$(Configuration)|$(Platform)' == 'Release|AnyCPU' ">
    <DebugType>pdbonly</DebugType>
    <Optimize>true</Optimize>
    <OutputPath>bin\Release\</OutputPath>
    <DefineConstants>TRACE</DefineConstants>
    <ErrorReport>prompt</ErrorReport>
    <WarningLevel>4</WarningLevel>
    <StyleCopTreatErrorsAsWarnings>false</StyleCopTreatErrorsAsWarnings>
    <DocumentationFile>bin\Release\Raven.Abstractions.xml</DocumentationFile>
    <Prefer32Bit>false</Prefer32Bit>
    <NoWarn>1591</NoWarn>
  </PropertyGroup>
  <PropertyGroup>
    <SignAssembly>true</SignAssembly>
  </PropertyGroup>
  <PropertyGroup>
    <AssemblyOriginatorKeyFile>..\Raven.Database\RavenDB.snk</AssemblyOriginatorKeyFile>
  </PropertyGroup>
  <ItemGroup>
    <Reference Include="Spatial4n.Core.NTS">
      <HintPath>..\SharedLibs\Spatial4n.Core.NTS.dll</HintPath>
    </Reference>
    <Reference Include="Spatial4n.Core.NTS, Version=0.3.0.0, Culture=neutral, PublicKeyToken=9f9456e1ca16d45e, processorArchitecture=MSIL">
      <SpecificVersion>False</SpecificVersion>
      <HintPath>..\SharedLibs\Spatial4n.Core.NTS.dll</HintPath>
    </Reference>
    <Reference Include="System" />
    <Reference Include="System.ComponentModel.Composition" />
    <Reference Include="System.Configuration" />
    <Reference Include="System.Core" />
    <Reference Include="System.Net" />
    <Reference Include="System.Net.Http" />
    <Reference Include="System.Net.Http.WebRequest" />
    <Reference Include="System.Numerics" />
    <Reference Include="System.Runtime.Serialization" />
    <Reference Include="System.ServiceModel" />
    <Reference Include="System.Xml.Linq" />
    <Reference Include="System.Data.DataSetExtensions" />
    <Reference Include="Microsoft.CSharp" />
    <Reference Include="System.Data" />
    <Reference Include="System.Xml" />
  </ItemGroup>
  <ItemGroup>
    <Compile Include="..\CommonAssemblyInfo.cs">
      <Link>Properties\CommonAssemblyInfo.cs</Link>
    </Compile>
    <Compile Include="..\Imports\Newtonsoft.Json\Src\Newtonsoft.Json\Bson\*.cs">
      <Link>Imports\Newtonsoft.Json\Bson\%(FileName)</Link>
    </Compile>
    <Compile Include="..\Imports\Newtonsoft.Json\Src\Newtonsoft.Json\Converters\*.cs">
      <Link>Imports\Newtonsoft.Json\Converters\%(FileName)</Link>
    </Compile>
    <Compile Include="..\Imports\Newtonsoft.Json\Src\Newtonsoft.Json\Linq\*.cs">
      <Link>Imports\Newtonsoft.Json\Linq\%(FileName)</Link>
    </Compile>
    <Compile Include="..\Imports\Newtonsoft.Json\Src\Newtonsoft.Json\Schema\*.cs">
      <Link>Imports\Newtonsoft.Json\Schema\%(FileName)</Link>
    </Compile>
    <Compile Include="..\Imports\Newtonsoft.Json\Src\Newtonsoft.Json\Serialization\*.cs">
      <Link>Imports\Newtonsoft.Json\Serialization\%(FileName)</Link>
    </Compile>
    <Compile Include="..\Imports\Newtonsoft.Json\Src\Newtonsoft.Json\Utilities\*.cs">
      <Link>Imports\Newtonsoft.Json\Utilities\%(FileName)</Link>
    </Compile>
    <Compile Include="..\Imports\Newtonsoft.Json\Src\Newtonsoft.Json\*.cs">
      <Link>Imports\Newtonsoft.Json\%(FileName)</Link>
    </Compile>
    <Compile Include="Commands\ScriptedPatchCommandData.cs" />
    <Compile Include="Commands\DeleteCommandData.cs" />
    <Compile Include="Commands\PatchCommandData.cs" />
    <Compile Include="Commands\PutCommandData.cs" />
    <Compile Include="Connection\CompressedStringContent.cs" />
    <Compile Include="Connection\CountingStream.cs" />
    <Compile Include="Connection\ErrorResponseException.cs" />
    <Compile Include="Connection\HttpRavenRequest.cs" />
    <Compile Include="Connection\HttpRavenRequestFactory.cs" />
    <Compile Include="Connection\HttpRequestHelper.cs" />
    <Compile Include="Connection\HttpResponseHeadersExtensions.cs" />
    <Compile Include="Connection\JsonContent.cs" />
    <Compile Include="Connection\OAuthHelper.cs" />
    <Compile Include="Connection\OperationCredentials.cs" />
    <Compile Include="Connection\WebRequestEventArgs.cs" />
    <Compile Include="Connection\WebResponseExtensions.cs" />
    <Compile Include="Counters\CounterStorageStats.cs" />
    <Compile Include="Counters\CounterChanges.cs" />
    <Compile Include="Counters\CounterStorageReplicationDestination.cs" />
    <Compile Include="Counters\CounterStorageReplicationDocument.cs" />
    <Compile Include="Counters\CounterView.cs" />
    <Compile Include="Data\AccessTokenBody.cs" />
    <Compile Include="Data\IndexingBatchInfo.cs" />
    <Compile Include="Data\AdminStatistics.cs" />
    <Compile Include="Data\AggregationData.cs" />
    <Compile Include="Data\Alert.cs" />
    <Compile Include="Data\AlertsDocument.cs" />
    <Compile Include="Data\ApiKeyDefinition.cs" />
<<<<<<< HEAD
    <Compile Include="Data\AttachmentInformation.cs" />
    <Compile Include="Data\BackupRequest.cs" />
    <Compile Include="Data\DatabaseMetrics.cs" />
    <Compile Include="Data\DocumentsChanges.cs" />
    <Compile Include="Data\FacetQuery.cs" />
    <Compile Include="Data\FailoverServers.cs" />
=======
    <Compile Include="Data\ExtensionsLog.cs" />
    <Compile Include="Data\ExtensionsLogDetail.cs" />
    <Compile Include="Data\FutureBatchStats.cs" />
>>>>>>> 2dd178ad
    <Compile Include="Data\HighlightedField.cs" />
    <Compile Include="Data\BulkInsertOptions.cs" />
    <Compile Include="Data\Etag.cs" />
    <Compile Include="Data\IndexFailureInformation.cs" />
    <Compile Include="Data\MoreLikeThisQueryResult.cs" />
    <Compile Include="Data\PeriodicBackupSetup.cs" />
    <Compile Include="Data\QueryHeaderInformation.cs" />
    <Compile Include="Data\ReplicationInfoStatus.cs" />
    <Compile Include="Data\RestoreRequest.cs" />
    <Compile Include="Data\RestoreStatus.cs" />
    <Compile Include="Data\ScriptedIndexResults.cs" />
    <Compile Include="Data\ScriptedPatchRequest.cs" />
    <Compile Include="Data\Attachment.cs" />
    <Compile Include="Data\BackupStatus.cs" />
    <Compile Include="Data\BatchResult.cs" />
    <Compile Include="Data\BoostedValue.cs" />
    <Compile Include="Data\BuildNumber.cs" />
    <Compile Include="Data\ChangeNotification.cs" />
    <Compile Include="Data\ConnectionStringParser.cs" />
    <Compile Include="Data\Constants.cs" />
    <Compile Include="Data\FacetTermSortMode.cs" />
    <Compile Include="Data\FacetResults.cs" />
    <Compile Include="Data\FacetResult.cs" />
    <Compile Include="Data\DatabaseDocument.cs" />
    <Compile Include="Data\DatabaseStatistics.cs" />
    <Compile Include="Commands\ICommandData.cs" />
    <Compile Include="Data\EnumerableExtension.cs" />
    <Compile Include="Data\FacetMode.cs" />
    <Compile Include="Data\Facet.cs" />
    <Compile Include="Data\FacetSetup.cs" />
    <Compile Include="Data\FacetValue.cs" />
    <Compile Include="Data\GetRequest.cs" />
    <Compile Include="Data\GetResponse.cs" />
    <Compile Include="Data\IJsonDocumentMetadata.cs" />
    <Compile Include="Data\IndexStats.cs" />
    <Compile Include="Data\JsonDocument.cs" />
    <Compile Include="Data\JsonDocumentMetadata.cs" />
    <Compile Include="Data\LicensingStatus.cs" />
    <Compile Include="Data\LogItem.cs" />
    <Compile Include="Data\MoreLikeThisQuery.cs" />
    <Compile Include="Data\MultiLoadResult.cs" />
    <Compile Include="Data\PatchCommandType.cs" />
    <Compile Include="Data\PatchRequest.cs" />
    <Compile Include="Data\PatchResult.cs" />
    <Compile Include="Data\PutResult.cs" />
    <Compile Include="Data\ServerError.cs" />
    <Compile Include="Data\SortedField.cs" />
    <Compile Include="Data\SpatialIndexQuery.cs" />
    <Compile Include="Data\StopWordsSetup.cs" />
    <Compile Include="Data\StreamResult.cs" />
    <Compile Include="Data\StringDistanceTypes.cs" />
    <Compile Include="Data\SuggestionQuery.cs" />
    <Compile Include="Data\SuggestionQueryResult.cs" />
    <Compile Include="Data\TransactionInformation.cs" />
    <Compile Include="Data\TransactionMode.cs" />
    <Compile Include="Data\UserInfo.cs" />
    <Compile Include="Data\UuidType.cs" />
    <Compile Include="Exceptions\BadRequestException.cs" />
    <Compile Include="Exceptions\DocumentDoesNotExistsException.cs" />
<<<<<<< HEAD
    <Compile Include="Exceptions\InvalidSpatialShapeException.cs" />
=======
    <Compile Include="Exceptions\InvalidSpatialShapeExceptions.cs" />
>>>>>>> 2dd178ad
    <Compile Include="Exceptions\SmugglerException.cs" />
    <Compile Include="Exceptions\SmugglerExportException.cs" />
    <Compile Include="Exceptions\TransformCompilationException.cs" />
    <Compile Include="Exceptions\IndexCompilationException.cs" />
    <Compile Include="Exceptions\IndexDisabledException.cs" />
    <Compile Include="Exceptions\IndexDoesNotExistsException.cs" />
    <Compile Include="Exceptions\OperationVetoedException.cs" />
    <Compile Include="Extensions\AttachmentExtensions.cs" />
    <Compile Include="Extensions\CharExtensions.cs" />
    <Compile Include="Extensions\CryptoTransformExtensions.cs" />
    <Compile Include="Extensions\ExceptionExtensions.cs" />
    <Compile Include="Exceptions\ConcurrencyException.cs" />
    <Compile Include="Extensions\Buffers.cs" />
    <Compile Include="Extensions\ConcurrentDictionaryExtensions.cs" />
    <Compile Include="Extensions\Internal\DictionaryExtensions.cs" />
    <Compile Include="Extensions\DisposableAction.cs" />
    <Compile Include="Extensions\ExpressionExtensions.cs" />
    <Compile Include="Extensions\JsonDocumentExtensions.cs" />
    <Compile Include="Extensions\JsonExtensions.cs" />
    <Compile Include="Default.cs" />
    <Compile Include="Extensions\ListExtensions.cs" />
    <Compile Include="Extensions\MemberInfoExtensions.cs" />
    <Compile Include="Extensions\TaskExtensions.cs" />
    <Compile Include="FileSystem\ConfigurationSearchResults.cs" />
    <Compile Include="FileSystem\FileHeader.cs" />
    <Compile Include="FileSystem\FileSystemDocument.cs" />
    <Compile Include="FileSystem\SearchResults.cs" />
    <Compile Include="Indexing\IndexLockMode.cs" />
    <Compile Include="Indexing\IndexMergeResults.cs" />
    <Compile Include="Indexing\IndexMergeSuggestion.cs" />
    <Compile Include="Indexing\MergeSuggestions.cs" />
    <Compile Include="Indexing\TransformerDefinition.cs" />
    <Compile Include="Json\JsonInternalsVisibleTo.cs" />
    <Compile Include="Json\JsonTextReaderAsync.cs" />
    <Compile Include="Indexing\FieldTermVector.cs" />
    <Compile Include="Indexing\SpatialOptions.cs" />
    <Compile Include="Indexing\SpatialOptionsFactory.cs" />
    <Compile Include="Indexing\SuggestionOptions.cs" />
    <Compile Include="Json\ConflictsResolver.cs" />
    <Compile Include="Json\JsonDictionaryDateTimeKeysConverter.cs" />
    <Compile Include="Json\JsonDateTimeISO8601Converter.cs" />
    <Compile Include="Json\Linq\DictionaryWithParentSnapshot.cs" />
    <Compile Include="Json\Linq\Extensions.cs" />
    <Compile Include="Json\Linq\RavenJArray.cs" />
    <Compile Include="Json\Linq\RavenJObject.cs" />
    <Compile Include="Json\Linq\RavenJPath.cs" />
    <Compile Include="Json\Linq\RavenJsonConvert.cs" />
    <Compile Include="Json\Linq\RavenJToken.cs" />
    <Compile Include="Json\Linq\RavenJTokenEqualityComparer.cs" />
    <Compile Include="Json\Linq\RavenJTokenReader.cs" />
    <Compile Include="Json\Linq\RavenJTokenWriter.cs" />
    <Compile Include="Json\Linq\RavenJValue.cs" />
    <Compile Include="Json\RavenJsonConverter.cs" />
    <Compile Include="Json\RavenJsonTextReader.cs" />
    <Compile Include="Json\StreamFromJsonConverter.cs" />
    <Compile Include="Json\Utilities\MiscellaneousUtils.cs" />
    <Compile Include="Json\Utilities\StringUtils.cs" />
    <Compile Include="Linq\DynamicList.cs" />
    <Compile Include="Linq\DynamicNullObject.cs" />
    <Compile Include="Logging\ILog.cs" />
    <Compile Include="Logging\ILogExtensions.cs" />
    <Compile Include="Logging\ILogManager.cs" />
    <Compile Include="Logging\LoggerExecutionWrapper.cs" />
    <Compile Include="Logging\LogLevel.cs" />
    <Compile Include="Logging\LogManager.cs" />
    <Compile Include="Logging\LogProviders\Log4NetLogManager.cs" />
    <Compile Include="Logging\LogProviders\LogManagerBase.cs" />
    <Compile Include="Logging\LogProviders\NLogLogManager.cs" />
    <Compile Include="MEF\IPartMetadata.cs" />
    <Compile Include="MEF\OrderedPartCollection.cs" />
    <Compile Include="Json\JsonDateTimeOffsetConverter.cs" />
    <Compile Include="Json\JsonMultiDimensionalArrayConverter.cs" />
    <Compile Include="Json\JsonToJsonConverter.cs" />
    <Compile Include="Extensions\MetadataExtensions.cs" />
    <Compile Include="Extensions\Reference.cs" />
    <Compile Include="Extensions\StreamExtensions.cs" />
    <Compile Include="Indexing\FieldIndexing.cs" />
    <Compile Include="Indexing\FieldStorage.cs" />
    <Compile Include="Indexing\IndexDefinition.cs" />
    <Compile Include="Indexing\NumberUtil.cs" />
    <Compile Include="Data\IndexQuery.cs" />
    <Compile Include="Json\DynamicUtil.cs" />
    <Compile Include="Json\JsonDynamicConverter.cs" />
    <Compile Include="Json\JsonEnumConverter.cs" />
    <Compile Include="Json\JsonNumericConverter.cs" />
    <Compile Include="Json\JTokenExtensions.cs" />
    <Compile Include="Linq\DateTools.cs" />
    <Compile Include="Linq\DynamicJsonObject.cs" />
    <Compile Include="MEF\PartMetadata.cs" />
    <Compile Include="Data\QueryResult.cs" />
    <Compile Include="Indexing\SortOptions.cs" />
    <Compile Include="MissingFromBCL\WinRTCompetability.cs" />
    <Compile Include="OAuth\AbstractAuthenticator.cs" />
    <Compile Include="OAuth\BasicAuthenticator.cs" />
    <Compile Include="OAuth\SecuredAuthenticator.cs" />
    <Compile Include="FileSystem\Notifications\ConfigurationChangeNotification.cs" />
    <Compile Include="FileSystem\ConflictItem.cs" />
    <Compile Include="FileSystem\Notifications\ConflictNotification.cs" />
    <Compile Include="FileSystem\ConflictResolutionStrategy.cs" />
    <Compile Include="FileSystem\DestinationSyncResult.cs" />
    <Compile Include="FileSystem\Notifications\FileChangeNotification.cs" />
    <Compile Include="FileSystem\FilesSortOptions.cs" />
    <Compile Include="FileSystem\FileStatus.cs" />
    <Compile Include="FileSystem\FileSystemMetrics.cs" />
    <Compile Include="FileSystem\HistoryItem.cs" />
    <Compile Include="FileSystem\ItemsPage.cs" />
    <Compile Include="FileSystem\Notification.cs" />
    <Compile Include="FileSystem\RdcStats.cs" />
    <Compile Include="FileSystem\ServerInfo.cs" />
    <Compile Include="FileSystem\FileSystemStats.cs" />
    <Compile Include="FileSystem\Signature.cs" />
    <Compile Include="FileSystem\SignatureManifest.cs" />
    <Compile Include="FileSystem\SourceSynchronizationInformation.cs" />
    <Compile Include="FileSystem\SynchronizationConfirmation.cs" />
    <Compile Include="FileSystem\SynchronizationConstants.cs" />
    <Compile Include="FileSystem\SynchronizationDestination.cs" />
    <Compile Include="FileSystem\SynchronizationDetails.cs" />
    <Compile Include="FileSystem\SynchronizationException.cs" />
    <Compile Include="FileSystem\SynchronizationReport.cs" />
    <Compile Include="FileSystem\SynchronizationType.cs" />
    <Compile Include="FileSystem\Notifications\SynchronizationUpdateNotification.cs" />
    <Compile Include="FileSystem\SyncingMultipartConstants.cs" />
    <Compile Include="FileSystem\Notifications\UploadFailedNotification.cs" />
    <Compile Include="Replication\ReplicatedEtagInfo.cs" />
    <Compile Include="Replication\ReplicationConfig.cs" />
    <Compile Include="Replication\ReplicationDestination.cs" />
    <Compile Include="Replication\ReplicationDocument.cs" />
    <Compile Include="Replication\ReplicationStatistics.cs" />
    <Compile Include="Smuggler\ISmugglerApi.cs" />
    <Compile Include="Smuggler\SmugglerAction.cs" />
    <Compile Include="Smuggler\SmugglerApiBase.cs" />
    <Compile Include="Smuggler\SmugglerOptions.cs" />
    <Compile Include="Spatial\ShapeConverter.cs" />
    <Compile Include="Spatial\GeoJsonWktConverter.cs" />
    <Compile Include="Spatial\WktSanitizer.cs" />
    <Compile Include="SystemTime.cs" />
    <Compile Include="Util\AssemblyHelper.cs" />
    <Compile Include="Util\AsyncEnumeratorBridge.cs" />
    <Compile Include="Util\AsyncManualResetEvent.cs" />
    <Compile Include="Util\AtomicDictionary.cs" />
    <Compile Include="Util\Base62Util.cs" />
    <Compile Include="Util\ComparableByteArray.cs" />
    <Compile Include="Util\CompletedTask.cs" />
    <Compile Include="Util\ConcurrentSet.cs" />
    <Compile Include="Util\DocumentHelpers.cs" />
    <Compile Include="Util\EasyReaderWriterLock.cs" />
    <Compile Include="Util\Encryptors\DefaultEncryptor.cs" />
    <Compile Include="Util\Encryptors\Encryptor.cs" />
    <Compile Include="Util\Encryptors\EncryptorBase.cs" />
    <Compile Include="Util\Encryptors\FipsEncryptor.cs" />
    <Compile Include="Util\Encryptors\HashEncryptorBase.cs" />
    <Compile Include="Util\Encryptors\IEncryptor.cs" />
    <Compile Include="Util\EscapingHelper.cs" />
    <Compile Include="Util\EtagUtil.cs" />
    <Compile Include="Util\GenericUtil.cs" />
    <Compile Include="Util\IAsyncEnumerator.cs" />
    <Compile Include="Util\IncludesUtil.cs" />
    <Compile Include="Util\MD5.cs" />
    <Compile Include="Util\RavenGC.cs" />
    <Compile Include="Util\RavenQuery.cs" />
    <Compile Include="Util\SizeLimitedConcurrentDictionary.cs" />
    <Compile Include="Util\SizeLimitedConcurrentSet.cs" />
    <Compile Include="Util\Streams\BufferPool.cs" />
    <Compile Include="Util\Streams\IBufferPool.cs" />
    <Compile Include="Util\Streams\NoBufferPool.cs" />
  </ItemGroup>
  <ItemGroup>
    <EmbeddedResource Include="..\Imports\Newtonsoft.Json\Src\Newtonsoft.Json\Dynamic.snk">
      <Link>Imports\Newtonsoft.Json\Dynamic.snk</Link>
    </EmbeddedResource>
    <None Include="..\Raven.Database\RavenDB.snk">
      <Link>RavenDB.snk</Link>
    </None>
  </ItemGroup>
  <ItemGroup />
  <Import Project="$(MSBuildToolsPath)\Microsoft.CSharp.targets" Condition="'$(TasksTargetsImported)' == ''" />
  <Import Project="$(SolutionDir)\.nuget\nuget.targets" Condition="'$(TasksTargetsImported)' == ''" />
  <!-- <Import Project="$(MSBuildProjectDirectory)\..\Tools\StyleCop\StyleCop.Targets" /> -->
  <!-- To modify your build process, add your task inside one of the targets below and uncomment it. 
       Other similar extension points exist, see Microsoft.Common.targets.
  <Target Name="BeforeBuild">
  </Target>
  <Target Name="AfterBuild">
  </Target>
  -->
  <Import Project="..\Imports\Tasks.targets" Condition="'$(TasksTargetsImported)' == ''" />
</Project><|MERGE_RESOLUTION|>--- conflicted
+++ resolved
@@ -124,18 +124,15 @@
     <Compile Include="Data\Alert.cs" />
     <Compile Include="Data\AlertsDocument.cs" />
     <Compile Include="Data\ApiKeyDefinition.cs" />
-<<<<<<< HEAD
     <Compile Include="Data\AttachmentInformation.cs" />
     <Compile Include="Data\BackupRequest.cs" />
     <Compile Include="Data\DatabaseMetrics.cs" />
     <Compile Include="Data\DocumentsChanges.cs" />
     <Compile Include="Data\FacetQuery.cs" />
     <Compile Include="Data\FailoverServers.cs" />
-=======
     <Compile Include="Data\ExtensionsLog.cs" />
     <Compile Include="Data\ExtensionsLogDetail.cs" />
     <Compile Include="Data\FutureBatchStats.cs" />
->>>>>>> 2dd178ad
     <Compile Include="Data\HighlightedField.cs" />
     <Compile Include="Data\BulkInsertOptions.cs" />
     <Compile Include="Data\Etag.cs" />
@@ -195,11 +192,8 @@
     <Compile Include="Data\UuidType.cs" />
     <Compile Include="Exceptions\BadRequestException.cs" />
     <Compile Include="Exceptions\DocumentDoesNotExistsException.cs" />
-<<<<<<< HEAD
     <Compile Include="Exceptions\InvalidSpatialShapeException.cs" />
-=======
     <Compile Include="Exceptions\InvalidSpatialShapeExceptions.cs" />
->>>>>>> 2dd178ad
     <Compile Include="Exceptions\SmugglerException.cs" />
     <Compile Include="Exceptions\SmugglerExportException.cs" />
     <Compile Include="Exceptions\TransformCompilationException.cs" />
