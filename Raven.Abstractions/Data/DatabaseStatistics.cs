//-----------------------------------------------------------------------
// <copyright file="DatabaseStatistics.cs" company="Hibernating Rhinos LTD">
//     Copyright (c) Hibernating Rhinos LTD. All rights reserved.
// </copyright>
//-----------------------------------------------------------------------
using System;
using System.Collections.Generic;

namespace Raven.Abstractions.Data
{
	public class DatabaseStatistics
	{
		public Etag LastDocEtag { get; set; }
		public Etag LastAttachmentEtag { get; set; }
		public int CountOfIndexes { get; set; }
		public int InMemoryIndexingQueueSize { get; set; }
		public long ApproximateTaskCount { get; set; }

		public long CountOfDocuments { get; set; }

        public long CountOfAttachments { get; set; }

		public string[] StaleIndexes { get; set; }

		public int CurrentNumberOfItemsToIndexInSingleBatch { get; set; }
		
		public int CurrentNumberOfItemsToReduceInSingleBatch { get; set; }

		public decimal DatabaseTransactionVersionSizeInMB { get; set; }

		public IndexStats[] Indexes { get; set; }

		public ServerError[] Errors { get; set; }

		public TriggerInfo[] Triggers { get; set; }

		public IEnumerable<ExtensionsLog> Extensions { get; set; }

<<<<<<< HEAD
		public ActualIndexingBatchSize[] ActualIndexingBatchSize { get; set; }
=======
		public class TriggerInfo
		{
			public string Type { get; set; }
			public string Name { get; set; }
		}

		public IndexingBatchInfo[] IndexingBatchInfo { get; set; }
>>>>>>> 2dd178ad
		public FutureBatchStats[] Prefetches { get; set; }

		public Guid DatabaseId { get; set; }

        public bool SupportsDtc { get; set; }
	}
<<<<<<< HEAD


    public class TriggerInfo
    {
        public string Type { get; set; }
        public string Name { get; set; }
    }

	public class ActualIndexingBatchSize
	{
		public int Size { get; set; }
		public DateTime Timestamp { get; set; }
	}

	public class FutureBatchStats
	{
		public DateTime Timestamp { get; set; }
		public TimeSpan? Duration { get; set; }
		public int? Size { get; set; }
		public int Retries { get; set; }
	}

	public class ExtensionsLog
	{
		public string Name { get; set; }
		public ExtensionsLogDetail[] Installed { get; set; }
	}

	public class ExtensionsLogDetail
	{
		public string Name { get; set; }
		public string Assembly { get; set; }
	}

    public class PluginsInfo
    {
        public List<ExtensionsLog> Extensions { get; set; }
        public List<TriggerInfo> Triggers { get; set; } 
    }
=======
>>>>>>> 2dd178ad
}<|MERGE_RESOLUTION|>--- conflicted
+++ resolved
@@ -36,9 +36,15 @@
 
 		public IEnumerable<ExtensionsLog> Extensions { get; set; }
 
-<<<<<<< HEAD
 		public ActualIndexingBatchSize[] ActualIndexingBatchSize { get; set; }
-=======
+		public FutureBatchStats[] Prefetches { get; set; }
+
+		public Guid DatabaseId { get; set; }
+
+        public bool SupportsDtc { get; set; }
+	}
+
+
 		public class TriggerInfo
 		{
 			public string Type { get; set; }
@@ -46,53 +52,15 @@
 		}
 
 		public IndexingBatchInfo[] IndexingBatchInfo { get; set; }
->>>>>>> 2dd178ad
 		public FutureBatchStats[] Prefetches { get; set; }
 
 		public Guid DatabaseId { get; set; }
-
-        public bool SupportsDtc { get; set; }
 	}
-<<<<<<< HEAD
-
-
-    public class TriggerInfo
-    {
-        public string Type { get; set; }
-        public string Name { get; set; }
-    }
-
-	public class ActualIndexingBatchSize
-	{
-		public int Size { get; set; }
-		public DateTime Timestamp { get; set; }
-	}
-
-	public class FutureBatchStats
-	{
-		public DateTime Timestamp { get; set; }
-		public TimeSpan? Duration { get; set; }
-		public int? Size { get; set; }
-		public int Retries { get; set; }
-	}
-
-	public class ExtensionsLog
-	{
-		public string Name { get; set; }
-		public ExtensionsLogDetail[] Installed { get; set; }
-	}
-
-	public class ExtensionsLogDetail
-	{
-		public string Name { get; set; }
-		public string Assembly { get; set; }
 	}
 
     public class PluginsInfo
     {
         public List<ExtensionsLog> Extensions { get; set; }
         public List<TriggerInfo> Triggers { get; set; } 
-    }
-=======
->>>>>>> 2dd178ad
+}
 }