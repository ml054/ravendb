--- conflicted
+++ resolved
@@ -1,79 +1,78 @@
-﻿using System;
+﻿using Raven.Abstractions.Connection;
+using Raven.Abstractions.Extensions;
+
+using System;
 using System.Collections.Generic;
-using System.Diagnostics;
+
 using System.IO;
+using System.Linq;
 using System.Net;
-<<<<<<< HEAD
 using System.Net.Http;
 using System.Net.Http.Headers;
-=======
-using System.Security;
->>>>>>> c49c8979
 using System.Threading.Tasks;
-using Raven.Abstractions.Connection;
-using System.Linq;
-using Raven.Abstractions.Extensions;
-using Raven.Abstractions.Util;
+
 #if SILVERLIGHT
+using System.Diagnostics;
 using System.Net.Browser;
+
 using Raven.Client.Changes;
 using Raven.Client.Connection;
 #endif
 
 namespace Raven.Abstractions.OAuth
 {
-	public class SecuredAuthenticator : AbstractAuthenticator
-	{
-		public override void ConfigureRequest(object sender, WebRequestEventArgs e)
-		{
-			if (CurrentOauthToken != null)
-			{
-				base.ConfigureRequest(sender, e);
-				return;
-			}
-
-			if (e.Credentials != null && e.Credentials.ApiKey != null)
-			{
-				if (e.Client != null)
-					e.Client.DefaultRequestHeaders.Add("Has-Api-Key", "true");
+    public class SecuredAuthenticator : AbstractAuthenticator
+    {
+        public override void ConfigureRequest(object sender, WebRequestEventArgs e)
+        {
+            if (CurrentOauthToken != null)
+            {
+                base.ConfigureRequest(sender, e);
+                return;
+            }
+
+            if (e.Credentials != null && e.Credentials.ApiKey != null)
+            {
+                if (e.Client != null)
+                    e.Client.DefaultRequestHeaders.Add("Has-Api-Key", "true");
 #if !NETFX_CORE && !SILVERLIGHT
-				if (e.Request != null)
-					e.Request.Headers["Has-Api-Key"] = "true";
-#endif
-			}
-		}
-
-		private Tuple<HttpWebRequest, string> PrepareOAuthRequest(string oauthSource, string serverRSAExponent, string serverRSAModulus, string challenge, string apiKey)
-		{
+                if (e.Request != null)
+                    e.Request.Headers["Has-Api-Key"] = "true";
+#endif
+            }
+        }
+
+        private Tuple<HttpWebRequest, string> PrepareOAuthRequest(string oauthSource, string serverRSAExponent, string serverRSAModulus, string challenge, string apiKey)
+        {
 #if !SILVERLIGHT
-			var authRequest = (HttpWebRequest) WebRequest.Create(oauthSource);
+            var authRequest = (HttpWebRequest)WebRequest.Create(oauthSource);
 #else
 			var authRequest = (HttpWebRequest)WebRequestCreator.ClientHttp.Create(new Uri(oauthSource));
 #endif
-			authRequest.Headers["grant_type"] = "client_credentials";
-			authRequest.Accept = "application/json;charset=UTF-8";
-			authRequest.Method = "POST";
-
-			if (!string.IsNullOrEmpty(serverRSAExponent) && !string.IsNullOrEmpty(serverRSAModulus) && !string.IsNullOrEmpty(challenge))
-			{
-				var exponent = OAuthHelper.ParseBytes(serverRSAExponent);
-				var modulus = OAuthHelper.ParseBytes(serverRSAModulus);
-
-				var apiKeyParts = apiKey.Split(new[] {'/'}, StringSplitOptions.None);
-
-				if (apiKeyParts.Length > 2)
-				{
-					apiKeyParts[1] = string.Join("/", apiKeyParts.Skip(1));
-				}
-
-				if (apiKeyParts.Length < 2)
-					throw new InvalidOperationException("Invalid API key");
-
-				var apiKeyName = apiKeyParts[0].Trim();
-				var apiSecret = apiKeyParts[1].Trim();
-
-
-				var data = OAuthHelper.DictionaryToString(new Dictionary<string, string>
+            authRequest.Headers["grant_type"] = "client_credentials";
+            authRequest.Accept = "application/json;charset=UTF-8";
+            authRequest.Method = "POST";
+
+            if (!string.IsNullOrEmpty(serverRSAExponent) && !string.IsNullOrEmpty(serverRSAModulus) && !string.IsNullOrEmpty(challenge))
+            {
+                var exponent = OAuthHelper.ParseBytes(serverRSAExponent);
+                var modulus = OAuthHelper.ParseBytes(serverRSAModulus);
+
+                var apiKeyParts = apiKey.Split(new[] { '/' }, StringSplitOptions.None);
+
+                if (apiKeyParts.Length > 2)
+                {
+                    apiKeyParts[1] = string.Join("/", apiKeyParts.Skip(1));
+                }
+
+                if (apiKeyParts.Length < 2)
+                    throw new InvalidOperationException("Invalid API key");
+
+                var apiKeyName = apiKeyParts[0].Trim();
+                var apiSecret = apiKeyParts[1].Trim();
+
+
+                var data = OAuthHelper.DictionaryToString(new Dictionary<string, string>
 				{
 					{OAuthHelper.Keys.RSAExponent, serverRSAExponent},
 					{OAuthHelper.Keys.RSAModulus, serverRSAModulus},
@@ -88,150 +87,133 @@
 					}
 				});
 
-				return Tuple.Create(authRequest, data);
-			}
+                return Tuple.Create(authRequest, data);
+            }
 #if !NETFX_CORE
-			authRequest.ContentLength = 0;
-#endif
-			return Tuple.Create(authRequest, (string) null);
-		}
+            authRequest.ContentLength = 0;
+#endif
+            return Tuple.Create(authRequest, (string)null);
+        }
 
 
 #if !SILVERLIGHT && !NETFX_CORE
-		// TODO: Delete this, and use the async one.
-		public override Action<HttpWebRequest> DoOAuthRequest(string oauthSource, string apiKey)
-		{
-			string serverRSAExponent = null;
-			string serverRSAModulus = null;
-			string challenge = null;
-
-			// Note that at two tries will be needed in the normal case.
-			// The first try will get back a challenge,
-			// the second try will try authentication. If something goes wrong server-side though
-			// (e.g. the server was just rebooted or the challenge timed out for some reason), we
-			// might get a new challenge back, so we try a third time just in case.
-			int tries = 0;
-			while (true)
-			{
-				tries++;
-				var authRequestTuple = PrepareOAuthRequest(oauthSource, serverRSAExponent, serverRSAModulus, challenge, apiKey);
-				var authRequest = authRequestTuple.Item1;
-				if (authRequestTuple.Item2 != null)
-				{
-					using (var stream = authRequest.GetRequestStream())
-					using (var writer = new StreamWriter(stream))
+        // TODO: Delete this, and use the async one.
+        public override Action<HttpWebRequest> DoOAuthRequest(string oauthSource, string apiKey)
+        {
+            string serverRSAExponent = null;
+            string serverRSAModulus = null;
+            string challenge = null;
+
+            // Note that at two tries will be needed in the normal case.
+            // The first try will get back a challenge,
+            // the second try will try authentication. If something goes wrong server-side though
+            // (e.g. the server was just rebooted or the challenge timed out for some reason), we
+            // might get a new challenge back, so we try a third time just in case.
+            int tries = 0;
+            while (true)
+            {
+                tries++;
+                var authRequestTuple = PrepareOAuthRequest(oauthSource, serverRSAExponent, serverRSAModulus, challenge, apiKey);
+                var authRequest = authRequestTuple.Item1;
+                if (authRequestTuple.Item2 != null)
+                {
+                    using (var stream = authRequest.GetRequestStream())
+                    using (var writer = new StreamWriter(stream))
+                    {
+                        writer.Write(authRequestTuple.Item2);
+                    }
+                }
+
+                try
+                {
+                    using (var authResponse = authRequest.GetResponse())
+                    using (var stream = authResponse.GetResponseStreamWithHttpDecompression())
+                    using (var reader = new StreamReader(stream))
+                    {
+                        CurrentOauthToken = "Bearer " + reader.ReadToEnd();
+                        return (Action<HttpWebRequest>)(request => SetHeader(request.Headers, "Authorization", CurrentOauthToken));
+                    }
+                }
+                catch (WebException ex)
+                {
+                    if (tries > 2)
+                        // We've already tried three times and failed
+                        throw;
+
+                    var authResponse = ex.Response as HttpWebResponse;
+                    if (authResponse == null || authResponse.StatusCode != HttpStatusCode.PreconditionFailed)
+                        throw;
+
+                    var header = authResponse.Headers[HttpResponseHeader.WwwAuthenticate];
+                    if (string.IsNullOrEmpty(header) || !header.StartsWith(OAuthHelper.Keys.WWWAuthenticateHeaderKey))
+                        throw;
+
+                    authResponse.Close();
+
+                    var challengeDictionary = OAuthHelper.ParseDictionary(header.Substring(OAuthHelper.Keys.WWWAuthenticateHeaderKey.Length).Trim());
+                    serverRSAExponent = challengeDictionary.GetOrDefault(OAuthHelper.Keys.RSAExponent);
+                    serverRSAModulus = challengeDictionary.GetOrDefault(OAuthHelper.Keys.RSAModulus);
+                    challenge = challengeDictionary.GetOrDefault(OAuthHelper.Keys.Challenge);
+
+                    if (string.IsNullOrEmpty(serverRSAExponent) || string.IsNullOrEmpty(serverRSAModulus) || string.IsNullOrEmpty(challenge))
+                    {
+                        throw new InvalidOperationException("Invalid response from server, could not parse raven authentication information: " + header);
+                    }
+                }
+            }
+        }
+#endif
+
+        public async Task<Action<HttpClient>> DoOAuthRequestAsync(string baseUrl, string oauthSource, string apiKey)
+        {
+            if (oauthSource == null)
+                throw new ArgumentNullException("oauthSource");
+
+            string serverRSAExponent = null;
+            string serverRSAModulus = null;
+            string challenge = null;
+
+            // Note that at two tries will be needed in the normal case.
+            // The first try will get back a challenge,
+            // the second try will try authentication. If something goes wrong server-side though
+            // (e.g. the server was just rebooted or the challenge timed out for some reason), we
+            // might get a new challenge back, so we try a third time just in case.
+            int tries = 0;
+            while (true)
+            {
+                tries++;
+
+#if !SILVERLIGHT && !NETFX_CORE
+                var handler = new WebRequestHandler();
+#else
+			    var handler = new HttpClientHandler();
+#endif
+
+                var httpClient = new HttpClient(handler);
+                httpClient.DefaultRequestHeaders.TryAddWithoutValidation("grant_type", "client_credentials");
+                httpClient.DefaultRequestHeaders.Accept.Add(new MediaTypeWithQualityHeaderValue("application/json") { CharSet = "UTF-8" });
+
+                string data = null;
+                if (!string.IsNullOrEmpty(serverRSAExponent) && !string.IsNullOrEmpty(serverRSAModulus) && !string.IsNullOrEmpty(challenge))
+                {
+                    var exponent = OAuthHelper.ParseBytes(serverRSAExponent);
+                    var modulus = OAuthHelper.ParseBytes(serverRSAModulus);
+
+                    var apiKeyParts = apiKey.Split(new[] { '/' }, StringSplitOptions.None);
+                    if (apiKeyParts.Length > 2)
+                    {
+                        apiKeyParts[1] = string.Join("/", apiKeyParts.Skip(1));
+                    }
+                    if (apiKeyParts.Length < 2)
+                        throw new InvalidOperationException("Invalid API key");
+
+                    var apiKeyName = apiKeyParts[0].Trim();
+                    var apiSecret = apiKeyParts[1].Trim();
+
+                    data = OAuthHelper.DictionaryToString(new Dictionary<string, string>
 					{
-						writer.Write(authRequestTuple.Item2);
-					}
-				}
-
-				try
-				{
-					using (var authResponse = authRequest.GetResponse())
-					using (var stream = authResponse.GetResponseStreamWithHttpDecompression())
-					using (var reader = new StreamReader(stream))
-					{
-						CurrentOauthToken = "Bearer " + reader.ReadToEnd();
-						return (Action<HttpWebRequest>) (request => SetHeader(request.Headers, "Authorization", CurrentOauthToken));
-					}
-				}
-				catch (WebException ex)
-				{
-					if (tries > 2)
-						// We've already tried three times and failed
-						throw;
-
-					var authResponse = ex.Response as HttpWebResponse;
-					if (authResponse == null || authResponse.StatusCode != HttpStatusCode.PreconditionFailed)
-						throw;
-
-					var header = authResponse.Headers[HttpResponseHeader.WwwAuthenticate];
-					if (string.IsNullOrEmpty(header) || !header.StartsWith(OAuthHelper.Keys.WWWAuthenticateHeaderKey))
-						throw;
-
-					authResponse.Close();
-
-					var challengeDictionary = OAuthHelper.ParseDictionary(header.Substring(OAuthHelper.Keys.WWWAuthenticateHeaderKey.Length).Trim());
-					serverRSAExponent = challengeDictionary.GetOrDefault(OAuthHelper.Keys.RSAExponent);
-					serverRSAModulus = challengeDictionary.GetOrDefault(OAuthHelper.Keys.RSAModulus);
-					challenge = challengeDictionary.GetOrDefault(OAuthHelper.Keys.Challenge);
-
-					if (string.IsNullOrEmpty(serverRSAExponent) || string.IsNullOrEmpty(serverRSAModulus) || string.IsNullOrEmpty(challenge))
-					{
-						throw new InvalidOperationException("Invalid response from server, could not parse raven authentication information: " + header);
-					}
-				}
-			}
-		}
-#endif
-
-<<<<<<< HEAD
-		public async Task<Action<HttpClient>> DoOAuthRequestAsync(string baseUrl, string oauthSource, string apiKey)
-		{
-			if (oauthSource == null)
-				throw new ArgumentNullException("oauthSource");
-
-			string serverRsaExponent = null;
-			string serverRsaModulus = null;
-=======
-		public async Task<Action<HttpWebRequest>> DoOAuthRequestAsync(string oauthSource, string apiKey)
-		{
-			string serverRSAExponent = null;
-			string serverRSAModulus = null;
->>>>>>> c49c8979
-			string challenge = null;
-
-			// Note that at two tries will be needed in the normal case.
-			// The first try will get back a challenge,
-			// the second try will try authentication. If something goes wrong server-side though
-			// (e.g. the server was just rebooted or the challenge timed out for some reason), we
-			// might get a new challenge back, so we try a third time just in case.
-			int tries = 0;
-			while (true)
-			{
-				tries++;
-<<<<<<< HEAD
-
-#if !SILVERLIGHT && !NETFX_CORE
-				var handler = new WebRequestHandler();
-#else
-			var handler = new HttpClientHandler();
-#endif
-
-				var httpClient = new HttpClient(handler);
-				httpClient.DefaultRequestHeaders.TryAddWithoutValidation("grant_type", "client_credentials");
-				httpClient.DefaultRequestHeaders.Accept.Add(new MediaTypeWithQualityHeaderValue("application/json") {CharSet = "UTF-8"});
-
-				string data = null;
-				if (!string.IsNullOrEmpty(serverRsaExponent) && !string.IsNullOrEmpty(serverRsaModulus) && !string.IsNullOrEmpty(challenge))
-				{
-					var exponent = OAuthHelper.ParseBytes(serverRsaExponent);
-					var modulus = OAuthHelper.ParseBytes(serverRsaModulus);
-
-					var apiKeyParts = apiKey.Split(new[] {'/'}, StringSplitOptions.None);
-					if (apiKeyParts.Length > 2)
-=======
-				var authRequestTuple = PrepareOAuthRequest(oauthSource, serverRSAExponent, serverRSAModulus, challenge, apiKey);
-				var authRequest = authRequestTuple.Item1;
-				if (authRequestTuple.Item2 != null)
-				{
-					using (var stream = await authRequest.GetRequestStreamAsync())
-					using (var writer = new StreamWriter(stream))
->>>>>>> c49c8979
-					{
-						apiKeyParts[1] = string.Join("/", apiKeyParts.Skip(1));
-					}
-<<<<<<< HEAD
-					if (apiKeyParts.Length < 2)
-						throw new InvalidOperationException("Invalid API key");
-
-					var apiKeyName = apiKeyParts[0].Trim();
-					var apiSecret = apiKeyParts[1].Trim();
-
-					data = OAuthHelper.DictionaryToString(new Dictionary<string, string>
-					{
-						{OAuthHelper.Keys.RSAExponent, serverRsaExponent},
-						{OAuthHelper.Keys.RSAModulus, serverRsaModulus},
+						{OAuthHelper.Keys.RSAExponent, serverRSAExponent},
+						{OAuthHelper.Keys.RSAModulus, serverRSAModulus},
 						{
 							OAuthHelper.Keys.EncryptedData,
 							OAuthHelper.EncryptAsymmetric(exponent, modulus, OAuthHelper.DictionaryToString(new Dictionary<string, string>
@@ -242,102 +224,63 @@
 							}))
 						}
 					});
-				}
-
-				var requestUri = oauthSource
+                }
+
+                var requestUri = oauthSource
 #if SILVERLIGHT
 				.NoCache()
 #endif
-					;
-
-				var response = await httpClient.PostAsync(requestUri, data != null ? (HttpContent) new CompressedStringContent(data, true) : new StringContent(""))
-				                               .AddUrlIfFaulting(new Uri(requestUri))
-				                               .ConvertSecurityExceptionToServerNotFound();
-
-				if (response.IsSuccessStatusCode == false)
-				{
-					// We've already tried three times and failed
-					if (tries >= 3)
-						throw new ErrorResponseException(response);
-
-					if (response.StatusCode != HttpStatusCode.PreconditionFailed)
-						throw new ErrorResponseException(response);
-
-					var header = response.Headers.GetFirstValue("WWW-Authenticate");
-					if (header == null || header.StartsWith(OAuthHelper.Keys.WWWAuthenticateHeaderKey) == false)
-						throw new ErrorResponseException(response, "Got invalid WWW-Authenticate value");
-
-					var challengeDictionary = OAuthHelper.ParseDictionary(header.Substring(OAuthHelper.Keys.WWWAuthenticateHeaderKey.Length).Trim());
-					serverRsaExponent = challengeDictionary.GetOrDefault(OAuthHelper.Keys.RSAExponent);
-					serverRsaModulus = challengeDictionary.GetOrDefault(OAuthHelper.Keys.RSAModulus);
-					challenge = challengeDictionary.GetOrDefault(OAuthHelper.Keys.Challenge);
-
-					if (string.IsNullOrEmpty(serverRsaExponent) || string.IsNullOrEmpty(serverRsaModulus) || string.IsNullOrEmpty(challenge))
-					{
-						throw new InvalidOperationException("Invalid response from server, could not parse raven authentication information: " + header);
-					}
-
-					continue;
-				}
-
-				using (var stream = await response.GetResponseStreamWithHttpDecompression())
-				using (var reader = new StreamReader(stream))
-				{
-					CurrentOauthToken = reader.ReadToEnd();
+;
+
+                var response = await httpClient.PostAsync(requestUri, data != null ? (HttpContent)new CompressedStringContent(data, true) : new StringContent(""))
+                                               .AddUrlIfFaulting(new Uri(requestUri))
+                                               .ConvertSecurityExceptionToServerNotFound();
+
+                if (response.IsSuccessStatusCode == false)
+                {
+                    // We've already tried three times and failed
+                    if (tries >= 3)
+                        throw ErrorResponseException.FromResponseMessage(response);
+
+                    if (response.StatusCode != HttpStatusCode.PreconditionFailed)
+                        throw ErrorResponseException.FromResponseMessage(response);
+
+                    var header = response.Headers.GetFirstValue("WWW-Authenticate");
+                    if (header == null || header.StartsWith(OAuthHelper.Keys.WWWAuthenticateHeaderKey) == false)
+                        throw new ErrorResponseException(response, "Got invalid WWW-Authenticate value");
+
+                    var challengeDictionary = OAuthHelper.ParseDictionary(header.Substring(OAuthHelper.Keys.WWWAuthenticateHeaderKey.Length).Trim());
+                    serverRSAExponent = challengeDictionary.GetOrDefault(OAuthHelper.Keys.RSAExponent);
+                    serverRSAModulus = challengeDictionary.GetOrDefault(OAuthHelper.Keys.RSAModulus);
+                    challenge = challengeDictionary.GetOrDefault(OAuthHelper.Keys.Challenge);
+
+                    if (string.IsNullOrEmpty(serverRSAExponent) || string.IsNullOrEmpty(serverRSAModulus) || string.IsNullOrEmpty(challenge))
+                    {
+                        throw new InvalidOperationException("Invalid response from server, could not parse raven authentication information: " + header);
+                    }
+
+                    continue;
+                }
+
+                using (var stream = await response.GetResponseStreamWithHttpDecompression())
+                using (var reader = new StreamReader(stream))
+                {
+                    CurrentOauthToken = reader.ReadToEnd();
 
 
 #if SILVERLIGHT
 					BrowserCookieToAllowUserToUseStandardRequests(baseUrl, reader.ReadToEnd());
 #endif
-					return (Action<HttpClient>) (SetAuthorization);
-=======
-				}
-
-				try
-				{
-					using (var authResponse = await authRequest.GetResponseAsync())
-					using (var stream = authResponse.GetResponseStreamWithHttpDecompression())
-					using (var reader = new StreamReader(stream))
-					{
-						CurrentOauthToken = "Bearer " + reader.ReadToEnd();
-						return (Action<HttpWebRequest>)(request => SetHeader(request.Headers, "Authorization", CurrentOauthToken));
-					}
-				}
-				catch (WebException ex)
-				{
-					if (tries > 2)
-						// We've already tried three times and failed
-						throw;
-
-					var authResponse = ex.Response as HttpWebResponse;
-					if (authResponse == null || authResponse.StatusCode != HttpStatusCode.PreconditionFailed)
-						throw;
-
-					var header = authResponse.Headers["WWW-Authenticate"];
-					if (string.IsNullOrEmpty(header) || !header.StartsWith(OAuthHelper.Keys.WWWAuthenticateHeaderKey))
-						throw;
-
-					authResponse.Close();
-
-					var challengeDictionary = OAuthHelper.ParseDictionary(header.Substring(OAuthHelper.Keys.WWWAuthenticateHeaderKey.Length).Trim());
-					serverRSAExponent = challengeDictionary.GetOrDefault(OAuthHelper.Keys.RSAExponent);
-					serverRSAModulus = challengeDictionary.GetOrDefault(OAuthHelper.Keys.RSAModulus);
-					challenge = challengeDictionary.GetOrDefault(OAuthHelper.Keys.Challenge);
-
-					if (string.IsNullOrEmpty(serverRSAExponent) || string.IsNullOrEmpty(serverRSAModulus) || string.IsNullOrEmpty(challenge))
-					{
-						throw new InvalidOperationException("Invalid response from server, could not parse raven authentication information: " + header);
-					}
->>>>>>> c49c8979
-				}
-			}
-		}
+                    return (Action<HttpClient>)(SetAuthorization);
+                }
+            }
+        }
 
 #if SILVERLIGHT
 		private void BrowserCookieToAllowUserToUseStandardRequests(string baseUrl, string currentOauthToken)
 		{
 			var webRequest = WebRequestCreator.BrowserHttp.Create(new Uri(baseUrl + "/OAuth/Cookie"));
-			webRequest.Headers["Authorization"] = "Bearer " + currentOauthToken;
+			webRequest.Headers["Authorization"] = currentOauthToken;
 			webRequest.Headers["Has-Api-Key"] = "True";
 			webRequest.Method = "POST";
 			webRequest.BeginGetResponse(ar =>
@@ -364,5 +307,5 @@
 			}, null);
 		}
 #endif
-	}
+    }
 }