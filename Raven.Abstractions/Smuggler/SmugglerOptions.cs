//-----------------------------------------------------------------------
// <copyright file="ExportSpec.cs" company="Hibernating Rhinos LTD">
//     Copyright (c) Hibernating Rhinos LTD. All rights reserved.
// </copyright>
//-----------------------------------------------------------------------
using System;
using System.Collections.Generic;
using System.IO;
using Raven.Abstractions.Data;
using Raven.Imports.Newtonsoft.Json;
using Raven.Imports.Newtonsoft.Json.Linq;
using Raven.Abstractions.Json;
using Raven.Json.Linq;
using System.Linq;

namespace Raven.Abstractions.Smuggler
{
    public class SmugglerOptions
    {
        private int batchSize;
	    private TimeSpan timeout;

	    public SmugglerOptions()
        {
            Filters = new List<FilterSetting>();
            BatchSize = 1024;
            OperateOnTypes = ItemType.Indexes | ItemType.Documents | ItemType.Attachments | ItemType.Transformers;
            Timeout = TimeSpan.FromSeconds(30);
            ShouldExcludeExpired = false;
            StartAttachmentsEtag = StartDocsEtag = Etag.Empty;
		    MaxStepsForTransformScript = 10*1000;
        }

        /// <summary>
        /// Start exporting from the specified documents etag
        /// </summary>
        public Etag StartDocsEtag { get; set; }

<<<<<<< HEAD
        /// <summary>
        /// Start exporting from the specified attachments etag
        /// </summary>
        public Etag StartAttachmentsEtag { get; set; }
=======
		public SmugglerOptions()
		{
			Filters = new List<FilterSetting>();
			OperateOnTypes = ItemType.Indexes | ItemType.Documents | ItemType.Attachments | ItemType.Transformers;
			Timeout = 30 * 1000; // 30 seconds
			BatchSize = 1024;
			ShouldExcludeExpired = false;
		    Limit = int.MaxValue;
			LastAttachmentEtag = LastDocsEtag = Etag.Empty;
		    MaxStepsForTransformScript = 10*1000;
		}
>>>>>>> 32489ceb

        /// <summary>
        /// The number of document or attachments or indexes or transformers to load in each call to the RavenDB database.
        /// </summary>
        public int BatchSize
        {
            get { return batchSize; }
            set
            {
                if (value < 1)
                    throw new InvalidOperationException("Batch size cannot be zero or a negative number");
                batchSize = value;
            }
        }

        /// <summary>
        /// Specify the types to operate on. You can specify more than one type by combining items with the OR parameter.
        /// Default is all items.
        /// Usage example: OperateOnTypes = ItemType.Indexes | ItemType.Transformers | ItemType.Documents | ItemType.Attachments.
        /// </summary>
        public ItemType OperateOnTypes { get; set; }

        /// <summary>
        /// Filters to use to filter the documents that we will export/import.
        /// </summary>
        public List<FilterSetting> Filters { get; set; }

        public virtual bool MatchFilters(RavenJToken item)
        {
            foreach (var filter in Filters)
            {
                bool matchedFilter = false;
                foreach (var tuple in item.SelectTokenWithRavenSyntaxReturningFlatStructure(filter.Path))
                {
                    if (tuple == null || tuple.Item1 == null)
                        continue;
                    var val = tuple.Item1.Type == JTokenType.String
                                ? tuple.Item1.Value<string>()
                                : tuple.Item1.ToString(Formatting.None);
                    matchedFilter |= filter.Values.Any(value => String.Equals(val, value, StringComparison.OrdinalIgnoreCase)) ==
                                     filter.ShouldMatch;
                }
                if (matchedFilter == false)
                    return false;
            }
            return true;
        }

<<<<<<< HEAD
        /// <summary>
        /// Should we exclude any documents which have already expired by checking the expiration meta property created by the expiration bundle
        /// </summary>
        public bool ShouldExcludeExpired { get; set; }

        public virtual bool ExcludeExpired(RavenJToken item)
        {
            var metadata = item.Value<RavenJObject>("@metadata");

            const string RavenExpirationDate = "Raven-Expiration-Date";

            // check for expired documents and exclude them if expired
            if (metadata == null)
            {
                return false;
            }
            var property = metadata[RavenExpirationDate];
            if (property == null)
                return false;

            DateTime dateTime;
            try
            {
                dateTime = property.Value<DateTime>();
            }
            catch (FormatException)
            {
                return false;
            }

            return dateTime >= SystemTime.UtcNow;
        }

	    /// <summary>
	    /// The timeout for requests
	    /// </summary>
	    public TimeSpan Timeout
	    {
		    get
		    {
				return timeout;
		    }
		    set
		    {
			    if (value < TimeSpan.FromSeconds(5))
			    {
				    throw new InvalidOperationException("Timout value cannot be less then 5 seconds.");
			    }
				timeout = value;
		    }
	    }

        public bool Incremental { get; set; }

        public string TransformScript { get; set; }
=======
        public int Limit { get; set; }

		/// <summary>
		/// Specify the types to operate on. You can specify more than one type by combining items with the OR parameter.
		/// Default is all items.
		/// Usage example: OperateOnTypes = ItemType.Indexes | ItemType.Documents | ItemType.Attachments.
		/// </summary>
		public ItemType OperateOnTypes { get; set; }
>>>>>>> 32489ceb

        /// <summary>
        /// Maximum number of steps that transform script can have
        /// </summary>
        public int MaxStepsForTransformScript { get; set; }
    }

    public class SmugglerBetweenOptions
    {
        public RavenConnectionStringOptions From { get; set; }

        public RavenConnectionStringOptions To { get; set; }

		/// <summary>
		/// You can give a key to the incremental last etag, in order to make incremental imports from a few export sources.
		/// </summary>
		public string IncrementalKey { get; set; }
    }

    public class SmugglerExportOptions
    {
        public RavenConnectionStringOptions From { get; set; }

        /// <summary>
        /// The path to write the export.
        /// </summary>
        public string ToFile { get; set; }

        /// <summary>
        /// The stream to write the export.
        /// </summary>
        public Stream ToStream { get; set; }
    }

    public class SmugglerImportOptions
    {
        public RavenConnectionStringOptions To { get; set; }

        /// <summary>
        /// The path to read from of the import data.
        /// </summary>
        public string FromFile { get; set; }

        /// <summary>
        /// The stream to read from of the import data.
        /// </summary>
        public Stream FromStream { get; set; }
    }

	[Flags]
	public enum ItemType
	{
		Documents = 0x1,
		Indexes = 0x2,
		Attachments = 0x4,
		Transformers = 0x8,

        RemoveAnalyzers = 0x8000,
	}

	public class FilterSetting
	{
		public string Path { get; set; }
		public List<string> Values { get; set; }
		public bool ShouldMatch { get; set; }

		public FilterSetting()
		{
			Values = new List<string>();
		}
	}
}<|MERGE_RESOLUTION|>--- conflicted
+++ resolved
@@ -28,6 +28,7 @@
             Timeout = TimeSpan.FromSeconds(30);
             ShouldExcludeExpired = false;
             StartAttachmentsEtag = StartDocsEtag = Etag.Empty;
+            Limit = int.MaxValue;
 		    MaxStepsForTransformScript = 10*1000;
         }
 
@@ -36,24 +37,10 @@
         /// </summary>
         public Etag StartDocsEtag { get; set; }
 
-<<<<<<< HEAD
         /// <summary>
         /// Start exporting from the specified attachments etag
         /// </summary>
         public Etag StartAttachmentsEtag { get; set; }
-=======
-		public SmugglerOptions()
-		{
-			Filters = new List<FilterSetting>();
-			OperateOnTypes = ItemType.Indexes | ItemType.Documents | ItemType.Attachments | ItemType.Transformers;
-			Timeout = 30 * 1000; // 30 seconds
-			BatchSize = 1024;
-			ShouldExcludeExpired = false;
-		    Limit = int.MaxValue;
-			LastAttachmentEtag = LastDocsEtag = Etag.Empty;
-		    MaxStepsForTransformScript = 10*1000;
-		}
->>>>>>> 32489ceb
 
         /// <summary>
         /// The number of document or attachments or indexes or transformers to load in each call to the RavenDB database.
@@ -75,6 +62,8 @@
         /// Usage example: OperateOnTypes = ItemType.Indexes | ItemType.Transformers | ItemType.Documents | ItemType.Attachments.
         /// </summary>
         public ItemType OperateOnTypes { get; set; }
+
+        public int Limit { get; set; }
 
         /// <summary>
         /// Filters to use to filter the documents that we will export/import.
@@ -102,7 +91,6 @@
             return true;
         }
 
-<<<<<<< HEAD
         /// <summary>
         /// Should we exclude any documents which have already expired by checking the expiration meta property created by the expiration bundle
         /// </summary>
@@ -158,16 +146,6 @@
         public bool Incremental { get; set; }
 
         public string TransformScript { get; set; }
-=======
-        public int Limit { get; set; }
-
-		/// <summary>
-		/// Specify the types to operate on. You can specify more than one type by combining items with the OR parameter.
-		/// Default is all items.
-		/// Usage example: OperateOnTypes = ItemType.Indexes | ItemType.Documents | ItemType.Attachments.
-		/// </summary>
-		public ItemType OperateOnTypes { get; set; }
->>>>>>> 32489ceb
 
         /// <summary>
         /// Maximum number of steps that transform script can have
