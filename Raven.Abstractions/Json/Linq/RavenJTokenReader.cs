--- conflicted
+++ resolved
@@ -1,238 +1,190 @@
-﻿using System;
-using System.Collections.Generic;
-using System.Globalization;
-using Newtonsoft.Json;
-using Newtonsoft.Json.Linq;
-using Raven.Json.Utilities;
-
-namespace Raven.Json.Linq
-{
-	public class RavenJTokenReader : JsonReader
-	{
-		private readonly RavenJToken _root;
-		private IEnumerator<ReadState> enumerator;
-
-		private class ReadState
-		{
-			public ReadState(JsonToken type, object val = null)
-			{
-				TokenType = type;
-				Value = val;
-			}
-			public JsonToken TokenType { get; private set; }
-			public object Value { get; private set; }
-		}
-
-		/// <summary>
-		/// Initializes a new instance of the <see cref="RavenJTokenReader"/> class.
-		/// </summary>
-		/// <param name="token">The token to read from.</param>
-		public RavenJTokenReader(RavenJToken token)
-		{
-			_root = token;
-		}
-
-		public override bool Read()
-		{
-			if (CurrentState == State.Start)
-				enumerator = ReadRavenJToken(_root).GetEnumerator();
-
-			if (!enumerator.MoveNext())
-				return false;
-
-			SetToken(enumerator.Current.TokenType, enumerator.Current.Value);
-			return true;
-		}
-
-		private static IEnumerable<ReadState> ReadRavenJToken(RavenJToken token)
-		{
-			if (token is RavenJValue)
-			{
-				yield return new ReadState(GetJsonTokenType(token), ((RavenJValue)token).Value);
-			}
-			else if (token is RavenJArray)
-			{
-				yield return new ReadState(JsonToken.StartArray);
-				if (((RavenJArray)token).Length > 0) // to prevent object creation if inner array is null
-				{
-					foreach (var item in ((RavenJArray)token))
-						foreach (var i in ReadRavenJToken(item))
-							yield return i;
-				}
-				yield return new ReadState(JsonToken.EndArray);
-			}
-			else if (token is RavenJObject)
-			{
-				yield return new ReadState(JsonToken.StartObject);
-
-				foreach (var prop in ((RavenJObject)token))
-				{
-					yield return new ReadState(JsonToken.PropertyName, prop.Key);
-					foreach (var item in ReadRavenJToken(prop.Value))
-						yield return item;
-				}
-
-				yield return new ReadState(JsonToken.EndObject);
-			}
-		}
-
-		private static JsonToken GetJsonTokenType(RavenJToken token)
-		{
-			switch (token.Type)
-			{
-				case JTokenType.Integer:
-					return JsonToken.Integer;
-				case JTokenType.Float:
-					return JsonToken.Float;
-				case JTokenType.String:
-					return JsonToken.String;
-				case JTokenType.Boolean:
-					return JsonToken.Boolean;
-				case JTokenType.Null:
-					return JsonToken.Null;
-				case JTokenType.Undefined:
-					return JsonToken.Undefined;
-				case JTokenType.Date:
-					return JsonToken.Date;
-				case JTokenType.Raw:
-					return JsonToken.Raw;
-				case JTokenType.Bytes:
-					return JsonToken.Bytes;
-				default:
-					throw MiscellaneousUtils.CreateArgumentOutOfRangeException("Type", token.Type, "Unexpected JTokenType.");
-			}
-		}
-
-		public override byte[] ReadAsBytes()
-		{
-			Read();
-
-			// attempt to convert possible base 64 string to bytes
-			if (TokenType == JsonToken.String)
-			{
-				var s = (string)Value;
-				var data = (s.Length == 0) ? new byte[0] : Convert.FromBase64String(s);
-				SetToken(JsonToken.Bytes, data);
-			}
-
-			if (TokenType == JsonToken.Null)
-				return null;
-			switch (TokenType)
-			{
-				case JsonToken.Bytes:
-					return (byte[])Value;
-				case JsonToken.StartObject:
-					// maybe it is an array of bytes serialized with TypeNameHandling.All
-					Read(); // read the property name
-					if (!Equals(Value, "$type"))
-					{
-						throw new JsonReaderException(
-							"Error reading bytes. Expected bytes but got {0}.".FormatWith(CultureInfo.InvariantCulture, JsonToken.StartObject));
-					}
-					Read(); // reading the byte array
-					if (Value == null || !Equals(Value, "System.Byte[], mscorlib"))
-					{
-						throw new JsonReaderException(
-							"Error reading bytes. Expected bytes but got {0}.".FormatWith(CultureInfo.InvariantCulture, JsonToken.StartObject));
-					}
-					Read(); // read the $value property
-					if (!Equals(Value, "$value"))
-					{
-						throw new JsonReaderException(
-							"Error reading bytes. Expected bytes but got {0}.".FormatWith(CultureInfo.InvariantCulture, JsonToken.StartObject));
-					}
-					Read(); // read the value
-					return (byte[])Value;
-				default:
-					throw new JsonReaderException(
-						"Error reading bytes. Expected bytes but got {0}.".FormatWith(CultureInfo.InvariantCulture, TokenType));
-<<<<<<< HEAD
-			}
-
-
-
-		}
-
-		public override decimal? ReadAsDecimal()
-		{
-			Read();
-
-			if (TokenType == JsonToken.Null)
-				return null;
-			if (TokenType == JsonToken.Integer || TokenType == JsonToken.Float)
-			{
-				SetToken(JsonToken.Float, Convert.ToDecimal(Value, CultureInfo.InvariantCulture));
-				return (decimal)Value;
-			}
-
-			throw new JsonReaderException(
-				"Error reading decimal. Expected a number but got {0}.".FormatWith(CultureInfo.InvariantCulture, TokenType));
-		}
-
-#if !NET20
-		/// <summary>
-		/// Reads the next JSON token from the stream as a <see cref="Nullable{DateTimeOffset}"/>.
-		/// </summary>
-		/// <returns>A <see cref="Nullable{DateTimeOffset}"/>.</returns>
-		public override DateTimeOffset? ReadAsDateTimeOffset()
-		{
-			Read();
-
-			if (TokenType == JsonToken.Null)
-				return null;
-			if (TokenType == JsonToken.Date)
-			{
-				SetToken(JsonToken.Date, new DateTimeOffset((DateTime)Value));
-				return (DateTimeOffset)Value;
-			}
-
-			throw new JsonReaderException(
-				"Error reading date. Expected bytes but got {0}.".FormatWith(CultureInfo.InvariantCulture, TokenType));
-		}
-#endif
-	}
-}
-=======
-			}
-		}
-
-		public override decimal? ReadAsDecimal()
-		{
-			Read();
-
-			if (TokenType == JsonToken.Null)
-				return null;
-			if (TokenType == JsonToken.Integer || TokenType == JsonToken.Float)
-			{
-				SetToken(JsonToken.Float, Convert.ToDecimal(Value, CultureInfo.InvariantCulture));
-				return (decimal) Value;
-			}
-
-			throw new JsonReaderException(
-				"Error reading decimal. Expected a number but got {0}.".FormatWith(CultureInfo.InvariantCulture, TokenType));
-		}
-
-#if !NET20
-		/// <summary>
-		/// Reads the next JSON token from the stream as a <see cref="Nullable{DateTimeOffset}"/>.
-		/// </summary>
-		/// <returns>A <see cref="Nullable{DateTimeOffset}"/>.</returns>
-		public override DateTimeOffset? ReadAsDateTimeOffset()
-		{
-			Read();
-
-			if (TokenType == JsonToken.Null)
-				return null;
-			if (TokenType == JsonToken.Date)
-			{
-				SetToken(JsonToken.Date, new DateTimeOffset((DateTime) Value));
-				return (DateTimeOffset) Value;
-			}
-
-			throw new JsonReaderException(
-				"Error reading date. Expected bytes but got {0}.".FormatWith(CultureInfo.InvariantCulture, TokenType));
-		}
-#endif
-	}
-}
->>>>>>> 347f2169
+﻿using System;
+using System.Collections.Generic;
+using System.Globalization;
+using Newtonsoft.Json;
+using Newtonsoft.Json.Linq;
+using Raven.Json.Utilities;
+
+namespace Raven.Json.Linq
+{
+	public class RavenJTokenReader : JsonReader
+	{
+		private readonly RavenJToken _root;
+		private IEnumerator<ReadState> enumerator;
+
+		private class ReadState
+		{
+			public ReadState(JsonToken type, object val = null)
+			{
+				TokenType = type;
+				Value = val;
+			}
+			public JsonToken TokenType { get; private set; }
+			public object Value { get; private set; }
+		}
+
+		/// <summary>
+		/// Initializes a new instance of the <see cref="RavenJTokenReader"/> class.
+		/// </summary>
+		/// <param name="token">The token to read from.</param>
+		public RavenJTokenReader(RavenJToken token)
+		{
+			_root = token;
+		}
+
+		public override bool Read()
+		{
+			if (CurrentState == State.Start)
+				enumerator = ReadRavenJToken(_root).GetEnumerator();
+
+			if (!enumerator.MoveNext())
+				return false;
+
+			SetToken(enumerator.Current.TokenType, enumerator.Current.Value);
+			return true;
+		}
+
+		private static IEnumerable<ReadState> ReadRavenJToken(RavenJToken token)
+		{
+			if (token is RavenJValue)
+			{
+				yield return new ReadState(GetJsonTokenType(token), ((RavenJValue)token).Value);
+			}
+			else if (token is RavenJArray)
+			{
+				yield return new ReadState(JsonToken.StartArray);
+				if (((RavenJArray)token).Length > 0) // to prevent object creation if inner array is null
+				{
+					foreach (var item in ((RavenJArray)token))
+						foreach (var i in ReadRavenJToken(item))
+							yield return i;
+				}
+				yield return new ReadState(JsonToken.EndArray);
+			}
+			else if (token is RavenJObject)
+			{
+				yield return new ReadState(JsonToken.StartObject);
+
+				foreach (var prop in ((RavenJObject)token))
+				{
+					yield return new ReadState(JsonToken.PropertyName, prop.Key);
+					foreach (var item in ReadRavenJToken(prop.Value))
+						yield return item;
+				}
+
+				yield return new ReadState(JsonToken.EndObject);
+			}
+		}
+
+		private static JsonToken GetJsonTokenType(RavenJToken token)
+		{
+			switch (token.Type)
+			{
+				case JTokenType.Integer:
+					return JsonToken.Integer;
+				case JTokenType.Float:
+					return JsonToken.Float;
+				case JTokenType.String:
+					return JsonToken.String;
+				case JTokenType.Boolean:
+					return JsonToken.Boolean;
+				case JTokenType.Null:
+					return JsonToken.Null;
+				case JTokenType.Undefined:
+					return JsonToken.Undefined;
+				case JTokenType.Date:
+					return JsonToken.Date;
+				case JTokenType.Raw:
+					return JsonToken.Raw;
+				case JTokenType.Bytes:
+					return JsonToken.Bytes;
+				default:
+					throw MiscellaneousUtils.CreateArgumentOutOfRangeException("Type", token.Type, "Unexpected JTokenType.");
+			}
+		}
+
+		public override byte[] ReadAsBytes()
+		{
+			Read();
+
+			// attempt to convert possible base 64 string to bytes
+			if (TokenType == JsonToken.String)
+			{
+				var s = (string)Value;
+				var data = (s.Length == 0) ? new byte[0] : Convert.FromBase64String(s);
+				SetToken(JsonToken.Bytes, data);
+			}
+
+			if (TokenType == JsonToken.Null)
+				return null;
+			switch (TokenType)
+			{
+				case JsonToken.Bytes:
+					return (byte[])Value;
+				case JsonToken.StartObject:
+					// maybe it is an array of bytes serialized with TypeNameHandling.All
+					Read(); // read the property name
+					if (!Equals(Value, "$type"))
+					{
+						throw new JsonReaderException(
+							"Error reading bytes. Expected bytes but got {0}.".FormatWith(CultureInfo.InvariantCulture, JsonToken.StartObject));
+					}
+					Read(); // reading the byte array
+					if (Value == null || !Equals(Value, "System.Byte[], mscorlib"))
+					{
+						throw new JsonReaderException(
+							"Error reading bytes. Expected bytes but got {0}.".FormatWith(CultureInfo.InvariantCulture, JsonToken.StartObject));
+					}
+					Read(); // read the $value property
+					if (!Equals(Value, "$value"))
+					{
+						throw new JsonReaderException(
+							"Error reading bytes. Expected bytes but got {0}.".FormatWith(CultureInfo.InvariantCulture, JsonToken.StartObject));
+					}
+					Read(); // read the value
+					return (byte[])Value;
+				default:
+					throw new JsonReaderException(
+						"Error reading bytes. Expected bytes but got {0}.".FormatWith(CultureInfo.InvariantCulture, TokenType));
+			}
+		}
+
+		public override decimal? ReadAsDecimal()
+		{
+			Read();
+
+			if (TokenType == JsonToken.Null)
+				return null;
+			if (TokenType == JsonToken.Integer || TokenType == JsonToken.Float)
+			{
+				SetToken(JsonToken.Float, Convert.ToDecimal(Value, CultureInfo.InvariantCulture));
+				return (decimal)Value;
+			}
+
+			throw new JsonReaderException(
+				"Error reading decimal. Expected a number but got {0}.".FormatWith(CultureInfo.InvariantCulture, TokenType));
+		}
+
+#if !NET20
+		/// <summary>
+		/// Reads the next JSON token from the stream as a <see cref="Nullable{DateTimeOffset}"/>.
+		/// </summary>
+		/// <returns>A <see cref="Nullable{DateTimeOffset}"/>.</returns>
+		public override DateTimeOffset? ReadAsDateTimeOffset()
+		{
+			Read();
+
+			if (TokenType == JsonToken.Null)
+				return null;
+			if (TokenType == JsonToken.Date)
+			{
+				SetToken(JsonToken.Date, new DateTimeOffset((DateTime)Value));
+				return (DateTimeOffset)Value;
+			}
+
+			throw new JsonReaderException(
+				"Error reading date. Expected bytes but got {0}.".FormatWith(CultureInfo.InvariantCulture, TokenType));
+		}
+#endif
+	}
+}