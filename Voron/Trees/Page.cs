--- conflicted
+++ resolved
@@ -1,4 +1,3 @@
-<<<<<<< HEAD
 ﻿using System;
 using System.Collections.Generic;
 using System.Diagnostics;
@@ -324,7 +323,7 @@
             // when truncating, we copy the values to a tmp page
             // this has the effect of compacting the page data and avoiding
             // internal page fragmentation
-            var copy = tx.TempPage;
+            var copy = tx.Environment.TemporaryPage.TempPage;
             copy.Flags = Flags;
             for (int j = 0; j < i; j++)
             {
@@ -380,6 +379,18 @@
         {
             get { return new Slice(GetNode(i)).ToString(); }
         }
+
+		public Slice GetNodeKey(int nodeNumber)
+		{
+			var node = GetNode(nodeNumber);
+			var keySize = node->KeySize;
+			var key = new byte[keySize];
+
+			fixed (byte* ptr = key)
+				NativeMethods.memcpy(ptr, (byte*)node + Constants.NodeHeaderSize, keySize);
+
+			return new Slice(key);
+		}
 
 	    public string DebugView()
 	    {
@@ -428,447 +439,4 @@
             }
         }
     }
-=======
-﻿using System;
-using System.Collections.Generic;
-using System.Diagnostics;
-using System.Text;
-using Voron.Debugging;
-using Voron.Impl;
-using Voron.Impl.FileHeaders;
-using Voron.Impl.Paging;
-
-namespace Voron.Trees
-{
-    public unsafe class Page
-    {
-        private readonly byte* _base;
-        private readonly PageHeader* _header;
-
-	    public readonly string Source;
-
-        public int LastMatch;
-        public int LastSearchPosition;
-        public bool Dirty;
-
-        public Page(byte* b, string source)
-        {
-            _base = b;
-            _header = (PageHeader*)b;
-	        Source = source;
-        }
-
-        public long PageNumber { get { return _header->PageNumber; } set { _header->PageNumber = value; } }
-
-        public PageFlags Flags { get { return _header->Flags; } set { _header->Flags = value; } }
-
-        public ushort Lower { get { return _header->Lower; } set { _header->Lower = value; } }
-
-        public ushort Upper { get { return _header->Upper; } set { _header->Upper = value; } }
-
-        public int OverflowSize { get { return _header->OverflowSize; } set { _header->OverflowSize = value; } }
-
-        public ushort* KeysOffsets
-        {
-            get { return (ushort*)(_base + Constants.PageHeaderSize); }
-        }
-
-		public NodeHeader* Search(Slice key, SliceComparer cmp)
-		{
-			if (NumberOfEntries == 0)
-			{
-				LastSearchPosition = 0;
-				LastMatch = 1;
-				return null;
-			}
-
-			if (key.Options == SliceOptions.BeforeAllKeys)
-			{
-				LastSearchPosition = 0;
-				LastMatch = 1;
-				return GetNode(0);
-			}
-
-			if (key.Options == SliceOptions.AfterAllKeys)
-			{
-				LastMatch = -1;
-				LastSearchPosition = NumberOfEntries - 1;
-				return GetNode(LastSearchPosition);
-			}
-
-			int low = IsLeaf ? 0 : 1;
-			int high = NumberOfEntries - 1;
-			int position = 0;
-
-			var pageKey = new Slice(SliceOptions.Key);
-			bool matched = false;
-			NodeHeader* node = null;
-			while (low <= high)
-			{
-				position = (low + high) >> 1;
-
-				node = GetNode(position);
-				pageKey.Set(node);
-
-				LastMatch = key.Compare(pageKey, cmp);
-				matched = true;
-				if (LastMatch == 0)
-					break;
-
-				if (LastMatch > 0)
-					low = position + 1;
-				else
-					high = position - 1;
-			}
-
-			if (matched == false)
-			{
-				LastMatch = key.Compare(pageKey, cmp);
-			}
-
-			if (LastMatch > 0) // found entry less than key
-			{
-				position++; // move to the smallest entry larger than the key
-			}
-
-			Debug.Assert(position < ushort.MaxValue);
-			LastSearchPosition = position;
-
-			if (position >= NumberOfEntries)
-				return null;
-			return GetNode(position);
-		}
-
-        public NodeHeader* GetNode(int n)
-        {
-            Debug.Assert(n >= 0 && n < NumberOfEntries);
-
-            var nodeOffset = KeysOffsets[n];
-            var nodeHeader = (NodeHeader*)(_base + nodeOffset);
-
-            return nodeHeader;
-        }
-
-
-        public bool IsLeaf
-        {
-            get { return _header->Flags==(PageFlags.Leaf); }
-        }
-
-        public bool IsBranch
-        {
-            get { return _header->Flags==(PageFlags.Branch); }
-        }
-
-		public bool IsOverflow
-		{
-			get { return _header->Flags==(PageFlags.Overflow); }
-		}
-
-        public ushort NumberOfEntries
-        {
-            get
-            {
-                // Because we store the keys offset from the end of the head to lower
-                // we can calculate the number of entries by getting the size and dividing
-                // in 2, since that is the size of the offsets we use
-
-                return (ushort)((_header->Lower - Constants.PageHeaderSize) >> 1);
-            }
-        }
-
-        public void RemoveNode(int index)
-        {
-            Debug.Assert(index >= 0 || index < NumberOfEntries);
-
-            var node = GetNode(index);
-
-            var size = SizeOf.NodeEntry(node);
-
-            var nodeOffset = KeysOffsets[index];
-
-            int modifiedEntries = 0;
-            for (int i = 0; i < NumberOfEntries; i++)
-            {
-                if (i == index)
-                    continue;
-                KeysOffsets[modifiedEntries] = KeysOffsets[i];
-                if (KeysOffsets[i] < nodeOffset)
-                    KeysOffsets[modifiedEntries] += (ushort)size;
-                modifiedEntries++;
-            }
-
-            NativeMethods.memmove(_base + Upper + size, _base + Upper, nodeOffset - Upper);
-
-            Lower -= (ushort)Constants.NodeOffsetSize;
-            Upper += (ushort)size;
-
-        }
-
-		public byte* AddPageRefNode(int index, Slice key, long pageNumber)
-		{
-			var node = CreateNode(index, key, NodeFlags.PageRef, -1, 0);
-			node->PageNumber = pageNumber;
-
-			return null; // nothing to write into page ref node
-		}
-
-		public byte* AddDataNode(int index, Slice key, int dataSize, ushort previousNodeVersion)
-		{
-			Debug.Assert(dataSize >= 0);
-			Debug.Assert(key.Options == SliceOptions.Key);
-
-			var node = CreateNode(index, key, NodeFlags.Data, dataSize, previousNodeVersion);
-			node->DataSize = dataSize;
-
-			return (byte*)node + Constants.NodeHeaderSize + key.Size;
-		}
-
-		public byte* AddMultiValueNode(int index, Slice key, int dataSize, ushort previousNodeVersion)
-		{
-			Debug.Assert(dataSize == sizeof(TreeRootHeader));
-			Debug.Assert(key.Options == SliceOptions.Key);
-
-			var node = CreateNode(index, key, NodeFlags.MultiValuePageRef, dataSize, previousNodeVersion);
-			node->DataSize = dataSize;
-
-			return (byte*)node + Constants.NodeHeaderSize + key.Size;
-		}
-
-        private NodeHeader* CreateNode(int index, Slice key, NodeFlags flags, int len, ushort previousNodeVersion)
-        {
-            Debug.Assert(index <= NumberOfEntries && index >= 0);
-            Debug.Assert(IsBranch == false || index != 0 || key.Size == 0);// branch page's first item must be the implicit ref
-            if (HasSpaceFor(key, len) == false)
-                throw new InvalidOperationException("The page is full and cannot add an entry, this is probably a bug");
-
-            // move higher pointers up one slot
-            for (int i = NumberOfEntries; i > index; i--)
-            {
-                KeysOffsets[i] = KeysOffsets[i - 1];
-            }
-            var nodeSize = SizeOf.NodeEntry(AbstractPager.PageMaxSpace, key, len);
-            var node = AllocateNewNode(index, key, nodeSize, previousNodeVersion);
-
-            if (key.Options == SliceOptions.Key)
-                key.CopyTo((byte*)node + Constants.NodeHeaderSize);
-
-	        node->Flags = flags;
-
-	        return node;
-        }
-
-        /// <summary>
-        /// Internal method that is used when splitting pages
-        /// No need to do any work here, we are always adding at the end
-        /// </summary>
-        internal void CopyNodeDataToEndOfPage(NodeHeader* other, Slice key = null)
-        {
-			var nodeKey = key ?? new Slice(other);
-			Debug.Assert(SizeOf.NodeEntryWithAnotherKey(other, nodeKey) + Constants.NodeOffsetSize <= SizeLeft);
-            
-            var index = NumberOfEntries;
-
-            var nodeSize = SizeOf.NodeEntryWithAnotherKey(other, nodeKey);
-
-
-			if (other->KeySize == 0 && key == null) // when copy first item from branch which is implicit ref
-			{
-				nodeSize += nodeKey.Size;
-			}
-
-            Debug.Assert(IsBranch == false || index != 0 || nodeKey.Size == 0);// branch page's first item must be the implicit ref
-
-	        var nodeVersion = other->Version; // every time new node is allocated the version is increased, but in this case we do not want to increase it
-			if (nodeVersion > 0)
-				nodeVersion -= 1;
-
-            var newNode = AllocateNewNode(index, nodeKey, nodeSize, nodeVersion);
-            newNode->Flags = other->Flags;
-            nodeKey.CopyTo((byte*)newNode + Constants.NodeHeaderSize);
-
-            if (IsBranch || other->Flags==(NodeFlags.PageRef))
-            {
-                newNode->PageNumber = other->PageNumber;
-                newNode->Flags = NodeFlags.PageRef;
-                return;
-            }
-            newNode->DataSize = other->DataSize;
-            NativeMethods.memcpy((byte*)newNode + Constants.NodeHeaderSize + other->KeySize,
-                                 (byte*)other + Constants.NodeHeaderSize + other->KeySize,
-                                 other->DataSize);
-        }
-
-
-        private NodeHeader* AllocateNewNode(int index, Slice key, int nodeSize, ushort previousNodeVersion)
-        {
-			if (previousNodeVersion + 1 > ushort.MaxValue)
-				previousNodeVersion = 0;
-
-            var newNodeOffset = (ushort)(_header->Upper - nodeSize);
-            Debug.Assert(newNodeOffset >= _header->Lower + Constants.NodeOffsetSize);
-            KeysOffsets[index] = newNodeOffset;
-            _header->Upper = newNodeOffset;
-            _header->Lower += (ushort)Constants.NodeOffsetSize;
-
-            var node = (NodeHeader*)(_base + newNodeOffset);
-            node->KeySize = key.Size;
-            node->Flags = 0;
-			node->Version = ++previousNodeVersion;
-            return node;
-        }
-
-
-        public int SizeLeft
-        {
-            get { return _header->Upper - _header->Lower; }
-        }
-
-        public int SizeUsed
-        {
-			get { return _header->Lower + AbstractPager.PageMaxSpace - _header->Upper; }
-        }
-
-
-        public byte* Base
-        {
-            get { return _base; }
-        }
-
-        public int LastSearchPositionOrLastEntry
-        {
-
-            get
-            {
-                return LastSearchPosition >= NumberOfEntries
-                         ? NumberOfEntries - 1 // after the last entry, but we want to update the last entry
-                         : LastSearchPosition;
-            }
-        }
-
-        public void Truncate(Transaction tx, int i)
-        {
-            if (i >= NumberOfEntries)
-                return;
-
-            // when truncating, we copy the values to a tmp page
-            // this has the effect of compacting the page data and avoiding
-            // internal page fragmentation
-            var copy = tx.Environment.TemporaryPage.TempPage;
-            copy.Flags = Flags;
-            for (int j = 0; j < i; j++)
-            {
-                copy.CopyNodeDataToEndOfPage(GetNode(j));
-            }
-            NativeMethods.memcpy(_base + Constants.PageHeaderSize,
-                                 copy._base + Constants.PageHeaderSize,
-								 AbstractPager.PageSize - Constants.PageHeaderSize);
-
-            Upper = copy.Upper;
-            Lower = copy.Lower;
-
-            if (LastSearchPosition > i)
-                LastSearchPosition = i;
-        }
-
-        public int NodePositionFor(Slice key, SliceComparer cmp)
-        {
-            Search(key, cmp);
-            return LastSearchPosition;
-        }
-
-        public override string ToString()
-        {
-            return "#" + PageNumber + " (count: " + NumberOfEntries + ") " + Flags;
-        }
-
-        public string Dump()
-        {
-            var sb = new StringBuilder();
-            var slice = new Slice(SliceOptions.Key);
-            for (var i = 0; i < NumberOfEntries; i++)
-            {
-                var n = GetNode(i);
-                slice.Set(n);
-                sb.Append(slice).Append(", ");
-            }
-            return sb.ToString();
-        }
-
-        public bool HasSpaceFor(Slice key, int len)
-        {
-            var requiredSpace = GetRequiredSpace(key, len);
-            return requiredSpace <= SizeLeft;
-        }
-
-        public int GetRequiredSpace(Slice key, int len)
-        {
-			return SizeOf.NodeEntry(AbstractPager.PageMaxSpace, key, len) + Constants.NodeOffsetSize;
-        }
-
-        public string this[int i]
-        {
-            get { return new Slice(GetNode(i)).ToString(); }
-        }
-
-		public Slice GetNodeKey(int nodeNumber)
-		{
-			var node = GetNode(nodeNumber);
-			var keySize = node->KeySize;
-			var key = new byte[keySize];
-
-			fixed (byte* ptr = key)
-				NativeMethods.memcpy(ptr, (byte*)node + Constants.NodeHeaderSize, keySize);
-
-			return new Slice(key);
-		}
-
-	    public string DebugView()
-	    {
-		    var sb = new StringBuilder();
-		    for (int i = 0; i < NumberOfEntries; i++)
-		    {
-			    sb.Append(i)
-				    .Append(": ")
-				    .Append(new Slice((NodeHeader*)( _base + KeysOffsets[i])))
-				    .Append(" - ")
-				    .Append(KeysOffsets[i])
-				    .AppendLine();
-		    }
-		    return sb.ToString();
-	    }
-
-        [Conditional("VALIDATE")]
-        public void DebugValidate(Transaction tx, SliceComparer comparer, long root)
-        {
-            if (NumberOfEntries == 0)
-                return;
-
-            var prev = new Slice(GetNode(0));
-            var pages = new HashSet<long>();
-            for (int i = 1; i < NumberOfEntries; i++)
-            {
-                var node = GetNode(i);
-                var current = new Slice(node);
-
-                if (prev.Compare(current, comparer) >= 0)
-                {
-                    DebugStuff.RenderAndShow(tx, root, 1);
-                    throw new InvalidOperationException("The page " + PageNumber + " is not sorted");
-                }
-
-                if (node->Flags==(NodeFlags.PageRef))
-                {
-                    if (pages.Add(node->PageNumber) == false)
-                    {
-                        DebugStuff.RenderAndShow(tx, root, 1);
-                        throw new InvalidOperationException("The page " + PageNumber + " references same page multiple times");
-                    }
-                }
-
-                prev = current;
-            }
-        }
-    }
->>>>>>> bb443197
 }