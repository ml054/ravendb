﻿<Project Sdk="Microsoft.NET.Sdk">
  <PropertyGroup>
    <TargetFramework>net6.0</TargetFramework>
    <RuntimeFrameworkVersion>6.0.8</RuntimeFrameworkVersion>
    <AllowUnsafeBlocks>true</AllowUnsafeBlocks>
    <AssemblyName>Micro.Benchmark</AssemblyName>
    <OutputType>Exe</OutputType>
    <PackageId>Micro.Benchmark</PackageId>
    <RuntimeIdentifiers>win7-x64;win8-x64;win10-x64;ubuntu.14.04-x64</RuntimeIdentifiers>
    <CodeAnalysisRuleSet>..\..\RavenDB.ruleset</CodeAnalysisRuleSet>
  </PropertyGroup>
  <ItemGroup>
    <Compile Include="..\..\src\CommonAssemblyInfo.cs" Link="Properties\CommonAssemblyInfo.cs" />
  </ItemGroup>
  <ItemGroup>
<<<<<<< HEAD
    <PackageReference Include="BenchmarkDotNet.Diagnostics.Windows" Version="0.13.1" />
    <PackageReference Include="BenchmarkDotNet" Version="0.13.1" />
    <PackageReference Include="xunit" Version="2.4.1" />
=======
    <PackageReference Include="BenchmarkDotNet" Version="0.13.2" />
    <PackageReference Include="xunit" Version="2.4.2" />
>>>>>>> a597cb3d
    <PackageReference Include="System.Runtime.CompilerServices.Unsafe" Version="6.0.0" />
  </ItemGroup>
  <ItemGroup>
    <ProjectReference Include="..\..\src\Voron\Voron.csproj" />
  </ItemGroup>
</Project><|MERGE_RESOLUTION|>--- conflicted
+++ resolved
@@ -13,14 +13,9 @@
     <Compile Include="..\..\src\CommonAssemblyInfo.cs" Link="Properties\CommonAssemblyInfo.cs" />
   </ItemGroup>
   <ItemGroup>
-<<<<<<< HEAD
-    <PackageReference Include="BenchmarkDotNet.Diagnostics.Windows" Version="0.13.1" />
-    <PackageReference Include="BenchmarkDotNet" Version="0.13.1" />
-    <PackageReference Include="xunit" Version="2.4.1" />
-=======
+    <PackageReference Include="BenchmarkDotNet.Diagnostics.Windows" Version="0.13.2" />
     <PackageReference Include="BenchmarkDotNet" Version="0.13.2" />
     <PackageReference Include="xunit" Version="2.4.2" />
->>>>>>> a597cb3d
     <PackageReference Include="System.Runtime.CompilerServices.Unsafe" Version="6.0.0" />
   </ItemGroup>
   <ItemGroup>
