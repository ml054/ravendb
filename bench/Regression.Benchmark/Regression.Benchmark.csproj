--- conflicted
+++ resolved
@@ -1,12 +1,7 @@
 ﻿<Project Sdk="Microsoft.NET.Sdk">
   <PropertyGroup>
-<<<<<<< HEAD
     <TargetFramework>net8.0</TargetFramework>
     <RuntimeFrameworkVersion>8.0.2</RuntimeFrameworkVersion>
-=======
-    <TargetFramework>net7.0</TargetFramework>
-    <RuntimeFrameworkVersion>7.0.16</RuntimeFrameworkVersion>
->>>>>>> 9c69a7bf
     <AllowUnsafeBlocks>true</AllowUnsafeBlocks>
     <AssemblyName>Regression.Benchmark</AssemblyName>
     <PackageId>Regression.Benchmark</PackageId>
@@ -21,17 +16,13 @@
   </ItemGroup>
   <ItemGroup>
     <PackageReference Include="Microsoft.NET.Test.Sdk" Version="17.9.0" />
-<<<<<<< HEAD
-    <PackageReference Include="xunit.runner.visualstudio" Version="2.5.6">
-=======
-    <PackageReference Include="xunit.runner.visualstudio" Version="2.4.5">
->>>>>>> 9c69a7bf
+    <PackageReference Include="xunit.runner.visualstudio" Version="2.5.7">
       <PrivateAssets>all</PrivateAssets>
       <IncludeAssets>runtime; build; native; contentfiles; analyzers</IncludeAssets>
     </PackageReference>
     <PackageReference Include="Microsoft.DotNet.xunit.performance" Version="1.0.0-alpha-build0041" />
     <PackageReference Include="Microsoft.DotNet.xunit.performance.runner.cli" Version="1.0.0-alpha-build0041" />
-    <PackageReference Include="xunit" Version="2.6.6" />
+    <PackageReference Include="xunit" Version="2.7.0" />
   </ItemGroup>
   <ItemGroup>
     <ProjectReference Include="..\..\src\Raven.Client\Raven.Client.csproj" />
