﻿<Project Sdk="Microsoft.NET.Sdk">
  <PropertyGroup>
    <TargetFramework>net7.0</TargetFramework>
    <RuntimeFrameworkVersion>7.0.3</RuntimeFrameworkVersion>
    <AllowUnsafeBlocks>true</AllowUnsafeBlocks>
    <AssemblyName>Voron.Benchmark</AssemblyName>
    <OutputType>Exe</OutputType>
    <PackageId>Voron.Benchmark</PackageId>
    <RuntimeIdentifiers>win7-x64;win8-x64;win10-x64;ubuntu.14.04-x64</RuntimeIdentifiers>
    <CodeAnalysisRuleSet>..\..\RavenDB.ruleset</CodeAnalysisRuleSet>
  </PropertyGroup>
  <ItemGroup>
    <Compile Include="..\..\src\CommonAssemblyInfo.cs" Link="Properties\CommonAssemblyInfo.cs" />
  </ItemGroup>
  <ItemGroup>
<<<<<<< HEAD
    <PackageReference Include="BenchmarkDotNet.Diagnostics.Windows" Version="0.13.4" />
    <PackageReference Include="BenchmarkDotNet" Version="0.13.4" />
=======
    <PackageReference Include="BenchmarkDotNet" Version="0.13.5" />
>>>>>>> 6a57ee32
    <PackageReference Include="Microsoft.CSharp" Version="4.7.0" />
  </ItemGroup>
  <ItemGroup>
    <ProjectReference Include="..\..\src\Corax\Corax.csproj" />
    <ProjectReference Include="..\..\src\Raven.Server\Raven.Server.csproj" />
    <ProjectReference Include="..\..\src\Voron\Voron.csproj" />
  </ItemGroup>
  <ItemGroup>
    <None Include="..\..\libs\librvnpal\librvnpal.linux.x64.so" Link="librvnpal.linux.x64.so">
      <CopyToOutputDirectory>PreserveNewest</CopyToOutputDirectory>
    </None>
    <None Include="..\..\libs\librvnpal\librvnpal.arm.32.so" Link="librvnpal.arm.32.so">
      <CopyToOutputDirectory>PreserveNewest</CopyToOutputDirectory>
    </None>
    <None Include="..\..\libs\librvnpal\librvnpal.arm.64.so" Link="librvnpal.arm.64.so">
      <CopyToOutputDirectory>PreserveNewest</CopyToOutputDirectory>
    </None>
    <None Include="..\..\libs\librvnpal\librvnpal.win.x64.dll" Link="librvnpal.win.x64.dll">
      <CopyToOutputDirectory>PreserveNewest</CopyToOutputDirectory>
    </None>
    <None Include="..\..\libs\librvnpal\librvnpal.win.x86.dll" Link="librvnpal.win.x86.dll">
      <CopyToOutputDirectory>PreserveNewest</CopyToOutputDirectory>
    </None>
    <None Include="..\..\libs\librvnpal\librvnpal.win7.x64.dll" Link="librvnpal.win7.x64.dll">
      <CopyToOutputDirectory>PreserveNewest</CopyToOutputDirectory>
    </None>
    <None Include="..\..\libs\librvnpal\librvnpal.win7.x86.dll" Link="librvnpal.win7.x86.dll">
      <CopyToOutputDirectory>PreserveNewest</CopyToOutputDirectory>
    </None>
    <None Include="..\..\libs\librvnpal\librvnpal.mac.x64.dylib" Link="librvnpal.mac.x64.dylib">
      <CopyToOutputDirectory>PreserveNewest</CopyToOutputDirectory>
    </None>
    <None Include="..\..\libs\librvnpal\librvnpal.mac.arm64.dylib" Link="librvnpal.mac.arm64.dylib">
      <CopyToOutputDirectory>PreserveNewest</CopyToOutputDirectory>
    </None>
  </ItemGroup>
</Project><|MERGE_RESOLUTION|>--- conflicted
+++ resolved
@@ -13,12 +13,8 @@
     <Compile Include="..\..\src\CommonAssemblyInfo.cs" Link="Properties\CommonAssemblyInfo.cs" />
   </ItemGroup>
   <ItemGroup>
-<<<<<<< HEAD
-    <PackageReference Include="BenchmarkDotNet.Diagnostics.Windows" Version="0.13.4" />
-    <PackageReference Include="BenchmarkDotNet" Version="0.13.4" />
-=======
+    <PackageReference Include="BenchmarkDotNet.Diagnostics.Windows" Version="0.13.5" />
     <PackageReference Include="BenchmarkDotNet" Version="0.13.5" />
->>>>>>> 6a57ee32
     <PackageReference Include="Microsoft.CSharp" Version="4.7.0" />
   </ItemGroup>
   <ItemGroup>
