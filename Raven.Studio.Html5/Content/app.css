html,
body {
  height: 100%;
}
.page-host {
  padding: 20px 20px 50px 20px;
  position: relative;
  top: 40px;
}
.splash {
  text-align: center;
  margin: 10% 0 0 0;
}
.splash .message {
  font-size: 5em;
  line-height: 1.5em;
  -webkit-text-shadow: rgba(0, 0, 0, 0.5) 0px 0px 15px;
  text-shadow: rgba(0, 0, 0, 0.5) 0px 0px 15px;
  text-transform: uppercase;
}
.navbar-fixed-top .navbar-inner {
  padding-left: 1em;
  padding-right: 1em;
}
.navbar-fixed-top .icon-home {
  font-size: 18px;
}
.loader {
  margin: 6px 8px 4px 8px;
  visibility: hidden;
}
.loader.active {
  visibility: visible;
}
@media (max-width: 979px) {
  .page-host {
    top: 0;
  }
  .navbar-fixed-top {
    margin-bottom: 0;
  }
}
.page {
  padding: 0 10px 20px 10px;
  width: 98%;
}
.navbar-splitbutton > a {
  padding-right: 5px !important;
}
.navbar-splitbutton + .dropdown {
  cursor: pointer;
}
.navbar-splitbutton + .dropdown > a {
  padding-left: 6px;
  padding-right: 8px;
}
.database-page .btn-toolbar {
  margin-bottom: 20px;
}
.database-page .databases-container {
  margin-top: 10px;
}
.database-page .databases-container .database {
  cursor: pointer;
  border-radius: 10px;
  -webkit-box-shadow: 0 0 5px 1px silver;
  box-shadow: 0 0 5px 1px silver;
  margin-right: 10px;
  min-width: 140px;
  min-height: 60px;
  display: inline-block;
  padding: 8px;
}
.database-page .databases-container .database:hover {
  background-color: white;
  -webkit-box-shadow: 0 0 5px 0 #6aa3d5;
  box-shadow: 0 0 5px 0 #6aa3d5;
}
.database-page .databases-container .database.selected {
  -webkit-box-shadow: 0 0 6px 0 #428bca;
  box-shadow: 0 0 6px 0 #428bca;
  background-color: rgba(106, 163, 213, 0.25);
}
.database-page .databases-container .database.system-database {
  background-color: rgba(192, 192, 192, 0.21);
}
.document-collections li {
  outline: none;
}
.document-collections li:not(:first-child) {
  padding-left: 15px;
}
.indexes-container {
  margin-top: 10px;
}
.indexes-container .index .index-actions-container {
  display: none;
}
.indexes-container .index:hover .index-actions-container {
  display: inline-block;
}
.settings-container {
  margin-top: 10px;
}
.settings-container .api-key-card,
.settings-container .replication-destination-card,
.settings-container .win-auth-card {
  display: inline-block;
  width: 500px;
  margin-right: 20px;
}
.settings-container .win-auth-tabs {
  padding: 15px;
}
.settings-container .win-auth-tabs .win-auth-panels-container {
  margin-top: 15px;
}
.settings-container .database-table {
  margin-bottom: 0px;
}
.settings-container .database-table td {
  padding: 3px;
}
.settings-container .database-header-row .narrow-column {
  width: 75px;
}
.settings-container .database-header-row .narrowest-column {
  width: 1px;
}
.settings-container .database-row .form-control {
  border-radius: 3px;
  height: 26px;
  font-size: 12px;
}
.collection-style-0 {
  background-color: #00c700;
}
.collection-style-1 {
  background-color: #c7009a;
}
.collection-style-2 {
  background-color: red;
}
.collection-style-3 {
  background-color: #0095ef;
}
.collection-style-4 {
  background-color: #a70068;
}
.collection-style-5 {
  background-color: #006464;
}
.collection-style-6 {
  background-color: #7832c7;
}
.collection-style-7 {
  background-color: #c72828;
}
.collection-style-8 {
  background-color: #c7c700;
}
.collection-style-9 {
  background-color: #c700c7;
}
.collection-style-10 {
  background-color: #fe8000;
}
.collection-style-11 {
  background-color: #0095fe;
}
.collection-style-12 {
  background-color: #95fec7;
}
.collection-style-13 {
  background-color: #9500fe;
}
.collection-style-14 {
  background-color: #950000;
}
.collection-style-15 {
  background-color: #95fe00;
}
.system-documents-collection {
  background-color: #123c65;
}
.all-documents-collection {
  background: #ff0202;
  /* Old browsers */
  background: -moz-linear-gradient(top, #ff0202 0%, #fff202 27%, #02ff1b 54%, #0206ff 79%, #f602ff 100%);
  /* FF3.6+ */
  background: -webkit-gradient(linear, left top, left bottom, color-stop(0%, #ff0202), color-stop(27%, #fff202), color-stop(54%, #02ff1b), color-stop(79%, #0206ff), color-stop(100%, #f602ff));
  /* Chrome,Safari4+ */
  background: -webkit-linear-gradient(top, #ff0202 0%, #fff202 27%, #02ff1b 54%, #0206ff 79%, #f602ff 100%);
  /* Chrome10+,Safari5.1+ */
  background: -o-linear-gradient(top, #ff0202 0%, #fff202 27%, #02ff1b 54%, #0206ff 79%, #f602ff 100%);
  /* Opera 11.10+ */
  background: -ms-linear-gradient(top, #ff0202 0%, #fff202 27%, #02ff1b 54%, #0206ff 79%, #f602ff 100%);
  /* IE10+ */
  background: linear-gradient(to bottom, #ff0202 0%, #fff202 27%, #02ff1b 54%, #0206ff 79%, #f602ff 100%);
  /* W3C */
  filter: progid:DXImageTransform.Microsoft.gradient(startColorstr='#ff0202', endColorstr='#f602ff', GradientType=0);
  /* IE6-9 */
}
#nprogress {
  position: absolute;
  z-index: 9999;
}
.documents-page {
  margin-top: 10px;
}
.documents-page .collection-color-strip {
  height: 20px;
  width: 4px;
  display: inline-block;
  vertical-align: middle;
}
#editIndex .map {
  height: 120px;
}
#queryContainer .editor {
  height: 60px;
}
#queryContainer .popover {
  max-width: 450px;
  width: 450px;
}
#queryContainer .form-horizontal {
  overflow: hidden auto;
}
.ko-grid {
  /*position: absolute;
    right: 0;
    left: 0;*/
}
.ko-grid:focus {
  outline: 0;
}
.ko-grid .ko-grid-column-container {
  white-space: nowrap;
  overflow: hidden;
}
.ko-grid .ko-grid-column-container .ko-grid-column-header {
  display: inline-block;
  font-weight: bold;
  padding: 8px;
  overflow: hidden;
  white-space: nowrap;
  -ms-text-overflow: ellipsis;
  -o-text-overflow: ellipsis;
  text-overflow: ellipsis;
}
.ko-grid .ko-grid-viewport-container {
  position: relative;
  overflow-y: auto;
}
.ko-grid .ko-grid-row {
  position: absolute;
  background-color: #f9f9f9;
  border-top: 1px solid #dddddd;
  -moz-box-sizing: border-box;
  -webkit-box-sizing: border-box;
  box-sizing: border-box;
  overflow: hidden;
}
.ko-grid .ko-grid-row.even {
  background-color: white;
}
.ko-grid .ko-grid-row.checked {
  background-color: #ffffcc;
}
.ko-grid .ko-grid-cell {
  -ms-text-overflow: ellipsis;
  -o-text-overflow: ellipsis;
  text-overflow: ellipsis;
  white-space: nowrap;
  overflow: hidden;
  display: inline-block;
  padding: 8px;
  font-family: 'Helvetica Neue', Helvetica, Arial, sans-serif;
  font-size: 14px;
  font-weight: normal;
}
.code-keyword {
  color: blue;
}
.help-cursor {
  cursor: help;
}
.breadcrumb {
  padding: 0 10px 0 10px;
}
.studio-alerts {
  position: fixed;
  top: 60px;
  left: 40%;
  z-index: 2000;
  width: 400px;
}
#editDocumentContainer:focus {
  outline: 0;
}
#editDocumentContainer #docEditor {
  height: 500px;
}
.keyboard-shortcut {
  margin-left: 20px;
}
.single-line-row-table {
  table-layout: fixed;
  width: 100%;
  overflow-x: hidden;
  -ms-word-break: break-all;
  word-break: break-all;
  cursor: pointer;
}
.single-line-row-table tbody td {
  overflow: hidden;
  white-space: nowrap;
  -ms-word-wrap: break-word;
  word-wrap: break-word;
  -ms-text-overflow: ellipsis;
  -o-text-overflow: ellipsis;
  text-overflow: ellipsis;
}
#logsContainer table,
#alertsContainer table,
#indexErrorsContainer table {
  outline: none;
}
#logsContainer table .selected td,
#alertsContainer table .selected td,
#indexErrorsContainer table .selected td {
  background-color: #ffffcc;
}
#logsContainer .log-details,
#alertsContainer .log-details,
#indexErrorsContainer .log-details,
#logsContainer .alerts-details,
#alertsContainer .alerts-details,
#indexErrorsContainer .alerts-details,
#logsContainer .index-errors-details,
#alertsContainer .index-errors-details,
#indexErrorsContainer .index-errors-details {
  padding: 10px;
  overflow-y: auto;
  overflow-x: hidden;
}
#logsContainer .unread td,
#alertsContainer .unread td,
#indexErrorsContainer .unread td {
  font-weight: bold;
}
#databaseSettingsContainer #dbDocEditor {
  height: 500px;
}
#databaseSettingsContainer .btn-toolbar {
  margin-bottom: 10px;
}
.text-ellipsis {
  overflow: hidden;
  -ms-text-overflow: ellipsis;
  -o-text-overflow: ellipsis;
  text-overflow: ellipsis;
  white-space: nowrap;
}
footer {
  position: fixed;
  bottom: 0;
  margin-top: 50px;
  background-color: silver;
  color: black;
  border-top: 2px solid black;
  width: 100%;
}
footer ul {
  height: 32px;
}
.splash .message {
  font-size: 5em;
  line-height: 1.5em;
  -webkit-text-shadow: rgba(0, 0, 0, 0.5) 0 0 15px;
  text-shadow: rgba(0, 0, 0, 0.5) 0 0 15px;
  text-transform: uppercase;
}
.splash .icon-spinner {
  text-align: center;
  display: inline-block;
  font-size: 5em;
  margin-top: 50px;
}
.navbar-fixed-top .navbar-inner {
  padding-left: 1em;
  padding-right: 1em;
}
.navbar-fixed-top .icon-home {
  font-size: 18px;
}
@media (max-width: 979px) {
  .page-host {
    top: 0;
  }
  .navbar-fixed-top {
    margin-bottom: 0;
  }
<<<<<<< HEAD
}
.add-api-key {
  font-size: 14px;
  float: left;
}
#recentErrorsDialog {
  height: 500px;
  width: 600px;
}
#recentErrorsDialog .modal-body {
  height: 350px;
  overflow-y: auto;
}
#recentErrorsDialog .error-details,
#recentErrorsDialog .http-status {
  width: 100%;
=======
>>>>>>> dd88b7fc
}<|MERGE_RESOLUTION|>--- conflicted
+++ resolved
@@ -402,23 +402,4 @@
   .navbar-fixed-top {
     margin-bottom: 0;
   }
-<<<<<<< HEAD
-}
-.add-api-key {
-  font-size: 14px;
-  float: left;
-}
-#recentErrorsDialog {
-  height: 500px;
-  width: 600px;
-}
-#recentErrorsDialog .modal-body {
-  height: 350px;
-  overflow-y: auto;
-}
-#recentErrorsDialog .error-details,
-#recentErrorsDialog .http-status {
-  width: 100%;
-=======
->>>>>>> dd88b7fc
 }