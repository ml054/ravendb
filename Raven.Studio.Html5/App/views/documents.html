--- conflicted
+++ resolved
@@ -4,22 +4,10 @@
             <ul class="nav nav-pills nav-stacked document-collections" data-bind="foreach: collections">
                 <li data-bind="event: { mousedown: $parent.selectCollection.bind($parent) }, css: { active: $data === $parent.selectedCollection() }, visible: documentCount() > 0 || isAllDocuments || isSystemDocuments">
                     <a href="javascript:void(0)">
-<<<<<<< HEAD
                         <div class="collectionName">
                             <div class="collectionText pull-left collection-color-strip" data-bind="css: colorClass"></div>
                             <span class="collectionText pull-left collection-name-part" data-bind=" text: name, attr:{title:name}"></span>
                             <span class="collectionText pull-left text-muted" data-bind="visible: !isSystemDocuments, css: { 'text-muted': $data !== $parent.selectedCollection() }, text:  '(' + documentCount() + ($data.isUpToDate() === true?'':'?') + ')'"></span>
-=======
-                        <div class="collectionText">
-                            <div class="inner pull-left collection-color-strip" data-bind="css: colorClass"></div>
-                            <div class="inner pull-left collection-name-part">
-                                <span data-bind="text: name, attr:{title:name}"></span>
-                                
-                            </div>
-                            <div class="collectionName pull-left">
-                                <span class="text-muted" data-bind="visible: !isSystemDocuments, css: { 'text-muted': $data !== $parent.selectedCollection() }, text:  '(' + documentCount() + ')'"></span>
-                            </div>
->>>>>>> 3f7a6e71
                         </div>
                     </a>
                 </li>
