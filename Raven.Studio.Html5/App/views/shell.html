<<<<<<< HEAD
<div>
    <div class="navbar navbar-default" role="navigation">
=======
﻿<div >
    <div id="shellHeader" class="navbar navbar-fixed-top navbar-default" role="navigation">
>>>>>>> 4b1e777b
        <div class="container-fluid">
            <div class="navbar-header">
                <button type="button" class="navbar-toggle" data-toggle="collapse" data-target="#bs-example-navbar-collapse-1">
                    <span class="sr-only">Toggle navigation</span>
                    <span class="icon-bar"></span>
                    <span class="icon-bar"></span>
                    <span class="icon-bar"></span>
                </button>
            </div>

            <div id="featuresNavbar">
                <ul class=" nav navbar-nav">
                    <li class="dropdown">
                        <a class="dropdown-toggle" data-toggle="dropdown" href="#" style="padding-left: 5px;">
                            <span data-bind="text: activeArea"></span>
                            <b class="caret"></b>
                        </a>
                        <ul class="dropdown-menu">
                            <li>
                                <a data-bind="attr: { href: appUrls.databases }">Databases</a>
                            </li>
                            <li>
                                <a data-bind="attr: { href: appUrls.filesystems }">File Systems</a>
                            </li>
                        </ul>
                    </li>
                </ul>
            </div>

            <div class="collapse navbar-collapse" id="bs-example-navbar-collapse-1">
<<<<<<< HEAD
                <div id="databasesNavbar" data-bind="visible: appUrls.isAreaActive('databases')">
                    <ul class="nav navbar-nav">
                        <li class="navbar-splitbutton" data-bind="css: { active: appUrls.isActive('Documents') }">
                            <a data-bind="attr: { href: appUrls.documents }">Documents</a>
                        </li>
                        <li class="dropdown" data-bind="css: { active: appUrls.isActive('Documents') }">
                            <a class="dropdown-toggle caret-after" data-toggle="dropdown">
                                <b class="caret"></b>
                            </a>
                            <ul class="dropdown-menu">
                                <li>
                                    <a tabindex="-1" data-bind="attr: { href: appUrls.documents }">Documents</a>
                                </li>
                                <li>
                                    <a tabindex="-1" data-bind="attr: { href: appUrls.conflicts }">Conflicts</a>
                                </li>
                                <li>
                                    <a tabindex="-1" data-bind="attr: { href: appUrls.patch }">Patch</a>
                                </li>
                            </ul>
                        </li>

                        <li class="navbar-splitbutton" data-bind="css: { active: appUrls.isActive('Indexes') }">
                            <a data-bind="attr: { href: appUrls.indexes }">Indexes</a>
                        </li>
                        <li class="dropdown" data-bind="css: { active: appUrls.isActive('Indexes') }">
                            <a class="dropdown-toggle caret-after" data-toggle="dropdown">
                                <b class="caret"></b>
                            </a>
                            <ul class="dropdown-menu">
                                <li>
                                    <a tabindex="-1" data-bind="attr: { href: appUrls.indexes }">Indexes</a>
                                </li>
                                <li>
                                    <a tabindex="-1" data-bind="attr: { href: appUrls.transformers }">Transformers</a>
                                </li>
                            </ul>
                        </li>

                        <li class="navbar-splitbutton" data-bind="css: { active: appUrls.isActive('Query') }">
                            <a data-bind="attr: { href: appUrls.query(null) }">Query</a>
                        </li>
                        <li class="dropdown" data-bind="css: { active: appUrls.isActive('Query') }">
                            <a class="dropdown-toggle caret-after" data-toggle="dropdown">
                                <b class="caret"></b>
                            </a>
                            <ul class="dropdown-menu">
                                <li>
                                    <a tabindex="-1" data-bind="attr: { href: appUrls.query(null) }">Query</a>
                                </li>
                                <li>
                                    <a tabindex="-1" data-bind="attr: { href: appUrls.reporting }">Reporting</a>
                                </li>
                            </ul>
                        </li>

                        <li data-bind="css: { active: appUrls.isActive('Tasks') }">
                            <a data-bind="attr: { href: appUrls.tasks }">Tasks</a>
                        </li>

                        <li data-bind="css: { active: appUrls.isActive('Settings') }">
                            <a data-bind="attr: { href: appUrls.settings }">Settings</a>
                        </li>

                        <li data-bind="css: { active: appUrls.isActive('Status') }">
                            <a data-bind="attr: { href: appUrls.status }">Status</a>
                        </li>
                    </ul>

                    <ul class="nav navbar-nav">
                        <li class="dropdown">
                            <a class="dropdown-toggle" data-toggle="dropdown" href="#">
                                <i class="fa fa-plus"></i> New <b class="caret"></b>
                            </a>
                            <ul class="dropdown-menu">
                                <li>
                                    <a href="#" data-bind="click: newDocument">
                                        <i class="fa fa-file-o"></i>
                                        <span>Document</span>
                                        <span class="text-muted keyboard-shortcut">Ctrl+Alt+N</span>
                                    </a>
                                </li>
                                <li>
                                    <a data-bind="attr: { href: newIndexUrl }"><i class=" fa fa-bolt"></i> Index</a>
                                </li>
                                <li>
                                    <a data-bind="attr: { href: newTransformerUrl }"><i class="fa fa-search"></i> Transformer</a>
                                </li>
                            </ul>
                        </li>
                    </ul>
                    <form class="navbar-form pull-left hidden-xs hidden-sm">
                        <input id="goToDocInput" type="text" class="form-control col-md-8" placeholder="Go to document">
                    </form>
                </div>
                <div id="filesystemsNavbar" data-bind="visible: appUrls.isAreaActive('filesystems')">
                    <ul class=" nav navbar-nav">
                        <li data-bind="css: { active: appUrls.isActive('Files') }">
                            <a data-bind="attr: { href: appUrls.filesystemFiles }">Files</a>
                        </li>

                        <li data-bind="css: { active: appUrls.isActive('Search') }">
                            <a data-bind="attr: { href: appUrls.filesystemSearch }">Search</a>
                        </li>

                        <li data-bind="css: { active: appUrls.isActive('Synchronization') }">
                            <a data-bind="attr: { href: appUrls.filesystemSynchronization }">Synchronization</a>
                        </li>

                        <li data-bind="css: { active: appUrls.isActive('Configuration') }">
                            <a data-bind="attr: { href: appUrls.filesystemConfiguration }">Configuration</a>
                        </li>
                    </ul>
                </div>
                <div id="databaseSelectNavbar" data-bind="visible: appUrls.isAreaActive('databases')">
                    <ul class="nav navbar-nav pull-right hidden-xs hidden-sm">
                        <li>
                            <a style="padding-right: 0; display: inline-block;" data-bind="attr: { href: appUrls.databasesManagement }">Databases &nbsp;<i class=" fa fa-caret-right"></i>&nbsp;</a>
                        </li>
                        <li class="dropdown">
                            <a class="dropdown-toggle" data-bind="with: activeDatabase" data-toggle="dropdown" href="#" style="padding-left: 5px;">
                                <span data-bind="text: name"></span>
                                <b class="caret"></b>
                            </a>
                            <ul class="dropdown-menu" data-bind="foreach: databases">
                                <li>
                                    <a href="#" data-bind="text: name, click: $root.selectDatabase.bind($root, $data), visible:isVisible"></a>
                                </li>
                            </ul>
                        </li>
                        <li class="hidden-xs hidden-sm" data-bind="visible: recordedErrors().length > 0, click: $root.showErrorsDialog.bind($root)">
                            <a href="#"><i class="fa fa-warning text-danger"></i></a>
                        </li>
                        <li class="hidden-xs hidden-sm">
                            <a class="navbar-brand" href="http://ravendb.net" target="_blank">
                                <i class="fa fa-home"></i>
                                <span>RavenDB</span>
                            </a>
                        </li>
                    </ul>
                </div>
                <div id="filesystemsSelectNavbar" data-bind="visible: appUrls.isAreaActive('filesystems')">
                    <ul class="nav navbar-nav pull-right hidden-xs hidden-sm">
                        <li>
                            <a style="padding-right: 0; display: inline-block;" data-bind="attr: { href: appUrls.filesystemsManagement }">File Systems &nbsp;<i class=" fa fa-caret-right"></i>&nbsp;</a>
                        </li>
                        <li class="dropdown">
                            <a class="dropdown-toggle" data-bind="with: activeFilesystem" data-toggle="dropdown" href="#" style="padding-left: 5px;">
                                <span data-bind="text: name"></span>
                                <b class="caret"></b>
                            </a>
                            <ul class="dropdown-menu" data-bind="foreach: filesystems">
                                <li>
                                    <a href="#" data-bind="text: name, click: $root.selectFilesystem.bind($root, $data), visible:isVisible"></a>
                                </li>
                            </ul>
                        </li>
                        <li class="hidden-xs hidden-sm" data-bind="visible: recordedErrors().length > 0, click: $root.showErrorsDialog.bind($root)">
                            <a href="#"><i class="fa fa-warning text-danger"></i></a>
                        </li>
                        <li class="hidden-xs hidden-sm">
                            <a class="navbar-brand" href="http://ravendb.net" target="_blank">
                                <i class="fa fa-home"></i>
                                <span>RavenDB</span>
                            </a>
                        </li>
                    </ul>
                    </div>
                </div>
        </div>
    </div>

=======
                <ul class="nav navbar-nav">
                    <li class="navbar-splitbutton" data-bind="css: { active: appUrls.isActive('Documents') }">
                        <a data-bind="attr: { href: appUrls.documents }">Documents</a>
                    </li>
                    <li class="dropdown" data-bind="css: { active: appUrls.isActive('Documents') }">
                        <a class="dropdown-toggle caret-after" data-toggle="dropdown">
                            <b class="caret"></b>
                        </a>
                        <ul class="dropdown-menu">
                            <li>
                                <a tabindex="-1" data-bind="attr: { href: appUrls.documents }">Documents</a>
                            </li>
                            <li>
                                <a tabindex="-1" data-bind="attr: { href: appUrls.conflicts }">Conflicts</a>
                            </li>
                            <li>
                                <a tabindex="-1" data-bind="attr: { href: appUrls.patch }">Patch</a>
                            </li>
                        </ul>
                    </li>

                    <li class="navbar-splitbutton" data-bind="css: { active: appUrls.isActive('Indexes') }">
                        <a data-bind="attr: { href: appUrls.indexes }">Indexes</a>
                    </li>
                    <li class="dropdown" data-bind="css: { active: appUrls.isActive('Indexes') }">
                        <a class="dropdown-toggle caret-after" data-toggle="dropdown">
                            <b class="caret"></b>
                        </a>
                        <ul class="dropdown-menu">
                            <li>
                                <a tabindex="-1" data-bind="attr: { href: appUrls.indexes }">Indexes</a>
                            </li>
                            <li>
                                <a tabindex="-1" data-bind="attr: { href: appUrls.transformers }">Transformers</a>
                            </li>
                        </ul>
                    </li>

                    <li class="navbar-splitbutton" data-bind="css: { active: appUrls.isActive('Query') }">
                        <a data-bind="attr: { href: appUrls.query(null) }">Query</a>
                    </li>
                    <li class="dropdown" data-bind="css: { active: appUrls.isActive('Query') }">
                        <a class="dropdown-toggle caret-after" data-toggle="dropdown">
                            <b class="caret"></b>
                        </a>
                        <ul class="dropdown-menu">
                            <li>
                                <a tabindex="-1" data-bind="attr: { href: appUrls.query(null) }">Query</a>
                            </li>
                            <li>
                                <a tabindex="-1" data-bind="attr: { href: appUrls.reporting }">Reporting</a>
                            </li>
                        </ul>
                    </li>

                    <li data-bind="css: { active: appUrls.isActive('Tasks') }">
                        <a data-bind="attr: { href: appUrls.tasks }">Tasks</a>
                    </li>

                    <li data-bind="css: { active: appUrls.isActive('Settings') }">
                        <a data-bind="attr: { href: appUrls.settings }">Settings</a>
                    </li>

                    <li data-bind="css: { active: appUrls.isActive('Status') }">
                        <a data-bind="attr: { href: appUrls.status }">Status</a>
                    </li>
                </ul>

                <ul class="nav navbar-nav">
                    <li class="dropdown">
                        <a class="dropdown-toggle" data-toggle="dropdown" href="#">
                            <i class="fa fa-plus"></i> New <b class="caret"></b>
                        </a>
                        <ul class="dropdown-menu">
                            <li>
                                <a href="#" data-bind="click: newDocument">
                                    <i class="fa fa-file-o"></i>
                                    <span>Document</span>
                                    <span class="text-muted keyboard-shortcut">Ctrl+Alt+N</span>
                                </a>
                            </li>
                            <li>
                                <a data-bind="attr: { href: newIndexUrl }"><i class=" fa fa-bolt"></i> Index</a>
                            </li>
                            <li>
                                <a data-bind="attr: { href: newTransformerUrl }"><i class="fa fa-search"></i> Transformer</a>
                            </li>
                        </ul>
                    </li>
                </ul>
                <form class="navbar-form pull-left hidden-xs hidden-sm">
                    <input id="goToDocInput" type="text" class="form-control col-md-8" placeholder="Go to document" data-bind="value: goToDocumentSearch, valueUpdate: 'afterkeydown'">
                    <ul class="dropdown-menu" role="menu" style="display: none;" data-bind="autoComplete: '#goToDocInput', foreach: goToDocumentSearchResults">
                        <li role="presentation" data-bind="click: $root.goToDoc.bind($root, $data)">
                            <a role="menuitem" tabindex="-1" href="#">
                                <span class="collection-color-strip" data-bind="css: $root.getDocCssClass($data)"></span>
                                <span data-bind="text: $data['@metadata']['@id']"></span>
                            </a>
                        </li>
                    </ul>
                </form>
                <ul class="nav navbar-nav pull-right hidden-xs hidden-sm databases col-md-3">
                    <li class="hidden-xs hidden-sm pull-right">
                        <a class="navbar-brand" href="http://ravendb.net" target="_blank">
                            <i class="fa fa-home"></i>
                            <span>RavenDB</span>
                        </a>
                    </li>
                    <li class="hidden-xs hidden-sm" data-bind="visible: recordedErrors().length > 0, click: $root.showErrorsDialog.bind($root)">
                        <a href="#"><i class="fa fa-warning text-danger"></i></a>
                    </li>
                    <li class="dropdown pull-right">
                        <a class="dropdown-toggle" data-bind="with: activeDatabase" data-toggle="dropdown" href="#" style="padding-left: 5px;">
                            <span data-bind="text: name"></span>
                            <b class="caret"></b>
                        </a>
                        <ul class="dropdown-menu" data-bind="foreach: databases">
                            <li>
                                <a href="#" data-bind="text: name, click: $root.selectDatabase.bind($root, $data), visible:isVisible"></a>
                            </li>
                        </ul>
                    </li>                    
                    <li class="pull-right">
                        <a style="padding-right: 0; display: inline-block;" data-bind="attr:{href:appUrls.databasesManagement}">Databases &nbsp;<i class=" fa fa-caret-right"></i>&nbsp;</a>
                    </li>
                    
                </ul>
            </div>
        </div>
    </div>
    
>>>>>>> 4b1e777b
    <!--Alerts container-->
    <div class="studio-alerts" data-bind="with: currentAlert">
        <div class="alert alert-dismissable fade in" data-bind="attr: { id: id }, css: { 'alert-info': type === 0, 'alert-success': type === 1, 'alert-warning': type === 2, 'alert-danger': type === 3 }, event: { 'closed.bs.alert': $root.onAlertHidden.bind($root) }">
            <button type="button" class="close" data-dismiss="alert" aria-hidden="true">&times;</button>
            <strong data-bind="text: title"></strong>
            <span data-bind="visible: errorMessage, text: errorMessage"></span>
            <a class="alert alert-link" href="#" data-bind="visible: details, click: $root.showErrorsDialog.bind($root)">Details</a>
        </div>
    </div>

    <div class="page-host" data-bind="router: { cacheViews: false }"></div>
</div>

<footer style="z-index: 999">
    <div class="navbar navbar-fixed-bottom navbar-inverse" data-bind="with: activeDatabase">
        <div class="navbar-inner">
            <ul class="nav navbar-nav">
<<<<<<< HEAD
                <li><a class="navbar-brand" href="#/status">Stats</a></li>
=======
                <li><a data-bind="text:'Status'" class="navbar-link" href="#/status"></a></li>
>>>>>>> 4b1e777b
                <!-- ko with: statistics -->
                <li><a data-bind="text: CountOfDocuments + ' documents', attr: { href: $parents[1].appUrls.documents }"></a></li>
                <li><a data-bind="text: CountOfIndexes + ' indexes', attr: { href: $parents[1].appUrls.indexes }"></a></li>
                <li><a data-bind="text: StaleIndexes.length + ' stale', attr: { href: $parents[1].appUrls.status }"></a></li>
                <li><a data-bind="text: Errors.length + ' errors', attr: { href: $parents[1].appUrls.indexErrors }"></a></li>
                <li><a data-bind="text: ApproximateTaskCount + ' tasks', attr: { href: $parents[1].appUrls.status }"></a></li>
                <li data-bind="visible:$root.rawUrlIsVisible">
                    <a target='_blank' data-bind="text:'Raw Url: ' + $root.currentRawUrl(), attr:{href:$root.currentRawUrl()}"></a>
                </li>
                <!-- /ko -->
<<<<<<< HEAD
            </ul>
            <ul class="nav navbar-nav pull-right" data-bind="with: $root">
                <li data-bind="with: licenseStatus"><a data-bind="text: 'License Status: ' + Status">AGPL - Open Source</a></li>
                <li data-bind="with: buildVersion"><a data-bind="text: 'Server Build #' + BuildVersion"></a></li>
                <li><a>Client Build #30</a></li>
=======
                <!-- ko with: $root -->
                <li class="navbar-right"><a class="navbar-link pull-right">Client Build #30</a></li>
                <li data-bind="with: buildVersion" class="navbar-right pull-right"><a class="navbar-link " data-bind="text: 'Server Build #' + BuildVersion"></a></li>
                <li data-bind="with: licenseStatus" class="navbar-right pull-right"><a class="navbar-link " data-bind="text: 'License Status: ' + Status">AGPL - Open Source</a></li>
                <!-- /ko -->
>>>>>>> 4b1e777b
            </ul>
        </div>
    </div>
</footer><|MERGE_RESOLUTION|>--- conflicted
+++ resolved
@@ -1,10 +1,5 @@
-<<<<<<< HEAD
-<div>
-    <div class="navbar navbar-default" role="navigation">
-=======
 ﻿<div >
     <div id="shellHeader" class="navbar navbar-fixed-top navbar-default" role="navigation">
->>>>>>> 4b1e777b
         <div class="container-fluid">
             <div class="navbar-header">
                 <button type="button" class="navbar-toggle" data-toggle="collapse" data-target="#bs-example-navbar-collapse-1">
@@ -15,200 +10,7 @@
                 </button>
             </div>
 
-            <div id="featuresNavbar">
-                <ul class=" nav navbar-nav">
-                    <li class="dropdown">
-                        <a class="dropdown-toggle" data-toggle="dropdown" href="#" style="padding-left: 5px;">
-                            <span data-bind="text: activeArea"></span>
-                            <b class="caret"></b>
-                        </a>
-                        <ul class="dropdown-menu">
-                            <li>
-                                <a data-bind="attr: { href: appUrls.databases }">Databases</a>
-                            </li>
-                            <li>
-                                <a data-bind="attr: { href: appUrls.filesystems }">File Systems</a>
-                            </li>
-                        </ul>
-                    </li>
-                </ul>
-            </div>
-
             <div class="collapse navbar-collapse" id="bs-example-navbar-collapse-1">
-<<<<<<< HEAD
-                <div id="databasesNavbar" data-bind="visible: appUrls.isAreaActive('databases')">
-                    <ul class="nav navbar-nav">
-                        <li class="navbar-splitbutton" data-bind="css: { active: appUrls.isActive('Documents') }">
-                            <a data-bind="attr: { href: appUrls.documents }">Documents</a>
-                        </li>
-                        <li class="dropdown" data-bind="css: { active: appUrls.isActive('Documents') }">
-                            <a class="dropdown-toggle caret-after" data-toggle="dropdown">
-                                <b class="caret"></b>
-                            </a>
-                            <ul class="dropdown-menu">
-                                <li>
-                                    <a tabindex="-1" data-bind="attr: { href: appUrls.documents }">Documents</a>
-                                </li>
-                                <li>
-                                    <a tabindex="-1" data-bind="attr: { href: appUrls.conflicts }">Conflicts</a>
-                                </li>
-                                <li>
-                                    <a tabindex="-1" data-bind="attr: { href: appUrls.patch }">Patch</a>
-                                </li>
-                            </ul>
-                        </li>
-
-                        <li class="navbar-splitbutton" data-bind="css: { active: appUrls.isActive('Indexes') }">
-                            <a data-bind="attr: { href: appUrls.indexes }">Indexes</a>
-                        </li>
-                        <li class="dropdown" data-bind="css: { active: appUrls.isActive('Indexes') }">
-                            <a class="dropdown-toggle caret-after" data-toggle="dropdown">
-                                <b class="caret"></b>
-                            </a>
-                            <ul class="dropdown-menu">
-                                <li>
-                                    <a tabindex="-1" data-bind="attr: { href: appUrls.indexes }">Indexes</a>
-                                </li>
-                                <li>
-                                    <a tabindex="-1" data-bind="attr: { href: appUrls.transformers }">Transformers</a>
-                                </li>
-                            </ul>
-                        </li>
-
-                        <li class="navbar-splitbutton" data-bind="css: { active: appUrls.isActive('Query') }">
-                            <a data-bind="attr: { href: appUrls.query(null) }">Query</a>
-                        </li>
-                        <li class="dropdown" data-bind="css: { active: appUrls.isActive('Query') }">
-                            <a class="dropdown-toggle caret-after" data-toggle="dropdown">
-                                <b class="caret"></b>
-                            </a>
-                            <ul class="dropdown-menu">
-                                <li>
-                                    <a tabindex="-1" data-bind="attr: { href: appUrls.query(null) }">Query</a>
-                                </li>
-                                <li>
-                                    <a tabindex="-1" data-bind="attr: { href: appUrls.reporting }">Reporting</a>
-                                </li>
-                            </ul>
-                        </li>
-
-                        <li data-bind="css: { active: appUrls.isActive('Tasks') }">
-                            <a data-bind="attr: { href: appUrls.tasks }">Tasks</a>
-                        </li>
-
-                        <li data-bind="css: { active: appUrls.isActive('Settings') }">
-                            <a data-bind="attr: { href: appUrls.settings }">Settings</a>
-                        </li>
-
-                        <li data-bind="css: { active: appUrls.isActive('Status') }">
-                            <a data-bind="attr: { href: appUrls.status }">Status</a>
-                        </li>
-                    </ul>
-
-                    <ul class="nav navbar-nav">
-                        <li class="dropdown">
-                            <a class="dropdown-toggle" data-toggle="dropdown" href="#">
-                                <i class="fa fa-plus"></i> New <b class="caret"></b>
-                            </a>
-                            <ul class="dropdown-menu">
-                                <li>
-                                    <a href="#" data-bind="click: newDocument">
-                                        <i class="fa fa-file-o"></i>
-                                        <span>Document</span>
-                                        <span class="text-muted keyboard-shortcut">Ctrl+Alt+N</span>
-                                    </a>
-                                </li>
-                                <li>
-                                    <a data-bind="attr: { href: newIndexUrl }"><i class=" fa fa-bolt"></i> Index</a>
-                                </li>
-                                <li>
-                                    <a data-bind="attr: { href: newTransformerUrl }"><i class="fa fa-search"></i> Transformer</a>
-                                </li>
-                            </ul>
-                        </li>
-                    </ul>
-                    <form class="navbar-form pull-left hidden-xs hidden-sm">
-                        <input id="goToDocInput" type="text" class="form-control col-md-8" placeholder="Go to document">
-                    </form>
-                </div>
-                <div id="filesystemsNavbar" data-bind="visible: appUrls.isAreaActive('filesystems')">
-                    <ul class=" nav navbar-nav">
-                        <li data-bind="css: { active: appUrls.isActive('Files') }">
-                            <a data-bind="attr: { href: appUrls.filesystemFiles }">Files</a>
-                        </li>
-
-                        <li data-bind="css: { active: appUrls.isActive('Search') }">
-                            <a data-bind="attr: { href: appUrls.filesystemSearch }">Search</a>
-                        </li>
-
-                        <li data-bind="css: { active: appUrls.isActive('Synchronization') }">
-                            <a data-bind="attr: { href: appUrls.filesystemSynchronization }">Synchronization</a>
-                        </li>
-
-                        <li data-bind="css: { active: appUrls.isActive('Configuration') }">
-                            <a data-bind="attr: { href: appUrls.filesystemConfiguration }">Configuration</a>
-                        </li>
-                    </ul>
-                </div>
-                <div id="databaseSelectNavbar" data-bind="visible: appUrls.isAreaActive('databases')">
-                    <ul class="nav navbar-nav pull-right hidden-xs hidden-sm">
-                        <li>
-                            <a style="padding-right: 0; display: inline-block;" data-bind="attr: { href: appUrls.databasesManagement }">Databases &nbsp;<i class=" fa fa-caret-right"></i>&nbsp;</a>
-                        </li>
-                        <li class="dropdown">
-                            <a class="dropdown-toggle" data-bind="with: activeDatabase" data-toggle="dropdown" href="#" style="padding-left: 5px;">
-                                <span data-bind="text: name"></span>
-                                <b class="caret"></b>
-                            </a>
-                            <ul class="dropdown-menu" data-bind="foreach: databases">
-                                <li>
-                                    <a href="#" data-bind="text: name, click: $root.selectDatabase.bind($root, $data), visible:isVisible"></a>
-                                </li>
-                            </ul>
-                        </li>
-                        <li class="hidden-xs hidden-sm" data-bind="visible: recordedErrors().length > 0, click: $root.showErrorsDialog.bind($root)">
-                            <a href="#"><i class="fa fa-warning text-danger"></i></a>
-                        </li>
-                        <li class="hidden-xs hidden-sm">
-                            <a class="navbar-brand" href="http://ravendb.net" target="_blank">
-                                <i class="fa fa-home"></i>
-                                <span>RavenDB</span>
-                            </a>
-                        </li>
-                    </ul>
-                </div>
-                <div id="filesystemsSelectNavbar" data-bind="visible: appUrls.isAreaActive('filesystems')">
-                    <ul class="nav navbar-nav pull-right hidden-xs hidden-sm">
-                        <li>
-                            <a style="padding-right: 0; display: inline-block;" data-bind="attr: { href: appUrls.filesystemsManagement }">File Systems &nbsp;<i class=" fa fa-caret-right"></i>&nbsp;</a>
-                        </li>
-                        <li class="dropdown">
-                            <a class="dropdown-toggle" data-bind="with: activeFilesystem" data-toggle="dropdown" href="#" style="padding-left: 5px;">
-                                <span data-bind="text: name"></span>
-                                <b class="caret"></b>
-                            </a>
-                            <ul class="dropdown-menu" data-bind="foreach: filesystems">
-                                <li>
-                                    <a href="#" data-bind="text: name, click: $root.selectFilesystem.bind($root, $data), visible:isVisible"></a>
-                                </li>
-                            </ul>
-                        </li>
-                        <li class="hidden-xs hidden-sm" data-bind="visible: recordedErrors().length > 0, click: $root.showErrorsDialog.bind($root)">
-                            <a href="#"><i class="fa fa-warning text-danger"></i></a>
-                        </li>
-                        <li class="hidden-xs hidden-sm">
-                            <a class="navbar-brand" href="http://ravendb.net" target="_blank">
-                                <i class="fa fa-home"></i>
-                                <span>RavenDB</span>
-                            </a>
-                        </li>
-                    </ul>
-                    </div>
-                </div>
-        </div>
-    </div>
-
-=======
                 <ul class="nav navbar-nav">
                     <li class="navbar-splitbutton" data-bind="css: { active: appUrls.isActive('Documents') }">
                         <a data-bind="attr: { href: appUrls.documents }">Documents</a>
@@ -340,7 +142,6 @@
         </div>
     </div>
     
->>>>>>> 4b1e777b
     <!--Alerts container-->
     <div class="studio-alerts" data-bind="with: currentAlert">
         <div class="alert alert-dismissable fade in" data-bind="attr: { id: id }, css: { 'alert-info': type === 0, 'alert-success': type === 1, 'alert-warning': type === 2, 'alert-danger': type === 3 }, event: { 'closed.bs.alert': $root.onAlertHidden.bind($root) }">
@@ -350,43 +151,32 @@
             <a class="alert alert-link" href="#" data-bind="visible: details, click: $root.showErrorsDialog.bind($root)">Details</a>
         </div>
     </div>
-
+    
     <div class="page-host" data-bind="router: { cacheViews: false }"></div>
 </div>
 
-<footer style="z-index: 999">
+<footer style="z-index: 999" id="shellFooter">
     <div class="navbar navbar-fixed-bottom navbar-inverse" data-bind="with: activeDatabase">
         <div class="navbar-inner">
             <ul class="nav navbar-nav">
-<<<<<<< HEAD
-                <li><a class="navbar-brand" href="#/status">Stats</a></li>
-=======
                 <li><a data-bind="text:'Status'" class="navbar-link" href="#/status"></a></li>
->>>>>>> 4b1e777b
                 <!-- ko with: statistics -->
-                <li><a data-bind="text: CountOfDocuments + ' documents', attr: { href: $parents[1].appUrls.documents }"></a></li>
-                <li><a data-bind="text: CountOfIndexes + ' indexes', attr: { href: $parents[1].appUrls.indexes }"></a></li>
-                <li><a data-bind="text: StaleIndexes.length + ' stale', attr: { href: $parents[1].appUrls.status }"></a></li>
-                <li><a data-bind="text: Errors.length + ' errors', attr: { href: $parents[1].appUrls.indexErrors }"></a></li>
-                <li><a data-bind="text: ApproximateTaskCount + ' tasks', attr: { href: $parents[1].appUrls.status }"></a></li>
-                <li data-bind="visible:$root.rawUrlIsVisible">
-                    <a target='_blank' data-bind="text:'Raw Url: ' + $root.currentRawUrl(), attr:{href:$root.currentRawUrl()}"></a>
+                <li><a class="navbar-link" data-bind="text: CountOfDocuments + ' documents', attr: { href: $parents[1].appUrls.documents }"></a></li>
+                <li><a class="navbar-link" data-bind="text: CountOfIndexes + ' indexes', attr: { href: $parents[1].appUrls.indexes }"></a></li>
+                <li><a class="navbar-link" data-bind="text: StaleIndexes.length + ' stale', attr: { href: $parents[1].appUrls.status }"></a></li>
+                <li><a class="navbar-link" data-bind="text: Errors.length + ' errors', attr: { href: $parents[1].appUrls.indexErrors }"></a></li>
+                <li><a class="navbar-link" data-bind="text: ApproximateTaskCount + ' tasks', attr: { href: $parents[1].appUrls.status }"></a></li>
+                <li class="raw-url" data-bind="visible:$root.rawUrlIsVisible">
+                    <a class="navbar-link" target='_blank' data-bind="text:$root.currentRawUrl(), attr:{href:$root.currentRawUrl()}"></a>
                 </li>
                 <!-- /ko -->
-<<<<<<< HEAD
-            </ul>
-            <ul class="nav navbar-nav pull-right" data-bind="with: $root">
-                <li data-bind="with: licenseStatus"><a data-bind="text: 'License Status: ' + Status">AGPL - Open Source</a></li>
-                <li data-bind="with: buildVersion"><a data-bind="text: 'Server Build #' + BuildVersion"></a></li>
-                <li><a>Client Build #30</a></li>
-=======
                 <!-- ko with: $root -->
                 <li class="navbar-right"><a class="navbar-link pull-right">Client Build #30</a></li>
                 <li data-bind="with: buildVersion" class="navbar-right pull-right"><a class="navbar-link " data-bind="text: 'Server Build #' + BuildVersion"></a></li>
                 <li data-bind="with: licenseStatus" class="navbar-right pull-right"><a class="navbar-link " data-bind="text: 'License Status: ' + Status">AGPL - Open Source</a></li>
                 <!-- /ko -->
->>>>>>> 4b1e777b
             </ul>
+
         </div>
     </div>
 </footer>