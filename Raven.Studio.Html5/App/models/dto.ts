interface collectionInfoDto extends indexResultsDto<documentDto> {
}

interface documentDto extends metadataAwareDto {

}

interface conflictsInfoDto extends indexResultsDto<conflictDto> {
}

interface dictionary<TValue> {
    [key: string]: TValue;
}

interface metadataAwareDto {
    '@metadata'?: documentMetadataDto;
}
interface documentChangeNotificationDto {
    Type: documentChangeType;
    Id: string;
    CollectionName: string;
    TypeName: string;
    Etag: string;
    Message: string;
}

interface bulkInsertChangeNotificationDto extends documentChangeNotificationDto{
    OperationId: string;
}

interface indexChangeNotificationDto {
    Type: indexChangeType;
    Name: string;
    Etag: string;
}

interface transformerChangeNotificationDto {
    Type: transformerChangeType;
    Name: string;
}

interface documentMetadataDto {
    'Raven-Entity-Name'?: string;
    'Raven-Clr-Type'?: string;
    'Non-Authoritative-Information'?: boolean;
    '@id'?: string;
    'Temp-Index-Score'?: number;
    'Last-Modified'?: string;
    'Raven-Last-Modified'?: string;
    '@etag'?: string;
}

interface databaseStatisticsDto {
    ApproximateTaskCount: number;
    CountOfDocuments: number;
    CountOfIndexes: number;
    CurrentNumberOfItemsToIndexInSingleBatch: number;
    CurrentNumberOfItemsToReduceInSingleBatch: number;
    DatabaseId: string;
    DatabaseTransactionVersionSizeInMB: number;
    Errors: serverErrorDto[];
    Extensions: Array<any>;
    InMemoryIndexingQueueSize: number;
    Indexes: indexStatisticsDto[];
    LastAttachmentEtag: string;
    LastDocEtag: string;
    Prefetches: Array<any>;
    StaleIndexes: Array<any>;
    Triggers: Array<any>;
}

interface indexStatisticsDto {
    PublicName: string;
    IndexingAttempts: number;
    IndexingSuccesses: number;
    IndexingErrors: number;
    LastIndexedEtag: string;
    LastIndexedTimestamp: string;
    LastQueryTimestamp: string;
    TouchCount: number;
    Priority: string;
    ReduceIndexingAttempts: number;
    ReduceIndexingSuccesses: number;
    ReduceIndexingErrors: number;
    LastReducedEtag: string;
    LastReducedTimestamp: string;
    CreatedTimestamp: string;
    LastIndexingTime: string;
    IsOnRam: string; // Yep, really. Example values: "false", "true (3 KBytes)"
    LockMode: string;
    ForEntityName: string[];
    Performance: indexPerformanceDto[];
    DocsCount: number;
}

interface indexPerformanceDto {
    Operation: string;
    OutputCount: number;
    InputCount: number;
    ItemsCount: number;
    Duration: string;
    Started: string; // Date
    DurationMilliseconds: number;
}

interface apiKeyDto extends documentDto {
    Name: string;
    Secret: string;
    Enabled: boolean;
    Databases: Array<databaseAccessDto>;
}

interface serverBuildVersionDto {
    ProductVersion: string;
    BuildVersion: string;
}

interface clientBuildVersionDto {
    BuildVersion: string;
}

interface licenseStatusDto {
    Message: string;
    Status: string;
    Error: boolean;
    IsCommercial: boolean;
    ValidCommercialLicenseSeen: boolean;
    Attributes: {
        periodicExport: string;
        encryption: string;
        compression: string;
        quotas: string;
        authorization: string;
        documentExpiration: string;
        replication: string;
        versioning: string;
        version: string;
        allowWindowsClustering: string;
        OEM: string;
        numberOfDatabases: string;
        maxSizeInMb: string;
        maxRamUtilization: string;
        maxParallelism: string;
    }
}

interface userInfoDto {
    Remark: string;
    User: string;
    IsAdminGlobal: boolean;
    IsAdminCurrentDb: boolean;
    Databases: string[];
    Principal: string;
    AdminDatabases: string[];
    ReadOnlyDatabases: string[];
    ReadWriteDatabases: string[];
    AccessTokenBody: string;
}

interface logDto {
    TimeStamp: string;
    Message: string;
    LoggerName: string;
    Level: string;
    Exception: string;
}

interface queryResultDto {
    Results: any[];
    Includes: any[];
}

interface alertContainerDto extends documentDto {
    Alerts: alertDto[];
}

interface alertDto {
    Title: string;
    CreatedAt: string;
    Observed: boolean;
    Message: string;
    AlertLevel: string;
    Exception: string;
    UniqueKey: string;
}

interface serverErrorDto {
    Index: number;
    IndexName: string;
    Error: string;
    Timestamp: string;
    Document: string;
    Action: string;
}

interface replicationStatsDocumentDto {
    Self: string; // e.g. "http://judah-pc:8080/databases/ReplSrc"
    MostRecentDocumentEtag: string;
    MostRecentAttachmentEtag: string;
    Stats: replicationStatsDto[];
}

interface replicationStatsDto {
    FailureCountInternal: number;
    Url: string;
    LastHeartbeatReceived: string;
    LastEtagCheckedForReplication: string;
    LastReplicatedEtag: string;
    LastReplicatedLastModified: string;
    LastSuccessTimestamp: string;
    LastFailureTimestamp: string;
    FailureCount: number;
    LastError: string;
}

interface indexDefinitionContainerDto {
    Index: indexDefinitionDto;
}

interface indexDefinitionDto {
    Name: string;
    LockMode: string;
    Map: string;
    Maps: string[];
    Reduce: string;
    TransformResults: string;
    IsMapReduce: boolean;
    IsCompiled: boolean;
    Stores: any;
    Indexes: any;
    SortOptions: any;
    Analyzers: any;
    Fields: string[];
    Suggestions: any;
    TermVectors: any;
    SpatialIndexes: any; // This will be an object with zero or more properties, each property being the name of one of the .Fields, its value being of type spatialIndexDto.
    InternalFieldsMapping: any;
    Type: string;
    MaxIndexOutputsPerDocument;
}

/*
 * Represents a spatial field of an index. Shows up in the Edit Index view when the index has spatial fields defined.
*/
interface spatialIndexFieldDto {
    Type: string;
    Strategy: string;
    MaxTreeLevel: number;
    MinX: number;
    MaxX: number;
    MinY: number;
    MaxY: number;
    Units: string;
}

interface spatialIndexSuggestionDto {
    Distance: string;
    Accuracy: number;
}

interface periodicExportSetupDto {
    Disabled: boolean;
    GlacierVaultName: string;
    S3BucketName: string;
    AwsRegionEndpoint: string;
    AzureStorageContainer: string;
    LocalFolderName: string;
    IntervalMilliseconds: number;
    FullBackupIntervalMilliseconds: number;
}

interface indexResultsDto<T extends metadataAwareDto> {
    DurationMilliseconds: number;
    Highlightings: any;
    Includes: any;
    IndexEtag: string;
    IndexName: string;
    IndexTimestamp: string;
    IsStale: boolean;
    LastQueryTime: string;
    NonAuthoritativeInformation: boolean;
    ResultEtag: string;
    Results: T[];
    SkippedResults: number;
    TotalResults: number;
}

interface indexQueryResultsDto extends indexResultsDto<documentDto> {

}

interface versioningEntryDto extends documentDto {
  Id: string;
  MaxRevisions: number;
  Exclude: boolean;
}

interface versioningDto {
  Entries: versioningEntryDto[]
}

interface replicationDestinationDto {
    Url: string;
    Username: string;
    Password: string;
    Domain: string;
    ApiKey: string;
    Database: string;
    TransitiveReplicationBehavior: string;
    IgnoredClient: boolean;
    Disabled: boolean;
    ClientVisibleUrl: string;
}

interface replicationsDto {
    Destinations: replicationDestinationDto[];
    Source: string;
}

interface replicationConfigDto {
    DocumentConflictResolution: string;
    AttachmentConflictResolution: string;
}

interface databaseAccessDto {
    Admin: boolean;
    TenantId: string;
    ReadOnly: boolean;
}

interface windowsAuthDataDto {
    Name: string;
    Enabled: boolean;
    Databases: databaseAccessDto[];
}

interface windowsAuthDto {
    RequiredGroups: windowsAuthDataDto[];
    RequiredUsers: windowsAuthDataDto[];
}

interface transformerDto {
    name: string;
    definition: {
        TransformResults: string;
        Name: string;
    }
}

interface saveTransformerDto {
    'Name': string;
    'TransformResults': string;
}

interface getTransformerResultDto {
    'Transformer': string;
}

interface savedTransformerDto {
    "Transformer":
    {
        "TransformResults": string;
        "Name": string;
    }
}

interface storedQueryDto {
    IsPinned: boolean;
    IndexName: string;
    QueryText: string;
    Sorts: string[];
    TransformerName: string;
    ShowFields: boolean;
    IndexEntries: boolean;
    UseAndOperator: boolean;
    Hash: number;
}

interface storedQueryContainerDto extends documentDto {
    Queries: storedQueryDto[];
}

interface bulkDocumentDto {
    Key: string;
    Method: string;
    AdditionalData?: any[];
    Document?: documentDto; // Can be null when Method == "DELETE"
    Metadata?: documentMetadataDto; // Can be null when Method == "DELETE"
    Etag?: string; // Often is null on sending to server, non-null when returning from server.
    PatchResult?: any;
    Deleted?: any;
}

interface backupRequestDto {
    BackupLocation: string;
    DatabaseDocument: databaseDocumentDto;
}

interface backupStatusDto {
    Started: string;
    Completed?: string;
    IsRunning: boolean;
    Messages: backupMessageDto[];
}

interface backupMessageDto {
    Message: string;
    Timestamp: string;
    Severity: string;
}

interface databaseDocumentDto {
    Id: string;
    Settings: {};
    SecuredSettings: {};
    Disabled: boolean;
}

interface restoreRequestDto {
    RestoreLocation: string;
    DatabaseLocation: string;
    DatabaseName: string;
}

interface restoreStatusDto {
    Messages: string[];
    IsRunning: boolean;
}

interface sqlReplicationTableDto {
    TableName: string;
    DocumentKeyColumn: string;
}

interface sqlReplicationDto extends documentDto {
    Name: string;
    Disabled: boolean;
    ParameterizeDeletesDisabled: boolean;
    RavenEntityName: string;
    Script: string;
    FactoryName: string;
    ConnectionString: string;
    ConnectionStringName: string;
    ConnectionStringSettingName: string;
    SqlReplicationTables: sqlReplicationTableDto[];
}

interface facetDto {
    Mode: number; // Default = 0, Ranges = 1
    Aggregation: number; // None = 0, Count = 1, Max = 2, Min = 4, Average = 8, Sum = 16
    AggregationField: string;
    AggregationType: string;
    Name: string;
    DisplayName: string;
    Ranges: any[];
    MaxResults: number;
    TermSortMode: number;
    IncludeRemainingTerms: boolean;
}

interface facetResultSetDto {
    Results: any; // An object containing keys that look like [FacetName]-[FacetAggregationField]. For example "Company-Total". Each key will be of type facetResultDto.
    Duration: string;
}

interface facetResultDto {
    Values: facetValueDto[];
    RemainingTerms: string[];
    RemainingTermsCount: number;
    RemainingHits: number;
}

interface facetValueDto {
    Range: string;
    Hits: number;
    Count: number;
    Sum: number;
    Max: number;
    Min: number;
    Average: number;
}

interface scriptedIndexDto extends documentDto {
    IndexScript: string;
    DeleteScript: string;
}

interface conflictDto extends documentDto {
    Id: string;
    ConflictDetectedAt: string;
    Versions: conflictVersionsDto[];
}

interface replicationSourceDto extends documentDto {
    LastDocumentEtag?: string;
    LastAttachmentEtag?: string;
    ServerInstanceId: string;
    Source: string;
}

interface conflictVersionsDto {
    Id: string;
    SourceId: string;
}

interface documentBase {
    getId(): string;
    getUrl(): string;
    getDocumentPropertyNames(): Array<string>;
}

interface smugglerOptionsDto {
    IncludeDocuments: boolean;
    IncludeIndexes: boolean;
    IncludeTransformers: boolean;
    IncludeAttachments: boolean;
    RemoveAnalyzers: boolean;
}

interface customColumnParamsDto {
    Header?: string;
    Binding: string;
    DefaultWidth?: number;
    Template?: string;
}

interface customColumnsDto {
    Columns: Array<customColumnParamsDto>;
}

interface patchValueDto {
    Key: string;
    Value: string;
}

interface patchDto extends documentDto {
    PatchOnOption: string;
    Query: string;
    Script: string;
    SelectedItem: string;
    Values: Array<patchValueDto>;
}

interface statusDebugChangesDto {
    Id: string;
    Connected: boolean;
    WatchAllDocuments: boolean;
    WatchAllIndexes: boolean;
    WatchConfig: boolean;
    WatchConflicts: boolean;
    WatchSync: boolean;
    WatchCancellations: boolean;
    WatchDocumentPrefixes: Array<string>;
    WatchDocumentsInCollection: Array<string>;
    WatchIndexes: Array<string>;
    WatchDocuments: Array<string>;
    WatchedFolders: Array<string>;
}

interface statusDebugMetricsDto {
    DocsWritesPerSecond: number;
    IndexedPerSecond: number;
    ReducedPerSecond: number;
    RequestsPerSecond: number;
<<<<<<< HEAD
    Requests: statusDebugMetricsRequestsDto;
    RequestsDuration: histogramDto;
    StaleIndexMaps: histogramDto;
    StaleIndexReduces: histogramDto;
}

interface statusDebugMetricsRequestsDto {
=======
    Requests: meterDataDto;
    RequestsDuration: histogramDataDto;
    StaleIndexMaps: histogramDataDto;
    StaleIndexReduces: histogramDataDto;
    Gauges: any;
    ReplicationBatchSizeMeter: dictionary<meterDataDto>;
    ReplicationDurationMeter: dictionary<meterDataDto>;
    ReplicationBatchSizeHistogram: dictionary<histogramDataDto>;
    ReplicationDurationHistogram: dictionary<histogramDataDto>;
}

interface meterDataDto {
>>>>>>> 401afdb9
    Count: number;
    MeanRate: number;
    OneMinuteRate: number;
    FiveMinuteRate: number;
    FifteenMinuteRate: number;
}

<<<<<<< HEAD
interface histogramDto {
=======
interface histogramDataDto {
>>>>>>> 401afdb9
    Counter: number;
    Max: number;
    Min: number;
    Mean: number;
    Stdev: number;
    Percentiles: any;
}

interface statusDebugDocrefsDto {
    TotalCount: number;
    Results: Array<string>;
}

interface statusDebugIdentitiesDto {
    TotalCount: number;
    Identities: Array<{ Key: string; Value: string}>;
}

interface statusDebugCurrentlyIndexingDto {
    NumberOfCurrentlyWorkingIndexes: number;
    Indexes: Array<statusDebugIndexDto>;
}

interface statusDebugIndexDto {
    IndexName: string;
    IsMapReduce: boolean;
    CurrentOperations: Array<statusDebugIndexOperationDto>;
    Priority: string;
    OverallIndexingRate: Array<statusDebugIndexRateDto>;
}

interface statusDebugIndexOperationDto {
    Operation: string;
    NumberOfProcessingItems: number;
}

interface statusDebugIndexRateDto {
    Operation: string;
    Rate: string;
}

interface statusDebugQueriesGroupDto {
    IndexName: string;
    Queries: Array<statusDebugQueriesQueryDto>;
}

interface statusDebugQueriesQueryDto {
    StartTime: string;
    QueryInfo: KnockoutObservable<any>;
}

interface taskMetadataDto {
    Id: any;
    IndexId: number;
    IndexName: string;
    AddedTime: string;
    Type: string;
}

interface requestTracingDto {
    Uri: string;
    Method: string;
    StatusCode: number;
    RequestHeaders: requestHeaderDto[];
    ExecutionTime: string;
    AdditionalInfo: string;
}

interface requestHeaderDto {
    Name: string;
    Values: string[];
}

interface sqlReplicationStatisticsDto {
    Name: string;
    LastErrorTime: string;
    ScriptErrorCount: number;
    ScriptSuccessCount: number;
    WriteErrorCount: number;
    SuccessCount: number;
    LastAlert: alertDto;
}

interface statusDebugIndexFieldsDto {
    FieldNames: string[];
}

interface debugDocumentStatsDto {
    Total: number;
    TotalSize: number;
    Tombstones: number;
    System: number;
    SystemSize: number;
    NoCollection: number;
    NoCollectionSize: number;
    Collections: dictionary<collectionStats>;
    TimeToGenerate: string;
}

interface collectionStats {
    Quantity: number;
    Size: number;
}

enum documentChangeType {
    None = 0,
    Put = 1,
    Delete = 2,
    Common= 3,
    BulkInsertStarted = 4,
    BulkInsertEnded = 8,
    BulkInsertError = 16,
}

enum indexChangeType {
    None = 0,

    MapCompleted = 1,
    ReduceCompleted = 2,
    RemoveFromIndex = 4,

    IndexAdded = 8,
    IndexRemoved = 16,

    IndexDemotedToIdle = 32,
    IndexPromotedFromIdle = 64,

    IndexDemotedToAbandoned = 128,
    IndexDemotedToDisabled = 256,
    IndexMarkedAsErrored =  512
}

enum transformerChangeType {
    None = 0,
    TransformerAdded = 1,
    TransformerRemoved = 2
}

interface filterSettingDto {
    Path: string;
    Values: string[];
    ShouldMatch: boolean;
}

interface counterStorageDto {
    Name: string;
    Path?: string;
}

interface counterDto {
    Name: string;
    Group: string;
    OverallTotal: number;
    Servers: counterServerValueDto[];
}

interface counterGroupDto {
    Name: string;
    NumOfCounters?: number;
}

interface counterServerValueDto {
    Name: string;
    Positive: number;
    Negative: number;
}

interface counterStorageReplicationDto {
    Destinations: counterStorageReplicationDestinatinosDto[];
}

interface counterStorageReplicationDestinatinosDto {
    Disabled: boolean;
    ServerUrl: string;
    CounterStorageName: string;
    Username: string;
    Password: string;
    Domain: string;
    ApiKey: string;
}

enum ImportItemType {
    Documents = 0x1,
    Indexes = 0x2,
    Attachments = 0x4,
    Transformers = 0x8,
    RemoveAnalyzers = 0x8000
}

interface changesApiEventDto {
    Time: string; // ISO date string
    Type: string;
    Value?: any;
}

interface databaseDto {
    Name: string;
    Disabled: boolean;
}

interface customFunctionsDto {
    Functions: string;
}<|MERGE_RESOLUTION|>--- conflicted
+++ resolved
@@ -562,15 +562,6 @@
     IndexedPerSecond: number;
     ReducedPerSecond: number;
     RequestsPerSecond: number;
-<<<<<<< HEAD
-    Requests: statusDebugMetricsRequestsDto;
-    RequestsDuration: histogramDto;
-    StaleIndexMaps: histogramDto;
-    StaleIndexReduces: histogramDto;
-}
-
-interface statusDebugMetricsRequestsDto {
-=======
     Requests: meterDataDto;
     RequestsDuration: histogramDataDto;
     StaleIndexMaps: histogramDataDto;
@@ -583,7 +574,6 @@
 }
 
 interface meterDataDto {
->>>>>>> 401afdb9
     Count: number;
     MeanRate: number;
     OneMinuteRate: number;
@@ -591,11 +581,7 @@
     FifteenMinuteRate: number;
 }
 
-<<<<<<< HEAD
-interface histogramDto {
-=======
 interface histogramDataDto {
->>>>>>> 401afdb9
     Counter: number;
     Max: number;
     Min: number;
