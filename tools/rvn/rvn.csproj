﻿<Project Sdk="Microsoft.NET.Sdk">
  <PropertyGroup>
    <Description>rvn is a CLI utility for RavenDB</Description>
    <Authors>Hibernating Rhinos</Authors>
    <OutputType>Exe</OutputType>
<<<<<<< HEAD
    <TargetFramework>net6.0</TargetFramework>
    <RuntimeFrameworkVersion>6.0.20</RuntimeFrameworkVersion>
=======
    <TargetFramework>net7.0</TargetFramework>
    <RuntimeFrameworkVersion>7.0.10</RuntimeFrameworkVersion>
>>>>>>> 0a5e1bad
    <AllowUnsafeBlocks>true</AllowUnsafeBlocks>
    <PackageTags>database;nosql;doc db</PackageTags>
    <PackageProjectUrl>https://ravendb.net</PackageProjectUrl>
    <RuntimeIdentifiers>win7-x64;win8-x64;win81-x64;win10-x64;win7-x86;win8-x86;win81-x86;win10-x86;ubuntu.14.04-x64;ubuntu.16.04-x64;ubuntu.18.04-x64</RuntimeIdentifiers>
    <CodeAnalysisRuleSet>..\..\RavenDB.ruleset</CodeAnalysisRuleSet>
    <DefineConstants>$(DefineConstants);RVN</DefineConstants>
    <ValidateExecutableReferencesMatchSelfContained>false</ValidateExecutableReferencesMatchSelfContained>
    <EnablePreviewFeatures>True</EnablePreviewFeatures>
    <GenerateRequiresPreviewFeaturesAttribute>True</GenerateRequiresPreviewFeaturesAttribute>
  </PropertyGroup>
  <ItemGroup>
    <Compile Include="..\..\src\Raven.Server\Commercial\CompleteClusterConfigurationResult.cs" Link="Server\Commercial\CompleteClusterConfigurationResult.cs" />
    <Compile Include="..\..\src\Raven.Server\Commercial\GetSetupZipFileParameters.cs" Link="Server\Commercial\GetSetupZipFileParameters.cs" />
    <Compile Include="..\..\src\Raven.Server\Commercial\SetupMode.cs" Link="Server\Commercial\SetupMode.cs" />
    <Compile Include="..\..\src\Raven.Server\Commercial\SetupWizard\CompleteAuthorizationAndGetCertificateParameters.cs" Link="Server\Commercial\SetupWizard\CompleteAuthorizationAndGetCertificateParameters.cs" />
    <Compile Include="..\..\src\Raven.Server\Commercial\SetupWizard\LetsEncryptSetupUtils.cs" Link="Server\Commercial\SetupWizard\LetsEncryptSetupUtils.cs" />
    <Compile Include="..\..\src\Raven.Server\Commercial\SetupWizard\UnsecuredSetupUtils.cs" Link="Server\Commercial\SetupWizard\UnsecuredSetupUtils.cs" />
    <Compile Include="..\..\src\Raven.Server\Config\Attributes\ConfigurationEntryAttribute.cs" Link="Server\Config\Attributes\ConfigurationEntryAttribute.cs" />
    <Compile Include="..\..\src\Raven.Server\Config\Attributes\MinValueAttribute.cs" Link="Server\Config\Attributes\MinValueAttribute.cs" />
    <Compile Include="..\..\src\Raven.Server\Config\Attributes\SizeUnitAttribute.cs" Link="Server\Config\Attributes\SizeUnitAttribute.cs" />
    <Compile Include="..\..\src\Raven.Server\Config\Attributes\TimeUnitAttribute.cs" Link="Server\Config\Attributes\TimeUnitAttribute.cs" />
    <Compile Include="..\..\src\Raven.Server\Config\Categories\ConfigurationCategory.cs" Link="Server\Config\Categories\ConfigurationCategory.cs" />
    <Compile Include="..\..\src\Raven.Server\Config\Categories\ConfigurationCategoryAttribute.cs" Link="Server\Config\Categories\ConfigurationCategoryAttribute.cs" />
    <Compile Include="..\..\src\Raven.Server\Config\Categories\ConfigurationCategoryType.cs" Link="Server\Config\Categories\ConfigurationCategoryType.cs" />
    <Compile Include="..\..\src\Raven.Server\Config\Categories\CoreConfiguration.cs" Link="Server\Config\Categories\CoreConfiguration.cs" />
    <Compile Include="..\..\src\Raven.Server\Config\Categories\SecurityConfiguration.cs" Link="Server\Config\Categories\SecurityConfiguration.cs" />
    <Compile Include="..\..\src\Raven.Server\Config\ConfigurationEnumValueException.cs" Link="Server\Config\ConfigurationEnumValueException.cs" />
    <Compile Include="..\..\src\Raven.Server\Config\Categories\LicenseConfiguration.cs" Link="Server\Config\Categories\LicenseConfiguration.cs" />
    <Compile Include="..\..\src\Raven.Server\Config\RavenConfiguration.cs" Link="Server\Config\RavenConfiguration.cs" />
    <Compile Include="..\..\src\Raven.Server\Config\Settings\PathSetting.cs" Link="Server\Config\Settings\PathSetting.cs" />
    <Compile Include="..\..\src\Raven.Server\Config\Settings\TimeSetting.cs" Link="Server\Config\Settings\TimeSetting.cs" />
    <Compile Include="..\..\src\Raven.Server\Config\Settings\UriSetting.cs" Link="Server\Config\Settings\UriSetting.cs" />
    <Compile Include="..\..\src\Raven.Server\ServerWide\ResourceType.cs" Link="Server\ServerWide\ResourceType.cs" />
    <Compile Include="..\..\src\Raven.Server\ServerWide\SecretProtection.cs" Link="Server\ServerWide\SecretProtection.cs" />
    <Compile Include="..\..\src\Raven.Server\ServerWide\SodiumSubKeyId.cs" Link="Server\ServerWide\SodiumSubKeyId.cs" />
    <Compile Include="..\..\src\Raven.Server\ServerWide\ServerVersion.cs" Link="Server\ServerWide\ServerVersion.cs" />
    <Compile Include="..\..\src\Raven.Server\Utils\Cli\RavenCli.cs" Link="Server\Utils\Cli\RavenCli.cs" />
    <Compile Include="..\..\src\Raven.Server\Utils\Features\FeaturesAvailability.cs" Link="Server\Utils\Features\FeaturesAvailability.cs" />
    <Compile Include="..\..\src\Raven.Server\Utils\IOExtensions.cs" Link="Server\Utils\IOExtensions.cs" />
    <Compile Include="..\..\src\Raven.Server\Utils\Pipes.cs" Link="Server\Utils\Pipes.cs" />
    <Compile Include="..\..\src\Raven.Server\Utils\RavenHttpClient.cs" Link="Server\Utils\RavenHttpClient.cs" />
    <Compile Include="..\..\src\Raven.Server\Utils\UrlUtil.cs" Link="Server\Utils\UrlUtil.cs" />
    <Compile Include="..\..\src\Raven.Server\Utils\JsonStringHelper.cs" Link="Server\Utils\JsonStringHelper.cs" />
    <Compile Include="..\..\src\Raven.Server\Utils\Cli\WelcomeMessage.cs" Link="Server\Utils\Cli\WelcomeMessage.cs" />
    <Compile Include="..\..\src\Raven.Server\Utils\Cli\ConsoleMessage.cs" Link="Server\Utils\Cli\ConsoleMessage.cs" />
    <Compile Include="..\..\src\Raven.Server\Utils\CertificateUtils.cs" Link="Server\Utils\CertificateUtils.cs" />
    <Compile Include="..\..\src\Raven.Server\Commercial\LetsEncrypt\SettingsZipFileHelper.cs" Link="Server\Commercial\LetsEncrypt\SettingsZipFileHelper.cs" />
    <Compile Include="..\..\src\Raven.Server\Commercial\LetsEncrypt\RavenDnsRecordHelper.cs" Link="Server\Commercial\LetsEncrypt\RavenDnsRecordHelper.cs" />
    <Compile Include="..\..\src\Raven.Server\Commercial\LetsEncrypt\LetsEncryptCertificateUtil.cs" Link="Server\Commercial\LetsEncrypt\LetsEncryptCertificateUtil.cs" />
    <Compile Include="..\..\src\Raven.Server\Commercial\LetsEncrypt\UpdateDnsRecordParameters.cs" Link="Server\Commercial\LetsEncrypt\UpdateDnsRecordParameters.cs" />
    <Compile Include="..\..\src\Raven.Server\Commercial\LetsEncrypt\CompleteClusterConfigurationParameters.cs" Link="Server\Commercial\LetsEncrypt\CompleteClusterConfigurationParameters.cs" />
    <Compile Include="..\..\src\Raven.Server\Commercial\SetupWizard\OwnCertificateSetupUtils.cs" Link="Server\Commercial\SetupWizard\OwnCertificateSetupUtils.cs" />
    <Compile Include="..\..\src\Raven.Server\Commercial\SetupWizard\SetupWizardUtils.cs" Link="Server\Commercial\SetupWizard\SetupWizardUtils.cs" />
    <Compile Include="..\..\src\Raven.Server\Commercial\SetupInfo.cs" Link="Server\Commercial\SetupInfo.cs" />
    <Compile Include="..\..\src\Raven.Server\Commercial\SetupInfoBase.cs" Link="Server\Commercial\SetupInfoBase.cs" />
    <Compile Include="..\..\src\Raven.Server\Commercial\CreateSetupPackageParameters.cs" Link="Server\Commercial\CreateSetupPackageParameters.cs" />
    <Compile Include="..\..\src\Raven.Server\Commercial\License.cs" Link="Server\Commercial\License.cs" />
    <Compile Include="..\..\src\Raven.Server\Commercial\LicenseType.cs" Link="Server\Commercial\LicenseType.cs" />
    <Compile Include="..\..\src\Raven.Server\Commercial\LetsEncryptClient.cs" Link="Server\Commercial\LetsEncryptClient.cs" />
    <Compile Include="..\..\src\Raven.Server\Commercial\EmailValidator.cs" Link="Server\Commercial\EmailValidator.cs" />
    <Compile Include="..\..\src\Raven.Server\Commercial\ApiHttpClient.cs" Link="Server\Commercial\ApiHttpClient.cs" />
    <Compile Include="..\..\src\Raven.Server\Smuggler\Documents\Processors\BuildVersion.cs" Link="Server\Smuggler\Documents\Processors\BuildVersion.cs" />
    <Compile Include="..\..\src\CommonAssemblyInfo.cs" Link="Properties\CommonAssemblyInfo.cs" />
  </ItemGroup>
  <ItemGroup Condition="'$(IsAnyOS)' == 'true' OR '$(IsWindows64)' == 'true'">
    <None Include="..\..\libs\libsodium\libsodium.win.x64.dll" Link="libsodium.win.x64.dll">
      <CopyToOutputDirectory>PreserveNewest</CopyToOutputDirectory>
    </None>
    <None Include="..\..\libs\librvnpal\librvnpal.win.x64.dll" Link="librvnpal.win.x64.dll">
      <CopyToOutputDirectory>PreserveNewest</CopyToOutputDirectory>
    </None>
    <None Include="..\..\libs\librvnpal\librvnpal.win7.x64.dll" Link="librvnpal.win7.x64.dll">
      <CopyToOutputDirectory>PreserveNewest</CopyToOutputDirectory>
    </None>
    <None Include="..\..\libs\libzstd\libzstd.win.x64.dll" Link="libzstd.win.x64.dll">
      <CopyToOutputDirectory>PreserveNewest</CopyToOutputDirectory>
    </None>
  </ItemGroup>
  <ItemGroup Condition="'$(IsAnyOS)' == 'true' OR '$(IsWindows32)' == 'true'">
    <None Include="..\..\libs\libsodium\libsodium.win.x86.dll" Link="libsodium.win.x86.dll">
      <CopyToOutputDirectory>PreserveNewest</CopyToOutputDirectory>
    </None>
    <None Include="..\..\libs\librvnpal\librvnpal.win.x86.dll" Link="librvnpal.win.x86.dll">
      <CopyToOutputDirectory>PreserveNewest</CopyToOutputDirectory>
    </None>
    <None Include="..\..\libs\librvnpal\librvnpal.win7.x86.dll" Link="librvnpal.win7.x86.dll">
      <CopyToOutputDirectory>PreserveNewest</CopyToOutputDirectory>
    </None>
    <None Include="..\..\libs\libzstd\libzstd.win.x86.dll" Link="libzstd.win.x86.dll">
      <CopyToOutputDirectory>PreserveNewest</CopyToOutputDirectory>
    </None>
  </ItemGroup>
  <ItemGroup Condition="'$(IsAnyOS)' == 'true' OR '$(IsLinux64)' == 'true'">
    <None Include="..\..\libs\libsodium\libsodium.linux.x64.so" Link="libsodium.linux.x64.so">
      <CopyToOutputDirectory>PreserveNewest</CopyToOutputDirectory>
    </None>
    <None Include="..\..\libs\librvnpal\librvnpal.linux.x64.so" Link="librvnpal.linux.x64.so">
      <CopyToOutputDirectory>PreserveNewest</CopyToOutputDirectory>
    </None>
    <None Include="..\..\libs\libzstd\libzstd.linux.x64.so" Link="libzstd.linux.x64.so">
      <CopyToOutputDirectory>PreserveNewest</CopyToOutputDirectory>
    </None>
  </ItemGroup>
  <ItemGroup Condition="'$(IsAnyOS)' == 'true' OR '$(IsLinuxArm64)' == 'true'">
    <None Include="..\..\libs\libsodium\libsodium.arm.64.so" Link="libsodium.arm.64.so">
      <CopyToOutputDirectory>PreserveNewest</CopyToOutputDirectory>
    </None>
    <None Include="..\..\libs\librvnpal\librvnpal.arm.64.so" Link="librvnpal.arm.64.so">
      <CopyToOutputDirectory>PreserveNewest</CopyToOutputDirectory>
    </None>
    <None Include="..\..\libs\libzstd\libzstd.arm.64.so" Link="libzstd.arm.64.so">
      <CopyToOutputDirectory>PreserveNewest</CopyToOutputDirectory>
    </None>
  </ItemGroup>
  <ItemGroup Condition="'$(IsAnyOS)' == 'true' OR '$(IsLinuxArm32)' == 'true'">
    <None Include="..\..\libs\libsodium\libsodium.arm.32.so" Link="libsodium.arm.32.so">
      <CopyToOutputDirectory>PreserveNewest</CopyToOutputDirectory>
    </None>
    <None Include="..\..\libs\librvnpal\librvnpal.arm.32.so" Link="librvnpal.arm.32.so">
      <CopyToOutputDirectory>PreserveNewest</CopyToOutputDirectory>
    </None>
    <None Include="..\..\libs\libzstd\libzstd.arm.32.so" Link="libzstd.arm.32.so">
      <CopyToOutputDirectory>PreserveNewest</CopyToOutputDirectory>
    </None>
  </ItemGroup>
  <ItemGroup Condition="'$(IsAnyOS)' == 'true' OR '$(IsMacOS64)' == 'true'">
    <None Include="..\..\libs\libsodium\libsodium.mac.x64.dylib" Link="libsodium.mac.x64.dylib">
      <CopyToOutputDirectory>PreserveNewest</CopyToOutputDirectory>
    </None>
    <None Include="..\..\libs\librvnpal\librvnpal.mac.x64.dylib" Link="librvnpal.mac.x64.dylib">
      <CopyToOutputDirectory>PreserveNewest</CopyToOutputDirectory>
    </None>
    <None Include="..\..\libs\libzstd\libzstd.mac.x64.dylib" Link="libzstd.mac.x64.dylib">
      <CopyToOutputDirectory>PreserveNewest</CopyToOutputDirectory>
    </None>
  </ItemGroup>
  <ItemGroup Condition="'$(IsAnyOS)' == 'true' OR '$(IsMacOSArm64)' == 'true'">
    <None Include="..\..\libs\libsodium\libsodium.mac.arm64.dylib" Link="libsodium.mac.arm64.dylib">
      <CopyToOutputDirectory>PreserveNewest</CopyToOutputDirectory>
    </None>
    <None Include="..\..\libs\librvnpal\librvnpal.mac.arm64.dylib" Link="librvnpal.mac.arm64.dylib">
      <CopyToOutputDirectory>PreserveNewest</CopyToOutputDirectory>
    </None>
    <None Include="..\..\libs\libzstd\libzstd.mac.arm64.dylib" Link="libzstd.mac.arm64.dylib">
      <CopyToOutputDirectory>PreserveNewest</CopyToOutputDirectory>
    </None>
  </ItemGroup>
  <ItemGroup>
    <FrameworkReference Include="Microsoft.AspNetCore.App" />
    <PackageReference Include="DasMulli.Win32.ServiceUtils.Signed" Version="1.1.0" />
<<<<<<< HEAD
    <PackageReference Include="McMaster.Extensions.CommandLineUtils" Version="4.0.2" />
    <PackageReference Include="Microsoft.Extensions.Configuration.Abstractions" Version="6.0.0" />
    <PackageReference Include="Newtonsoft.Json" Version="13.0.3" />
    <PackageReference Include="Portable.BouncyCastle" Version="1.9.0" />
    <PackageReference Include="System.Security.Cryptography.ProtectedData" Version="6.0.0" />
    <PackageReference Include="System.ServiceProcess.ServiceController" Version="6.0.1" />
    <PackageReference Include="YamlDotNet" Version="13.1.1" />
=======
    <PackageReference Include="McMaster.Extensions.CommandLineUtils" Version="4.1.0" />
    <PackageReference Include="Microsoft.Extensions.Configuration.Abstractions" Version="7.0.0" />
    <PackageReference Include="Newtonsoft.Json" Version="13.0.3" />
    <PackageReference Include="Portable.BouncyCastle" Version="1.9.0" />
    <PackageReference Include="System.Security.Cryptography.ProtectedData" Version="7.0.1" />
    <PackageReference Include="System.ServiceProcess.ServiceController" Version="7.0.1" />
    <PackageReference Include="YamlDotNet" Version="13.3.1" />
>>>>>>> 0a5e1bad
  </ItemGroup>
  <ItemGroup>
    <ProjectReference Include="..\..\src\Raven.Client\Raven.Client.csproj" />
    <ProjectReference Include="..\..\src\Voron\Voron.csproj" />
  </ItemGroup>
</Project><|MERGE_RESOLUTION|>--- conflicted
+++ resolved
@@ -3,13 +3,8 @@
     <Description>rvn is a CLI utility for RavenDB</Description>
     <Authors>Hibernating Rhinos</Authors>
     <OutputType>Exe</OutputType>
-<<<<<<< HEAD
     <TargetFramework>net6.0</TargetFramework>
-    <RuntimeFrameworkVersion>6.0.20</RuntimeFrameworkVersion>
-=======
-    <TargetFramework>net7.0</TargetFramework>
-    <RuntimeFrameworkVersion>7.0.10</RuntimeFrameworkVersion>
->>>>>>> 0a5e1bad
+    <RuntimeFrameworkVersion>6.0.22</RuntimeFrameworkVersion>
     <AllowUnsafeBlocks>true</AllowUnsafeBlocks>
     <PackageTags>database;nosql;doc db</PackageTags>
     <PackageProjectUrl>https://ravendb.net</PackageProjectUrl>
@@ -160,7 +155,6 @@
   <ItemGroup>
     <FrameworkReference Include="Microsoft.AspNetCore.App" />
     <PackageReference Include="DasMulli.Win32.ServiceUtils.Signed" Version="1.1.0" />
-<<<<<<< HEAD
     <PackageReference Include="McMaster.Extensions.CommandLineUtils" Version="4.0.2" />
     <PackageReference Include="Microsoft.Extensions.Configuration.Abstractions" Version="6.0.0" />
     <PackageReference Include="Newtonsoft.Json" Version="13.0.3" />
@@ -168,15 +162,6 @@
     <PackageReference Include="System.Security.Cryptography.ProtectedData" Version="6.0.0" />
     <PackageReference Include="System.ServiceProcess.ServiceController" Version="6.0.1" />
     <PackageReference Include="YamlDotNet" Version="13.1.1" />
-=======
-    <PackageReference Include="McMaster.Extensions.CommandLineUtils" Version="4.1.0" />
-    <PackageReference Include="Microsoft.Extensions.Configuration.Abstractions" Version="7.0.0" />
-    <PackageReference Include="Newtonsoft.Json" Version="13.0.3" />
-    <PackageReference Include="Portable.BouncyCastle" Version="1.9.0" />
-    <PackageReference Include="System.Security.Cryptography.ProtectedData" Version="7.0.1" />
-    <PackageReference Include="System.ServiceProcess.ServiceController" Version="7.0.1" />
-    <PackageReference Include="YamlDotNet" Version="13.3.1" />
->>>>>>> 0a5e1bad
   </ItemGroup>
   <ItemGroup>
     <ProjectReference Include="..\..\src\Raven.Client\Raven.Client.csproj" />
