﻿<Project Sdk="Microsoft.NET.Sdk">
  <PropertyGroup>
    <OutputType>Exe</OutputType>
    <TargetFramework>net8.0</TargetFramework>
    <RuntimeFrameworkVersion>8.0.0</RuntimeFrameworkVersion>
    <RuntimeIdentifiers>win-x64;win-x86;linux-x64;osx-x64</RuntimeIdentifiers>
    <CodeAnalysisRuleSet>..\..\RavenDB.ruleset</CodeAnalysisRuleSet>
  </PropertyGroup>
  <ItemGroup>
    <Compile Include="..\..\src\CommonAssemblyInfo.cs" Link="Properties\CommonAssemblyInfo.cs" />
    <Compile Include="..\..\src\Raven.Client\Properties\VersionInfo.cs" Link="Properties\VersionInfo.cs" />
    <Compile Include="..\..\src\Raven.Client\Extensions\StringExtensions.cs" Link="Extensions\StringExtensions.cs" />
  </ItemGroup>
  <ItemGroup>
    <FrameworkReference Include="Microsoft.AspNetCore.App" />
<<<<<<< HEAD
    <PackageReference Include="AWSSDK.Core" Version="3.7.300.27" />
=======
    <PackageReference Include="AWSSDK.Core" Version="3.7.301" />
>>>>>>> cd3f2e52
    <PackageReference Include="McMaster.Extensions.CommandLineUtils" Version="4.1.0" />
    <PackageReference Include="Microsoft.Azure.DocumentDB.Core" Version="2.20.0" />
    <PackageReference Include="Microsoft.Win32.Registry" Version="5.0.0" />
    <PackageReference Include="MongoDB.Driver" Version="2.23.1" />
    <PackageReference Include="MongoDB.Driver.GridFS" Version="2.23.1" />
    <PackageReference Include="Newtonsoft.Json" Version="13.0.3" />
    <PackageReference Include="Snappier" Version="1.1.3" />
    <PackageReference Include="System.Collections.Immutable" Version="8.0.0" />
    <PackageReference Include="System.Data.HashFunction.Blake2" Version="2.0.0" />
<<<<<<< HEAD
    <PackageReference Include="System.Diagnostics.DiagnosticSource" Version="8.0.0" />
    <PackageReference Include="System.Reflection.Metadata" Version="8.0.0" />
    <PackageReference Include="System.Text.Encoding.CodePages" Version="8.0.0" />
=======
    <PackageReference Include="System.Diagnostics.DiagnosticSource" Version="7.0.2" />
    <PackageReference Include="System.Reflection.Metadata" Version="7.0.2" />
    <PackageReference Include="System.Text.Encoding.CodePages" Version="7.0.0" />
>>>>>>> cd3f2e52
    <PackageReference Include="ZstdSharp.Port" Version="0.7.4" />
  </ItemGroup>
</Project><|MERGE_RESOLUTION|>--- conflicted
+++ resolved
@@ -13,11 +13,7 @@
   </ItemGroup>
   <ItemGroup>
     <FrameworkReference Include="Microsoft.AspNetCore.App" />
-<<<<<<< HEAD
-    <PackageReference Include="AWSSDK.Core" Version="3.7.300.27" />
-=======
     <PackageReference Include="AWSSDK.Core" Version="3.7.301" />
->>>>>>> cd3f2e52
     <PackageReference Include="McMaster.Extensions.CommandLineUtils" Version="4.1.0" />
     <PackageReference Include="Microsoft.Azure.DocumentDB.Core" Version="2.20.0" />
     <PackageReference Include="Microsoft.Win32.Registry" Version="5.0.0" />
@@ -27,15 +23,9 @@
     <PackageReference Include="Snappier" Version="1.1.3" />
     <PackageReference Include="System.Collections.Immutable" Version="8.0.0" />
     <PackageReference Include="System.Data.HashFunction.Blake2" Version="2.0.0" />
-<<<<<<< HEAD
     <PackageReference Include="System.Diagnostics.DiagnosticSource" Version="8.0.0" />
     <PackageReference Include="System.Reflection.Metadata" Version="8.0.0" />
     <PackageReference Include="System.Text.Encoding.CodePages" Version="8.0.0" />
-=======
-    <PackageReference Include="System.Diagnostics.DiagnosticSource" Version="7.0.2" />
-    <PackageReference Include="System.Reflection.Metadata" Version="7.0.2" />
-    <PackageReference Include="System.Text.Encoding.CodePages" Version="7.0.0" />
->>>>>>> cd3f2e52
     <PackageReference Include="ZstdSharp.Port" Version="0.7.4" />
   </ItemGroup>
 </Project>