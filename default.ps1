Include ".\build_utils.ps1"

if($env:BUILD_NUMBER -ne $null) {
	$env:buildlabel = $env:BUILD_NUMBER
}
else {
	$env:buildlabel = "13"
}

properties {
	$base_dir  = resolve-path .
	$lib_dir = "$base_dir\SharedLibs"
	$packages_dir = "$base_dir\packages"
	$build_dir = "$base_dir\build"
	$sln_file_name = "zzz_RavenDB_Release.sln"
	$sln_file = "$base_dir\$sln_file_name"
	$version = "3.5"
	$tools_dir = "$base_dir\Tools"
	$release_dir = "$base_dir\Release"
	$uploader = "..\Uploader\S3Uploader.exe"
	$global:configuration = "Release"
}

task default -depends Test, DoReleasePart1

task Verify40 {
	if( (ls "$env:windir\Microsoft.NET\Framework\v4.0*") -eq $null ) {
		throw "Building Raven requires .NET 4.0, which doesn't appear to be installed on this machine"
	}
}


task Clean {
	Remove-Item -force -recurse $build_dir -ErrorAction SilentlyContinue
	Remove-Item -force -recurse $release_dir -ErrorAction SilentlyContinue
}

task Init -depends Verify40, Clean {

	$commit = Get-Git-Commit
	(Get-Content "$base_dir\CommonAssemblyInfo.cs") | 
		Foreach-Object { $_ -replace ".13", ".$($env:buildlabel)" } |
		Foreach-Object { $_ -replace "{commit}", $commit } |
		Foreach-Object { $_ -replace "{stable}", $global:uploadMode } |
		Set-Content "$base_dir\CommonAssemblyInfo.cs" -Encoding UTF8
	
	New-Item $release_dir -itemType directory -ErrorAction SilentlyContinue | Out-Null
	New-Item $build_dir -itemType directory -ErrorAction SilentlyContinue | Out-Null
}

task Compile -depends Init, CompileHtml5 {
	
	$commit = Get-Git-Commit-Full
	$v4_net_version = (ls "$env:windir\Microsoft.NET\Framework\v4.0*").Name
	
	Write-Host "Compiling with '$global:configuration' configuration" -ForegroundColor Yellow

	&"C:\Windows\Microsoft.NET\Framework\$v4_net_version\MSBuild.exe" "$sln_file" /p:Configuration=$global:configuration /p:nowarn="1591 1573" /p:VisualStudioVersion=12.0 /maxcpucount
	
	Write-Host "msbuild exit code:  $LastExitCode"

	if( $LastExitCode -ne 0){
		throw "Failed to build"
	}
	
	if ($commit -ne "0000000000000000000000000000000000000000") {
		exec { &"$tools_dir\GitLink.Custom.exe" "$base_dir" /u https://github.com/ayende/ravendb /c $global:configuration /b master /s "$commit" /f "$sln_file_name" }
	}
	
	exec { &"$tools_dir\Assembly.Validator.exe" "$lib_dir" "$lib_dir\Sources\" }
}

task CompileHtml5 {
	
	"{ ""BuildVersion"": $env:buildlabel }" | Out-File "Raven.Studio.Html5\version.json" -Encoding UTF8
	
	$v4_net_version = (ls "$env:windir\Microsoft.NET\Framework\v4.0*").Name
	
	Write-Host "Compiling HTML5" -ForegroundColor Yellow
	exec { &"C:\Windows\Microsoft.NET\Framework\$v4_net_version\MSBuild.exe" "Raven.Studio.Html5\Raven.Studio.Html5.csproj" /p:VisualStudioVersion=12.0 /p:Configuration=$global:configuration /p:nowarn="1591 1573" }
	
	Remove-Item $build_dir\Html5 -Force -Recurse -ErrorAction SilentlyContinue | Out-Null
	Remove-Item $build_dir\Raven.Studio.Html5.zip -Force -ErrorAction SilentlyContinue | Out-Null
	
	Set-Location $base_dir\Raven.Studio.Html5
	exec { & $tools_dir\Pvc\pvc.exe optimized-build }
	
	Copy-Item $base_dir\Raven.Studio.Html5\optimized-build $build_dir\Html5 -Recurse
	Copy-Item $base_dir\Raven.Studio.Html5\fonts $build_dir\Html5 -Recurse -Force
	Copy-Item $base_dir\Raven.Studio.Html5\Content $build_dir\Html5 -Recurse -Force
	
	Set-Location $build_dir\Html5
	exec { & $tools_dir\zip.exe -9 -A -r $build_dir\Raven.Studio.Html5.zip *.* }
	Set-Location $base_dir
}

task FullStorageTest {
	$global:full_storage_test = $true
}

task Test -depends Compile {
	Clear-Host

	$test_prjs = @( `
		"$base_dir\Raven.Sparrow\Sparrow.Tests\bin\$global:configuration\Sparrow.dll", `
		"$base_dir\Raven.Voron\Voron.Tests\bin\$global:configuration\Voron.Tests.dll", `
		"$base_dir\Raven.Tests.Core\bin\$global:configuration\Raven.Tests.Core.dll", `
		"$base_dir\Raven.Tests\bin\$global:configuration\Raven.Tests.dll", `
		"$base_dir\Raven.Tests.Issues\bin\$global:configuration\Raven.Tests.Issues.dll", `
<<<<<<< HEAD
		"$base_dir\Raven.Tests.FileSystem\bin\$global:configuration\Raven.Tests.FileSystem.dll", `
		"$base_dir\Raven.Tests.MailingList\bin\$global:configuration\Raven.Tests.MailingList.dll", `
		"$base_dir\Raven.SlowTests\bin\$global:configuration\Raven.SlowTests.dll", `
		"$base_dir\Raven.Voron\Voron.Tests\bin\$global:configuration\Voron.Tests.dll", `
=======
		"$base_dir\Raven.Tests.MailingList\bin\$global:configuration\Raven.Tests.MailingList.dll", `											
		"$base_dir\Raven.Tests.Web\bin\Raven.Tests.Web.dll", `
		"$base_dir\Raven.Tests.FileSystem\bin\$global:configuration\Raven.Tests.FileSystem.dll", `	
		"$base_dir\Raven.Tests.Counters\bin\$global:configuration\Raven.Tests.Counters.dll", `				
		"$base_dir\Raven.Tests.TimeSeries\bin\$global:configuration\Raven.Tests.TimeSeries.dll", `				
		"$base_dir\Raven.Tests.Bundles\bin\$global:configuration\Raven.Tests.Bundles.dll", `						
		"$base_dir\Raven.DtcTests\bin\$global:configuration\Raven.DtcTests.dll", `
		"$base_dir\Raven.SlowTests\bin\$global:configuration\Raven.SlowTests.dll", `
>>>>>>> 99ff3ae1
		"$base_dir\Rachis\Rachis.Tests\bin\$global:configuration\Rachis.Tests.dll")
		
	Write-Host $test_prjs
	
	$xUnit = "$lib_dir\xunit\xunit.console.clr4.exe"
	Write-Host "xUnit location: $xUnit"
	
	$hasErrors = $false
	$test_prjs | ForEach-Object { 
		if($global:full_storage_test) {
			$env:raventest_storage_engine = 'voron';
			Write-Host "Testing $_ (voron)"
		}
		else {
			$env:raventest_storage_engine = $null;
			Write-Host "Testing $_ (default)"
		}
		&"$xUnit" "$_"
		if ($lastexitcode -ne 0) {
	        $hasErrors = $true
	        Write-Host "-------- ---------- -------- ---"
	        Write-Host "Failure for $_ - $lastexitcode"
	        Write-Host "-------- ---------- -------- ---"
	    }
	}
	if ($hasErrors) {
        throw ("Test failure!")
    }
}

task StressTest -depends Compile {
	
	$xUnit = Get-PackagePath xunit.runners
	$xUnit = "$xUnit\tools\xunit.console.clr4.exe"
	
	@("Raven.StressTests.dll") | ForEach-Object { 
		Write-Host "Testing $_"
		
		if($global:full_storage_test) {
			$env:raventest_storage_engine = 'voron';
			Write-Host "Testing $_ (voron)"
			&"$xUnit" "$_"
		}
		else {
			$env:raventest_storage_engine = $null;
			Write-Host "Testing $_ (default)"
			&"$xUnit" "$_"
		}
	}
}

task MeasurePerformance -depends Compile {
	$RavenDbStableLocation = "F:\RavenDB"
	$DataLocation = "F:\Data"
	$LogsLocation = "F:\PerformanceLogs"
	$stableBuildToTests = @(616, 573, 531, 499, 482, 457, 371)
	$stableBuildToTests | ForEach-Object { 
		$RavenServer = $RavenDbStableLocation + "\RavenDB-Build-$_\Server"
		Write-Host "Measure performance against RavenDB Build #$_, Path: $RavenServer"
		exec { &"$base_dir\Raven.Performance\bin\$global:configuration\Raven.Performance.exe" "--database-location=$RavenDbStableLocation --build-number=$_ --data-location=$DataLocation --logs-location=$LogsLocation" }
	}
}

task Unstable {
	$global:uploadCategory = "RavenDB-Unstable"
	$global:uploadMode = "Unstable"
	$global:configuration = "Release"
}

task Stable {
	$global:uploadCategory = "RavenDB"
	$global:uploadMode = "Stable"
	$global:configuration = "Release"
}

task RunTests -depends Test

task RunAllTests -depends FullStorageTest,RunTests,StressTest



task CreateOutpuDirectories -depends CleanOutputDirectory {
	New-Item $build_dir\Output -Type directory -ErrorAction SilentlyContinue | Out-Null
	New-Item $build_dir\Output\Server -Type directory | Out-Null
	New-Item $build_dir\Output\Web -Type directory | Out-Null
	New-Item $build_dir\Output\Web\bin -Type directory | Out-Null
	New-Item $build_dir\Output\Client -Type directory | Out-Null
	New-Item $build_dir\Output\Bundles -Type directory | Out-Null
	New-Item $build_dir\Output\Smuggler -Type directory | Out-Null
	New-Item $build_dir\Output\Backup -Type directory | Out-Null
	New-Item $build_dir\Output\Migration -Type directory | Out-Null
	New-Item $build_dir\Output\Diag\Raven.Traffic -Type directory | Out-Null
	New-Item $build_dir\Output\Diag\StorageExporter -Type directory | Out-Null
	New-Item $build_dir\Output\Monitor -Type directory | Out-Null
}

task CleanOutputDirectory { 
	Remove-Item $build_dir\Output -Recurse -Force -ErrorAction SilentlyContinue
}

task CopyMonitor {
	Copy-Item $base_dir\Raven.Monitor\bin\$global:configuration\amd64 $build_dir\Output\Monitor\amd64 -recurse
	Copy-Item $base_dir\Raven.Monitor\bin\$global:configuration\x86 $build_dir\Output\Monitor\x86 -recurse
	Copy-Item $base_dir\Raven.Monitor\bin\$global:configuration\Raven.Monitor.exe $build_dir\Output\Monitor
}

task CopySmuggler {
	Copy-Item $base_dir\Raven.Smuggler\bin\$global:configuration\Raven.Abstractions.??? $build_dir\Output\Smuggler
	Copy-Item $base_dir\Raven.Smuggler\bin\$global:configuration\Raven.Smuggler.??? $build_dir\Output\Smuggler
}

task CopyBackup {
	Copy-Item $base_dir\Raven.Backup\bin\$global:configuration\Raven.Abstractions.??? $build_dir\Output\Backup
	Copy-Item $base_dir\Raven.Backup\bin\$global:configuration\Raven.Backup.??? $build_dir\Output\Backup
}

task CopyMigration {
	Copy-Item $base_dir\Raven.Migration\bin\$global:configuration\Raven.Abstractions.??? $build_dir\Output\Migration
	Copy-Item $base_dir\Raven.Migration\bin\$global:configuration\Raven.Migration.??? $build_dir\Output\Migration
}

task CopyRavenTraffic {
	Copy-Item $base_dir\Tools\Raven.Traffic\bin\$global:configuration\Raven.Abstractions.??? $build_dir\Output\Diag\Raven.Traffic
	Copy-Item $base_dir\Tools\Raven.Traffic\bin\$global:configuration\Raven.Traffic.??? $build_dir\Output\Diag\Raven.Traffic
}

task CopyStorageExporter {
	Copy-Item $base_dir\Raven.StorageExporter\bin\$global:configuration\Raven.Abstractions.??? $build_dir\Output\Diag\StorageExporter
	Copy-Item $base_dir\Raven.StorageExporter\bin\$global:configuration\Raven.Database.??? $build_dir\Output\Diag\StorageExporter
	Copy-Item $base_dir\Raven.StorageExporter\bin\$global:configuration\Raven.StorageExporter.??? $build_dir\Output\Diag\StorageExporter
}

task CopyClient {
	$client_dlls = @( "$base_dir\Raven.Client.Lightweight\bin\$global:configuration\Raven.Abstractions.???", "$base_dir\Raven.Client.Lightweight\bin\$global:configuration\Raven.Client.Lightweight.???")
	$client_dlls | ForEach-Object { Copy-Item "$_" $build_dir\Output\Client }
}

task CopyWeb {
	@( "$base_dir\Raven.Database\bin\$global:configuration\Raven.Database.???",
	    "$base_dir\Raven.Abstractions\bin\$global:configuration\Raven.Abstractions.???", 
		"$base_dir\Raven.Web\bin\Microsoft.Owin.???",
		"$base_dir\Raven.Web\bin\Owin.???",
		"$base_dir\Raven.Web\bin\Microsoft.Owin.Host.SystemWeb.???",
		"$build_dir\Raven.Studio.Html5.zip",
		"$base_dir\Raven.Web\bin\Raven.Web.???"  ) | ForEach-Object { Copy-Item "$_" $build_dir\Output\Web\bin }
	@("$base_dir\DefaultConfigs\web.config", 
		"$base_dir\DefaultConfigs\NLog.Ignored.config" ) | ForEach-Object { Copy-Item "$_" $build_dir\Output\Web }
}

task CopyBundles {
	Copy-Item $base_dir\Bundles\Raven.Bundles.Authorization\bin\$global:configuration\Raven.Bundles.Authorization.??? $build_dir\Output\Bundles
	Copy-Item $base_dir\Bundles\Raven.Bundles.CascadeDelete\bin\$global:configuration\Raven.Bundles.CascadeDelete.??? $build_dir\Output\Bundles
	Copy-Item $base_dir\Bundles\Raven.Bundles.Encryption.IndexFileCodec\bin\$global:configuration\Raven.Bundles.Encryption.IndexFileCodec.??? $build_dir\Output\Bundles
	Copy-Item $base_dir\Bundles\Raven.Bundles.UniqueConstraints\bin\$global:configuration\Raven.Bundles.UniqueConstraints.??? $build_dir\Output\Bundles
	Copy-Item $base_dir\Bundles\Raven.Client.Authorization\bin\$global:configuration\Raven.Client.Authorization.??? $build_dir\Output\Bundles
	Copy-Item $base_dir\Bundles\Raven.Client.UniqueConstraints\bin\$global:configuration\Raven.Client.UniqueConstraints.??? $build_dir\Output\Bundles
}

task CopyServer -depends CreateOutpuDirectories {
	$server_files = @( "$base_dir\Raven.Database\bin\$global:configuration\Raven.Database.???", 
		"$base_dir\Raven.Abstractions\bin\$global:configuration\Raven.Abstractions.???", 
		"$build_dir\Raven.Studio.Html5.zip",
		"$base_dir\Raven.Server\bin\$global:configuration\Raven.Server.???",
		"$base_dir\DefaultConfigs\NLog.Ignored.config")
	$server_files | ForEach-Object { Copy-Item "$_" $build_dir\Output\Server }
	Copy-Item $base_dir\DefaultConfigs\RavenDb.exe.config $build_dir\Output\Server\Raven.Server.exe.config
}

function SignFile($filePath){

	if($env:buildlabel -eq 13)
	{
		return
	}
	
	$signTool = "C:\Program Files (x86)\Windows Kits\8.1\bin\x64\signtool.exe"
	if (!(Test-Path $signTool)) 
	{
		
	$signTool = "C:\Program Files (x86)\Windows Kits\8.0\bin\x86\signtool.exe"
	
	if (!(Test-Path $signTool)) 
	{
		$signTool = "C:\Program Files\Microsoft SDKs\Windows\v7.1\Bin\signtool.exe"
	
		if (!(Test-Path $signTool)) 
		{
			throw "Could not find SignTool.exe under the specified path $signTool"
		}
	}
	}
  
	$installerCert = "$base_dir\..\BuildsInfo\RavenDB\certs\installer.pfx"
	if (!(Test-Path $installerCert)) 
	{
		throw "Could not find pfx file under the path $installerCert to sign the installer"
	}
  
	$certPasswordPath = "$base_dir\..\BuildsInfo\RavenDB\certs\installerCertPassword.txt"
	if (!(Test-Path $certPasswordPath)) 
	{
		throw "Could not find the path for the certificate password of the installer"
	}
	
	$certPassword = Get-Content $certPasswordPath
	if ($certPassword -eq $null) 
	{
		throw "Certificate password must be provided"
	}
    
    Write-Host "Signing the following file: $filePath"

    $timeservers = @("http://tsa.starfieldtech.com", "http://timestamp.globalsign.com/scripts/timstamp.dll", "http://timestamp.comodoca.com/authenticode", "http://www.startssl.com/timestamp", "http://timestamp.verisign.com/scripts/timstamp.dll")
    foreach ($time in $timeservers) {
    	try {
    		Exec { &$signTool sign /f "$installerCert" /p "$certPassword" /d "RavenDB" /du "http://ravendb.net" /t "$time" "$filePath" }
    		return
    	}
    	catch {
    		continue
    	}
	}
}

task SignServer {
  $serverFile = "$build_dir\Output\Server\Raven.Server.exe"
  SignFile($serverFile)
  
} 

task CopyInstaller {
	if($env:buildlabel -eq 13)
	{
	  return
	}

	Copy-Item $base_dir\Raven.Setup\bin\$global:configuration\RavenDB.Setup.exe "$release_dir\$global:uploadCategory-Build-$env:buildlabel.Setup.exe"
}

task SignInstaller {

  $installerFile = "$release_dir\$global:uploadCategory-Build-$env:buildlabel.Setup.exe"
  SignFile($installerFile)
}

task CopyRootFiles {
	cp $base_dir\license.txt $build_dir\Output\license.txt
	cp $base_dir\Scripts\Start.cmd $build_dir\Output\Start.cmd
	cp $base_dir\Scripts\Raven-UpdateBundles.ps1 $build_dir\Output\Raven-UpdateBundles.ps1
	cp $base_dir\Scripts\Raven-GetBundles.ps1 $build_dir\Output\Raven-GetBundles.ps1
	cp $base_dir\readme.md $build_dir\Output\readme.txt
	cp $base_dir\acknowledgments.txt $build_dir\Output\acknowledgments.txt
	cp $base_dir\CommonAssemblyInfo.cs $build_dir\Output\CommonAssemblyInfo.cs
	
	(Get-Content "$build_dir\Output\Start.cmd") | 
		Foreach-Object { $_ -replace "{build}", "$($env:buildlabel)" } |
		Set-Content "$build_dir\Output\Start.cmd" -Encoding Default
}

task ZipOutput {
	
	if($env:buildlabel -eq 13)
	{
		return 
	}

	$old = pwd
	cd $build_dir\Output
	
	$file = "$release_dir\$global:uploadCategory-Build-$env:buildlabel.zip"
		
	exec { 
		& $tools_dir\zip.exe -9 -A -r `
			$file `
			Client\*.* `
			Smuggler\*.* `
			Backup\*.* `
			Migration\*.* `
			Web\*.* `
			Bundles\*.* `
			Web\bin\*.* `
			Server\*.* `
			*.*
	}
	
	cd $old
}


task DoReleasePart1 -depends Compile, `
	CleanOutputDirectory, `
	CreateOutpuDirectories, `
	CopySmuggler, `
	CopyMonitor, `
	CopyBackup, `
	CopyMigration, `
	CopyClient, `
	CopyWeb, `
	CopyBundles, `
	CopyServer, `
	SignServer, `
	CopyRootFiles, `
	ZipOutput, `
	CopyRavenTraffic, `
	CopyStorageExporter {	
	
	Write-Host "Done building RavenDB"
}
task DoRelease -depends DoReleasePart1, `
	CopyInstaller, `
	SignInstaller,
	CreateNugetPackages,
	CreateSymbolSources {	
	
	Write-Host "Done building RavenDB"
}

task UploadStable -depends Stable, DoRelease, Upload, UploadNuget, UpdateLiveTest

task UploadUnstable -depends Unstable, DoRelease, Upload, UploadNuget

task UploadNuget -depends InitNuget, PushNugetPackages, PushSymbolSources

task UpdateLiveTest {
@'
	<!doctype html>
<html lang="en">
<head>
  <meta charset="utf-8">

  <title>Maintenance work</title>
</head>
<body>
  <h1>Maintenance work</h1>
  <h3>We are deploying a new Live-Test insance, using the new latest build.</h3>
</body>
</html>
'@ | out-file "$build_dir\Output\Web\app_offline.htm" -Encoding UTF8 


	Remove-Item "C:\Sites\RavenDB $version\Web\Plugins" -Force -Recurse -ErrorAction SilentlyContinue
	mkdir "C:\Sites\RavenDB $version\Web\Plugins" -ErrorAction SilentlyContinue
	Copy-Item "$base_dir\Bundles\Raven.Bundles.LiveTest\bin\Release\Raven.Bundles.LiveTest.dll" "C:\Sites\RavenDB $version\Web\Plugins\Raven.Bundles.LiveTest.dll" -ErrorAction SilentlyContinue
	
	Remove-Item "C:\Sites\RavenDB $version\Web\bin" -Force -Recurse -ErrorAction SilentlyContinue
	mkdir "C:\Sites\RavenDB $version\Web\bin" -ErrorAction SilentlyContinue
	Copy-Item "$build_dir\Output\Web\bin" "C:\Sites\RavenDB $version\Web\" -Recurse -ErrorAction SilentlyContinue

	Remove-Item "$build_dir\Output\Web\app_offline.htm"
}

task Upload {
	Write-Host "Starting upload"
	if (Test-Path $uploader) {
		$log = $env:push_msg 
		if(($log -eq $null) -or ($log.Length -eq 0)) {
		  $log = git log -n 1 --oneline		
		}
		
		$log = $log.Replace('"','''') # avoid problems because of " escaping the output
		
		$zipFile = "$release_dir\$global:uploadCategory-Build-$env:buildlabel.zip"
		$installerFile = "$release_dir\$global:uploadCategory-Build-$env:buildlabel.Setup.exe"
		
		$files = @(@($installerFile, $uploadCategory.Replace("RavenDB", "RavenDB Installer")) , @($zipFile, "$uploadCategory"))
		
		foreach ($obj in $files)
		{
			$file = $obj[0]
			$currentUploadCategory = $obj[1]
			write-host "Executing: $uploader ""$currentUploadCategory"" ""$env:buildlabel"" $file ""$log"""
			
			$uploadTryCount = 0
			while ($uploadTryCount -lt 5) {
				$uploadTryCount += 1
				Exec { &$uploader "$currentUploadCategory" "$env:buildlabel" $file "$log" }
				
				if ($lastExitCode -ne 0) {
					write-host "Failed to upload to S3: $lastExitCode. UploadTryCount: $uploadTryCount"
				}
				else {
					break
				}
			}
			
			if ($lastExitCode -ne 0) {
				write-host "Failed to upload to S3: $lastExitCode. UploadTryCount: $uploadTryCount. Build will fail."
				throw "Error: Failed to publish build"
			}
		}
	}
	else {
		Write-Host "could not find upload script $uploadScript, skipping upload"
	}
}

task InitNuget {

	$global:nugetVersion = "$version.$env:buildlabel"
	if ($global:uploadCategory -and $global:uploadCategory.EndsWith("-Unstable")){
		$global:nugetVersion += "-Unstable"
	}

}

task PushNugetPackages {
	# Upload packages
	$accessPath = "$base_dir\..\Nuget-Access-Key.txt"
	$sourceFeed = "https://nuget.org/"
	
	if ($global:uploadMode -eq "Vnext3") {
		$accessPath = "$base_dir\..\MyGet-Access-Key.txt"
		$sourceFeed = "http://www.myget.org/F/ravendb3/api/v2/package"
	}
	
	if ( (Test-Path $accessPath) ) {
		$accessKey = Get-Content $accessPath
		$accessKey = $accessKey.Trim()
		
		$nuget_dir = "$build_dir\NuGet"

		# Push to nuget repository
		$packages = Get-ChildItem $nuget_dir *.nuspec -recurse

		$packages | ForEach-Object {
			$tries = 0
			while ($tries -lt 10) {
				try {
					&"$base_dir\.nuget\NuGet.exe" push "$($_.BaseName).$global:nugetVersion.nupkg" $accessKey -Source $sourceFeed -Timeout 4800
					$tries = 100
				} catch {
					$tries++
				}
			}
		}
		
	}
	else {
		Write-Host "$accessPath does not exit. Cannot publish the nuget package." -ForegroundColor Yellow
	}
}

task CreateNugetPackages -depends Compile, CompileHtml5, InitNuget {

	Remove-Item $base_dir\RavenDB*.nupkg
	
	$nuget_dir = "$build_dir\NuGet"
	Remove-Item $nuget_dir -Force -Recurse -ErrorAction SilentlyContinue
	New-Item $nuget_dir -Type directory | Out-Null
	
	New-Item $nuget_dir\RavenDB.Client\lib\net45 -Type directory | Out-Null
	Copy-Item $base_dir\NuGet\RavenDB.Client.nuspec $nuget_dir\RavenDB.Client\RavenDB.Client.nuspec
	
	@("Raven.Client.Lightweight.???", "Raven.Abstractions.???") |% { Copy-Item "$base_dir\Raven.Client.Lightweight\bin\$global:configuration\$_" $nuget_dir\RavenDB.Client\lib\net45 }
	
	New-Item $nuget_dir\RavenDB.Client.MvcIntegration\lib\net45 -Type directory | Out-Null
	Copy-Item $base_dir\NuGet\RavenDB.Client.MvcIntegration.nuspec $nuget_dir\RavenDB.Client.MvcIntegration\RavenDB.Client.MvcIntegration.nuspec
	@("Raven.Client.MvcIntegration.???") |% { Copy-Item "$base_dir\Raven.Client.MvcIntegration\bin\$global:configuration\$_" $nuget_dir\RavenDB.Client.MvcIntegration\lib\net45 }
		
	New-Item $nuget_dir\RavenDB.Database\lib\net45 -Type directory | Out-Null
	New-Item $nuget_dir\RavenDB.Database\content -Type directory | Out-Null
	New-Item $nuget_dir\RavenDB.Database\tools -Type directory | Out-Null
	Copy-Item $base_dir\NuGet\RavenDB.Database.nuspec $nuget_dir\RavenDB.Database\RavenDB.Database.nuspec
	Copy-Item $base_dir\NuGet\RavenDB.Database.install.ps1 $nuget_dir\RavenDB.Database\tools\install.ps1
	@("Raven.Database.???", "Raven.Abstractions.???") `
		 |% { Copy-Item "$base_dir\Raven.Database\bin\$global:configuration\$_" $nuget_dir\RavenDB.Database\lib\net45 }
	Copy-Item "$build_dir\Raven.Studio.Html5.zip" $nuget_dir\RavenDB.Database\content
	Copy-Item $base_dir\NuGet\readme.txt $nuget_dir\RavenDB.Database\ -Recurse
	
	New-Item $nuget_dir\RavenDB.Server -Type directory | Out-Null
	Copy-Item $base_dir\NuGet\RavenDB.Server.nuspec $nuget_dir\RavenDB.Server\RavenDB.Server.nuspec
	New-Item $nuget_dir\RavenDB.Server\tools -Type directory | Out-Null
	@("Raven.Database.???", "Raven.Server.???", "Raven.Abstractions.???") |% { Copy-Item "$base_dir\Raven.Server\bin\$global:configuration\$_" $nuget_dir\RavenDB.Server\tools }
	Copy-Item "$build_dir\Raven.Studio.Html5.zip" $nuget_dir\RavenDB.Server\tools
	@("Raven.Smuggler.???", "Raven.Abstractions.???") |% { Copy-Item "$base_dir\Raven.Smuggler\bin\$global:configuration\$_" $nuget_dir\RavenDB.Server\tools }
	Copy-Item $base_dir\DefaultConfigs\RavenDb.exe.config $nuget_dir\RavenDB.Server\tools\Raven.Server.exe.config

	New-Item $nuget_dir\RavenDB.Embedded\lib\net45 -Type directory | Out-Null
	Copy-Item $base_dir\NuGet\RavenDB.Embedded.nuspec $nuget_dir\RavenDB.Embedded\RavenDB.Embedded.nuspec
	Copy-Item $base_dir\NuGet\readme.txt $nuget_dir\RavenDB.Embedded\ -Recurse
	
	# Client packages
	@("Authorization", "UniqueConstraints") | Foreach-Object { 
		$name = $_;
		New-Item $nuget_dir\RavenDB.Client.$name\lib\net45 -Type directory | Out-Null
		Copy-Item $base_dir\NuGet\RavenDB.Client.$name.nuspec $nuget_dir\RavenDB.Client.$name\RavenDB.Client.$name.nuspec
		@("$base_dir\Bundles\Raven.Client.$_\bin\$global:configuration\Raven.Client.$_.???") |% { Copy-Item $_ $nuget_dir\RavenDB.Client.$name\lib\net45 }
	}
	
	New-Item $nuget_dir\RavenDB.Bundles.Authorization\lib\net45 -Type directory | Out-Null
	Copy-Item $base_dir\NuGet\RavenDB.Bundles.Authorization.nuspec $nuget_dir\RavenDB.Bundles.Authorization\RavenDB.Bundles.Authorization.nuspec
	@("Raven.Bundles.Authorization.???") |% { Copy-Item "$base_dir\Bundles\Raven.Bundles.Authorization\bin\$global:configuration\$_" $nuget_dir\RavenDB.Bundles.Authorization\lib\net45 }
	
	New-Item $nuget_dir\RavenDB.Bundles.CascadeDelete\lib\net45 -Type directory | Out-Null
	Copy-Item $base_dir\NuGet\RavenDB.Bundles.CascadeDelete.nuspec $nuget_dir\RavenDB.Bundles.CascadeDelete\RavenDB.Bundles.CascadeDelete.nuspec
	@("Raven.Bundles.CascadeDelete.???") |% { Copy-Item "$base_dir\Bundles\Raven.Bundles.CascadeDelete\bin\$global:configuration\$_" $nuget_dir\RavenDB.Bundles.CascadeDelete\lib\net45 }
	
	New-Item $nuget_dir\RavenDB.Bundles.UniqueConstraints\lib\net45 -Type directory | Out-Null
	Copy-Item $base_dir\NuGet\RavenDB.Bundles.UniqueConstraints.nuspec $nuget_dir\RavenDB.Bundles.UniqueConstraints\RavenDB.Bundles.UniqueConstraints.nuspec
	@("Raven.Bundles.UniqueConstraints.???") |% { Copy-Item "$base_dir\Bundles\Raven.Bundles.UniqueConstraints\bin\$global:configuration\$_" $nuget_dir\RavenDB.Bundles.UniqueConstraints\lib\net45 }
	
	New-Item $nuget_dir\RavenDB.Tests.Helpers\lib\net45 -Type directory | Out-Null
	Copy-Item $base_dir\NuGet\RavenDB.Tests.Helpers.nuspec $nuget_dir\RavenDB.Tests.Helpers\RavenDB.Tests.Helpers.nuspec
	@("Raven.Tests.Helpers.???", "Raven.Server.???", "Raven.Abstractions.???") |% { Copy-Item "$base_dir\Raven.Tests.Helpers\bin\$global:configuration\$_" $nuget_dir\RavenDB.Tests.Helpers\lib\net45 }
	
	# Sets the package version in all the nuspec as well as any RavenDB package dependency versions
	$packages = Get-ChildItem $nuget_dir *.nuspec -recurse
	$packages |% { 
		$nuspec = [xml](Get-Content $_.FullName)
		$nuspec.package.metadata.version = $global:nugetVersion
		$nuspec | Select-Xml '//dependency' |% {
			if($_.Node.Id.StartsWith('RavenDB')){
				$_.Node.Version = "[$global:nugetVersion]"
			}
		}
		$nuspec.Save($_.FullName);
		Exec { &"$base_dir\.nuget\nuget.exe" pack $_.FullName }
	}
}

task PushSymbolSources -depends InitNuget {
	return;

	if ($global:uploadMode -ne "Stable") {
		return; # this takes 20 minutes to run
	}

	# Upload packages
	$accessPath = "$base_dir\..\Nuget-Access-Key.txt"
	$sourceFeed = "https://nuget.org/"
	
	if ($global:uploadMode -eq "Vnext3") {
		$accessPath = "$base_dir\..\MyGet-Access-Key.txt"
		$sourceFeed = "http://www.myget.org/F/ravendb3/api/v2/package"
	}
	
	if ( (Test-Path $accessPath) ) {
		$accessKey = Get-Content $accessPath
		$accessKey = $accessKey.Trim()
		
		$nuget_dir = "$build_dir\NuGet"
	
		$packages = Get-ChildItem $nuget_dir *.nuspec -recurse

		$packages | ForEach-Object {
			try {
				Write-Host "Publish symbol package $($_.BaseName).$global:nugetVersion.symbols.nupkg"
				&"$base_dir\.nuget\NuGet.exe" push "$($_.BaseName).$global:nugetVersion.symbols.nupkg" $accessKey -Source http://nuget.gw.symbolsource.org/Public/NuGet -Timeout 4800
			} catch {
				Write-Host $error[0]
				$LastExitCode = 0
			}
		}
		
	}
	else {
		Write-Host "$accessPath does not exit. Cannot publish the nuget package." -ForegroundColor Yellow
	}

}

task CreateSymbolSources -depends CreateNugetPackages {
	return;
	
	if ($global:uploadMode -ne "Stable") {
		return; # this takes 20 minutes to run
	}

	$nuget_dir = "$build_dir\NuGet"
	
	$packages = Get-ChildItem $nuget_dir *.nuspec -recurse
	
	# Package the symbols package
	$packages | ForEach-Object { 
		$dirName = [io.path]::GetFileNameWithoutExtension($_)
		Remove-Item $nuget_dir\$dirName\src -Force -Recurse -ErrorAction SilentlyContinue
		New-Item $nuget_dir\$dirName\src -Type directory | Out-Null
		
		$srcDirName1 = $dirName
		$srcDirName1 = $srcDirName1.Replace("RavenDB.", "Raven.")
		$srcDirName1 = $srcDirName1.Replace(".AspNetHost", ".Web")
		$srcDirName1 = $srcDirName1 -replace "Raven.Client$", "Raven.Client.Lightweight"
		$srcDirName1 = $srcDirName1.Replace("Raven.Bundles.", "Bundles\Raven.Bundles.")
		$srcDirName1 = $srcDirName1.Replace("Raven.Client.Authorization", "Bundles\Raven.Client.Authorization")
		$srcDirName1 = $srcDirName1.Replace("Raven.Client.UniqueConstraints", "Bundles\Raven.Client.UniqueConstraints")
		
		$srcDirNames = @($srcDirName1)
		if ($dirName -eq "RavenDB.Server") {
			$srcDirNames += @("Raven.Smuggler")
		}		
		
        foreach ($srcDirName in $srcDirNames) {
			Write-Host $srcDirName
			$csprojFile = $srcDirName -replace ".*\\", ""
			$csprojFile += ".csproj"
		
			Get-ChildItem $srcDirName\*.cs -Recurse |	ForEach-Object {
				$indexOf = $_.FullName.IndexOf($srcDirName)
				$copyTo = $_.FullName.Substring($indexOf + $srcDirName.Length + 1)
				$copyTo = "$nuget_dir\$dirName\src\$copyTo"
                
				New-Item -ItemType File -Path $copyTo -Force | Out-Null
				Copy-Item $_.FullName $copyTo -Recurse -Force
			}

			Write-Host .csprojFile $csprojFile -Fore Yellow
			Write-Host Copy Linked Files of $srcDirName -Fore Yellow
			
			[xml]$csProj = Get-Content $srcDirName\$csprojFile
			Write-Host $srcDirName\$csprojFile -Fore Green
			foreach ($compile in $csProj.Project.ItemGroup.Compile){
				if ($compile.Link.Length -gt 0) {
					$fileToCopy = $compile.Include
					$copyToPath = $fileToCopy -replace "(\.\.\\)*", ""
					
					
						Write-Host "Copy $srcDirName\$fileToCopy" -ForegroundColor Magenta
						Write-Host "To $nuget_dir\$dirName\src\$copyToPath" -ForegroundColor Magenta
					
					if ($fileToCopy.EndsWith("\*.cs")) {
						#Get-ChildItem "$srcDirName\$fileToCopy" | ForEach-Object {
						#	Copy-Item $_.FullName "$nuget_dir\$dirName\src\$copyToPath".Replace("\*.cs", "\") -Recurse -Force
						#}
					} else {
						New-Item -ItemType File -Path "$nuget_dir\$dirName\src\$copyToPath" -Force | Out-Null
						Copy-Item "$srcDirName\$fileToCopy" "$nuget_dir\$dirName\src\$copyToPath" -Recurse -Force
					}
				}
			}
			
			
			foreach ($projectReference in $csProj.Project.ItemGroup.ProjectReference){
				Write-Host "Visiting project $($projectReference.Include) of $dirName" -Fore Green
				if ($projectReference.Include.Length -gt 0) {
				
					$projectPath = $projectReference.Include
					Write-Host "Include also linked files of $($projectReference.Include)" -Fore Green

					$srcDirName2 = [io.path]::GetFileNameWithoutExtension($projectPath)

					if ($srcDirName2 -eq "Voron") {
						$srcDirName2 = "Raven.Voron/" + $srcDirName2
					}

					Get-ChildItem $srcDirName2\*.cs -Recurse |	ForEach-Object {
						$indexOf = $_.FullName.IndexOf($srcDirName2)	
						$copyTo = $_.FullName.Substring($indexOf + $srcDirName2.Length + 1)
						$copyTo = "$nuget_dir\$dirName\src\$srcDirName2\$copyTo"
						
						New-Item -ItemType File -Path $copyTo -Force | Out-Null
						Copy-Item $_.FullName $copyTo -Recurse -Force
					}
					
					[xml]$global:csProj2;
					try {
						[xml]$global:csProj2 = Get-Content "$srcDirName2\$projectPath"
					} catch {
						$projectPath = $projectPath.Replace("..\..\", "..\")
						Write-Host "Try to include also linked files of $($projectReference.Include)" -Fore Green
						[xml]$global:csProj2 = Get-Content "$srcDirName2\$projectPath"
					}
					
					foreach ($compile in $global:csProj2.Project.ItemGroup.Compile){
						if ($compile.Link.Length -gt 0) {
							$fileToCopy = ""
							if ($srcDirName2.Contains("Bundles\") -and !$srcDirName2.EndsWith("\..")) {
								$srcDirName2 += "\.."
							}
							$fileToCopy = $compile.Include;
							$copyToPath = $fileToCopy -replace "(\.\.\\)*", ""
							
							if ($global:isDebugEnabled) {
								Write-Host "Copy $srcDirName2\$fileToCopy" -ForegroundColor Magenta
								Write-Host "To $nuget_dir\$dirName\src\$copyToPath" -ForegroundColor Magenta
							}
							
							if ($fileToCopy.EndsWith("\*.cs")) {
							# do nothing
							} else {
								New-Item -ItemType File -Path "$nuget_dir\$dirName\src\$copyToPath" -Force | Out-Null
								Copy-Item "$srcDirName2\$fileToCopy" "$nuget_dir\$dirName\src\$copyToPath" -Recurse -Force
							}
						}
					}  
					
				}
			}
		}
		
		Get-ChildItem "$nuget_dir\$dirName\src\*.dll" -recurse -exclude Raven* | ForEach-Object {
			Remove-Item $_ -force -recurse -ErrorAction SilentlyContinue
		}
		Get-ChildItem "$nuget_dir\$dirName\src\*.pdb" -recurse -exclude Raven* | ForEach-Object {
			Remove-Item $_ -force -recurse -ErrorAction SilentlyContinue
		}
		Get-ChildItem "$nuget_dir\$dirName\src\*.xml" -recurse | ForEach-Object {
			Remove-Item $_ -force -recurse -ErrorAction SilentlyContinue
		}
		
		Remove-Item "$nuget_dir\$dirName\src\bin" -force -recurse -ErrorAction SilentlyContinue
		Remove-Item "$nuget_dir\$dirName\src\obj" -force -recurse -ErrorAction SilentlyContinue
		
		Exec { &"$base_dir\.nuget\nuget.exe" pack $_.FullName -Symbols }
	}
}

TaskTearDown {
	
	if ($LastExitCode -ne 0) {
		write-host "TaskTearDown detected an error. Build failed." -BackgroundColor Red -ForegroundColor Yellow
		write-host "Yes, something has failed!!!!!!!!!!!!!!!!!!!!!" -BackgroundColor Red -ForegroundColor Yellow
		# throw "TaskTearDown detected an error. Build failed."
		exit 1
	}
}<|MERGE_RESOLUTION|>--- conflicted
+++ resolved
@@ -107,12 +107,6 @@
 		"$base_dir\Raven.Tests.Core\bin\$global:configuration\Raven.Tests.Core.dll", `
 		"$base_dir\Raven.Tests\bin\$global:configuration\Raven.Tests.dll", `
 		"$base_dir\Raven.Tests.Issues\bin\$global:configuration\Raven.Tests.Issues.dll", `
-<<<<<<< HEAD
-		"$base_dir\Raven.Tests.FileSystem\bin\$global:configuration\Raven.Tests.FileSystem.dll", `
-		"$base_dir\Raven.Tests.MailingList\bin\$global:configuration\Raven.Tests.MailingList.dll", `
-		"$base_dir\Raven.SlowTests\bin\$global:configuration\Raven.SlowTests.dll", `
-		"$base_dir\Raven.Voron\Voron.Tests\bin\$global:configuration\Voron.Tests.dll", `
-=======
 		"$base_dir\Raven.Tests.MailingList\bin\$global:configuration\Raven.Tests.MailingList.dll", `											
 		"$base_dir\Raven.Tests.Web\bin\Raven.Tests.Web.dll", `
 		"$base_dir\Raven.Tests.FileSystem\bin\$global:configuration\Raven.Tests.FileSystem.dll", `	
@@ -121,7 +115,6 @@
 		"$base_dir\Raven.Tests.Bundles\bin\$global:configuration\Raven.Tests.Bundles.dll", `						
 		"$base_dir\Raven.DtcTests\bin\$global:configuration\Raven.DtcTests.dll", `
 		"$base_dir\Raven.SlowTests\bin\$global:configuration\Raven.SlowTests.dll", `
->>>>>>> 99ff3ae1
 		"$base_dir\Rachis\Rachis.Tests\bin\$global:configuration\Rachis.Tests.dll")
 		
 	Write-Host $test_prjs
@@ -132,8 +125,8 @@
 	$hasErrors = $false
 	$test_prjs | ForEach-Object { 
 		if($global:full_storage_test) {
-			$env:raventest_storage_engine = 'voron';
-			Write-Host "Testing $_ (voron)"
+			$env:raventest_storage_engine = 'esent';
+			Write-Host "Testing $_ (esent)"
 		}
 		else {
 			$env:raventest_storage_engine = $null;
@@ -161,8 +154,8 @@
 		Write-Host "Testing $_"
 		
 		if($global:full_storage_test) {
-			$env:raventest_storage_engine = 'voron';
-			Write-Host "Testing $_ (voron)"
+			$env:raventest_storage_engine = 'esent';
+			Write-Host "Testing $_ (esent)"
 			&"$xUnit" "$_"
 		}
 		else {
