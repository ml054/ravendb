//-----------------------------------------------------------------------
// <copyright file="JTokenComparer.cs" company="Hibernating Rhinos LTD">
//     Copyright (c) Hibernating Rhinos LTD. All rights reserved.
// </copyright>
//-----------------------------------------------------------------------
using System;
using System.Collections.Generic;
using System.Linq;
using Newtonsoft.Json.Linq;

namespace Raven.Munin
{
    public class JTokenComparer : ICompererAndEquality<JToken>
    {
        public static JTokenComparer Instance = new JTokenComparer();

        public virtual int Compare(JToken x, JToken y)
        {
            // null handling
            if (x == null && y == null)
                return 0;
            if (x == null)
                return -1;
            if (y == null)
                return 1;

            if (x.Type != y.Type)
                return (x.Type - y.Type); // this just to force consistent equality

            switch (x.Type)
            {
                case JTokenType.None:
                case JTokenType.Undefined:
                case JTokenType.Null:
                    return 0;//both are nil
                case JTokenType.Object:
                    // that here we only compare _x_ properties, that is intentional and allows to create partial searches
                    // we compare based on _y_ properties order, because that is more stable in our usage
                    var xObj = (JObject)x;
                    var yObj = (JObject)y;
                    foreach (var prop in yObj)
                    {
                        JToken value;
                        if (xObj.TryGetValue(prop.Key, out value) == false)
                            continue;
                        var compare = Compare(value, prop.Value);
                        if (compare != 0)
                            return compare;
                    }
                    return 0;
                case JTokenType.Array:
                    var xArray = (JArray)x;
                    var yArray = (JArray)y;

                    for (int i = 0; i < xArray.Count && i < yArray.Count; i++)
                    {
                        var compare = Compare(xArray[i], yArray[i]);
                        if (compare == 0)
                            continue;
                        return compare;
                    }
                    return xArray.Count - yArray.Count;
                case JTokenType.Property:
                    var xProp = ((JProperty)x);
                    var yProp = ((JProperty)y);
                    var compareTo = xProp.Name.CompareTo(yProp.Name);
                    if (compareTo != 0)
                        return compareTo;
                    return Compare(xProp.Value, yProp.Value);
                case JTokenType.Integer:
                    return x.Value<long>().CompareTo(y.Value<long>());
                case JTokenType.Float:
                    return (x.Value<double>()).CompareTo(y.Value<double>());
                case JTokenType.String:
                    return StringComparer.InvariantCultureIgnoreCase.Compare(x.Value<string>(), y.Value<string>());
                case JTokenType.Boolean:
                    return x.Value<bool>().CompareTo(y.Value<bool>());
                case JTokenType.Date:
                    return x.Value<DateTime>().CompareTo(y.Value<DateTime>());
                case JTokenType.Bytes:
                    var xBytes = x.Value<byte[]>();
                    var yBytes = y.Value<byte[]>();
                    for (int i = 0; i < xBytes.Length && i < yBytes.Length; i++)
                    {
                        if (xBytes[i] != yBytes[i])
                            return xBytes[i] - yBytes[i];
                    }
                    return xBytes.Length - yBytes.Length;
                case JTokenType.Raw:
                case JTokenType.Comment:
                case JTokenType.Constructor:
                    throw new ArgumentOutOfRangeException();
                default:
                    throw new ArgumentOutOfRangeException();
            }
        }

        public bool Equals(JToken x, JToken y)
        {
            return Compare(x, y) == 0;
        }

        public virtual int GetHashCode(JToken obj)
        {
            switch (obj.Type)
            {
                case JTokenType.None:
                case JTokenType.Undefined:
                case JTokenType.Null:
                    return 0;
                case JTokenType.Bytes:
<<<<<<< HEAD
                    return obj.Value<byte[]>().Aggregate(0, (current, val) => (current * 397) ^ val.GetHashCode());
=======
                    return obj.Value<byte[]>().Aggregate(0, (current, val) => (current * 397) ^ val);
>>>>>>> 78f343c3
                case JTokenType.Array:
                case JTokenType.Object:
                    return obj.Aggregate(0, (current, val) => (current * 397) ^ GetHashCode(val));
                case JTokenType.Property:
                    var prop = ((JProperty)obj);
                    return (prop.Name.GetHashCode() * 397) ^ GetHashCode(prop.Value);
                case JTokenType.Integer:
                case JTokenType.Float:
                case JTokenType.Boolean:
                case JTokenType.Date:
                    return ((JValue)obj).Value.GetHashCode();
                case JTokenType.String:
                    var jStr = ((JValue)obj);
                    if (jStr.Value == null)
                        return 0;
                    return StringComparer.InvariantCultureIgnoreCase.GetHashCode(jStr.Value<string>());
                case JTokenType.Raw:
                case JTokenType.Comment:
                case JTokenType.Constructor:
                    throw new ArgumentOutOfRangeException();
                default:
                    throw new ArgumentOutOfRangeException();
            }
        }
    }
}<|MERGE_RESOLUTION|>--- conflicted
+++ resolved
@@ -1,142 +1,138 @@
-//-----------------------------------------------------------------------
-// <copyright file="JTokenComparer.cs" company="Hibernating Rhinos LTD">
-//     Copyright (c) Hibernating Rhinos LTD. All rights reserved.
-// </copyright>
-//-----------------------------------------------------------------------
-using System;
-using System.Collections.Generic;
-using System.Linq;
-using Newtonsoft.Json.Linq;
-
-namespace Raven.Munin
-{
-    public class JTokenComparer : ICompererAndEquality<JToken>
-    {
-        public static JTokenComparer Instance = new JTokenComparer();
-
-        public virtual int Compare(JToken x, JToken y)
-        {
-            // null handling
-            if (x == null && y == null)
-                return 0;
-            if (x == null)
-                return -1;
-            if (y == null)
-                return 1;
-
-            if (x.Type != y.Type)
-                return (x.Type - y.Type); // this just to force consistent equality
-
-            switch (x.Type)
-            {
-                case JTokenType.None:
-                case JTokenType.Undefined:
-                case JTokenType.Null:
-                    return 0;//both are nil
-                case JTokenType.Object:
-                    // that here we only compare _x_ properties, that is intentional and allows to create partial searches
-                    // we compare based on _y_ properties order, because that is more stable in our usage
-                    var xObj = (JObject)x;
-                    var yObj = (JObject)y;
-                    foreach (var prop in yObj)
-                    {
-                        JToken value;
-                        if (xObj.TryGetValue(prop.Key, out value) == false)
-                            continue;
-                        var compare = Compare(value, prop.Value);
-                        if (compare != 0)
-                            return compare;
-                    }
-                    return 0;
-                case JTokenType.Array:
-                    var xArray = (JArray)x;
-                    var yArray = (JArray)y;
-
-                    for (int i = 0; i < xArray.Count && i < yArray.Count; i++)
-                    {
-                        var compare = Compare(xArray[i], yArray[i]);
-                        if (compare == 0)
-                            continue;
-                        return compare;
-                    }
-                    return xArray.Count - yArray.Count;
-                case JTokenType.Property:
-                    var xProp = ((JProperty)x);
-                    var yProp = ((JProperty)y);
-                    var compareTo = xProp.Name.CompareTo(yProp.Name);
-                    if (compareTo != 0)
-                        return compareTo;
-                    return Compare(xProp.Value, yProp.Value);
-                case JTokenType.Integer:
-                    return x.Value<long>().CompareTo(y.Value<long>());
-                case JTokenType.Float:
-                    return (x.Value<double>()).CompareTo(y.Value<double>());
-                case JTokenType.String:
-                    return StringComparer.InvariantCultureIgnoreCase.Compare(x.Value<string>(), y.Value<string>());
-                case JTokenType.Boolean:
-                    return x.Value<bool>().CompareTo(y.Value<bool>());
-                case JTokenType.Date:
-                    return x.Value<DateTime>().CompareTo(y.Value<DateTime>());
-                case JTokenType.Bytes:
-                    var xBytes = x.Value<byte[]>();
-                    var yBytes = y.Value<byte[]>();
-                    for (int i = 0; i < xBytes.Length && i < yBytes.Length; i++)
-                    {
-                        if (xBytes[i] != yBytes[i])
-                            return xBytes[i] - yBytes[i];
-                    }
-                    return xBytes.Length - yBytes.Length;
-                case JTokenType.Raw:
-                case JTokenType.Comment:
-                case JTokenType.Constructor:
-                    throw new ArgumentOutOfRangeException();
-                default:
-                    throw new ArgumentOutOfRangeException();
-            }
-        }
-
-        public bool Equals(JToken x, JToken y)
-        {
-            return Compare(x, y) == 0;
-        }
-
-        public virtual int GetHashCode(JToken obj)
-        {
-            switch (obj.Type)
-            {
-                case JTokenType.None:
-                case JTokenType.Undefined:
-                case JTokenType.Null:
-                    return 0;
-                case JTokenType.Bytes:
-<<<<<<< HEAD
-                    return obj.Value<byte[]>().Aggregate(0, (current, val) => (current * 397) ^ val.GetHashCode());
-=======
-                    return obj.Value<byte[]>().Aggregate(0, (current, val) => (current * 397) ^ val);
->>>>>>> 78f343c3
-                case JTokenType.Array:
-                case JTokenType.Object:
-                    return obj.Aggregate(0, (current, val) => (current * 397) ^ GetHashCode(val));
-                case JTokenType.Property:
-                    var prop = ((JProperty)obj);
-                    return (prop.Name.GetHashCode() * 397) ^ GetHashCode(prop.Value);
-                case JTokenType.Integer:
-                case JTokenType.Float:
-                case JTokenType.Boolean:
-                case JTokenType.Date:
-                    return ((JValue)obj).Value.GetHashCode();
-                case JTokenType.String:
-                    var jStr = ((JValue)obj);
-                    if (jStr.Value == null)
-                        return 0;
-                    return StringComparer.InvariantCultureIgnoreCase.GetHashCode(jStr.Value<string>());
-                case JTokenType.Raw:
-                case JTokenType.Comment:
-                case JTokenType.Constructor:
-                    throw new ArgumentOutOfRangeException();
-                default:
-                    throw new ArgumentOutOfRangeException();
-            }
-        }
-    }
+﻿//-----------------------------------------------------------------------
+// <copyright file="JTokenComparer.cs" company="Hibernating Rhinos LTD">
+//     Copyright (c) Hibernating Rhinos LTD. All rights reserved.
+// </copyright>
+//-----------------------------------------------------------------------
+using System;
+using System.Collections.Generic;
+using System.Linq;
+using Newtonsoft.Json.Linq;
+
+namespace Raven.Munin
+{
+    public class JTokenComparer : ICompererAndEquality<JToken>
+    {
+        public static JTokenComparer Instance = new JTokenComparer();
+
+        public virtual int Compare(JToken x, JToken y)
+        {
+            // null handling
+            if (x == null && y == null)
+                return 0;
+            if (x == null)
+                return -1;
+            if (y == null)
+                return 1;
+
+            if (x.Type != y.Type)
+                return (x.Type - y.Type); // this just to force consistent equality
+
+            switch (x.Type)
+            {
+                case JTokenType.None:
+                case JTokenType.Undefined:
+                case JTokenType.Null:
+                    return 0;//both are nil
+                case JTokenType.Object:
+                    // that here we only compare _x_ properties, that is intentional and allows to create partial searches
+                    // we compare based on _y_ properties order, because that is more stable in our usage
+                    var xObj = (JObject)x;
+                    var yObj = (JObject)y;
+                    foreach (var prop in yObj)
+                    {
+                        JToken value;
+                        if (xObj.TryGetValue(prop.Key, out value) == false)
+                            continue;
+                        var compare = Compare(value, prop.Value);
+                        if (compare != 0)
+                            return compare;
+                    }
+                    return 0;
+                case JTokenType.Array:
+                    var xArray = (JArray)x;
+                    var yArray = (JArray)y;
+
+                    for (int i = 0; i < xArray.Count && i < yArray.Count; i++)
+                    {
+                        var compare = Compare(xArray[i], yArray[i]);
+                        if (compare == 0)
+                            continue;
+                        return compare;
+                    }
+                    return xArray.Count - yArray.Count;
+                case JTokenType.Property:
+                    var xProp = ((JProperty)x);
+                    var yProp = ((JProperty)y);
+                    var compareTo = xProp.Name.CompareTo(yProp.Name);
+                    if (compareTo != 0)
+                        return compareTo;
+                    return Compare(xProp.Value, yProp.Value);
+                case JTokenType.Integer:
+                    return x.Value<long>().CompareTo(y.Value<long>());
+                case JTokenType.Float:
+                    return (x.Value<double>()).CompareTo(y.Value<double>());
+                case JTokenType.String:
+                    return StringComparer.InvariantCultureIgnoreCase.Compare(x.Value<string>(), y.Value<string>());
+                case JTokenType.Boolean:
+                    return x.Value<bool>().CompareTo(y.Value<bool>());
+                case JTokenType.Date:
+                    return x.Value<DateTime>().CompareTo(y.Value<DateTime>());
+                case JTokenType.Bytes:
+                    var xBytes = x.Value<byte[]>();
+                    var yBytes = y.Value<byte[]>();
+                    for (int i = 0; i < xBytes.Length && i < yBytes.Length; i++)
+                    {
+                        if (xBytes[i] != yBytes[i])
+                            return xBytes[i] - yBytes[i];
+                    }
+                    return xBytes.Length - yBytes.Length;
+                case JTokenType.Raw:
+                case JTokenType.Comment:
+                case JTokenType.Constructor:
+                    throw new ArgumentOutOfRangeException();
+                default:
+                    throw new ArgumentOutOfRangeException();
+            }
+        }
+
+        public bool Equals(JToken x, JToken y)
+        {
+            return Compare(x, y) == 0;
+        }
+
+        public virtual int GetHashCode(JToken obj)
+        {
+            switch (obj.Type)
+            {
+                case JTokenType.None:
+                case JTokenType.Undefined:
+                case JTokenType.Null:
+                    return 0;
+                case JTokenType.Bytes:
+                    return obj.Value<byte[]>().Aggregate(0, (current, val) => (current * 397) ^ val);
+                case JTokenType.Array:
+                case JTokenType.Object:
+                    return obj.Aggregate(0, (current, val) => (current * 397) ^ GetHashCode(val));
+                case JTokenType.Property:
+                    var prop = ((JProperty)obj);
+                    return (prop.Name.GetHashCode() * 397) ^ GetHashCode(prop.Value);
+                case JTokenType.Integer:
+                case JTokenType.Float:
+                case JTokenType.Boolean:
+                case JTokenType.Date:
+                    return ((JValue)obj).Value.GetHashCode();
+                case JTokenType.String:
+                    var jStr = ((JValue)obj);
+                    if (jStr.Value == null)
+                        return 0;
+                    return StringComparer.InvariantCultureIgnoreCase.GetHashCode(jStr.Value<string>());
+                case JTokenType.Raw:
+                case JTokenType.Comment:
+                case JTokenType.Constructor:
+                    throw new ArgumentOutOfRangeException();
+                default:
+                    throw new ArgumentOutOfRangeException();
+            }
+        }
+    }
 }