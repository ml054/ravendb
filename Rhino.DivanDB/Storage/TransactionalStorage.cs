﻿using System;
<<<<<<< HEAD
=======
using System.Collections.Generic;
>>>>>>> d8290a64
using System.IO;
using System.Runtime.ConstrainedExecution;
using System.Threading;
using Microsoft.Isam.Esent.Interop;
using System.Diagnostics;

namespace Rhino.DivanDB.Storage
{
    public class TransactionalStorage : CriticalFinalizerObject, IDisposable
    {
        private JET_INSTANCE instance;
        private readonly string database;
        private readonly string path;
        private readonly ReaderWriterLockSlim disposerLock = new ReaderWriterLockSlim();
        private bool disposed;
        [ThreadStatic]
        private static DocumentStorageActions current;

<<<<<<< HEAD
=======
        private IDictionary<string, JET_COLUMNID> documentsColumns;
        private IDictionary<string, JET_COLUMNID> tasksColumns;
        private IDictionary<string, JET_COLUMNID> filesColumns;

>>>>>>> d8290a64
        public JET_INSTANCE Instance
        {
            get { return instance; }
        }

        public string Database
        {
            get { return database; }
        }

        public Guid Id { get; private set; }

        public TransactionalStorage(string database)
        {
            this.database = database;
            path = database;
            if (Path.IsPathRooted(database) == false)
                path = Path.Combine(AppDomain.CurrentDomain.BaseDirectory, database);
            this.database = Path.Combine(path, Path.GetFileName(database));
            Api.JetCreateInstance(out instance, database + Guid.NewGuid());
        }

        public void Initialize()
        {
            try
            {
                ConfigureInstance(instance);
                Api.JetInit(ref instance);

                EnsureDatabaseIsCreatedAndAttachToDatabase();

                SetIdFromDb();
<<<<<<< HEAD
=======
                
                InitColumDictionaries();
>>>>>>> d8290a64
            }
            catch (Exception e)
            {
                Dispose();
                throw new InvalidOperationException("Could not open transactional storage: " + database, e);
            }
        }

<<<<<<< HEAD
=======
        private void InitColumDictionaries()
        {
            using (var session = new Session(instance))
            {
                JET_DBID dbid=JET_DBID.Nil;
                try
                {
                    Api.JetOpenDatabase(session, database, null, out dbid, OpenDatabaseGrbit.None);
                    using (var documents = new Table(session, dbid, "documents", OpenTableGrbit.None))
                        documentsColumns = Api.GetColumnDictionary(session, documents);
                    using (var tasks = new Table(session, dbid, "tasks", OpenTableGrbit.None))
                        tasksColumns = Api.GetColumnDictionary(session, tasks);
                    using (var files = new Table(session, dbid, "files", OpenTableGrbit.None))
                        filesColumns = Api.GetColumnDictionary(session, files);
                }
                finally
                {
                    if (Equals(dbid, JET_DBID.Nil) == false)
                        Api.JetCloseDatabase(session, dbid, CloseDatabaseGrbit.None);
                }
            }
        }

>>>>>>> d8290a64
        private void ConfigureInstance(JET_INSTANCE jetInstance)
        {
            new InstanceParameters(jetInstance)
            {
                CircularLog = true,
                Recovery = true,
                CreatePathIfNotExist = true,
                TempDirectory = Path.Combine(path, "temp"),
                SystemDirectory = Path.Combine(path, "system"),
                LogFileDirectory = Path.Combine(path, "logs"),
                MaxVerPages = 8192
            };
        }

        private void SetIdFromDb()
        {
            try
            {
                instance.WithDatabase(database, (session, dbid) =>
                {
                    using (var details = new Table(session, dbid, "details", OpenTableGrbit.ReadOnly))
                    {
                        Api.JetMove(session, details, JET_Move.First, MoveGrbit.None);
                        var columnids = Api.GetColumnDictionary(session, details);
                        var column = Api.RetrieveColumn(session, details, columnids["id"]);
                        Id = new Guid(column);
                        var schemaVersion = Api.RetrieveColumnAsString(session, details, columnids["schema_version"]);
                        if (schemaVersion != SchemaCreator.SchemaVersion)
                            throw new InvalidOperationException("The version on disk (" + schemaVersion + ") is different that the version supported by this library: " + SchemaCreator.SchemaVersion + Environment.NewLine +
                                                                "You need to migrate the disk version to the library version, alternatively, if the data isn't important, you can delete the file and it will be re-created (with no data) with the library version.");
                    }
                });
            }
            catch (Exception e)
            {
                throw new InvalidOperationException("Could not read db details from disk. It is likely that there is a version difference between the library and the db on the disk." + Environment.NewLine +
                                                    "You need to migrate the disk version to the library version, alternatively, if the data isn't important, you can delete the file and it will be re-created (with no data) with the library version.", e);
            }
        }

        private void EnsureDatabaseIsCreatedAndAttachToDatabase()
        {
            using (var session = new Session(instance))
            {
                try
                {
                    Api.JetAttachDatabase(session, database, AttachDatabaseGrbit.None);
                    return;
                }
                catch (EsentErrorException e)
                {
                    if (e.Error == JET_err.DatabaseDirtyShutdown)
                    {
                        try
                        {
                            using (var recoverInstance = new Instance("Recovery instance for: " + database))
                            {
                                recoverInstance.Init();
                                using (var recoverSession = new Session(recoverInstance))
                                {
                                    ConfigureInstance(recoverInstance.JetInstance);
                                    Api.JetAttachDatabase(recoverSession, database,
                                                          AttachDatabaseGrbit.DeleteCorruptIndexes);
                                    Api.JetDetachDatabase(recoverSession, database);
                                }
                            }
                        }
                        catch (Exception)
                        {
                        }

                        Api.JetAttachDatabase(session, database, AttachDatabaseGrbit.None);
                        return;
                    }
                    if (e.Error != JET_err.FileNotFound)
                        throw;
                }

                new SchemaCreator(session).Create(database);
                Api.JetAttachDatabase(session, database, AttachDatabaseGrbit.None);
            }
        }

        public void Dispose()
        {
            disposerLock.EnterWriteLock();
            try
            {
                if (disposed)
                    return; 
                GC.SuppressFinalize(this);
                Api.JetTerm2(instance, TermGrbit.Complete);
            }
            finally
            {
                disposed = true;
                disposerLock.ExitWriteLock();
            }
        }

        ~TransactionalStorage()
        {
            try
            {
                Trace.WriteLine(
                    "Disposing esent resources from finalizer! You should call TransactionalStorage.Dispose() instead!");
                Api.JetTerm2(instance, TermGrbit.Abrupt);
            }
            catch (Exception exception)
            {
                try
                {
                    Trace.WriteLine("Failed to dispose esent instance from finalizer because: " + exception);
                }
                catch
                {
                }
            }
        }

        [CLSCompliant(false)]
        [DebuggerHidden, DebuggerNonUserCode, DebuggerStepThrough]
        public void Batch(Action<DocumentStorageActions> action)
        {
            if (current != null)
            {
                try
                {
                    current.PushTx();
                    action(current);
                }
                finally 
                {
                    current.PopTx();
                }
                return;
            }
            disposerLock.EnterReadLock();
            try
            {
<<<<<<< HEAD
                using (var pht = new DocumentStorageActions(instance, database))
=======
                using (var pht = new DocumentStorageActions(instance, database,documentsColumns, tasksColumns, filesColumns))
>>>>>>> d8290a64
                {
                    current = pht;
                    action(pht);
                    if(pht.CommitCalled == false)
                        throw new InvalidOperationException("You forgot to call commit!");
                }
            }
            finally
            {
                disposerLock.ExitReadLock();
                current = null;
            }
        }
    }
}<|MERGE_RESOLUTION|>--- conflicted
+++ resolved
@@ -1,8 +1,5 @@
 ﻿using System;
-<<<<<<< HEAD
-=======
 using System.Collections.Generic;
->>>>>>> d8290a64
 using System.IO;
 using System.Runtime.ConstrainedExecution;
 using System.Threading;
@@ -21,13 +18,10 @@
         [ThreadStatic]
         private static DocumentStorageActions current;
 
-<<<<<<< HEAD
-=======
         private IDictionary<string, JET_COLUMNID> documentsColumns;
         private IDictionary<string, JET_COLUMNID> tasksColumns;
         private IDictionary<string, JET_COLUMNID> filesColumns;
 
->>>>>>> d8290a64
         public JET_INSTANCE Instance
         {
             get { return instance; }
@@ -60,11 +54,8 @@
                 EnsureDatabaseIsCreatedAndAttachToDatabase();
 
                 SetIdFromDb();
-<<<<<<< HEAD
-=======
                 
                 InitColumDictionaries();
->>>>>>> d8290a64
             }
             catch (Exception e)
             {
@@ -73,8 +64,6 @@
             }
         }
 
-<<<<<<< HEAD
-=======
         private void InitColumDictionaries()
         {
             using (var session = new Session(instance))
@@ -98,7 +87,6 @@
             }
         }
 
->>>>>>> d8290a64
         private void ConfigureInstance(JET_INSTANCE jetInstance)
         {
             new InstanceParameters(jetInstance)
@@ -239,11 +227,7 @@
             disposerLock.EnterReadLock();
             try
             {
-<<<<<<< HEAD
-                using (var pht = new DocumentStorageActions(instance, database))
-=======
                 using (var pht = new DocumentStorageActions(instance, database,documentsColumns, tasksColumns, filesColumns))
->>>>>>> d8290a64
                 {
                     current = pht;
                     action(pht);
