﻿using System;
using System.Collections.Generic;
using System.Linq;
using System.Runtime.Remoting.Messaging;

namespace Voron.Util
{
	/// <summary>
	/// A list that can be used by readers as a true immutable read-only list 
	/// and that supports relatively efficient "append to the end" and "remove 
	/// from the front" operations, by sharing the underlying array whenever 
	/// possible. Implemented as a class so it can be used to "CAS" when making 
	/// changes in order to allow lockless immutability. 
	/// Caution: multithreaded append operations are not safe, also not when
	/// using CAS.
	/// </summary>
	public class ImmutableAppendOnlyList<T> : IReadOnlyList<T>
	{
		private delegate void RangeCopier(IEnumerable<T> source, T[] dest, int destOffset, int count);
		private readonly T[] _values;
		private readonly int _head;
		private readonly int _count;

		private ImmutableAppendOnlyList(T[] values, int head, int count)
		{
			_values = values;
			_head = head;
			_count = count;
		}

		/// <summary>
		/// A "new" empty instance of a list.
		/// </summary>
		public static readonly ImmutableAppendOnlyList<T> Empty = new ImmutableAppendOnlyList<T>(new T[0], 0, 0);

		/// <summary>
		/// Creates a new list with the given items as the initial content.
		/// </summary>
		public static ImmutableAppendOnlyList<T> CreateFrom(IEnumerable<T> items)
		{
			if (items == null)
				return Empty;
			var values = items.ToArray();
			return values.Length == 0 ? Empty : new ImmutableAppendOnlyList<T>(values, 0, values.Length);
		}

		/// <summary>
		/// Creates a new list with the given initial capacity.
		/// </summary>
		public static ImmutableAppendOnlyList<T> Create(int initialCapacity)
		{
			return initialCapacity > 0 ? new ImmutableAppendOnlyList<T>(new T[initialCapacity], 0, 0) : Empty;
		}

		/// <summary>
		/// Returns the item at the given index.
		/// </summary>
		public T this[int itemIndex]
		{
			get
			{
				if ((uint)itemIndex >= (uint)_count)
					throw new IndexOutOfRangeException("itemIndex");
				return _values[_head + itemIndex];
			}
		}

		/// <summary>
		/// Returns the number of items in the list.
		/// </summary>
		public int Count
		{
			get { return _count; }
		}

		/// <summary>
		/// Returns whether the collection is empty, i.e. contains no items
		/// </summary>
		public bool IsEmpty
		{
			get { return _count == 0; }
		}

		/// <summary>
		/// Returns an enumerator over the items in the collection.
		/// </summary>
		public IEnumerator<T> GetEnumerator()
		{
			var end = (_head + _count);
			for (var i = _head; i < end; i++)
				yield return _values[i];
		}

		/// <summary>
		/// Returns an enumerator over the items in the collection.
		/// </summary>
		System.Collections.IEnumerator System.Collections.IEnumerable.GetEnumerator()
		{
			return ((IReadOnlyList<T>)this).GetEnumerator();
		}

		/// <summary>
		/// Returns a new list with the given item appended to the end.
		/// </summary>
		public ImmutableAppendOnlyList<T> Append(T item)
		{
			var newCount = _count + 1;
			var tail = _head + _count;
			if (tail == _values.Length)
			{
				var newArray = GrowTo(Math.Max(8, (int)Utils.NearestPowerOfTwo(newCount)));
				newArray[_count] = item;
				return new ImmutableAppendOnlyList<T>(newArray, 0, newCount);
			}
			_values[tail] = item;
			return new ImmutableAppendOnlyList<T>(_values, _head, newCount);
		}

		/// <summary>
		/// Returns a new list with the given set of items appended to the end.
		/// </summary>
		public ImmutableAppendOnlyList<T> AppendRange(IEnumerable<T> items)
		{
			var nToAdd = 0;
			RangeCopier copier = CopyEnumerable;
			if (items != null)
			{
				var collectionType = items.GetType();
				if (collectionType.IsArray)
				{
					nToAdd = ((T[])items).Length;
					copier = CopyArray;
				}
				else if (typeof (System.Collections.ICollection).IsAssignableFrom(collectionType))
				{
					nToAdd = ((System.Collections.ICollection) items).Count;
					if (typeof (List<T>).IsAssignableFrom(collectionType))
						copier = CopyList;
				}
				else // cannot optimize, have to do this manually
				{
					return items.Aggregate(this, (current, item) => current.Append(item));
				}
			}
			if (nToAdd == 0)
				return this;

			var newCount = _count + nToAdd;
			var tail = _head + _count;
			if (tail + nToAdd > _values.Length)
			{
				var newArray = GrowTo(_count + nToAdd * 2);
				copier(items, newArray, _count, nToAdd);
				return new ImmutableAppendOnlyList<T>(newArray, 0, newCount);
			}
			copier(items, _values, tail, nToAdd);
			return new ImmutableAppendOnlyList<T>(_values, _head, newCount);
		}

		/// <summary>
		/// Returns a new list from which the first element is removed.
		/// </summary>
		public ImmutableAppendOnlyList<T> RemoveFront()
		{
			return _count == 1
				? Empty
				: new ImmutableAppendOnlyList<T>(_values, _head + 1, _count - 1);
		}

		/// <summary>
		/// Returns a new list from which the first element is removed, where
		/// this element is provided as output in <paramref name="removed"/>.
		/// </summary>
		public ImmutableAppendOnlyList<T> RemoveFront(out T removed)
		{
			removed = _values[_head];
			return _count == 1
				? Empty
				: new ImmutableAppendOnlyList<T>(_values, _head + 1, _count - 1);
		}

		/// <summary>
		/// Returns a new list from which the given number of first elements
		/// are removed.
		/// </summary>
		public ImmutableAppendOnlyList<T> RemoveFront(int nToRemove)
		{
			return nToRemove >= _count
				? Empty
<<<<<<< HEAD
				: new ImmutableAppendOnlyList<T>(_values, _head + nToRemove, _count - 1);
=======
                : new ImmutableAppendOnlyList<T>(_values, _head + nToRemove, _count - nToRemove);
>>>>>>> 5989b273
		}

		/// <summary>
		/// Returns a new list from which the given number of first elements
		/// are removed and stored as output in the given list.
		/// </summary>
		public ImmutableAppendOnlyList<T> RemoveFront(int nToRemove, List<T> removed)
		{
			var remove = nToRemove > _count ? _count : nToRemove;
			if (removed != null)
				removed.AddRange(_values.Skip(_head).Take(remove));
			return remove == _count
				? Empty
				: new ImmutableAppendOnlyList<T>(_values, _head + nToRemove, _count - nToRemove);
		}

		/// <summary>
		/// Returns a new list from which all first elements that meet the 
		/// given predicate are removed and stored as output in the given list.
		/// </summary>
		public ImmutableAppendOnlyList<T> RemoveWhile(Predicate<T> shouldRemove, List<T> removed = null)
		{
			var newHead = _head;
			var tail = _head + _count;
			while (newHead < tail && shouldRemove(_values[newHead]))
				newHead++;
			return newHead == _head
				? this
				: RemoveFront(newHead - _head, removed);
		}

		private T[] GrowTo(int newLength)
		{
			var newArray = new T[newLength];
			Array.Copy(_values, _head, newArray, 0, _count);
			return newArray;
		}

		private static void CopyArray(IEnumerable<T> source, T[] dest, int destOffset, int count)
		{
			Array.Copy((T[])source, 0, dest, destOffset, count);
		}

		private static void CopyList(IEnumerable<T> source, T[] dest, int destOffset, int count)
		{
			((List<T>)source).CopyTo(0, dest, destOffset, count);
		}

		private static void CopyEnumerable(IEnumerable<T> source, T[] dest, int destOffset, int count)
		{
			// We want to guard against the source enumerable changing from 
			// under us. We do not add more than the given count, and throw 
			// if there is less.
			using (var enumerator = source.GetEnumerator())
			{
				for (int i = 0; i < count; i++)
				{
					enumerator.MoveNext(); // should throw if we attempt to advance past the end.
					dest[destOffset++] = enumerator.Current;
				}
			}
		}
	}
}<|MERGE_RESOLUTION|>--- conflicted
+++ resolved
@@ -187,11 +187,7 @@
 		{
 			return nToRemove >= _count
 				? Empty
-<<<<<<< HEAD
-				: new ImmutableAppendOnlyList<T>(_values, _head + nToRemove, _count - 1);
-=======
                 : new ImmutableAppendOnlyList<T>(_values, _head + nToRemove, _count - nToRemove);
->>>>>>> 5989b273
 		}
 
 		/// <summary>
