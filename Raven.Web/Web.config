<<<<<<< HEAD
﻿<configuration>
	<appSettings>
		<add key="Raven/DataDir" value="~\Data"/>
		<add key="Raven/AnonymousAccess" value="All"/>
	</appSettings>
	<system.web>
		<authentication mode="Windows"/>
		<compilation debug="true"/>
	</system.web>
	<system.webServer>
		<handlers>
			<add name="All" path="*" verb="*" type="Raven.Web.ForwardToRavenRespondersFactory, Raven.Web"/>
		</handlers> 
		<security>
			<!--  allowing special characters in path to allow for '+' in document IDs -->
			<requestFiltering allowDoubleEscaping="true"/>
		</security>
	</system.webServer>
	<runtime>
		<loadFromRemoteSources enabled="true"/>
	</runtime>
</configuration>
=======
﻿<configuration>
	<appSettings>
		<add key="Raven/DataDir" value="~\Data"/>
		<add key="Raven/AnonymousAccess" value="All"/>
	</appSettings>
	<system.web>
		<authentication mode="Windows"/>
		<compilation debug="true"/>
		<hostingEnvironment idleTimeout="Infinite" shutdownTimeout="300"/>
	</system.web>
	<system.webServer>
		<handlers>
			<add name="All" path="*" verb="*" type="Raven.Web.ForwardToRavenRespondersFactory, Raven.Web"/>
		</handlers> 
		<security>
			<!--  allowing special characters in path to allow for '+' in document IDs -->
			<requestFiltering allowDoubleEscaping="true"/>
		</security>
	</system.webServer>
	<runtime>
		<loadFromRemoteSources enabled="true"/>
	</runtime>
</configuration>
>>>>>>> a778510c
<|MERGE_RESOLUTION|>--- conflicted
+++ resolved
@@ -1,27 +1,3 @@
-<<<<<<< HEAD
-﻿<configuration>
-	<appSettings>
-		<add key="Raven/DataDir" value="~\Data"/>
-		<add key="Raven/AnonymousAccess" value="All"/>
-	</appSettings>
-	<system.web>
-		<authentication mode="Windows"/>
-		<compilation debug="true"/>
-	</system.web>
-	<system.webServer>
-		<handlers>
-			<add name="All" path="*" verb="*" type="Raven.Web.ForwardToRavenRespondersFactory, Raven.Web"/>
-		</handlers> 
-		<security>
-			<!--  allowing special characters in path to allow for '+' in document IDs -->
-			<requestFiltering allowDoubleEscaping="true"/>
-		</security>
-	</system.webServer>
-	<runtime>
-		<loadFromRemoteSources enabled="true"/>
-	</runtime>
-</configuration>
-=======
 ﻿<configuration>
 	<appSettings>
 		<add key="Raven/DataDir" value="~\Data"/>
@@ -44,5 +20,4 @@
 	<runtime>
 		<loadFromRemoteSources enabled="true"/>
 	</runtime>
-</configuration>
->>>>>>> a778510c
+</configuration>