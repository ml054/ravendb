--- conflicted
+++ resolved
@@ -10,11 +10,7 @@
 {
 	public class LoadTransformerOperation
 	{
-<<<<<<< HEAD
-        private readonly InMemoryDocumentSessionOperations documentSession;
-=======
 		private readonly InMemoryDocumentSessionOperations documentSession;
->>>>>>> d03d8165
 		private readonly string transformer;
 		private readonly string[] ids;
 
@@ -36,24 +32,24 @@
 			{
 			    var arrayOfArrays = multiLoadResult.Results
 			                                       .Select(x =>
-					{
+			                                       {
 			                                           if (x == null)
 			                                               return null;
 
 			                                           var values = x.Value<RavenJArray>("$values").Cast<RavenJObject>();
 
-						var elementType = typeof (T).GetElementType();
+			                                           var elementType = typeof (T).GetElementType();
 			                                           var array = values.Select(value =>
-						{
+			                                           {
                                                            EnsureNotReadVetoed(value);
 			                                               return documentSession.ProjectionToInstance(value, elementType);
-						}).ToArray();
-						var newArray = Array.CreateInstance(elementType, array.Length);
-						Array.Copy(array, newArray, array.Length);
-						return newArray;
-					})
-					.Cast<T>()
-					.ToArray();
+			                                           }).ToArray();
+			                                           var newArray = Array.CreateInstance(elementType, array.Length);
+			                                           Array.Copy(array, newArray, array.Length);
+			                                           return newArray;
+			                                       })
+			                                       .Cast<T>()
+			                                       .ToArray();
 
 				return arrayOfArrays;
 			}
