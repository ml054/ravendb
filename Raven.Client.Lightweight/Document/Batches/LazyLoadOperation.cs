--- conflicted
+++ resolved
@@ -1,88 +1,85 @@
-﻿#if !NET35
-using System;
-using System.Collections.Specialized;
-using System.Net;
-using Raven.Abstractions.Data;
-using Raven.Client.Connection;
-using Raven.Client.Document.SessionOperations;
-using Raven.Client.Shard;
-using Raven.Json.Linq;
-using System.Linq;
-
-namespace Raven.Client.Document.Batches
-{
-	public class LazyLoadOperation<T> : ILazyOperation
-	{
-		private readonly string key;
-		private readonly LoadOperation loadOperation;
-
-		public LazyLoadOperation(string key, LoadOperation loadOperation)
-		{
-			this.key = key;
-			this.loadOperation = loadOperation;
-		}
-
-		public GetRequest CraeteRequest()
-		{
-			return new GetRequest
-			{
-				Url = "/docs/"+key
-			};
-		}
-
-		public object Result { get; set; }
-
-		public bool RequiresRetry { get; set; }
-
-		public void HandleResponses(GetResponse[] responses, ShardStrategy shardStrategy)
-		{
-			var response = responses.OrderBy(x => x.Status).First(); // this way, 200 response is higher than 404
-			HandleResponse(response);
-		}
-
-		public void HandleResponse(GetResponse response)
-		{
-			if(response.Status == 404)
-			{
-				Result = null;
-				RequiresRetry = false;
-				return;
-			}
-
-			var headers = new NameValueCollection();
-			foreach (var header in response.Headers)
-			{
-				headers[header.Key] = header.Value;
-			}
-<<<<<<< HEAD
-			var jsonDocument = SerializationHelper.DeserializeJsonDocument(key, response.Result, headers, (HttpStatusCode)response.Status);
-=======
-			var jsonDocument = SerializationHelper.DeserializeJsonDocument(key, RavenJObject.Parse(response.Result), headers, (HttpStatusCode)response.Status);
-			HandleResponse(jsonDocument);
-		}
-
-		private void HandleResponse(JsonDocument jsonDocument)
-		{
->>>>>>> fa435d84
-			RequiresRetry = loadOperation.SetResult(jsonDocument);
-			if (RequiresRetry == false)
-				Result = loadOperation.Complete<T>();
-		}
-
-		public IDisposable EnterContext()
-		{
-			return loadOperation.EnterLoadContext();
-		}
-
-		public object ExecuteEmbedded(IDatabaseCommands commands)
-		{
-			return commands.Get(key);
-		}
-
-		public void HandleEmbeddedResponse(object result)
-		{
-			HandleResponse((JsonDocument) result);
-		}
-	}
-}
-#endif+﻿#if !NET35
+using System;
+using System.Collections.Specialized;
+using System.Net;
+using Raven.Abstractions.Data;
+using Raven.Client.Connection;
+using Raven.Client.Document.SessionOperations;
+using Raven.Client.Shard;
+using Raven.Json.Linq;
+using System.Linq;
+
+namespace Raven.Client.Document.Batches
+{
+	public class LazyLoadOperation<T> : ILazyOperation
+	{
+		private readonly string key;
+		private readonly LoadOperation loadOperation;
+
+		public LazyLoadOperation(string key, LoadOperation loadOperation)
+		{
+			this.key = key;
+			this.loadOperation = loadOperation;
+		}
+
+		public GetRequest CraeteRequest()
+		{
+			return new GetRequest
+			{
+				Url = "/docs/"+key
+			};
+		}
+
+		public object Result { get; set; }
+
+		public bool RequiresRetry { get; set; }
+
+		public void HandleResponses(GetResponse[] responses, ShardStrategy shardStrategy)
+		{
+			var response = responses.OrderBy(x => x.Status).First(); // this way, 200 response is higher than 404
+			HandleResponse(response);
+		}
+
+		public void HandleResponse(GetResponse response)
+		{
+			if(response.Status == 404)
+			{
+				Result = null;
+				RequiresRetry = false;
+				return;
+			}
+
+			var headers = new NameValueCollection();
+			foreach (var header in response.Headers)
+			{
+				headers[header.Key] = header.Value;
+			}
+			var jsonDocument = SerializationHelper.DeserializeJsonDocument(key, response.Result, headers, (HttpStatusCode)response.Status);
+			HandleResponse(jsonDocument);
+		}
+
+		private void HandleResponse(JsonDocument jsonDocument)
+		{
+
+			RequiresRetry = loadOperation.SetResult(jsonDocument);
+			if (RequiresRetry == false)
+				Result = loadOperation.Complete<T>();
+		}
+
+		public IDisposable EnterContext()
+		{
+			return loadOperation.EnterLoadContext();
+		}
+
+		public object ExecuteEmbedded(IDatabaseCommands commands)
+		{
+			return commands.Get(key);
+		}
+
+		public void HandleEmbeddedResponse(object result)
+		{
+			HandleResponse((JsonDocument) result);
+		}
+	}
+}
+#endif