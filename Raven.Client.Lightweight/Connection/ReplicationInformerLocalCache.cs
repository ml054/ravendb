--- conflicted
+++ resolved
@@ -9,21 +9,12 @@
 
 namespace Raven.Client.Connection
 {
-<<<<<<< HEAD
 	public static class ReplicationInformerLocalCache
 	{
 		private readonly static ILog Log = LogManager.GetCurrentClassLogger();
 
 		public static IsolatedStorageFile GetIsolatedStorageFile()
 		{
-=======
-    public static class ReplicationInformerLocalCache
-    {
-        private readonly static ILog log = LogManager.GetCurrentClassLogger();
-
-        public static IsolatedStorageFile GetIsolatedStorageFileForReplicationInformation()
-        {
->>>>>>> b19bf61a
 #if MONO
             return IsolatedStorageFile.GetUserStoreForApplication();
 #else
@@ -31,7 +22,6 @@
 #endif
         }
 
-<<<<<<< HEAD
 		public static void ClearReplicationInformationFromLocalCache(string serverHash)
 		{
 			try
@@ -39,20 +29,10 @@
 				using (var machineStoreForApplication = GetIsolatedStorageFile())
 				{
 					var path = "RavenDB Replication Information For - " + serverHash;
-=======
-        public static void ClearReplicationInformationFromLocalCache(string serverHash)
-        {
-            try
-            {
-                using (var machineStoreForApplication = GetIsolatedStorageFileForReplicationInformation())
-                {
-                    var path = "RavenDB Replication Information For - " + serverHash;
->>>>>>> b19bf61a
 
                     if (machineStoreForApplication.GetFileNames(path).Length == 0)
                         return;
 
-<<<<<<< HEAD
 					machineStoreForApplication.DeleteFile(path);
 				}
 			}
@@ -69,29 +49,10 @@
 				using (var machineStoreForApplication = GetIsolatedStorageFile())
 				{
 					var path = "RavenDB Replication Information For - " + serverHash;
-=======
-                    machineStoreForApplication.DeleteFile(path);
-                }
-            }
-            catch (Exception e)
-            {
-                log.ErrorException("Could not clear the persisted replication information", e);
-            }
-        }
-
-        public static JsonDocument TryLoadReplicationInformationFromLocalCache(string serverHash)
-        {
-            try
-            {
-                using (var machineStoreForApplication = GetIsolatedStorageFileForReplicationInformation())
-                {
-                    var path = "RavenDB Replication Information For - " + serverHash;
->>>>>>> b19bf61a
 
                     if (machineStoreForApplication.GetFileNames(path).Length == 0)
                         return null;
 
-<<<<<<< HEAD
 					using (var stream = new IsolatedStorageFileStream(path, FileMode.Open, machineStoreForApplication))
 					{
 						return stream.ToJObject().ToJsonDocument();
@@ -169,38 +130,4 @@
 			}
 		}
 	}
-=======
-                    using (var stream = new IsolatedStorageFileStream(path, FileMode.Open, machineStoreForApplication))
-                    {
-                        return stream.ToJObject().ToJsonDocument();
-                    }
-                }
-            }
-            catch (Exception e)
-            {
-                log.ErrorException("Could not understand the persisted replication information", e);
-                return null;
-            }
-        }
-
-        public static void TrySavingReplicationInformationToLocalCache(string serverHash, JsonDocument document)
-        {
-            try
-            {
-                using (var machineStoreForApplication = GetIsolatedStorageFileForReplicationInformation())
-                {
-                    var path = "RavenDB Replication Information For - " + serverHash;
-                    using (var stream = new IsolatedStorageFileStream(path, FileMode.Create, machineStoreForApplication))
-                    {
-                        document.ToJson().WriteTo(stream);
-                    }
-                }
-            }
-            catch (Exception e)
-            {
-                log.ErrorException("Could not persist the replication information", e);
-            }
-        }
-    }
->>>>>>> b19bf61a
 }