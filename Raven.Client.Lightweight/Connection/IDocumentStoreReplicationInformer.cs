using System.Threading.Tasks;

using Raven.Abstractions.Replication;
using Raven.Client.Connection.Async;

namespace Raven.Client.Connection
{
    public interface IDocumentStoreReplicationInformer : IReplicationInformerBase<ServerClient>
    {
        /// <summary>
        /// Failover servers set manually in config file or when document store was initialized
        /// </summary>
        ReplicationDestination[] FailoverServers { get; set; }

<<<<<<< HEAD
		/// <summary>
		/// Updates replication information if needed
		/// </summary>
		Task UpdateReplicationInformationIfNeededAsync(AsyncServerClient serverClient);
	}
=======
        /// <summary>
        /// Updates replication information if needed
        /// </summary>
        Task UpdateReplicationInformationIfNeeded(AsyncServerClient serverClient);
    }
>>>>>>> b19bf61a
}<|MERGE_RESOLUTION|>--- conflicted
+++ resolved
@@ -12,17 +12,9 @@
         /// </summary>
         ReplicationDestination[] FailoverServers { get; set; }
 
-<<<<<<< HEAD
 		/// <summary>
 		/// Updates replication information if needed
 		/// </summary>
 		Task UpdateReplicationInformationIfNeededAsync(AsyncServerClient serverClient);
 	}
-=======
-        /// <summary>
-        /// Updates replication information if needed
-        /// </summary>
-        Task UpdateReplicationInformationIfNeeded(AsyncServerClient serverClient);
-    }
->>>>>>> b19bf61a
 }