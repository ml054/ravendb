<<<<<<< HEAD
﻿using Raven.Abstractions.Data;
=======
﻿using System.Globalization;
using Raven.Abstractions.Data;
>>>>>>> 525a732a
using Raven.Abstractions.Extensions;
using Raven.Abstractions.Logging;
using Raven.Client.Connection;
using Raven.Client.Document;
using Raven.Database.Util;
using Raven.Json.Linq;
using Sparrow.Collections;
using System;
using System.Collections.Generic;
using System.Net;
using System.Threading.Tasks;

namespace Raven.Client.Changes
{
    public class RemoteDatabaseChanges : RemoteChangesClientBase<IDatabaseChanges, DatabaseConnectionState>, IDatabaseChanges
    {
        private static readonly ILog Logger = LogManager.GetCurrentClassLogger();

        private readonly ConcurrentSet<string> watchedDocs = new ConcurrentSet<string>();
        private readonly ConcurrentSet<string> watchedPrefixes = new ConcurrentSet<string>();
        private readonly ConcurrentSet<string> watchedTypes = new ConcurrentSet<string>();
        private readonly ConcurrentSet<string> watchedCollections = new ConcurrentSet<string>();
        private readonly ConcurrentSet<string> watchedIndexes = new ConcurrentSet<string>();
        private readonly ConcurrentSet<string> watchedBulkInserts = new ConcurrentSet<string>();
		private readonly ConcurrentSet<long> watchedDataSubscriptions = new ConcurrentSet<long>();
        private bool watchAllDocs;
        private bool watchAllIndexes;
        private bool watchAllTransformers;
		private bool watchAllDataSubscriptions;
        
        private readonly Func<string, Etag, string[], OperationMetadata, Task<bool>> tryResolveConflictByUsingRegisteredConflictListenersAsync;

	    private readonly DocumentConvention Conventions;

        public RemoteDatabaseChanges(string url, string apiKey,
                                       ICredentials credentials,
                                       HttpJsonRequestFactory jsonRequestFactory, DocumentConvention conventions,
                                       Action onDispose,                                
                                       Func<string, Etag, string[], OperationMetadata, Task<bool>> tryResolveConflictByUsingRegisteredConflictListenersAsync)
            : base ( url, apiKey, credentials, jsonRequestFactory, conventions, onDispose)
        {
            this.Conventions = conventions;
            this.tryResolveConflictByUsingRegisteredConflictListenersAsync = tryResolveConflictByUsingRegisteredConflictListenersAsync;
        }

        protected override async Task SubscribeOnServer()
        {
            if (watchAllDocs)
                await Send("watch-docs", null).ConfigureAwait(false);

            if (watchAllIndexes)
                await Send("watch-indexes", null).ConfigureAwait(false);

            if (watchAllTransformers)
                await Send("watch-transformers", null).ConfigureAwait(false);

			if (watchAllDataSubscriptions)
				await Send("watch-data-subscriptions", null).ConfigureAwait(false);

            foreach (var watchedDoc in watchedDocs)
            {
                await Send("watch-doc", watchedDoc).ConfigureAwait(false);
            }

            foreach (var watchedPrefix in watchedPrefixes)
            {
                await Send("watch-prefix", watchedPrefix).ConfigureAwait(false);
            }

            foreach (var watchedCollection in watchedCollections)
            {
				await Send("watch-collection", watchedCollection).ConfigureAwait(false);
            }

            foreach (var watchedType in watchedTypes)
            {
				await Send("watch-type", watchedType).ConfigureAwait(false);
            }

            foreach (var watchedIndex in watchedIndexes)
            {
                await Send("watch-indexes", watchedIndex).ConfigureAwait(false);
            }

            foreach (var watchedBulkInsert in watchedBulkInserts)
            {
                await Send("watch-bulk-operation", watchedBulkInsert).ConfigureAwait(false);
            }
        }

        protected override void NotifySubscribers(string type, RavenJObject value, IEnumerable<KeyValuePair<string, DatabaseConnectionState>> connections)
        {
            switch (type)
            {
                case "DocumentChangeNotification":
                    var documentChangeNotification = value.JsonDeserialization<DocumentChangeNotification>();
                    foreach (var counter in connections)
                    {
                        counter.Value.Send(documentChangeNotification);
                    }
                    break;

                case "BulkInsertChangeNotification":
                    var bulkInsertChangeNotification = value.JsonDeserialization<BulkInsertChangeNotification>();
                    foreach (var counter in connections)
                    {
                        counter.Value.Send(bulkInsertChangeNotification);
                    }
                    break;

                case "IndexChangeNotification":
                    var indexChangeNotification = value.JsonDeserialization<IndexChangeNotification>();
                    foreach (var counter in connections)
                    {
                        counter.Value.Send(indexChangeNotification);
                    }
                    break;
                case "TransformerChangeNotification":
                    var transformerChangeNotification = value.JsonDeserialization<TransformerChangeNotification>();
                    foreach (var counter in connections)
                    {
                        counter.Value.Send(transformerChangeNotification);
                    }
                    break;
                case "ReplicationConflictNotification":
                    var replicationConflictNotification = value.JsonDeserialization<ReplicationConflictNotification>();
                    foreach (var counter in connections)
                    {
                        counter.Value.Send(replicationConflictNotification);
                    }

                    if (replicationConflictNotification.ItemType == ReplicationConflictTypes.DocumentReplicationConflict)
                    {
                        tryResolveConflictByUsingRegisteredConflictListenersAsync(replicationConflictNotification.Id,
                                                                             replicationConflictNotification.Etag,
                                                                             replicationConflictNotification.Conflicts, null)
                            .ContinueWith(t =>
                            {
                                t.AssertNotFailed();

                                if (t.Result)
                                {
                                    Logger.Debug("Document replication conflict for {0} was resolved by one of the registered conflict listeners",
                                                 replicationConflictNotification.Id);
                                }
                            });
                    }

                    break;
				case "DataSubscriptionChangeNotification":
					var dataSubscriptionChangeNotification = value.JsonDeserialization<DataSubscriptionChangeNotification>();
					foreach (var counter in connections)
					{
						counter.Value.Send(dataSubscriptionChangeNotification);
					}
					break;
                default:
                    break;
            }
        }

        public IObservableWithTask<IndexChangeNotification> ForIndex(string indexName)
        {
	        var counter = GetOrAddConnectionState("indexes/" + indexName, "watch-index", "unwatch-index", () => watchedIndexes.TryAdd(indexName), 
													() => watchedIndexes.TryRemove(indexName), indexName);

            counter.Inc();
            var taskedObservable = new TaskedObservable<IndexChangeNotification, DatabaseConnectionState>(
                counter,
                notification => string.Equals(notification.Name, indexName, StringComparison.OrdinalIgnoreCase));

            counter.OnIndexChangeNotification += taskedObservable.Send;
            counter.OnError += taskedObservable.Error;


            return taskedObservable;
        }

        public IObservableWithTask<DocumentChangeNotification> ForDocument(string docId)
        {
	        var counter = GetOrAddConnectionState("docs/" + docId, "watch-doc", "unwatch-doc", () => watchedDocs.TryAdd(docId), () => watchedDocs.TryRemove(docId), docId);

            var taskedObservable = new TaskedObservable<DocumentChangeNotification, DatabaseConnectionState>(
                counter,
                notification => string.Equals(notification.Id, docId, StringComparison.OrdinalIgnoreCase));

            counter.OnDocumentChangeNotification += taskedObservable.Send;
            counter.OnError += taskedObservable.Error;

            return taskedObservable;
        }

        public IObservableWithTask<DocumentChangeNotification> ForAllDocuments()
        {
	        var counter = GetOrAddConnectionState("all-docs", "watch-docs", "unwatch-docs", () => watchAllDocs = true, () => watchAllDocs = false, null);

            var taskedObservable = new TaskedObservable<DocumentChangeNotification, DatabaseConnectionState>(
                counter,
                notification => true);

            counter.OnDocumentChangeNotification += taskedObservable.Send;
            counter.OnError += taskedObservable.Error;

            return taskedObservable;
        }

        public IObservableWithTask<IndexChangeNotification> ForAllIndexes()
        {
	        var counter = GetOrAddConnectionState("all-indexes", "watch-indexes", "unwatch-indexes", () => watchAllIndexes = true, () => watchAllIndexes = false, null);

            var taskedObservable = new TaskedObservable<IndexChangeNotification, DatabaseConnectionState>(
                counter,
                notification => true);

            counter.OnIndexChangeNotification += taskedObservable.Send;
            counter.OnError += taskedObservable.Error;

            return taskedObservable;
        }

        public IObservableWithTask<TransformerChangeNotification> ForAllTransformers()
        {
	        var counter = GetOrAddConnectionState("all-transformers", "watch-transformers", "unwatch-transformers", () => watchAllTransformers = true, 
													() => watchAllTransformers = false, null);

            var taskedObservable = new TaskedObservable<TransformerChangeNotification, DatabaseConnectionState>(
                counter,
                notification => true);

            counter.OnTransformerChangeNotification += taskedObservable.Send;
            counter.OnError += taskedObservable.Error;

            return taskedObservable;
        }

        public IObservableWithTask<DocumentChangeNotification> ForDocumentsStartingWith(string docIdPrefix)
        {
	        var counter = GetOrAddConnectionState("prefixes/" + docIdPrefix, "watch-prefix", "unwatch-prefix", () => watchedPrefixes.TryAdd(docIdPrefix), 
													() => watchedPrefixes.TryRemove(docIdPrefix), docIdPrefix);

            var taskedObservable = new TaskedObservable<DocumentChangeNotification, DatabaseConnectionState>(
                counter,
                notification => notification.Id != null && notification.Id.StartsWith(docIdPrefix, StringComparison.OrdinalIgnoreCase));

            counter.OnDocumentChangeNotification += taskedObservable.Send;
            counter.OnError += taskedObservable.Error;

            return taskedObservable;
        }

        public IObservableWithTask<DocumentChangeNotification> ForDocumentsInCollection(string collectionName)
        {
            if (collectionName == null) throw new ArgumentNullException("collectionName");

	        var counter = GetOrAddConnectionState("collections/" + collectionName, "watch-collection", "unwatch-collection", () => watchedCollections.TryAdd(collectionName), 
													() => watchedCollections.TryRemove(collectionName), collectionName);

            var taskedObservable = new TaskedObservable<DocumentChangeNotification, DatabaseConnectionState>(
                counter,
                notification => string.Equals(collectionName, notification.CollectionName, StringComparison.OrdinalIgnoreCase));

            counter.OnDocumentChangeNotification += taskedObservable.Send;
            counter.OnError += taskedObservable.Error;

            return taskedObservable;
        }

        public IObservableWithTask<DocumentChangeNotification> ForDocumentsInCollection<TEntity>()
        {
            var collectionName = Conventions.GetTypeTagName(typeof(TEntity));
            return ForDocumentsInCollection(collectionName);
        }

        public IObservableWithTask<DocumentChangeNotification> ForDocumentsOfType(string typeName)
        {
            if (typeName == null) throw new ArgumentNullException("typeName");
            var encodedTypeName = Uri.EscapeDataString(typeName);

	        var counter = GetOrAddConnectionState("types/" + typeName, "watch-type", "unwatch-type", () => watchedTypes.TryAdd(typeName), 
													() => watchedTypes.TryRemove(typeName), encodedTypeName);

            var taskedObservable = new TaskedObservable<DocumentChangeNotification, DatabaseConnectionState>(
                counter,
                notification => string.Equals(typeName, notification.TypeName, StringComparison.OrdinalIgnoreCase));

            counter.OnDocumentChangeNotification += taskedObservable.Send;
            counter.OnError += taskedObservable.Error;

            return taskedObservable;
        }

        public IObservableWithTask<DocumentChangeNotification> ForDocumentsOfType(Type type)
        {
            if (type == null) 
				throw new ArgumentNullException("type");

	        var typeName = Conventions.FindClrTypeName(type);
            return ForDocumentsOfType(typeName);
        }

        public IObservableWithTask<DocumentChangeNotification> ForDocumentsOfType<TEntity>()
        {
			var typeName = Conventions.FindClrTypeName(typeof(TEntity));
            return ForDocumentsOfType(typeName);
        }

        public IObservableWithTask<ReplicationConflictNotification> ForAllReplicationConflicts()
        {
	        var counter = GetOrAddConnectionState("all-replication-conflicts", "watch-replication-conflicts", "unwatch-replication-conflicts", () => watchAllIndexes = true, () => watchAllIndexes = false, null);

            var taskedObservable = new TaskedObservable<ReplicationConflictNotification, DatabaseConnectionState>(
                counter,
                notification => true);

            counter.OnReplicationConflictNotification += taskedObservable.Send;
            counter.OnError += taskedObservable.Error;

            return taskedObservable;
        }

        public IObservableWithTask<BulkInsertChangeNotification> ForBulkInsert(Guid? operationId = null)
        {
            var id = operationId != null ? operationId.ToString() : string.Empty;

            var counter = Counters.GetOrAdd("bulk-operations/" + id, s =>
            {
                watchedBulkInserts.TryAdd(id);
                var documentSubscriptionTask = AfterConnection(() =>
                {
                    if (watchedBulkInserts.Contains(id)) // might have been removed in the meantime
                        return Send("watch-bulk-operation", id);
                    return Task;
                });

                return new DatabaseConnectionState(
                    () =>
                    {
                        watchedBulkInserts.TryRemove(id);
                        Send("unwatch-bulk-operation", id);
                        Counters.Remove("bulk-operations/" + operationId);
                    },
					existingConnectionState =>
					{
						DatabaseConnectionState _;
						if (Counters.TryGetValue("bulk-operations/" + id, out _))
							return _.Task;

						Counters.GetOrAdd("bulk-operations/" + id, x => existingConnectionState);

						return AfterConnection(() =>
						{
							if (watchedBulkInserts.Contains(id)) // might have been removed in the meantime
								return Send("watch-bulk-operation", id);
							return Task;
						});
					},
                    documentSubscriptionTask);
            });

	        var taskedObservable = new TaskedObservable<BulkInsertChangeNotification, DatabaseConnectionState>(counter,
		        notification => operationId == null || notification.OperationId == operationId);

            counter.OnBulkInsertChangeNotification += taskedObservable.Send;
            counter.OnError += taskedObservable.Error;

            return taskedObservable;
        }
<<<<<<< HEAD
=======

	    public IObservableWithTask<DataSubscriptionChangeNotification> ForAllDataSubscriptions()
	    {
			var counter = GetOrAddConnectionState("all-data-subscriptions", "watch-data-subscriptions", "unwatch-data-subscriptions", () => watchAllDataSubscriptions = true, () => watchAllDataSubscriptions = false, null);

			var taskedObservable = new TaskedObservable<DataSubscriptionChangeNotification, DatabaseConnectionState>(
				counter,
				notification => true);

			counter.OnDataSubscriptionNotification += taskedObservable.Send;
			counter.OnError += taskedObservable.Error;

			return taskedObservable;
	    }

		public IObservableWithTask<DataSubscriptionChangeNotification> ForDataSubscription(long subscriptionId)
		{
			var counter = GetOrAddConnectionState("subscriptions/" + subscriptionId, "watch-data-subscription", "unwatch-data-subscription", () => watchedDataSubscriptions.TryAdd(subscriptionId), 
													() => watchedDataSubscriptions.TryRemove(subscriptionId), subscriptionId.ToString(CultureInfo.InvariantCulture));

			var taskedObservable = new TaskedObservable<DataSubscriptionChangeNotification, DatabaseConnectionState>(
				counter,
				notification => notification.Id == subscriptionId);

			counter.OnDataSubscriptionNotification += taskedObservable.Send;
			counter.OnError += taskedObservable.Error;

			return taskedObservable;
		}

	    private DatabaseConnectionState GetOrAddConnectionState(string name, string watchCommand, string unwatchCommand, Action afterConnection, Action beforeDisconnect, string value)
		{
			var counter = Counters.GetOrAdd(name, s =>
			{
				var documentSubscriptionTask = AfterConnection(() =>
				{
					afterConnection();
					return Send(watchCommand, value);
				});

				return new DatabaseConnectionState(
					() =>
					{
						beforeDisconnect();
						Send(unwatchCommand, value);
						Counters.Remove(name);
					},
					existingConnectionState =>
					{
						DatabaseConnectionState _;
						if (Counters.TryGetValue(name, out _))
							return _.Task;

						Counters.GetOrAdd(name, x => existingConnectionState);

						return AfterConnection(() =>
						{
							afterConnection();
							return Send(watchCommand, value);
						});
					},
					documentSubscriptionTask);
			});

			return counter;
		}

        private Task AfterConnection(Func<Task> action)
        {
            return Task.ContinueWith(task =>
            {
                task.AssertNotFailed();
                return action();
            })
            .Unwrap();
        }

>>>>>>> 525a732a
    }
}<|MERGE_RESOLUTION|>--- conflicted
+++ resolved
@@ -1,9 +1,4 @@
-<<<<<<< HEAD
 ﻿using Raven.Abstractions.Data;
-=======
-﻿using System.Globalization;
-using Raven.Abstractions.Data;
->>>>>>> 525a732a
 using Raven.Abstractions.Extensions;
 using Raven.Abstractions.Logging;
 using Raven.Client.Connection;
@@ -371,8 +366,6 @@
 
             return taskedObservable;
         }
-<<<<<<< HEAD
-=======
 
 	    public IObservableWithTask<DataSubscriptionChangeNotification> ForAllDataSubscriptions()
 	    {
@@ -449,7 +442,4 @@
             })
             .Unwrap();
         }
-
->>>>>>> 525a732a
-    }
-}+    }