﻿<?xml version="1.0" encoding="utf-8"?>
<Project ToolsVersion="12.0" DefaultTargets="Build" xmlns="http://schemas.microsoft.com/developer/msbuild/2003">
  <PropertyGroup>
    <Configuration Condition=" '$(Configuration)' == '' ">Debug</Configuration>
    <Platform Condition=" '$(Platform)' == '' ">AnyCPU</Platform>
    <ProductVersion>8.0.30703</ProductVersion>
    <SchemaVersion>2.0</SchemaVersion>
    <ProjectGuid>{01CA67F3-1E46-455C-8713-86FCCF2EFBC7}</ProjectGuid>
    <OutputType>Library</OutputType>
    <AppDesignerFolder>Properties</AppDesignerFolder>
    <RootNamespace>Raven.Tests.FileSystem</RootNamespace>
    <AssemblyName>Raven.Tests.FileSystem</AssemblyName>
    <TargetFrameworkVersion>v4.5</TargetFrameworkVersion>
    <FileAlignment>512</FileAlignment>
    <TargetFrameworkProfile />
    <SolutionDir Condition="$(SolutionDir) == '' Or $(SolutionDir) == '*Undefined*'">..\</SolutionDir>
    <RestorePackages>true</RestorePackages>
  </PropertyGroup>
  <PropertyGroup Condition=" '$(Configuration)|$(Platform)' == 'Debug|AnyCPU' ">
    <DebugSymbols>true</DebugSymbols>
    <DebugType>full</DebugType>
    <Optimize>false</Optimize>
    <OutputPath>bin\Debug\</OutputPath>
    <DefineConstants>DEBUG;TRACE</DefineConstants>
    <ErrorReport>prompt</ErrorReport>
    <WarningLevel>4</WarningLevel>
    <Prefer32Bit>false</Prefer32Bit>
    <NoWarn>618</NoWarn>
    <PlatformTarget>x64</PlatformTarget>
    <LangVersion>5</LangVersion>
  </PropertyGroup>
  <PropertyGroup Condition=" '$(Configuration)|$(Platform)' == 'Release|AnyCPU' ">
    <DebugType>pdbonly</DebugType>
    <Optimize>true</Optimize>
    <OutputPath>bin\Release\</OutputPath>
    <DefineConstants>TRACE</DefineConstants>
    <ErrorReport>prompt</ErrorReport>
    <WarningLevel>4</WarningLevel>
    <Prefer32Bit>false</Prefer32Bit>
    <NoWarn>618</NoWarn>
  </PropertyGroup>
  <PropertyGroup>
    <SignAssembly>true</SignAssembly>
  </PropertyGroup>
  <PropertyGroup>
    <AssemblyOriginatorKeyFile>RavenDB.snk</AssemblyOriginatorKeyFile>
  </PropertyGroup>
  <PropertyGroup Condition="'$(Configuration)|$(Platform)' == 'Profiling|AnyCPU'">
    <OutputPath>bin\Profiling\</OutputPath>
    <DefineConstants>TRACE</DefineConstants>
    <Optimize>true</Optimize>
    <DebugType>pdbonly</DebugType>
    <PlatformTarget>AnyCPU</PlatformTarget>
    <ErrorReport>prompt</ErrorReport>
    <CodeAnalysisRuleSet>MinimumRecommendedRules.ruleset</CodeAnalysisRuleSet>
    <NoWarn>618</NoWarn>
  </PropertyGroup>
  <ItemGroup>
    <Reference Include="Microsoft.Owin.Host.HttpListener, Version=3.0.0.0, Culture=neutral, PublicKeyToken=31bf3856ad364e35, processorArchitecture=MSIL">
      <SpecificVersion>False</SpecificVersion>
      <HintPath>..\packages\Microsoft.Owin.Host.HttpListener.3.0.0\lib\net45\Microsoft.Owin.Host.HttpListener.dll</HintPath>
    </Reference>
    <Reference Include="NLog, Version=3.1.0.0, Culture=neutral, PublicKeyToken=5120e14c03d0593c, processorArchitecture=MSIL">
      <SpecificVersion>False</SpecificVersion>
      <HintPath>..\packages\NLog.3.1.0.0\lib\net45\NLog.dll</HintPath>
    </Reference>
    <Reference Include="System" />
    <Reference Include="System.Configuration" />
    <Reference Include="System.Core" />
    <Reference Include="System.IO.Compression.FileSystem" />
    <Reference Include="System.Net" />
    <Reference Include="System.Net.Http" />
    <Reference Include="System.Net.Http.WebRequest" />
    <Reference Include="System.Reactive.Core, Version=2.2.5.0, Culture=neutral, PublicKeyToken=31bf3856ad364e35, processorArchitecture=MSIL">
      <SpecificVersion>False</SpecificVersion>
      <HintPath>..\packages\Rx-Core.2.2.5\lib\net45\System.Reactive.Core.dll</HintPath>
    </Reference>
    <Reference Include="System.Reactive.Interfaces, Version=2.2.5.0, Culture=neutral, PublicKeyToken=31bf3856ad364e35, processorArchitecture=MSIL">
      <SpecificVersion>False</SpecificVersion>
      <HintPath>..\packages\Rx-Interfaces.2.2.5\lib\net45\System.Reactive.Interfaces.dll</HintPath>
    </Reference>
    <Reference Include="System.Reactive.Linq, Version=2.2.5.0, Culture=neutral, PublicKeyToken=31bf3856ad364e35, processorArchitecture=MSIL">
      <SpecificVersion>False</SpecificVersion>
      <HintPath>..\packages\Rx-Linq.2.2.5\lib\net45\System.Reactive.Linq.dll</HintPath>
    </Reference>
    <Reference Include="System.Reactive.PlatformServices, Version=2.2.5.0, Culture=neutral, PublicKeyToken=31bf3856ad364e35, processorArchitecture=MSIL">
      <SpecificVersion>False</SpecificVersion>
      <HintPath>..\packages\Rx-PlatformServices.2.2.5\lib\net45\System.Reactive.PlatformServices.dll</HintPath>
    </Reference>
    <Reference Include="System.ServiceModel" />
    <Reference Include="System.Xml" />
    <Reference Include="xunit, Version=1.9.2.1705, Culture=neutral, PublicKeyToken=8d05b1bb7a6fdb6c, processorArchitecture=MSIL">
      <SpecificVersion>False</SpecificVersion>
      <HintPath>..\SharedLibs\xunit\xunit.dll</HintPath>
    </Reference>
    <Reference Include="xunit.extensions, Version=1.9.2.1705, Culture=neutral, PublicKeyToken=8d05b1bb7a6fdb6c, processorArchitecture=MSIL">
      <SpecificVersion>False</SpecificVersion>
      <HintPath>..\SharedLibs\xunit\xunit.extensions.dll</HintPath>
    </Reference>
  </ItemGroup>
  <ItemGroup>
    <Compile Include="Auth\ClientOAuthAuthentication.cs" />
    <Compile Include="Auth\ClientWindowsAuth.cs" />
    <Compile Include="Auth\ClientWindowsAuth2.cs" />
    <Compile Include="Auth\ClientWithoutAuthenticationSetup.cs" />
    <Compile Include="Auth\SynchronizationWithOAuth.cs" />
    <Compile Include="Auth\SynchronizationWithWindowsAuth.cs" />
    <Compile Include="BigFileHandling.cs" />
    <Compile Include="Bugs\Can_query_by_creation_date.cs" />
    <Compile Include="Bugs\CaseSensitiveFileDeletion.cs" />
    <Compile Include="Bugs\ReadingFileIfFileWithGreaterNameExists.cs" />
    <Compile Include="Bugs\GettingListOfFilesAfterSynchronization.cs" />
    <Compile Include="Bugs\FileRenaming.cs" />
    <Compile Include="Bugs\Queries.cs" />
    <Compile Include="Bugs\SearchingCollections.cs" />
    <Compile Include="Bugs\SynchronizationAfterSetUpDestinations.cs" />
    <Compile Include="Bugs\UpdatingMetadata.cs" />
    <Compile Include="Bugs\UploadFilesWithTheSameContentConcurrently.cs" />
    <Compile Include="Bugs\UploadDownload.cs" />
    <Compile Include="Bundles\Versioning\RavenDB_3295.cs" />
    <Compile Include="Bundles\Versioning\VersioningAndSynchronization.cs" />
    <Compile Include="Bundles\Versioning\VersioningTests.cs" />
    <Compile Include="ClientApi\FileQueryTests.cs" />
    <Compile Include="ClientApi\FileSessionListenersTests.cs" />
    <Compile Include="ClientApi\FileSessionTests.cs" />
    <Compile Include="ClientApi\UsingUntypedFilesQueryTests.cs" />
    <Compile Include="ClientApi\SerializationTests.cs" />
    <Compile Include="ClientApi\UsingStronglyTypedFilesQueryTests.cs" />
    <Compile Include="CommandsUsage.cs" />
    <Compile Include="CompleteUsage.cs" />
    <Compile Include="Config.cs" />
    <Compile Include="Bundles\Encryption\Crud.cs" />
    <Compile Include="Bundles\Encryption\EncryptedFileSystemBackupRestore.cs" />
    <Compile Include="Bundles\Encryption\FileSystemEncryptionTest.cs" />
    <Compile Include="Bundles\Encryption\ShouldErrorOnMissingConfiguration.cs" />
    <Compile Include="FileHandling.cs" />
    <Compile Include="FileNamingTests.cs" />
    <Compile Include="Folders.cs" />
    <Compile Include="Issues\RavenDB_3887.cs" />
    <Compile Include="Issues\RavenDB_3920.cs" />
    <Compile Include="Issues\RavenDB_3955.cs" />
    <Compile Include="Issues\RavenDB_4059.cs" />
    <Compile Include="Issues\RavenDB_4065.cs" />
    <Compile Include="Issues\RavenDB_4066.cs" />
    <Compile Include="Issues\RavenDB_4069.cs" />
    <Compile Include="Issues\RavenDB_4092.cs" />
    <Compile Include="Issues\RavenDB_4164.cs" />
<<<<<<< HEAD
=======
    <Compile Include="Issues\RavenDB_4189.cs" />
>>>>>>> d9b70f40
    <Compile Include="Issues\RavenDB_4206.cs" />
    <Compile Include="Issues\RavenDB_4208.cs" />
    <Compile Include="Issues\RavenDB_4217.cs" />
    <Compile Include="Issues\RavenDB_4219.cs" />
    <Compile Include="Issues\RavenDB_FEI_2.cs" />
    <Compile Include="Issues\RavenDB_3648.cs" />
    <Compile Include="Issues\RavenDB_2889.cs" />
    <Compile Include="Issues\RavenDB_3268_ConcurrencyChecks.cs" />
    <Compile Include="Issues\RavenDB_3499.cs" />
    <Compile Include="Issues\RavenDB_3692.cs" />
    <Compile Include="Issues\RavenDB_3742.cs" />
    <Compile Include="Issues\RavenDB_3919.cs" />
    <Compile Include="Migration\MigrationTests.cs" />
    <Compile Include="Synchronization\FailoverReadFromAllServers.cs" />
    <Compile Include="Synchronization\RavenSynchronizationTestBase.cs" />
    <Compile Include="Search\SearchIndexes.cs" />
    <Compile Include="RavenFilesTestWithLogs.cs" />
    <Compile Include="RavenFilesWebApiTest.cs" />
    <Compile Include="Issues\RavenDB_2784.cs" />
    <Compile Include="Shard\CustomShardResolutionStrategy.cs" />
    <Compile Include="Shard\SimpleSharding.cs" />
    <Compile Include="Smuggler\SmugglerBetweenOperationTests.cs" />
    <Compile Include="Smuggler\SmugglerExecutionTests.cs" />
    <Compile Include="Smuggler\SmugglerWithDisabledVersioning_RavenDB_3219.cs" />
    <Compile Include="Smuggler\SmugglingConfigurations_RavenDB_3347.cs" />
    <Compile Include="Storage\StorageOperationsTests.cs" />
    <Compile Include="MtaFactAttribute.cs" />
    <Compile Include="Notifications.cs" />
    <Compile Include="Storage\BackupRestoreTests.cs" />
    <Compile Include="Storage\Basic.cs" />
    <Compile Include="Storage\ConfigTests.cs" />
    <Compile Include="Storage\FileTests.cs" />
    <Compile Include="Storage\PageTests.cs" />
    <Compile Include="Storage\SignatureTests.cs" />
    <Compile Include="Storage\StorageAccessorTestBase.cs" />
    <Compile Include="StreamingTests.cs" />
    <Compile Include="Synchronization\AutomaticConflictResolutions.cs" />
    <Compile Include="Synchronization\ConflictNotificationTests.cs" />
    <Compile Include="Synchronization\FailoverFailImmediately.cs" />
    <Compile Include="Synchronization\FailoverTests.cs" />
    <Compile Include="Synchronization\NeedListParserTest.cs" />
    <Compile Include="Synchronization\RdcVersionCheckerTest.cs" />
    <Compile Include="Synchronization\SynchronizationNotificationTests.cs" />
    <Compile Include="Synchronization\SynchronizationQueueTests.cs" />
    <Compile Include="Synchronization\SynchronizationStorageTests.cs" />
    <Compile Include="Synchronization\SynchronizationTests.cs" />
    <Compile Include="Synchronization\IO\RandomlyModifiedStream.cs" />
    <Compile Include="Synchronization\IO\RandomStream.cs" />
    <Compile Include="Synchronization\IO\TestDataGenerators.cs" />
    <Compile Include="Synchronization\LockFileTests.cs" />
    <Compile Include="Synchronization\NeedListGeneratorTest.cs" />
    <Compile Include="Synchronization\SyncTestUtils.cs" />
    <Compile Include="Synchronization\SigGeneratorTest.cs" />
    <Compile Include="Synchronization\SynchronizationOfDestinationsTests.cs" />
    <Compile Include="Search\Search.cs" />
    <Compile Include="Storage\Signatures.cs" />
    <Compile Include="Storage\StorageSignatureRepositoryTests.cs" />
    <Compile Include="StorageTest.cs" />
    <Compile Include="Storage\StorageStreamTest.cs" />
    <Compile Include="Synchronization\FileChangesPropagationTests.cs" />
    <Compile Include="Synchronization\WorkingWithConflictsTests.cs" />
    <Compile Include="Tools\HttpWebRequestExtensions.cs" />
    <Compile Include="NarrowedStreamTests.cs" />
    <Compile Include="Synchronization\IO\RandomCharacterStream.cs" />
    <Compile Include="RemoteFilesHandlerTests.cs" />
    <Compile Include="PagesTests.cs" />
    <Compile Include="Properties\AssemblyInfo.cs" />
  </ItemGroup>
  <ItemGroup>
    <None Include="app.config" />
    <EmbeddedResource Include="DefaultLogging.config" />
    <None Include="Migration\Backups\from-3628\destination-3628-esent.zip" />
    <None Include="Migration\Backups\from-3628\destination-3628-voron.zip" />
    <None Include="Migration\Backups\from-3628\source-3628-esent.zip" />
    <None Include="Migration\Backups\from-3628\source-3628-voron.zip" />
    <None Include="packages.config">
      <SubType>Designer</SubType>
    </None>
    <None Include="RavenDB.snk" />
  </ItemGroup>
  <ItemGroup>
    <WCFMetadata Include="Service References\" />
  </ItemGroup>
  <ItemGroup>
    <ProjectReference Include="..\Raven.Abstractions\Raven.Abstractions.csproj">
      <Project>{41AC479E-1EB2-4D23-AAF2-E4C8DF1BC2BA}</Project>
      <Name>Raven.Abstractions</Name>
    </ProjectReference>
    <ProjectReference Include="..\Raven.Backup\Raven.Backup.csproj">
      <Project>{DBB6561C-6264-430D-8F3C-E11C6268981E}</Project>
      <Name>Raven.Backup</Name>
    </ProjectReference>
    <ProjectReference Include="..\Raven.Client.Lightweight\Raven.Client.Lightweight.csproj">
      <Project>{4e087ecb-e7ca-4891-ac3c-3c76702715b6}</Project>
      <Name>Raven.Client.Lightweight</Name>
    </ProjectReference>
    <ProjectReference Include="..\Raven.Database\Raven.Database.csproj">
      <Project>{212823cd-25e1-41ac-92d1-d6df4d53fc85}</Project>
      <Name>Raven.Database</Name>
    </ProjectReference>
    <ProjectReference Include="..\Raven.Server\Raven.Server.csproj">
      <Project>{3B90EB20-AEA3-4972-8219-936F1A62768C}</Project>
      <Name>Raven.Server</Name>
    </ProjectReference>
    <ProjectReference Include="..\Raven.Smuggler\Raven.Smuggler.csproj">
      <Project>{3e6401ac-3e33-4b61-a460-49953654a207}</Project>
      <Name>Raven.Smuggler</Name>
    </ProjectReference>
    <ProjectReference Include="..\Raven.Tests.Common\Raven.Tests.Common.csproj">
      <Project>{381234cc-8aa7-41ff-8cad-22330e15f993}</Project>
      <Name>Raven.Tests.Common</Name>
    </ProjectReference>
    <ProjectReference Include="..\Raven.Tests.Helpers\Raven.Tests.Helpers.csproj">
      <Project>{14f2d508-8e06-407b-9451-97e99538e26b}</Project>
      <Name>Raven.Tests.Helpers</Name>
    </ProjectReference>
  </ItemGroup>
  <ItemGroup>
    <Service Include="{82A7F48D-3B50-4B1E-B82E-3ADA8210C358}" />
  </ItemGroup>
  <ItemGroup />
  <Import Project="$(MSBuildToolsPath)\Microsoft.CSharp.targets" Condition="'$(TasksTargetsImported)' == ''" />
  <!-- To modify your build process, add your task inside one of the targets below and uncomment it. 
       Other similar extension points exist, see Microsoft.Common.targets.
  <Target Name="BeforeBuild">
  </Target>
  <Target Name="AfterBuild">
  </Target>
  -->
  <Import Project="..\Imports\Tasks.targets" Condition="'$(TasksTargetsImported)' == ''" />
</Project><|MERGE_RESOLUTION|>--- conflicted
+++ resolved
@@ -145,10 +145,7 @@
     <Compile Include="Issues\RavenDB_4069.cs" />
     <Compile Include="Issues\RavenDB_4092.cs" />
     <Compile Include="Issues\RavenDB_4164.cs" />
-<<<<<<< HEAD
-=======
     <Compile Include="Issues\RavenDB_4189.cs" />
->>>>>>> d9b70f40
     <Compile Include="Issues\RavenDB_4206.cs" />
     <Compile Include="Issues\RavenDB_4208.cs" />
     <Compile Include="Issues\RavenDB_4217.cs" />
