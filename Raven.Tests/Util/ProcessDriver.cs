﻿using System;
using System.Collections.Concurrent;
using System.Diagnostics;
using System.IO;
<<<<<<< HEAD
=======
using System.Runtime.ConstrainedExecution;
>>>>>>> 051e5f4d
using System.Text;
using System.Text.RegularExpressions;
using System.Threading;
using System.Threading.Tasks;
using Raven.Abstractions;

namespace Raven.Tests.Util
{
	[CLSCompliant(false)]
<<<<<<< HEAD
	public abstract class ProcessDriver
=======
	public abstract class ProcessDriver : CriticalFinalizerObject, IDisposable
>>>>>>> 051e5f4d
	{
		protected Process _process;
		private string _name;

		protected BlockingCollection<string> output = new BlockingCollection<string>(new ConcurrentQueue<string>());
		protected BlockingCollection<string> error = new BlockingCollection<string>(new ConcurrentQueue<string>());
		protected BlockingCollection<string> input = new BlockingCollection<string>(new ConcurrentQueue<string>());

		protected void StartProcess(string exePath, string arguments = "")
		{
			_name = new FileInfo(exePath).Name;

			ProcessStartInfo psi = new ProcessStartInfo(exePath);
				
			psi.LoadUserProfile = false;

			psi.Arguments = arguments;
			psi.UseShellExecute = false;
			psi.RedirectStandardError = true;
			psi.RedirectStandardInput = true;
			psi.RedirectStandardOutput = true;
			psi.CreateNoWindow = true;

			_process = Process.Start(psi);

			Task.Factory.StartNew(() =>
			{
				string line;
				while ((line = _process.StandardOutput.ReadLine()) != null)
				{
					output.Add(line);
				}
			});

			Task.Factory.StartNew(() =>
			{
				string line;
				while ((line = _process.StandardError.ReadLine()) != null)
				{
					error.Add(line);
				}
			});

			Task.Factory.StartNew(() =>
			{
				while (_process.HasExited == false)
				{
					try
					{
						_process.StandardInput.WriteLine(input.Take());
					}
					catch (ObjectDisposedException)
					{
					}
				}
			});
		}

		protected virtual void Shutdown() { }

		public void Dispose()
		{
<<<<<<< HEAD
			input.Dispose();
=======
			Dispose(true);
		}

		private void Dispose(bool disposing)
		{
			if (disposing)
				input.Dispose();
>>>>>>> 051e5f4d

			if (_process != null)
			{
				Shutdown();

				var toDispose = _process;
				_process = null;

				toDispose.Dispose();
			}
		}

<<<<<<< HEAD
=======
		~ProcessDriver()
		{
			Dispose(false);
		}

>>>>>>> 051e5f4d
		protected Match WaitForConsoleOutputMatching(string pattern, int msMaxWait = 10000, int msWaitInterval = 500)
		{
			DateTime t = SystemTime.Now;

			var sb = new StringBuilder();
			Match match;
			while(true)
			{
				string nextLine;
				output.TryTake(out nextLine, 100);

				if (nextLine == null)
				{
					if ((SystemTime.Now - t).TotalMilliseconds > msMaxWait)
						throw new TimeoutException("Timeout waiting for regular expression " + pattern + Environment.NewLine + sb);
					
					continue;
				}

				sb.AppendLine(nextLine);

				match = Regex.Match(nextLine, pattern);

				if (match.Success)
					break;
			}
			return match;
		}
	}
}<|MERGE_RESOLUTION|>--- conflicted
+++ resolved
@@ -2,10 +2,7 @@
 using System.Collections.Concurrent;
 using System.Diagnostics;
 using System.IO;
-<<<<<<< HEAD
-=======
 using System.Runtime.ConstrainedExecution;
->>>>>>> 051e5f4d
 using System.Text;
 using System.Text.RegularExpressions;
 using System.Threading;
@@ -15,11 +12,7 @@
 namespace Raven.Tests.Util
 {
 	[CLSCompliant(false)]
-<<<<<<< HEAD
-	public abstract class ProcessDriver
-=======
 	public abstract class ProcessDriver : CriticalFinalizerObject, IDisposable
->>>>>>> 051e5f4d
 	{
 		protected Process _process;
 		private string _name;
@@ -82,9 +75,6 @@
 
 		public void Dispose()
 		{
-<<<<<<< HEAD
-			input.Dispose();
-=======
 			Dispose(true);
 		}
 
@@ -92,7 +82,6 @@
 		{
 			if (disposing)
 				input.Dispose();
->>>>>>> 051e5f4d
 
 			if (_process != null)
 			{
@@ -105,14 +94,11 @@
 			}
 		}
 
-<<<<<<< HEAD
-=======
 		~ProcessDriver()
 		{
 			Dispose(false);
 		}
 
->>>>>>> 051e5f4d
 		protected Match WaitForConsoleOutputMatching(string pattern, int msMaxWait = 10000, int msWaitInterval = 500)
 		{
 			DateTime t = SystemTime.Now;
