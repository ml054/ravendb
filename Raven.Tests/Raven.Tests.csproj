--- conflicted
+++ resolved
@@ -256,8 +256,6 @@
     <Compile Include="Bugs\SyncAsync.cs" />
     <Compile Include="Bugs\TransformationsUnitTest.cs" />
     <Compile Include="Faceted\LazyFacets.cs" />
-<<<<<<< HEAD
-=======
     <Compile Include="Issues\GermanUmlauts.cs" />
     <Compile Include="Issues\RavenDB2537.cs" />
     <Compile Include="Issues\RavenDB_2486.cs" />
@@ -275,7 +273,6 @@
     <Compile Include="Issues\RavenDB1508.cs" />
     <Compile Include="Issues\RavenDB1519.cs" />
     <Compile Include="Issues\RavenDB_1280_ReOpen.cs" />
->>>>>>> a480be29
     <Compile Include="Bugs\LoDash.cs" />
     <Compile Include="Bugs\Errors\QueryIssues.cs" />
     <Compile Include="Bugs\Facets\FacetErrors.cs" />
