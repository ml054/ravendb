--- conflicted
+++ resolved
@@ -323,11 +323,8 @@
     <Compile Include="Issues\RavenDB_1540.cs" />
     <Compile Include="Issues\RavenDB_1302.cs" />
     <Compile Include="Issues\RavenDB_1289.cs" />
-<<<<<<< HEAD
     <Compile Include="Issues\RaveDB-1279.cs" />
-=======
     <Compile Include="Issues\RavenDB_1411.cs" />
->>>>>>> 4ca22e9e
     <Compile Include="Issues\RavenDB_1466.cs" />
     <Compile Include="Issues\RavenDB_1305.cs" />
     <Compile Include="Issues\RavenDB_1443 .cs" />
