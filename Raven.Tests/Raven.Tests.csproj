﻿<?xml version="1.0" encoding="utf-8"?>
<Project ToolsVersion="4.0" DefaultTargets="Build" xmlns="http://schemas.microsoft.com/developer/msbuild/2003">
  <PropertyGroup>
    <Configuration Condition=" '$(Configuration)' == '' ">Debug</Configuration>
    <Platform Condition=" '$(Platform)' == '' ">AnyCPU</Platform>
    <ProductVersion>9.0.30729</ProductVersion>
    <SchemaVersion>2.0</SchemaVersion>
    <ProjectGuid>{267AC60C-751E-42E9-AA18-66035DEFF63A}</ProjectGuid>
    <OutputType>Library</OutputType>
    <AppDesignerFolder>Properties</AppDesignerFolder>
    <RootNamespace>Raven.Tests</RootNamespace>
    <AssemblyName>Raven.Tests</AssemblyName>
    <TargetFrameworkVersion>v4.5</TargetFrameworkVersion>
    <FileAlignment>512</FileAlignment>
    <FileUpgradeFlags>
    </FileUpgradeFlags>
    <OldToolsVersion>3.5</OldToolsVersion>
    <UpgradeBackupLocation />
    <PublishUrl>publish\</PublishUrl>
    <Install>true</Install>
    <InstallFrom>Disk</InstallFrom>
    <UpdateEnabled>false</UpdateEnabled>
    <UpdateMode>Foreground</UpdateMode>
    <UpdateInterval>7</UpdateInterval>
    <UpdateIntervalUnits>Days</UpdateIntervalUnits>
    <UpdatePeriodically>false</UpdatePeriodically>
    <UpdateRequired>false</UpdateRequired>
    <MapFileExtensions>true</MapFileExtensions>
    <ApplicationRevision>0</ApplicationRevision>
    <ApplicationVersion>1.0.0.%2a</ApplicationVersion>
    <IsWebBootstrapper>false</IsWebBootstrapper>
    <UseApplicationTrust>false</UseApplicationTrust>
    <BootstrapperEnabled>true</BootstrapperEnabled>
    <TargetFrameworkProfile />
    <SolutionDir Condition="$(SolutionDir) == '' Or $(SolutionDir) == '*Undefined*'">..\</SolutionDir>
    <RestorePackages>true</RestorePackages>
  </PropertyGroup>
  <PropertyGroup Condition=" '$(Configuration)|$(Platform)' == 'Debug|AnyCPU' ">
    <DebugSymbols>true</DebugSymbols>
    <DebugType>full</DebugType>
    <Optimize>false</Optimize>
    <OutputPath>..\build\</OutputPath>
    <DefineConstants>TRACE;DEBUG</DefineConstants>
    <ErrorReport>prompt</ErrorReport>
    <WarningLevel>4</WarningLevel>
    <CodeAnalysisRuleSet>AllRules.ruleset</CodeAnalysisRuleSet>
    <PlatformTarget>AnyCPU</PlatformTarget>
    <Prefer32Bit>false</Prefer32Bit>
  </PropertyGroup>
  <PropertyGroup Condition=" '$(Configuration)|$(Platform)' == 'Release|AnyCPU' ">
    <DebugType>pdbonly</DebugType>
    <Optimize>true</Optimize>
    <OutputPath>..\build\</OutputPath>
    <DefineConstants>TRACE</DefineConstants>
    <ErrorReport>prompt</ErrorReport>
    <WarningLevel>4</WarningLevel>
    <CodeAnalysisRuleSet>AllRules.ruleset</CodeAnalysisRuleSet>
    <StyleCopTreatErrorsAsWarnings>false</StyleCopTreatErrorsAsWarnings>
    <Prefer32Bit>false</Prefer32Bit>
  </PropertyGroup>
  <PropertyGroup>
    <SignAssembly>true</SignAssembly>
  </PropertyGroup>
  <PropertyGroup>
    <AssemblyOriginatorKeyFile>..\Raven.Database\RavenDB.snk</AssemblyOriginatorKeyFile>
  </PropertyGroup>
  <ItemGroup>
    <Reference Include="Esent.Interop, Version=1.0.0.0, Culture=neutral, PublicKeyToken=b93b4ad6c4b80595, processorArchitecture=MSIL">
      <SpecificVersion>False</SpecificVersion>
      <HintPath>..\SharedLibs\Esent.Interop.dll</HintPath>
    </Reference>
    <Reference Include="FizzWare.NBuilder">
      <HintPath>..\packages\NBuilder.3.0.1.1\lib\FizzWare.NBuilder.dll</HintPath>
    </Reference>
    <Reference Include="GeoAPI, Version=1.7.4693.18483, Culture=neutral, PublicKeyToken=a1a0da7def465678, processorArchitecture=MSIL">
      <SpecificVersion>False</SpecificVersion>
      <HintPath>..\SharedLibs\GeoAPI.dll</HintPath>
    </Reference>
    <Reference Include="ICSharpCode.NRefactory">
      <HintPath>..\packages\ICSharpCode.NRefactory.5.2.0\lib\Net40\ICSharpCode.NRefactory.dll</HintPath>
    </Reference>
    <Reference Include="ICSharpCode.NRefactory.CSharp">
      <HintPath>..\packages\ICSharpCode.NRefactory.5.2.0\lib\Net40\ICSharpCode.NRefactory.CSharp.dll</HintPath>
    </Reference>
    <Reference Include="ICSharpCode.NRefactory.Xml">
      <HintPath>..\packages\ICSharpCode.NRefactory.5.2.0\lib\Net40\ICSharpCode.NRefactory.Xml.dll</HintPath>
    </Reference>
    <Reference Include="Jint.Raven, Version=0.9.2.0, Culture=neutral, PublicKeyToken=5fa384605d304122, processorArchitecture=MSIL">
      <SpecificVersion>False</SpecificVersion>
      <HintPath>..\SharedLibs\Jint.Raven.dll</HintPath>
    </Reference>
    <Reference Include="log4net">
      <HintPath>..\packages\log4net.2.0.0\lib\net40-full\log4net.dll</HintPath>
    </Reference>
    <Reference Include="Lucene.Net, Version=2.9.1.2, Culture=neutral, processorArchitecture=MSIL">
      <SpecificVersion>False</SpecificVersion>
      <HintPath>..\SharedLibs\Lucene.Net.dll</HintPath>
    </Reference>
    <Reference Include="Lucene.Net.Contrib.FastVectorHighlighter">
      <HintPath>..\SharedLibs\Lucene.Net.Contrib.FastVectorHighlighter.dll</HintPath>
    </Reference>
    <Reference Include="Lucene.Net.Contrib.Spatial.NTS">
      <HintPath>..\SharedLibs\Lucene.Net.Contrib.Spatial.NTS.dll</HintPath>
    </Reference>
    <Reference Include="Lucene.Net.Contrib.FastVectorHighlighter, Version=3.0.3.0, Culture=neutral, PublicKeyToken=85089178b9ac3181, processorArchitecture=MSIL">
      <SpecificVersion>False</SpecificVersion>
      <HintPath>..\SharedLibs\Lucene.Net.Contrib.FastVectorHighlighter.dll</HintPath>
    </Reference>
    <Reference Include="Microsoft.CompilerServices.AsyncTargetingPack.Net4, Version=1.0.0.0, Culture=neutral, PublicKeyToken=31bf3856ad364e35, processorArchitecture=MSIL">
      <SpecificVersion>False</SpecificVersion>
      <HintPath>..\packages\Microsoft.CompilerServices.AsyncTargetingPack.1.0.0\lib\net40\Microsoft.CompilerServices.AsyncTargetingPack.Net4.dll</HintPath>
      <HintPath>..\SharedLibs\Lucene.Net.Contrib.Spatial.NTS.dll</HintPath>
    </Reference>
    <Reference Include="Microsoft.CSharp" />
    <Reference Include="Microsoft.VisualStudio.DebuggerVisualizers, Version=10.0.0.0, Culture=neutral, PublicKeyToken=b03f5f7f11d50a3a, processorArchitecture=MSIL">
      <SpecificVersion>False</SpecificVersion>
      <HintPath>..\..\..\Program Files (x86)\Microsoft Visual Studio 10.0\Common7\IDE\ReferenceAssemblies\v2.0\Microsoft.VisualStudio.DebuggerVisualizers.dll</HintPath>
    </Reference>
    <Reference Include="Mono.Cecil">
      <HintPath>..\packages\Mono.Cecil.0.9.5.3\lib\net40\Mono.Cecil.dll</HintPath>
    </Reference>
    <Reference Include="Mono.Cecil.Mdb">
      <HintPath>..\packages\Mono.Cecil.0.9.5.3\lib\net40\Mono.Cecil.Mdb.dll</HintPath>
    </Reference>
    <Reference Include="Mono.Cecil.Pdb">
      <HintPath>..\packages\Mono.Cecil.0.9.5.3\lib\net40\Mono.Cecil.Pdb.dll</HintPath>
    </Reference>
    <Reference Include="Mono.Cecil.Rocks">
      <HintPath>..\packages\Mono.Cecil.0.9.5.3\lib\net40\Mono.Cecil.Rocks.dll</HintPath>
    </Reference>
    <Reference Include="NetTopologySuite, Version=1.13.4693.18484, Culture=neutral, PublicKeyToken=f580a05016ebada1, processorArchitecture=MSIL">
      <SpecificVersion>False</SpecificVersion>
      <HintPath>..\SharedLibs\NetTopologySuite.dll</HintPath>
    </Reference>
    <Reference Include="NLog">
      <HintPath>..\packages\NLog.2.0.0.2000\lib\net40\NLog.dll</HintPath>
    </Reference>
    <Reference Include="Rhino.Mocks">
      <HintPath>..\SharedLibs\Rhino.Mocks.dll</HintPath>
    </Reference>
    <Reference Include="Spatial4n.Core.NTS, Version=0.3.0.0, Culture=neutral, PublicKeyToken=9f9456e1ca16d45e, processorArchitecture=MSIL">
      <SpecificVersion>False</SpecificVersion>
      <HintPath>..\SharedLibs\Spatial4n.Core.NTS.dll</HintPath>
    </Reference>
    <Reference Include="System" />
    <Reference Include="System.ComponentModel.Composition" />
    <Reference Include="System.ComponentModel.DataAnnotations" />
    <Reference Include="System.configuration" />
    <Reference Include="System.Core">
      <RequiredTargetFramework>3.5</RequiredTargetFramework>
    </Reference>
    <Reference Include="System.Net" />
    <Reference Include="System.Reactive.Core">
      <HintPath>..\packages\Rx-Core.2.1.30214.0\lib\Net40\System.Reactive.Core.dll</HintPath>
    </Reference>
    <Reference Include="System.Reactive.Interfaces">
      <HintPath>..\packages\Rx-Interfaces.2.1.30214.0\lib\Net40\System.Reactive.Interfaces.dll</HintPath>
    </Reference>
    <Reference Include="System.Reactive.Linq">
      <HintPath>..\packages\Rx-Linq.2.1.30214.0\lib\Net40\System.Reactive.Linq.dll</HintPath>
    </Reference>
    <Reference Include="System.Reactive.PlatformServices">
      <HintPath>..\packages\Rx-PlatformServices.2.1.30214.0\lib\Net40\System.Reactive.PlatformServices.dll</HintPath>
    </Reference>
    <Reference Include="System.Runtime.Serialization" />
    <Reference Include="System.Transactions" />
    <Reference Include="System.Web" />
    <Reference Include="System.Web.Abstractions" />
    <Reference Include="System.Xml.Linq">
      <RequiredTargetFramework>3.5</RequiredTargetFramework>
    </Reference>
    <Reference Include="System.Data.DataSetExtensions">
      <RequiredTargetFramework>3.5</RequiredTargetFramework>
    </Reference>
    <Reference Include="System.Data" />
    <Reference Include="System.Xml" />
    <Reference Include="xunit, Version=1.9.1.1600, Culture=neutral, PublicKeyToken=8d05b1bb7a6fdb6c, processorArchitecture=MSIL">
      <SpecificVersion>False</SpecificVersion>
      <HintPath>..\packages\xunit.1.9.1\lib\net20\xunit.dll</HintPath>
    </Reference>
    <Reference Include="xunit.extensions, Version=1.9.1.1600, Culture=neutral, PublicKeyToken=8d05b1bb7a6fdb6c, processorArchitecture=MSIL">
      <SpecificVersion>False</SpecificVersion>
      <HintPath>..\packages\xunit.extensions.1.9.1\lib\net20\xunit.extensions.dll</HintPath>
    </Reference>
    <Reference Include="xunit.runner.msbuild">
      <HintPath>..\packages\xunit.1.9.1\lib\net20\xunit.runner.msbuild.dll</HintPath>
    </Reference>
    <Reference Include="xunit.runner.tdnet">
      <HintPath>..\packages\xunit.1.9.1\lib\net20\xunit.runner.tdnet.dll</HintPath>
    </Reference>
    <Reference Include="xunit.runner.utility">
      <HintPath>..\packages\xunit.1.9.1\lib\net20\xunit.runner.utility.dll</HintPath>
    </Reference>
  </ItemGroup>
  <ItemGroup>
    <Compile Include="..\CommonAssemblyInfo.cs">
      <Link>Properties\CommonAssemblyInfo.cs</Link>
    </Compile>
    <Compile Include="Abstractions\Logging\LoggerExecutionWrapperTests.cs" />
    <Compile Include="Abstractions\Logging\LogProviders\Log4NetLogManagerLoggingDisabledTests.cs" />
    <Compile Include="Abstractions\Logging\LogProviders\Log4NetLogManagerLoggingEnabledTests.cs" />
    <Compile Include="Abstractions\Logging\LogProviders\NLogLogManagerLoggingDisabedTests.cs" />
    <Compile Include="Abstractions\Logging\LogProviders\NLogLogProviderLoggingEnabledTests.cs" />
    <Compile Include="Abstractions\Logging\LogManagerTests.cs" />
    <Compile Include="AssertAsync.cs" />
    <Compile Include="Bugs\AccurateCount.cs" />
    <Compile Include="Bugs\AdHocProjections.cs" />
    <Compile Include="Bugs\AfterDeletingTheIndexStopsBeingStale.cs" />
    <Compile Include="Bugs\AggressiveCaching.cs" />
    <Compile Include="Bugs\AnalyzerPerField.cs" />
    <Compile Include="Bugs\AnonymousClasses.cs" />
    <Compile Include="Bugs\ArrayOfMaybeNull.cs" />
    <Compile Include="Bugs\Attachments.cs" />
    <Compile Include="Bugs\BackwardCompatibility.cs" />
    <Compile Include="Bugs\BatchPatching.cs" />
    <Compile Include="Bugs\CanAggregateOnDecimal.cs" />
    <Compile Include="Bugs\CanDeserializeWhenWeHaveLastModifiedTwiceInMetadata.cs" />
    <Compile Include="Bugs\CannotChangeId.cs" />
    <Compile Include="Bugs\CanUseLuceneCodecDirectory.cs" />
    <Compile Include="Bugs\CanUseReduceResultInOutput.cs" />
    <Compile Include="Bugs\CaseSensitiveDeletes.cs" />
    <Compile Include="Bugs\Chripede\IndexOnList.cs" />
    <Compile Include="Bugs\MultiGetDoesNotUrlDecodeTwice.cs" />
    <Compile Include="Bugs\Nullable.cs" />
    <Compile Include="Bugs\ProjectionPersistenceTest.cs" />
    <Compile Include="Bugs\WhenUsingDtcWeMustMakeSureToUpdateTheIndexingAboutNewWorkSoWeWontHaveInfiniteStaleIndexes.cs" />
    <Compile Include="Bugs\CompiledIndexesNhsevidence.cs" />
    <Compile Include="Bugs\ComplexIndexes.cs" />
    <Compile Include="Bugs\ConflictsWithIIS.cs" />
    <Compile Include="Bugs\ConflictsWithRemote.cs" />
    <Compile Include="Bugs\CreatingIndexes.cs" />
    <Compile Include="Bugs\CS1977.cs" />
    <Compile Include="Bugs\DamianPutSnapshot.cs" />
    <Compile Include="Bugs\DanTurner.cs" />
    <Compile Include="Bugs\DeserializationAcrossTypes.cs" />
    <Compile Include="Bugs\DictionaryOfDateTime.cs" />
    <Compile Include="Bugs\DTC\Embedded.cs" />
    <Compile Include="Bugs\DynamicQuerySorting.cs" />
    <Compile Include="Bugs\EmbeddableDocumentStoreUsingUrlWithConnectionString.cs" />
    <Compile Include="Bugs\Embedded\EmbeddedThrowsErrorsForMultiDatabaseCommands.cs" />
    <Compile Include="Bugs\EmptyAttachments.cs" />
    <Compile Include="Bugs\EqualityWithArrayOfGuids.cs" />
    <Compile Include="Bugs\Everett.cs" />
    <Compile Include="Bugs\FacetCountTest.cs" />
    <Compile Include="Bugs\FullTextSearchOnTags.cs" />
    <Compile Include="Bugs\HiLoKeyGeneratorConcurrency.cs" />
    <Compile Include="Bugs\Identifiers\SpecialCharactersOnIIS.cs" />
    <Compile Include="Bugs\Identifiers\WithBase64Characters.cs" />
    <Compile Include="Bugs\HiLoToMaxTests.cs" />
    <Compile Include="Bugs\IndexesWithDateTimeMin.cs" />
    <Compile Include="Bugs\Indexing\CanHaveAnIndexNameThatStartsWithDynamic.cs" />
    <Compile Include="Bugs\Indexing\CanHaveEscapedSecialCharactersInDefinition.cs" />
    <Compile Include="Bugs\Indexing\CannotCreateIndexWithoutReduce.cs" />
    <Compile Include="Bugs\Indexing\DataContracts.cs" />
    <Compile Include="Bugs\Indexing\WillRemoveTypesThatNotExistsOnTheServer.cs" />
    <Compile Include="Bugs\Indexing\IndexBuilderShouldCastNull.cs" />
    <Compile Include="Bugs\Indexing\WithStringReverse.cs" />
    <Compile Include="Bugs\Indexing\InvalidIndexes.cs" />
    <Compile Include="Bugs\InitializeConfiguration.cs" />
    <Compile Include="Bugs\Issue355.cs" />
    <Compile Include="Bugs\johannesgu.cs" />
    <Compile Include="Bugs\JsonReferences.cs" />
    <Compile Include="Bugs\LarsErik.cs" />
    <Compile Include="Bugs\Iulian\GeneratesCorrectTemporaryIndex.cs" />
    <Compile Include="Bugs\LiveProjections\Entities\Place.cs" />
    <Compile Include="Bugs\LiveProjections\Entities\Task.cs" />
    <Compile Include="Bugs\LiveProjections\Entities\TaskSummary.cs" />
    <Compile Include="Bugs\LiveProjections\Entities\User.cs" />
    <Compile Include="Bugs\LiveProjections\Indexes\TaskSummaryIndex.cs" />
    <Compile Include="Bugs\LiveProjections\LiveProjectionOnTasks.cs" />
    <Compile Include="Bugs\LoadAllStartingWith.cs" />
    <Compile Include="Bugs\ManyDocumentWithMapReduce.cs" />
    <Compile Include="Bugs\MapReduceWithDifferentFieldNames.cs" />
    <Compile Include="Bugs\MapReduceWithDifferentFieldNamesFromTheStronglyTypedType.cs" />
    <Compile Include="Bugs\MapRedue\Chris.cs" />
    <Compile Include="Bugs\MapRedue\LetInReduceFunction.cs" />
    <Compile Include="Bugs\MapRedue\Document.cs" />
    <Compile Include="Bugs\MapRedue\DocumentView.cs" />
    <Compile Include="Bugs\MapRedue\MapReduceIndex.cs" />
    <Compile Include="Bugs\MapRedue\MinMax.cs" />
    <Compile Include="Bugs\MapRedue\TreeWithChildrenCount.cs" />
    <Compile Include="Bugs\Marcus.cs" />
    <Compile Include="Bugs\Matthew.cs" />
    <Compile Include="Bugs\MetadataBugs.cs" />
    <Compile Include="Bugs\MetadataIssues.cs" />
    <Compile Include="Bugs\Metadata\EscapeQuotesLocal.cs" />
    <Compile Include="Bugs\Metadata\EscapeQuotesRemote.cs" />
    <Compile Include="Bugs\Metadata\Querying.cs" />
    <Compile Include="Bugs\MoreLikeThisTrack.cs" />
    <Compile Include="Bugs\MultiMapSearch\AccountSearch.cs" />
    <Compile Include="Bugs\MultiMapSearch\MultiMapWildCardSearch.cs" />
    <Compile Include="Bugs\MultiMap\MultiMapCrudeJoin.cs" />
    <Compile Include="Bugs\MultiMap\MultiMapWithoutReduce.cs" />
    <Compile Include="Bugs\MultiMap\Errors.cs" />
    <Compile Include="Bugs\MultiMap\MultiMapReduce.cs" />
    <Compile Include="Bugs\MultiMap\MultiMapWithCustomProperties.cs" />
    <Compile Include="Bugs\MultiMap\SimpleMultiMap.cs" />
    <Compile Include="Bugs\MultiOutputReduce.cs" />
    <Compile Include="Bugs\NestedProjection.cs" />
    <Compile Include="Bugs\NestedTransactions.cs" />
    <Compile Include="Bugs\NGramSearch.cs" />
    <Compile Include="Bugs\NotUpdatedReduceKeyStatsIssue.cs" />
    <Compile Include="Bugs\OfflineConcurrency.cs" />
    <Compile Include="Bugs\OptimizedSimpleQueries.cs" />
    <Compile Include="Bugs\Orders.cs" />
    <Compile Include="Bugs\PoisonIndexes\PoisonIndex.cs" />
    <Compile Include="Bugs\IdProjection.cs" />
    <Compile Include="Bugs\PrefetchingBug.cs" />
    <Compile Include="Bugs\Queries\Boolean.cs" />
    <Compile Include="Bugs\Queries\CanIncludeValueType.cs" />
    <Compile Include="Bugs\Queries\QueryProvider.cs" />
    <Compile Include="Bugs\QueryingOnEmptyArray.cs" />
    <Compile Include="Bugs\QueryingOnEmptyString.cs" />
    <Compile Include="Bugs\QueryingOverTags.cs" />
    <Compile Include="Bugs\QueryOptimizerOnStaticIndex.cs" />
    <Compile Include="Bugs\RacielrodTest.cs" />
    <Compile Include="Bugs\RecursiveQueries.cs" />
    <Compile Include="Bugs\Reindexing.cs" />
    <Compile Include="Bugs\ReservedWords.cs" />
    <Compile Include="Bugs\RoundCrisis.cs" />
    <Compile Include="Bugs\SelfReference.cs" />
    <Compile Include="Bugs\SerializingAndDeserializingWithRaven.cs" />
    <Compile Include="Bugs\CanGetScores.cs" />
    <Compile Include="Bugs\CanReadLuceneProjectedDateTimeOffset.cs" />
    <Compile Include="Bugs\ComplexDynamicQuery.cs" />
    <Compile Include="Bugs\ConnectionStringParsing.cs" />
    <Compile Include="Bugs\CreateIndexesRemotely.cs" />
    <Compile Include="Bugs\DateFilter.cs" />
    <Compile Include="Bugs\DeletingDynamics.cs" />
    <Compile Include="Bugs\DirectoryCreation.cs" />
    <Compile Include="Bugs\DtcBlues.cs" />
    <Compile Include="Bugs\DuplicatedFiledNames.cs" />
    <Compile Include="Bugs\EntitiesWithAttributes.cs" />
    <Compile Include="Bugs\EnumsCastToInts.cs" />
    <Compile Include="Bugs\Indexing\CanIndexNestedObjects.cs" />
    <Compile Include="Bugs\Indexing\CanIndexWithCharLiteral.cs" />
    <Compile Include="Bugs\IndexSelectionForMapReduce.cs" />
    <Compile Include="Bugs\IntegerIds.cs" />
    <Compile Include="Bugs\IteratingTwice.cs" />
    <Compile Include="Bugs\Iulian\CanReadEntityWithUrlId.cs" />
    <Compile Include="Bugs\LastModifiedQueries.cs" />
    <Compile Include="Bugs\LinqOnDictionary.cs" />
    <Compile Include="Bugs\LuceneIndexing.cs" />
    <Compile Include="Bugs\LuceneQueryShouldNotModifyDynamicDocument.cs" />
    <Compile Include="Bugs\ManyDocumentsViaDTC.cs" />
    <Compile Include="Bugs\MassivelyMultiTenant.cs" />
    <Compile Include="Bugs\MixingIdentityAndAssignedIds.cs" />
    <Compile Include="Bugs\MultipleRangeQueries.cs" />
    <Compile Include="Bugs\NullableDateTime.cs" />
    <Compile Include="Bugs\NullableValuesRemote.cs" />
    <Compile Include="Bugs\OrderByCollectionCount.cs" />
    <Compile Include="Bugs\Profiling.cs" />
    <Compile Include="Bugs\ProjectionFromDynamicIndex.cs" />
    <Compile Include="Bugs\Queries\Floats.cs" />
    <Compile Include="Bugs\Queries\Generics.cs" />
    <Compile Include="Bugs\Queries\NameStartsWith.cs" />
    <Compile Include="Bugs\QueryIdGreaterThan.cs" />
    <Compile Include="Bugs\QueryingDateTime.cs" />
    <Compile Include="Bugs\QueryingOnMetadata.cs" />
    <Compile Include="Bugs\RavenDbAnyOfPropertyCollection.cs" />
    <Compile Include="Bugs\Arrays.cs" />
    <Compile Include="Bugs\AsyncCommit.cs" />
    <Compile Include="Bugs\Async\Querying.cs" />
    <Compile Include="Bugs\AttachmentEncoding.cs" />
    <Compile Include="Bugs\AttachmentsWithCredentials.cs" />
    <Compile Include="Bugs\AutoCreateIndexes.cs" />
    <Compile Include="Bugs\AutoDetectAnalyzersForQuery.cs" />
    <Compile Include="Bugs\Caching\CachingOfDocumentInclude.cs" />
    <Compile Include="Bugs\Caching\CachingOfDocumentLoad.cs" />
    <Compile Include="Bugs\CanDetectChanges.cs" />
    <Compile Include="Bugs\CanGetMetadataForTransient.cs" />
    <Compile Include="Bugs\CanHandleDocumentRemoval.cs" />
    <Compile Include="Bugs\CanPassTypesProperlyToAggregation.cs" />
    <Compile Include="Bugs\CanProjectIdFromDocumentInQueries.cs" />
    <Compile Include="Bugs\CanSelectFieldsFromIndex.cs" />
    <Compile Include="Bugs\CanUseNonStringsForId.cs" />
    <Compile Include="Bugs\CompiledIndexes\NetworkEventsToNetworkTemp.cs" />
    <Compile Include="Bugs\CompiledIndexes\NetworkList.cs" />
    <Compile Include="Bugs\CompiledIndexes\Network.cs" />
    <Compile Include="Bugs\CompiledIndexes\UsingNetworkEventsToNetworkTemp.cs" />
    <Compile Include="Bugs\ComplexQueryOnSameObject.cs" />
    <Compile Include="Bugs\CustomDynamicObject.cs" />
    <Compile Include="Bugs\CustomEntityName.cs" />
    <Compile Include="Bugs\DateRanges.cs" />
    <Compile Include="Bugs\DateTimeInLocalTime.cs" />
    <Compile Include="Bugs\DateTimeInLocalTimeRemote.cs" />
    <Compile Include="Bugs\DateTimeOffsets.cs" />
    <Compile Include="Bugs\DecimalPrecision.cs" />
    <Compile Include="Bugs\Distinct.cs" />
    <Compile Include="Bugs\DocumentToJsonAndBackTest.cs" />
    <Compile Include="Bugs\DocumentUrl.cs" />
    <Compile Include="Bugs\DTC\UsingDtcForDelete.cs" />
    <Compile Include="Bugs\DTC\UsingDtcForCreate.cs" />
    <Compile Include="Bugs\DTC\UsingDTCForUpdates.cs" />
    <Compile Include="Bugs\DTC\UsingRemoteDTC.cs" />
    <Compile Include="Bugs\Embedded\CanUseForUrlOnly.cs" />
    <Compile Include="Bugs\Entities\CanSaveUpdateAndRead_Local.cs" />
    <Compile Include="Bugs\Entities\CanSaveUpdateAndRead.cs" />
    <Compile Include="Bugs\Entities\JObjectEntity.cs" />
    <Compile Include="Bugs\EntityWithDate.cs" />
    <Compile Include="Bugs\EntityWithNullableDateTimeOffset.cs" />
    <Compile Include="Bugs\EntityWithoutId.cs" />
    <Compile Include="Bugs\Errors\CanIndexOnNull.cs" />
    <Compile Include="Bugs\Etag.cs" />
    <Compile Include="Bugs\ExplicitTransaction.cs" />
    <Compile Include="Bugs\ExtendingClientSideViaListeners.cs" />
    <Compile Include="Bugs\FailDelete.cs" />
    <Compile Include="Bugs\FailStore.cs" />
    <Compile Include="Bugs\FindPropertyNameForIndex.cs" />
    <Compile Include="Bugs\GetDocumentUrlOnTransient.cs" />
    <Compile Include="Bugs\HierarchicalData.cs" />
    <Compile Include="Bugs\HiLoServerKeysNotExported.cs" />
    <Compile Include="Bugs\Identifiers\LongId.cs" />
    <Compile Include="Bugs\IndexDefinitionEquality.cs" />
    <Compile Include="Bugs\Image.cs" />
    <Compile Include="Bugs\ImageByTagSearchModel.cs" />
    <Compile Include="Bugs\Includes.cs" />
    <Compile Include="Bugs\IndexingBehavior.cs" />
    <Compile Include="Bugs\IndexingRavenDocuments.cs" />
    <Compile Include="Bugs\Indexing\CanIndexAllDocsWhenThereAreMoreDocsThanTheBatchSize.cs" />
    <Compile Include="Bugs\Indexing\ComplexLinq.cs" />
    <Compile Include="Bugs\Indexing\ComplexUsage.cs" />
    <Compile Include="Bugs\Indexing\CreateIndexesOnRemoteServer.cs" />
    <Compile Include="Bugs\Indexing\DynamicFields.cs" />
    <Compile Include="Bugs\Indexing\DynamicQueriesCanSort.cs" />
    <Compile Include="Bugs\Indexing\FilterOnMissingProperty.cs" />
    <Compile Include="Bugs\Indexing\GroupingAndFiltering.cs" />
    <Compile Include="Bugs\Indexing\IndexingEachFieldInEachDocumentSeparately.cs" />
    <Compile Include="Bugs\Indexing\IndexingOnDictionary.cs" />
    <Compile Include="Bugs\Indexing\MissingAnalyzer.cs" />
    <Compile Include="Bugs\Indexing\RemoteIndexingOnDictionary.cs" />
    <Compile Include="Bugs\Indexing\Transaction.cs" />
    <Compile Include="Bugs\Indexing\TransactionIndexByMrnRemote.cs" />
    <Compile Include="Bugs\Indexing\Transaction_ByMrn.cs" />
    <Compile Include="Bugs\Indexing\UsingSortOptions.cs" />
    <Compile Include="Bugs\Indexing\ThrowingAnalyzer.cs" />
    <Compile Include="Bugs\Indexing\TransactionIndexByMrn.cs" />
    <Compile Include="Bugs\Indexing\WillGroupValuesUsingComplexValues.cs" />
    <Compile Include="Bugs\Indexing\WiseShrek.cs" />
    <Compile Include="Bugs\Indexing\WithStartWith.cs" />
    <Compile Include="Bugs\IndexNestedFields.cs" />
    <Compile Include="Bugs\IndexWithTwoProperties.cs" />
    <Compile Include="Bugs\InMemoryOnly.cs" />
    <Compile Include="Bugs\InvalidIds.cs" />
    <Compile Include="Bugs\Issue199.cs" />
    <Compile Include="Bugs\JsonDeserialization.cs" />
    <Compile Include="Bugs\KeyGeneration.cs" />
    <Compile Include="Bugs\KeysAreCaseInsensitive.cs" />
    <Compile Include="Bugs\LinqGitHub147.cs" />
    <Compile Include="Bugs\LinqOnUrls.cs" />
    <Compile Include="Bugs\LiveProjection.cs" />
    <Compile Include="Bugs\LiveProjections\CanLoadMultipleItems.cs" />
    <Compile Include="Bugs\LiveProjections\Entities\Product.cs" />
    <Compile Include="Bugs\LiveProjections\Indexes\ProductDetailsReport_ByProductId.cs" />
    <Compile Include="Bugs\LiveProjections\Indexes\ProductSkuListViewModelReport_ByArticleNumberAndName.cs" />
    <Compile Include="Bugs\LiveProjections\ParentAndChildrenNames.cs" />
    <Compile Include="Bugs\LiveProjections\Person.cs" />
    <Compile Include="Bugs\LiveProjections\Views\ProductDetailsReport.cs" />
    <Compile Include="Bugs\LiveProjections\Views\ProductSkuListViewModelReport.cs" />
    <Compile Include="Bugs\LiveProjections\Entities\ProductSku.cs" />
    <Compile Include="Bugs\LiveProjections\Views\ProductVariant.cs" />
    <Compile Include="Bugs\LiveProjections\LiveProjectionOnProducts.cs" />
    <Compile Include="Bugs\LuceneQueryShouldWorkWithoutExtensionMethod.cs" />
    <Compile Include="Bugs\LukeQuerying.cs" />
    <Compile Include="Bugs\MapReduceThrowsNRE.cs" />
    <Compile Include="Bugs\MetadataUpdates.cs" />
    <Compile Include="Bugs\Metadata\LastModifiedLocal.cs" />
    <Compile Include="Bugs\Metadata\LastModifiedRemote.cs" />
    <Compile Include="Bugs\Metadata\MetadataPropertyInEntity.cs" />
    <Compile Include="Bugs\MichaelJonson.cs" />
    <Compile Include="Bugs\MoreDtcIssues.cs" />
    <Compile Include="Bugs\MultiEntityIndex.cs" />
    <Compile Include="Bugs\MultipleResultsPerDocumentAndPaging.cs" />
    <Compile Include="Bugs\MultiTenancy\Basic.cs" />
    <Compile Include="Bugs\MultiTenancy\CreatingIndexes.cs" />
    <Compile Include="Bugs\MultiTenancy\NoCaseSensitive.cs" />
    <Compile Include="Bugs\MultiTenancy\Test.cs" />
    <Compile Include="Bugs\NameAndId.cs" />
    <Compile Include="Bugs\NullableEnum.cs" />
    <Compile Include="Bugs\Nullables.cs" />
    <Compile Include="Bugs\NullCoalescing.cs" />
    <Compile Include="Bugs\OperationHeaders.cs" />
    <Compile Include="Bugs\OrderOfInsertionDoesNotAffectQuerying.cs" />
    <Compile Include="Bugs\OverwriteDocuments.cs" />
    <Compile Include="Bugs\PatchingEntities.cs" />
    <Compile Include="Bugs\Queries\DynamicMapReduce.cs" />
    <Compile Include="Bugs\Queries\DynamicQueriesOnMetadata.cs" />
    <Compile Include="Bugs\Queries\Fetching.cs" />
    <Compile Include="Bugs\Queries\Includes.cs" />
    <Compile Include="Bugs\Queries\LuceneQueryCustomMetadata.cs" />
    <Compile Include="Bugs\Queries\Projections.cs" />
    <Compile Include="Bugs\Queries\RangeQueries.cs" />
    <Compile Include="Bugs\Queries\StatsOnDynamicQueries.cs" />
    <Compile Include="Bugs\Queries\TermsLocal.cs" />
    <Compile Include="Bugs\Queries\TermsRemote.cs" />
    <Compile Include="Bugs\Queries\WithAs.cs" />
    <Compile Include="Bugs\QueryByTypeOnly.cs" />
    <Compile Include="Bugs\QueryByTypeOnlyRemote.cs" />
    <Compile Include="Bugs\QueryingOnEqualToNull.cs" />
    <Compile Include="Bugs\QueryingOnValueWithMinus.cs" />
    <Compile Include="Bugs\QueryingOnValueWithMinusAnalyzed.cs" />
    <Compile Include="Bugs\QueryingOnValueWithMinusRemote.cs" />
    <Compile Include="Bugs\QueryingWithDynamicRavenQueryInspector.cs" />
    <Compile Include="Bugs\QueryOptimizer\LinqToQueryParameters.cs" />
    <Compile Include="Bugs\QueryOptimizer\QueryOptimizeTests.cs" />
    <Compile Include="Bugs\QueryResultCountsWithProjections.cs" />
    <Compile Include="Bugs\OverwriteIndexLocally.cs" />
    <Compile Include="Bugs\OverwriteIndexRemotely.cs" />
    <Compile Include="Bugs\Patching.cs" />
    <Compile Include="Bugs\Polymorphic.cs" />
    <Compile Include="Bugs\ProjectingDates.cs" />
    <Compile Include="Bugs\ProjectingDocumentId.cs" />
    <Compile Include="Bugs\ProjectingFromIndexes.cs" />
    <Compile Include="Bugs\ProjectionFromDynamicQuery.cs" />
    <Compile Include="Bugs\QueryingByNegative.cs" />
    <Compile Include="Bugs\QueryingByNull.cs" />
    <Compile Include="Bugs\QueryingFromIndex.cs" />
    <Compile Include="Bugs\QueryWithPercentageSign.cs" />
    <Compile Include="Bugs\QueryWithReservedCharacters.cs" />
    <Compile Include="Bugs\RavenDbNestedPatchTesting.cs" />
    <Compile Include="Bugs\RavenDBQuery.cs" />
    <Compile Include="Bugs\ReadDataFromServer.cs" />
    <Compile Include="Bugs\ReadOnly.cs" />
    <Compile Include="Bugs\RemoteTx.cs" />
    <Compile Include="Bugs\ReportQueryCount.cs" />
    <Compile Include="Bugs\ResettingIndex.cs" />
    <Compile Include="Bugs\ReuseQuery.cs" />
    <Compile Include="Bugs\SelectManyIssue.cs" />
    <Compile Include="Bugs\SelectManyOnNull.cs" />
    <Compile Include="Bugs\SelectManyTests .cs" />
    <Compile Include="Bugs\SerializingDates.cs" />
    <Compile Include="Bugs\SerializingEntities.cs" />
    <Compile Include="Bugs\SimonCropp.cs" />
    <Compile Include="Bugs\SimpleJson.cs" />
    <Compile Include="Bugs\SinglePropertyDocument.cs" />
    <Compile Include="Bugs\MapRedue\VersionedDocument.cs" />
    <Compile Include="Bugs\Smuggler.cs" />
    <Compile Include="Bugs\TimeSpanIndexing.cs" />
    <Compile Include="Bugs\WhereInShouldBeBoostedCorrectly.cs" />
    <Compile Include="Bugs\TransformResults\Answers_ByQuestion_NoTransformResults.cs" />
    <Compile Include="Bundles\Encryption\EncryptionBackupAndRestore.cs" />
    <Compile Include="Bundles\MoreLikeThis\MoreLikeThisMultiTenant.cs" />
    <Compile Include="Bundles\PeriodicBackups\PeriodicBackupTests.cs" />
    <Compile Include="Bundles\Replication\Bugs\AddingAndDeletingRemote.cs" />
    <Compile Include="Bundles\Replication\ConflictsInEmbeddableStore.cs" />
    <Compile Include="Bundles\Replication\Bugs\ApiKeysWithMultiTenancy.cs" />
    <Compile Include="Bundles\Replication\Bugs\HiLoHanging.cs" />
    <Compile Include="Bundles\Replication\Bugs\SameInstanceIdUsedForMultipleDatabases.cs" />
    <Compile Include="Bundles\Replication\FailoverDisabled.cs" />
    <Compile Include="Bundles\Replication\Issues\RavenDB693_Embeddable.cs" />
    <Compile Include="Bundles\Replication\Issues\RavenDB677.cs" />
    <Compile Include="Bundles\Replication\Issues\RavenDB693.cs" />
    <Compile Include="Bundles\Replication\Issues\ReplicationWithReferencedIndexes.cs" />
    <Compile Include="Bundles\ScriptedIndexResults\Animal.cs" />
    <Compile Include="Bundles\ScriptedIndexResults\Animals_Stats.cs" />
    <Compile Include="Bundles\ScriptedIndexResults\AnimalType.cs" />
    <Compile Include="Bundles\ScriptedIndexResults\ScriptedIndexResultsTest.cs" />
    <Compile Include="Bundles\SqlReplication\CanReplicate.cs" />
    <Compile Include="Bundles\SqlReplication\FactIfSqlServerIsAvailable.cs" />
    <Compile Include="Bundles\Versioning\Bugs\MultiTenant.cs" />
    <Compile Include="Faceted\Aggregation.cs" />
    <Compile Include="Faceted\ConditionalGetHelper.cs" />
    <Compile Include="Faceted\DynamicFacets.cs" />
    <Compile Include="Faceted\FacetPaging.cs" />
    <Compile Include="Faceted\FacetTestBase.cs" />
    <Compile Include="Indexes\CustomExtensionMethod.cs" />
    <Compile Include="Indexes\HighlightTesting.cs" />
    <Compile Include="Indexes\IndexLocking.cs" />
    <Compile Include="Indexes\Recovery\MapReduceRecoveryTestIndex.cs" />
    <Compile Include="Indexes\Recovery\IndexMessing.cs" />
    <Compile Include="Indexes\Recovery\MapIndexRecoveryTests.cs" />
    <Compile Include="Indexes\Recovery\MapReduceIndexRecoveryTests.cs" />
    <Compile Include="Indexes\Recovery\Recovery.cs" />
    <Compile Include="Indexes\Recovery\MapRecoveryTestIndex.cs" />
    <Compile Include="Indexes\WithNullableDateTime.cs" />
    <Compile Include="InflectorTests.cs" />
    <Compile Include="Issues\BulkInsertAuth.cs" />
    <Compile Include="Issues\BulkInsertClient.cs" />
    <Compile Include="Issues\BulkInsertDatabaseUrl.cs" />
<<<<<<< HEAD
    <Compile Include="Issues\RavenDB_1226.cs" />
=======
    <Compile Include="Issues\RavenDB1316.cs" />
    <Compile Include="Issues\LongIndexAndTransformerNames.cs" />
    <Compile Include="Issues\RavenDB_1077.cs" />
>>>>>>> f1b2505f
    <Compile Include="Issues\RavenDB_1251_2.cs" />
    <Compile Include="Issues\RavenDB1019.cs" />
    <Compile Include="Issues\RavenDB1025.cs" />
    <Compile Include="Issues\RavenDB1067.cs" />
    <Compile Include="Issues\RavenDB1229.cs" />
    <Compile Include="Issues\RavenDB1247.cs" />
    <Compile Include="Issues\RavenDB1259.cs" />
    <Compile Include="Issues\RavenDB1260.cs" />
    <Compile Include="Issues\RavenDB1261.cs" />
    <Compile Include="Issues\RavenDB937.cs" />
    <Compile Include="Issues\DatabaseReloadingTests.cs" />
    <Compile Include="Issues\RavenDB1009.cs" />
    <Compile Include="Issues\RavenDB815.cs" />
    <Compile Include="Issues\RavenDB820.cs" />
    <Compile Include="Issues\RavenDb827.cs" />
    <Compile Include="Issues\RavenDB741.cs" />
    <Compile Include="Issues\RavenDB814.cs" />
    <Compile Include="Issues\RavenDB845.cs" />
    <Compile Include="Issues\RavenDB903.cs" />
    <Compile Include="Issues\RavenDB921.cs" />
    <Compile Include="Issues\RavenDB934.cs" />
    <Compile Include="Issues\RavenDB982.cs" />
    <Compile Include="Issues\RavenDB_1018.cs" />
    <Compile Include="Issues\RavenDB_1041.cs" />
    <Compile Include="Issues\RavenDB_1088.cs" />
    <Compile Include="Issues\RavenDB_1107.cs" />
    <Compile Include="Issues\RavenDB_1165.cs" />
    <Compile Include="Issues\RavenDB_1235.cs" />
    <Compile Include="Issues\RavenDB_1251_1.cs" />
    <Compile Include="Issues\RavenDB_1288.cs" />
    <Compile Include="Issues\RavenDB_406.cs" />
    <Compile Include="Issues\RavenDB953.cs" />
    <Compile Include="Issues\RavenDB955.cs" />
    <Compile Include="Issues\RavenDB957.cs" />
    <Compile Include="Issues\RavenDB_752.cs" />
    <Compile Include="Issues\RavenDB987.cs" />
    <Compile Include="Issues\RavenDB_1007.cs" />
    <Compile Include="Issues\RavenDB_1010.cs" />
    <Compile Include="Issues\RavenDB_757.cs" />
    <Compile Include="Issues\RavenDB_790.cs" />
    <Compile Include="Issues\RavenDB_806.cs" />
    <Compile Include="Issues\RavenDB_851.cs" />
    <Compile Include="Issues\RavenDB_863.cs" />
    <Compile Include="Issues\RavenDB_863_2.cs" />
    <Compile Include="Issues\RavenDB_865.cs" />
    <Compile Include="Issues\RavenDB_868.cs" />
    <Compile Include="Issues\RavenDB_895.cs" />
    <Compile Include="Issues\RavenDB_967.cs" />
    <Compile Include="Issues\RavenDB_993.cs" />
    <Compile Include="Issues\RavenDB_1280.cs" />
    <Compile Include="Issues\SlowIndex.cs" />
    <Compile Include="Json\SupportForJsonPropertyAttribute.cs" />
    <Compile Include="LicenseProviderPluginTest.cs" />
    <Compile Include="Linq\OfTypeSupport2.cs" />
    <Compile Include="Linq\ListIndexOf.cs" />
    <Compile Include="Linq\FlagsEnum.cs" />
    <Compile Include="DatabaseMemoryTargetTests.cs" />
    <Compile Include="Document\EmbeddedDocStoreWithHttpServer.cs" />
    <Compile Include="IncrementalBackupTest.cs" />
    <Compile Include="Indexes\CastingInIndexDefinition.cs" />
    <Compile Include="Issues\BulkInsertTests.cs" />
    <Compile Include="Issues\RavenDB_783.cs" />
    <Compile Include="Issues\RavenDB_651.cs" />
    <Compile Include="Issues\RavenDB_349.cs" />
    <Compile Include="Issues\RavenDB_422.cs" />
    <Compile Include="Issues\RavenDB_478.cs" />
    <Compile Include="Issues\RavenDB_505.cs" />
    <Compile Include="Issues\RavenDB_514.cs" />
    <Compile Include="Issues\RavenDB_718.cs" />
    <Compile Include="Issues\RavenDB_535.cs" />
    <Compile Include="Issues\RavenDB_542 .cs" />
    <Compile Include="Issues\RavenDB_626.cs" />
    <Compile Include="Issues\RavenDB_653.cs" />
    <Compile Include="Issues\Ravendb718\DateTimeOffset_QueryMapReduceNotAnalyzedTests.cs" />
    <Compile Include="Issues\Ravendb718\DateTimeOffset_QueryMapReduceAnalyzedTests.cs" />
    <Compile Include="Issues\Ravendb718\DateTimeOffset_LoadTests.cs" />
    <Compile Include="Issues\Ravendb718\DateTimeOffset_QueryDynamicTests.cs" />
    <Compile Include="Issues\Ravendb718\DateTimeOffset_QueryMapReduceTests.cs" />
    <Compile Include="Issues\Ravendb718\DateTimeOffset_QueryMultiMapTests.cs" />
    <Compile Include="Issues\Ravendb718\DateTimeOffset_QueryStaticTests.cs" />
    <Compile Include="Issues\Ravendb718\DateTimeOffset_QueryTransformTests.cs" />
    <Compile Include="Issues\Ravendb718\DateTime_LoadTests.cs" />
    <Compile Include="Issues\Ravendb718\DateTime_QueryDynamicTests.cs" />
    <Compile Include="Issues\Ravendb718\DateTime_QueryMapReduceTests.cs" />
    <Compile Include="Issues\Ravendb718\DateTime_QueryMultiMapTests.cs" />
    <Compile Include="Issues\Ravendb718\DateTime_QueryStaticTests.cs" />
    <Compile Include="Issues\Ravendb718\DateTime_QueryTransformTests.cs" />
    <Compile Include="Issues\RavenDB_743.cs" />
    <Compile Include="Issues\RavenDB_554.cs" />
    <Compile Include="Issues\RavenDB_578.cs" />
    <Compile Include="Issues\RavenDB_644.cs" />
    <Compile Include="Issues\RavenDB_659.cs" />
    <Compile Include="Issues\RavenDB_689.cs" />
    <Compile Include="Issues\RavenDB_576.cs" />
    <Compile Include="Issues\RavenDB_560.cs" />
    <Compile Include="Issues\RavenDB_714.cs" />
    <Compile Include="Issues\RavenDB_726.cs" />
    <Compile Include="Issues\RavenDB_772.cs" />
    <Compile Include="Issues\RavenDB_766.cs" />
    <Compile Include="Issues\RavenDB_784.cs" />
    <Compile Include="Issues\RDoc_56.cs" />
    <Compile Include="Issues\RDoc_60.cs" />
    <Compile Include="Issues\RDoc_76.cs" />
    <Compile Include="Linq\Contains.cs" />
    <Compile Include="Linq\FirstOrDefault.cs" />
    <Compile Include="Linq\CanCallLastOnArray.cs" />
    <Compile Include="Linq\Not.cs" />
    <Compile Include="Linq\IsNullOrEmpty.cs" />
    <Compile Include="Issues\RavenDB_556.cs" />
    <Compile Include="Issues\RavenDB_579.cs" />
    <Compile Include="Linq\OfTypeSupport.cs" />
    <Compile Include="Linq\SelectManyShouldWork.cs" />
    <Compile Include="Linq\WhereStringEquals.cs" />
    <Compile Include="MailingList\Accounts.cs" />
    <Compile Include="MailingList\Afif.cs" />
    <Compile Include="MailingList\AlexanderLapa.cs" />
    <Compile Include="MailingList\AlexanderZeitler.cs" />
    <Compile Include="MailingList\AmbiguousMatchExceptionTest.cs" />
    <Compile Include="MailingList\Apo\Lazy.cs" />
    <Compile Include="MailingList\AsyncSpatial.cs" />
    <Compile Include="MailingList\bikkies.cs" />
    <Compile Include="MailingList\BooleanAndDateTimeNullables.cs" />
    <Compile Include="MailingList\BoundingBox.cs" />
    <Compile Include="MailingList\BulkInsertTest.cs" />
    <Compile Include="MailingList\BulkInsertWithChanges.cs" />
    <Compile Include="MailingList\CanExcludeNullItems.cs" />
    <Compile Include="MailingList\CanFacetOnList.cs" />
    <Compile Include="MailingList\CanLoadDocumentArray.cs" />
    <Compile Include="MailingList\CanQueryOnTrue.cs" />
    <Compile Include="MailingList\CanReduceAndTransform.cs" />
    <Compile Include="MailingList\CanRetrieveFacetCountsOfQueryResults.cs" />
    <Compile Include="MailingList\CanRetrieveFacetCountsOfQueryResults2.cs" />
    <Compile Include="MailingList\ChangeTrackingDoesntWorkForDecimalsWithSmallChanges.cs" />
    <Compile Include="MailingList\Chirea.cs" />
    <Compile Include="MailingList\CoalescingOperatorWithStringARray.cs" />
    <Compile Include="MailingList\ConcurrencyTests.cs" />
    <Compile Include="MailingList\CustomizingIndexQuery.cs" />
    <Compile Include="MailingList\DateTimeOffsetIssues.cs" />
    <Compile Include="MailingList\DistinctWithPaging.cs" />
    <Compile Include="MailingList\DynamicFieldNoAnalysisStillAnalyzesTest.cs" />
    <Compile Include="MailingList\DynamicObjectTests.cs" />
    <Compile Include="MailingList\FacetCountTest.cs" />
    <Compile Include="MailingList\FacetHits.cs" />
    <Compile Include="MailingList\FacetQueryNotCorrectWithDefaultFieldSpecified.cs" />
    <Compile Include="MailingList\chad.cs" />
    <Compile Include="MailingList\ChrisDNF.cs" />
    <Compile Include="MailingList\ChrisMarisic.cs" />
    <Compile Include="MailingList\CustomAnalyzerStartsWithFailure.cs" />
    <Compile Include="MailingList\DataSetIndexTest.cs" />
    <Compile Include="MailingList\DeanWard.cs" />
    <Compile Include="MailingList\Edin.cs" />
    <Compile Include="MailingList\FailingBulkInsertTest.cs" />
    <Compile Include="MailingList\FailingChangesApiTests.cs" />
    <Compile Include="MailingList\FailingIndex.cs" />
    <Compile Include="MailingList\FailingProjection.cs" />
    <Compile Include="MailingList\Failing_lucene_query_where_in_tests.cs" />
    <Compile Include="MailingList\FilteredIndexTest.cs" />
    <Compile Include="MailingList\FirstOrDefaultNullableDate.cs" />
    <Compile Include="MailingList\FormOpensByDateAndMediaSourceAndVersionTest.cs" />
    <Compile Include="MailingList\Gal.cs" />
    <Compile Include="MailingList\Garrett.cs" />
    <Compile Include="MailingList\Georgiosd.cs" />
    <Compile Include="MailingList\gjerster.cs" />
    <Compile Include="MailingList\Hancock.cs" />
    <Compile Include="MailingList\Holt.cs" />
    <Compile Include="MailingList\HttpIdTest.cs" />
    <Compile Include="MailingList\IdComesBackLowerCase.cs" />
    <Compile Include="MailingList\IncludeShouldPassOnTypeInfoWhenAvailable.cs" />
    <Compile Include="MailingList\IndexTest2.cs" />
    <Compile Include="MailingList\IndexWithEnumNullableFailingUnitTest.cs" />
    <Compile Include="MailingList\InIssues.cs" />
    <Compile Include="MailingList\InQueries.cs" />
    <Compile Include="MailingList\IssueTest.cs" />
    <Compile Include="MailingList\ItemsBySetIdIndexTests.cs" />
    <Compile Include="MailingList\Jalchr.cs" />
    <Compile Include="MailingList\jbartruf.cs" />
    <Compile Include="MailingList\JsonComarision.cs" />
    <Compile Include="MailingList\Kushnir.cs" />
    <Compile Include="MailingList\LazyLoadFromSessionCache.cs" />
    <Compile Include="MailingList\Lindblom.cs" />
    <Compile Include="MailingList\linmouhong2.cs" />
    <Compile Include="MailingList\linmouhong3.cs" />
    <Compile Include="MailingList\LinqInExtensionTests.cs" />
    <Compile Include="MailingList\LoadAllStartingWith.cs" />
    <Compile Include="MailingList\LoadWithIncludeTests.cs" />
    <Compile Include="MailingList\LongIds.cs" />
    <Compile Include="MailingList\LuceneSearchSample.cs" />
    <Compile Include="MailingList\LuceneSortDouble.cs" />
    <Compile Include="MailingList\MapLongTests.cs" />
    <Compile Include="MailingList\Mare.cs" />
    <Compile Include="MailingList\AnyBugTest.cs" />
    <Compile Include="MailingList\MoreLikeThisEvaluation.cs" />
    <Compile Include="MailingList\MultiLoadInTransaction.cs" />
    <Compile Include="MailingList\nberardi.cs" />
    <Compile Include="MailingList\Nemitoff.cs" />
    <Compile Include="MailingList\NullableGuidIndexTest.cs" />
    <Compile Include="MailingList\Nullables.cs" />
    <Compile Include="MailingList\Maxime.cs" />
    <Compile Include="MailingList\Maxime2.cs" />
    <Compile Include="MailingList\NullableSorting.cs" />
    <Compile Include="MailingList\Oguzhntopcu.cs" />
    <Compile Include="MailingList\PatchingWithNaNAndIsFinite.cs" />
    <Compile Include="MailingList\Pfeffer.cs" />
    <Compile Include="MailingList\PlusInId.cs" />
    <Compile Include="MailingList\ProjectingIdFromNestedClass.cs" />
    <Compile Include="MailingList\ProjectionShouldNotLoadDocument.cs" />
    <Compile Include="MailingList\QueryIn.cs" />
    <Compile Include="MailingList\QueryingOn_A_Prefix.cs" />
    <Compile Include="MailingList\QueryingOnValueWithMultipleMinusAnalyzed .cs" />
    <Compile Include="MailingList\QueryingUsingOr.cs" />
    <Compile Include="MailingList\QueryOnItems.cs" />
    <Compile Include="MailingList\RacielRod.cs" />
    <Compile Include="MailingList\RavenCountTest.cs" />
    <Compile Include="MailingList\RavenDB1192.cs" />
    <Compile Include="MailingList\RavenDB1206.cs" />
    <Compile Include="MailingList\RavenDB669.cs" />
    <Compile Include="MailingList\RavenDbBugs.cs" />
    <Compile Include="MailingList\RavenDbRecoveryTests.cs" />
    <Compile Include="MailingList\RavenDB_859.cs" />
    <Compile Include="MailingList\RavenCannotQueryAgainstFloatProperty.cs" />
    <Compile Include="MailingList\LateBoundValue.cs" />
    <Compile Include="MailingList\RavenDB_Stream_SelectFields_Test.cs" />
    <Compile Include="MailingList\RavenDeserializationBug.cs" />
    <Compile Include="MailingList\Raven_json_serialization_fail_tests.cs" />
    <Compile Include="MailingList\RenamedProperty.cs" />
    <Compile Include="MailingList\Rudolph.cs" />
    <Compile Include="MailingList\ShardedFacets.cs" />
    <Compile Include="MailingList\SmugglerTests.cs" />
    <Compile Include="MailingList\SnapshotBug.cs" />
    <Compile Include="MailingList\SortingOnMapReduce.cs" />
    <Compile Include="MailingList\SortTest.cs" />
    <Compile Include="MailingList\Stif.cs" />
    <Compile Include="MailingList\StrangeNames.cs" />
    <Compile Include="MailingList\Strange_select_behaviour_in_query_tests.cs" />
    <Compile Include="MailingList\StreamSortTest.cs" />
    <Compile Include="MailingList\StringIsNullOrEmpty.cs" />
    <Compile Include="MailingList\SuggestAsync.cs" />
    <Compile Include="MailingList\Tamir.cs" />
    <Compile Include="MailingList\tcoonfield.cs" />
    <Compile Include="MailingList\TermVectorsInMultiMapIndexes.cs" />
    <Compile Include="MailingList\TertiaryOperator.cs" />
    <Compile Include="MailingList\ThorTimeRange\Repro.cs" />
    <Compile Include="MailingList\TransfomerLoadCaching.cs" />
    <Compile Include="MailingList\TransformersAndEtags.cs" />
    <Compile Include="MailingList\TransformWithConversionListener.cs" />
    <Compile Include="MailingList\TransformWithLoad.cs" />
    <Compile Include="MailingList\TriggerCanAccessFullMetadataInQueryProjection.cs" />
    <Compile Include="MailingList\Troy2.cs" />
    <Compile Include="MailingList\TroyMapReduce.cs" />
    <Compile Include="MailingList\TroyMapReduceImport.cs" />
    <Compile Include="MailingList\TypeConverter.cs" />
    <Compile Include="MailingList\UintId.cs" />
    <Compile Include="MailingList\UrlInIdsRepro.cs" />
    <Compile Include="MailingList\Vitaliy.cs" />
    <Compile Include="MailingList\Wayne.cs" />
    <Compile Include="MailingList\WhereInTests.cs" />
    <Compile Include="MailingList\WildCardQuery.cs" />
    <Compile Include="MailingList\Willem.cs" />
    <Compile Include="MailingList\Zeitler.cs" />
    <Compile Include="NestedIndexing\CanIndexReferencedEntity.cs" />
    <Compile Include="NestedIndexing\CanTrackWhatCameFromWhat.cs" />
    <Compile Include="NestedIndexing\Item.cs" />
    <Compile Include="NestedIndexing\WithMapReduce.cs" />
    <Compile Include="Notifications\ReplicationConflicts.cs" />
    <Compile Include="Notifications\ReplicationConflicts_Embedded.cs" />
    <Compile Include="Patching\BigDoc.cs" />
    <Compile Include="PreFetching.cs" />
    <Compile Include="RavenDB_1033.cs" />
    <Compile Include="ResultsTransformer\AsyncTransformWith.cs" />
    <Compile Include="ResultsTransformer\QueryInputsToResultTransformer.cs" />
    <Compile Include="ResultsTransformer\StonglyTypedResultsTransformer.cs" />
    <Compile Include="Querying\HighlightesTests.cs" />
    <Compile Include="Security\OAuth\ReplicateWithOAuth.cs" />
    <Compile Include="Spatial\BoundingBoxIndexTests.cs" />
    <Compile Include="Spatial\CartesianTests.cs" />
    <Compile Include="Spatial\Clustering.cs" />
    <Compile Include="Spatial\GeoJsonConverterTests.cs" />
    <Compile Include="Spatial\GeoJsonTests.cs" />
    <Compile Include="Spatial\GeoJsonWktConverterTests.cs" />
    <Compile Include="Spatial\GeoUriTests.cs" />
    <Compile Include="Spatial\JsonConverters\GeoJson\AttributesTableConverter.cs" />
    <Compile Include="Spatial\JsonConverters\GeoJson\CoordinateConverters.cs" />
    <Compile Include="Spatial\JsonConverters\GeoJson\EnvelopeConverter.cs" />
    <Compile Include="Spatial\JsonConverters\GeoJson\FeatureCollectionConverter.cs" />
    <Compile Include="Spatial\JsonConverters\GeoJson\FeatureConverter.cs" />
    <Compile Include="Spatial\JsonConverters\GeoJson\GeoJsonObjectType.cs" />
    <Compile Include="Spatial\JsonConverters\GeoJson\GeometryConverter.cs" />
    <Compile Include="Spatial\JsonConverters\GeoJson\ICRSObjectConverter.cs" />
    <Compile Include="Spatial\Nick.cs" />
    <Compile Include="Spatial\JsonConverters\Wkt\WktConverter.cs" />
    <Compile Include="Spatial\PointObjectTests.cs" />
    <Compile Include="Spatial\RavenDB_423.cs" />
    <Compile Include="Spatial\ShapeStringConverterTests.cs" />
    <Compile Include="Spatial\SimonBartlett.cs" />
    <Compile Include="Spatial\Spatial.cs" />
    <Compile Include="Spatial\ShapeConverterTests.cs" />
    <Compile Include="Spatial\SpatialTest2.cs" />
    <Compile Include="Bugs\spokeypokey.cs" />
    <Compile Include="Bugs\Stacey\Aspects.cs" />
    <Compile Include="Bugs\TenantsName.cs" />
    <Compile Include="Bugs\tmp.cs" />
    <Compile Include="Bugs\TransformResults\SortHintTester.cs" />
    <Compile Include="Bugs\SortingById.cs" />
    <Compile Include="Bugs\SortingOnLong.cs" />
    <Compile Include="Bugs\SortingWithWildcardQuery.cs" />
    <Compile Include="Spatial\SpatialQueries.cs" />
    <Compile Include="Bugs\StaticDynamic.cs" />
    <Compile Include="Bugs\TakeQueries.cs" />
    <Compile Include="Bugs\TempIndexScore.cs" />
    <Compile Include="Bugs\tjbsb.cs" />
    <Compile Include="Bugs\TransformResults\Answer.cs" />
    <Compile Include="Bugs\TransformResults\AnswerEntity.cs" />
    <Compile Include="Bugs\TransformResults\Answers_ByAnswerEntity.cs" />
    <Compile Include="Bugs\TransformResults\Answers_ByQuestion.cs" />
    <Compile Include="Bugs\TransformResults\AnswerViewItem.cs" />
    <Compile Include="Bugs\TransformResults\AnswerVote.cs" />
    <Compile Include="Bugs\TransformResults\AnswerVoteEntity.cs" />
    <Compile Include="Bugs\TransformResults\ComplexValuesFromTransformResults.cs" />
    <Compile Include="Bugs\TransformResults\Question.cs" />
    <Compile Include="Bugs\TransformResults\QuestionVote.cs" />
    <Compile Include="Bugs\TransformResults\QuestionWithVoteTotalIndex.cs" />
    <Compile Include="Bugs\TransformResults\TimeoutTester.cs" />
    <Compile Include="Bugs\TransformResults\User.cs" />
    <Compile Include="Bugs\TransformResults\QuestionView.cs" />
    <Compile Include="Bugs\TransformResults\Thor.cs" />
    <Compile Include="Bugs\TransformResults\ThorIndex.cs" />
    <Compile Include="Bugs\TransformResults\Votes_ByAnswerEntity.cs" />
    <Compile Include="Bugs\TransformResults\WithGuidId.cs" />
    <Compile Include="Bugs\TransitiveNull.cs" />
    <Compile Include="Bugs\TranslatingLinqQueriesToIndexes.cs" />
    <Compile Include="Bugs\TranslatingLinqQueryUsingNestedId.cs" />
    <Compile Include="Bugs\Translators.cs" />
    <Compile Include="Bugs\TypeNameHandlingTest.cs" />
    <Compile Include="Bugs\User.cs" />
    <Compile Include="Bugs\UserGuid.cs" />
    <Compile Include="Bugs\UserInt32.cs" />
    <Compile Include="Bugs\UsingAsProjection.cs" />
    <Compile Include="Bugs\UsingEnumInLinq.cs" />
    <Compile Include="Bugs\UsingLongAsId.cs" />
    <Compile Include="Bugs\UsingStartsWith.cs" />
    <Compile Include="Bugs\UsingSwedishCollation.cs" />
    <Compile Include="Bugs\MapRedue\VersionedDocuments.cs" />
    <Compile Include="Bugs\VeryBigResultSet.cs" />
    <Compile Include="Bugs\VeryBigResultSetRemote.cs" />
    <Compile Include="Bugs\Vlad.cs" />
    <Compile Include="Bugs\Vlko\QueryWithMultipleWhere.cs" />
    <Compile Include="Bugs\Vlko\RelationIdIndex.cs" />
    <Compile Include="Bugs\WaitForNonStaleResultsAsOfLastWrite.cs" />
    <Compile Include="Bugs\WhenDoingSimpleLoad.cs" />
    <Compile Include="Bugs\WhenRavenClrTypeNotFound.cs" />
    <Compile Include="Bugs\when_querying_cases_by_name_in_danish.cs" />
    <Compile Include="Bugs\WhereEntityIs.cs" />
    <Compile Include="Bugs\WhereUsingUnicodeTheTextEnteredShouldNotBeNormalized.cs" />
    <Compile Include="Bugs\WillNotFailSystemIfServerIsNotAvailableOnStartup.cs" />
    <Compile Include="Bugs\WillThrowIfQueryingForUnindexedField.cs" />
    <Compile Include="Bugs\CanStoreAndGetDateTimeOffset.cs" />
    <Compile Include="Bugs\WithPrivateProtectedSetter.cs" />
    <Compile Include="Bugs\Zhang\UseMaxForDateTimeTypeInReduce.cs" />
    <Compile Include="Bugs\Zhang\UseMaxForLongTypeInReduce.cs" />
    <Compile Include="Bundles\CompressionAndEncryption\CompressionAndEncryption.cs" />
    <Compile Include="Bundles\CompressionAndEncryption\Crud.cs" />
    <Compile Include="Bundles\CompressionAndEncryption\Indexes.cs" />
    <Compile Include="Bundles\Compression\Compression.cs" />
    <Compile Include="Bundles\Compression\Crud.cs" />
    <Compile Include="Bundles\Compression\Indexes.cs" />
    <Compile Include="Bundles\Encryption\Crud.cs" />
    <Compile Include="Bundles\Encryption\Encryption.cs" />
    <Compile Include="Bundles\Encryption\Indexes.cs" />
    <Compile Include="Bundles\Encryption\WithoutEncryption.cs" />
    <Compile Include="Bundles\Expiration\Expiration.cs" />
    <Compile Include="Bundles\MoreLikeThis\MoreLikeThisQueryParametersTests.cs" />
    <Compile Include="Bundles\MoreLikeThis\MoreLikeThisTests.cs" />
    <Compile Include="Bundles\MoreLikeThis\MoreLikeThisShouldSupportMapReduceIndexes.cs" />
    <Compile Include="Bundles\Replication\Async\AttachmentReplication.cs" />
    <Compile Include="Bundles\Replication\Async\ConflictWhenReplicating.cs" />
    <Compile Include="Bundles\Replication\Async\FailoverBetweenTwoMultiTenantDatabases.cs" />
    <Compile Include="Bundles\Replication\Async\FailureHandling.cs" />
    <Compile Include="Bundles\Replication\Async\MultihopReplication.cs" />
    <Compile Include="Bundles\Replication\Async\ReadStriping.cs" />
    <Compile Include="Bundles\Replication\Async\SimpleReplication.cs" />
    <Compile Include="Bundles\Replication\Async\WritesDuringFailover.cs" />
    <Compile Include="Bundles\Replication\AttachmentReplication.cs" />
    <Compile Include="Bundles\Replication\AttachmentReplicationBugs.cs" />
    <Compile Include="Bundles\Replication\Bugs\David.cs" />
    <Compile Include="Bundles\Replication\Bugs\MultipleWritesInReplicationWindow.cs" />
    <Compile Include="Bundles\Replication\Bugs\ReplicatingDanish.cs" />
    <Compile Include="Bundles\Replication\Bugs\SameEtagFromDifferentServers.cs" />
    <Compile Include="Bundles\Replication\Bugs\Vlad.cs" />
    <Compile Include="Bundles\Replication\ConflictWhenReplicating.cs" />
    <Compile Include="Bundles\Replication\FailoverBetweenTwoMultiTenantDatabases.cs" />
    <Compile Include="Bundles\Replication\FailureHandling.cs" />
    <Compile Include="Bundles\Replication\MultihopReplication.cs" />
    <Compile Include="Bundles\Replication\ReadStriping.cs" />
    <Compile Include="Bundles\Replication\ReplicationBase.cs" />
    <Compile Include="Bundles\Replication\SimpleReplication.cs" />
    <Compile Include="Bundles\Replication\StoreIndex.cs" />
    <Compile Include="Bundles\Replication\WritesDuringFailover.cs" />
    <Compile Include="Bundles\Replication\WritesDuringFailover2.cs" />
    <Compile Include="Bundles\TestUtil.cs" />
    <Compile Include="Bundles\Versioning\Bugs\MultipleVersions.cs" />
    <Compile Include="Bundles\Versioning\Bugs\RavenDB_438.cs" />
    <Compile Include="Bundles\Versioning\Bugs\VersioningWithGuidIds.cs" />
    <Compile Include="Bundles\Versioning\Versioning.cs" />
    <Compile Include="Bundles\Versioning\VersioningTest.cs" />
    <Compile Include="ConcurrentPatching.cs" />
    <Compile Include="Conflicts\ConflictResolverTests.cs" />
    <Compile Include="ConnectionStrings.cs" />
    <Compile Include="CriticalCulturesAttribute.cs" />
    <Compile Include="Document\AsyncDocumentStoreServerTests.cs" />
    <Compile Include="Document\CasingIssue.cs" />
    <Compile Include="Document\ClientKeyGeneratorTests.cs" />
    <Compile Include="Document\Company.cs" />
    <Compile Include="Document\Contact.cs" />
    <Compile Include="Document\DocumentIdTests.cs" />
    <Compile Include="Document\DocumentStoreEmbeddedGranularTests.cs" />
    <Compile Include="Document\CustomDynamicClass.cs" />
    <Compile Include="Document\DocumentStoreEmbeddedTests.cs" />
    <Compile Include="Document\DocumentStoreServerGranularTests.cs" />
    <Compile Include="Document\DocumentStoreServerTests.cs" />
    <Compile Include="Document\DynamicDocuments.cs" />
    <Compile Include="Document\Game.cs" />
    <Compile Include="Document\Inheritance.cs" />
    <Compile Include="Document\TagCloud.cs" />
    <Compile Include="Document\TotalCountServerTest.cs" />
    <Compile Include="Document\WhenUsingMultipleUnshardedServers.cs" />
    <Compile Include="Document\ZoneCountResult.cs" />
    <Compile Include="Faceted\FacetedIndexLimit.cs" />
    <Compile Include="Faceted\FacetAdvancedAPI.cs" />
    <Compile Include="IISExpressTestClient.cs" />
    <Compile Include="Bugs\IndexDefinitions.cs" />
    <Compile Include="Indexes\AnalyzerResolution.cs" />
    <Compile Include="Faceted\Camera.cs" />
    <Compile Include="Faceted\FacetedIndex.cs" />
    <Compile Include="Indexes\BoostingDuringIndexing.cs" />
    <Compile Include="Indexes\CompiledIndex.cs" />
    <Compile Include="Indexes\ComplexIndexOnNotAnalyzedField.cs" />
    <Compile Include="Indexes\CreateIndexesWithCasting.cs" />
    <Compile Include="Indexes\CustomAnalyzer.cs" />
    <Compile Include="Indexes\DynamicFieldIndexing.cs" />
    <Compile Include="Indexes\DynamicQueryMapping.cs" />
    <Compile Include="Indexes\ExpressionOperatorPrecedenceTest.cs" />
    <Compile Include="Indexes\IndexWithSubProperty.cs" />
    <Compile Include="Indexes\LinqIndexesFromClient.cs" />
    <Compile Include="Indexes\LuceneAnalyzerUtils.cs" />
    <Compile Include="Indexes\MapOnlyView.cs" />
    <Compile Include="Bugs\Indexing\CanMultiMapIndexNullableValueTypes.cs" />
    <Compile Include="Indexes\MapReduceIndexOnLargeDataSet.cs" />
    <Compile Include="Indexes\OldIndexRunWhileNewIndexesAreRunning.cs" />
    <Compile Include="Indexes\QueryingOnDefaultIndex.cs" />
    <Compile Include="Indexes\QueryingOnStaleIndexes.cs" />
    <Compile Include="Indexes\ReduceCanUseExtensionMethods.cs" />
    <Compile Include="Indexes\ShoppingCartEventsToShopingCart.cs" />
    <Compile Include="Indexes\UsingCustomLuceneAnalyzer.cs" />
    <Compile Include="Indexes\WithDecimalValue.cs" />
    <Compile Include="IndexQueryUrl.cs" />
    <Compile Include="Issues\RavenDB_529.cs" />
    <Compile Include="Issues\RavenDB_10.cs" />
    <Compile Include="Issues\RavenDB_295.cs" />
    <Compile Include="Issues\RavenDB_299.cs" />
    <Compile Include="Issues\RavenDB_301.cs" />
    <Compile Include="Issues\RavenDB_302.cs" />
    <Compile Include="Issues\RavenDB_334.cs" />
    <Compile Include="Issues\RavenDB_551.cs" />
    <Compile Include="Issues\RavenDB_367.cs" />
    <Compile Include="Issues\RavenDB_381.cs" />
    <Compile Include="Issues\RavenDB_384.cs" />
    <Compile Include="Issues\RavenDB_421.cs" />
    <Compile Include="Issues\RavenDB_425.cs" />
    <Compile Include="Issues\RavenDB_483.cs" />
    <Compile Include="Issues\RavenDB_410.cs" />
    <Compile Include="Issues\ReplicationBehavior.cs" />
    <Compile Include="Linq\LongCount.cs" />
    <Compile Include="MailingList\AaronSt.cs" />
    <Compile Include="MailingList\AccessControlHeaders.cs" />
    <Compile Include="MailingList\Algirdas.cs" />
    <Compile Include="MailingList\Arun.cs" />
    <Compile Include="MailingList\Bassler.cs" />
    <Compile Include="MailingList\Ben.cs" />
    <Compile Include="MailingList\Brett.cs" />
    <Compile Include="MailingList\BrianVallelunga.cs" />
    <Compile Include="MailingList\Bruno.cs" />
    <Compile Include="MailingList\BrunoLopes.cs" />
    <Compile Include="MailingList\BlockedMethods.cs" />
    <Compile Include="MailingList\ChrisH.cs" />
    <Compile Include="MailingList\Groenewoud.cs" />
    <Compile Include="MailingList\Hendrik.cs" />
    <Compile Include="MailingList\HiloWithMultiTenancy.cs" />
    <Compile Include="MailingList\Jon.cs" />
    <Compile Include="MailingList\Jonas.cs" />
    <Compile Include="MailingList\JustFacetSearch.cs" />
    <Compile Include="MailingList\kendaleiv.cs" />
    <Compile Include="MailingList\Lars.cs" />
    <Compile Include="MailingList\Daniel.cs" />
    <Compile Include="MailingList\DynamicFieldSorting.cs" />
    <Compile Include="MailingList\HierarchyTests.cs" />
    <Compile Include="MailingList\IdCasing.cs" />
    <Compile Include="MailingList\IndexTest.cs" />
    <Compile Include="Issues\RavenDB_187.cs" />
    <Compile Include="Issues\RavenDB_72.cs" />
    <Compile Include="Json\CloningTests.cs" />
    <Compile Include="Json\JsonNetBugsTests.cs" />
    <Compile Include="Json\RavenJObjects.cs" />
    <Compile Include="Json\JsonUri.cs" />
    <Compile Include="Linq\Any.cs" />
    <Compile Include="Linq\CommitInfo.cs" />
    <Compile Include="Linq\DynamicQueriesWithStaticIndexes.cs" />
    <Compile Include="Linq\OrderBy.cs" />
    <Compile Include="Linq\RavenDB14.cs" />
    <Compile Include="Linq\SampleDynamicCompilationExtension.cs" />
    <Compile Include="Linq\SampleGeoLocation.cs" />
    <Compile Include="Linq\User.cs" />
    <Compile Include="Linq\WhereClause.cs" />
    <Compile Include="MailingList\AddMapForAllTest.cs" />
    <Compile Include="MailingList\Asger2.cs" />
    <Compile Include="MailingList\AttachmentContentType.cs" />
    <Compile Include="MailingList\bhiku.cs" />
    <Compile Include="MailingList\BigDocId.cs" />
    <Compile Include="MailingList\BooleanCollection.cs" />
    <Compile Include="MailingList\CanUpdateInsideDtcWithOptimisticConcurrency.cs" />
    <Compile Include="MailingList\EtagUsage.cs" />
    <Compile Include="MailingList\HiloTests.cs" />
    <Compile Include="MailingList\DeserializationToObjectTests.cs" />
    <Compile Include="MailingList\DtcIssue.cs" />
    <Compile Include="MailingList\Everett\CanReadBytes.cs" />
    <Compile Include="Spatial\Afif.cs" />
    <Compile Include="MailingList\BuildStarted.cs" />
    <Compile Include="MailingList\Everett616.cs" />
    <Compile Include="MailingList\IdsaTest.cs" />
    <Compile Include="MailingList\IndexWhereClause .cs" />
    <Compile Include="Spatial\JamesCrowley.cs" />
    <Compile Include="MailingList\Joel.cs" />
    <Compile Include="MailingList\Johnson.cs" />
    <Compile Include="MailingList\Jorre.cs" />
    <Compile Include="MailingList\linmouhong.cs" />
    <Compile Include="MailingList\LinusK.cs" />
    <Compile Include="MailingList\LuceneScoreTests.cs" />
    <Compile Include="MailingList\Marcus.cs" />
    <Compile Include="MailingList\Mark2.cs" />
    <Compile Include="MailingList\MattJohnson.cs" />
    <Compile Include="MailingList\Maverix.cs" />
    <Compile Include="MailingList\Maverix2.cs" />
    <Compile Include="MailingList\MissingIncludes.cs" />
    <Compile Include="MailingList\MultiMapIndexWithDynamicFieldsTests.cs" />
    <Compile Include="MailingList\NestedIndexDynamic.cs" />
    <Compile Include="MailingList\Nick.cs" />
    <Compile Include="MailingList\NoBuiltinDuplicates.cs" />
    <Compile Include="MailingList\NonHttpBackupRestore.cs" />
    <Compile Include="MailingList\NSB.cs" />
    <Compile Include="MailingList\NullableBoolQuery.cs" />
    <Compile Include="MailingList\OrderByValueTypeCast.cs" />
    <Compile Include="MailingList\Oregon.cs" />
    <Compile Include="MailingList\ParallelTxDelete.cs" />
    <Compile Include="MailingList\Phil.cs" />
    <Compile Include="MailingList\JoelAsync.cs" />
    <Compile Include="MailingList\LazyWithIncludes.cs" />
    <Compile Include="MailingList\PhilJones\Projections.cs" />
    <Compile Include="MailingList\PhilJones_Search.cs" />
    <Compile Include="MailingList\PhilJones_SelectMany_NoResults.cs" />
    <Compile Include="MailingList\ProjectionTests.cs" />
    <Compile Include="MailingList\QueryNotAnyTest.cs" />
    <Compile Include="MailingList\RateTests.cs" />
    <Compile Include="MailingList\RavenAsyncTest.cs" />
    <Compile Include="MailingList\RavenDB252.cs" />
    <Compile Include="MailingList\RavenProjectionGuid.cs" />
    <Compile Include="MailingList\RecreatingIndexes.cs" />
    <Compile Include="MailingList\RobinM\AttachmentsStatic.cs" />
    <Compile Include="MailingList\RyanD.cs" />
    <Compile Include="MailingList\PatchingWithDTC.cs" />
    <Compile Include="MailingList\Samina2.cs" />
    <Compile Include="MailingList\Samina3.cs" />
    <Compile Include="MailingList\Scott.cs" />
    <Compile Include="MailingList\Sean.cs" />
    <Compile Include="MailingList\SearchByMapReduceExample.cs" />
    <Compile Include="MailingList\SpecialChars.cs" />
    <Compile Include="MailingList\Stacey\Image.cs" />
    <Compile Include="MailingList\Stacey\ImageByName.cs" />
    <Compile Include="MailingList\Stacey\InServerTesting.cs" />
    <Compile Include="MailingList\StartsWith.cs" />
    <Compile Include="MailingList\StatsTest.cs" />
    <Compile Include="MailingList\Stockholm.cs" />
    <Compile Include="MailingList\SubObjectProperty.cs" />
    <Compile Include="MailingList\Tobias.cs" />
    <Compile Include="MailingList\SortOnNullableTests.cs" />
    <Compile Include="MailingList\VacancyCampaignsTests.cs" />
    <Compile Include="MailingList\Vicente.cs" />
    <Compile Include="MailingList\ZNS.cs" />
    <Compile Include="MailingList\ZNS2.cs" />
    <Compile Include="Patching\AdvancedPatching.cs" />
    <Compile Include="MailingList\Tony.cs" />
    <Compile Include="MailingList\Troy.cs" />
    <Compile Include="Spatial\SpatialUnitTests.cs" />
    <Compile Include="Spatial\TwoLocations.cs" />
    <Compile Include="MailingList\What.cs" />
    <Compile Include="Notifications\NotificationOnWrongDatabase.cs" />
    <Compile Include="Notifications\ClientServer.cs" />
    <Compile Include="Notifications\Filtered.cs" />
    <Compile Include="Notifications\SecurityOAuth.cs" />
    <Compile Include="Notifications\Embedded.cs" />
    <Compile Include="Notifications\MultiTenant.cs" />
    <Compile Include="Notifications\Security_Windows.cs" />
    <Compile Include="Notifications\WithIIS.cs" />
    <Compile Include="Queries\CanQueryOnCustomClass.cs" />
    <Compile Include="Queries\CanQueryOnLargeXml.cs" />
    <Compile Include="Queries\IntersectionWithLargeDataset.cs" />
    <Compile Include="MailingList\TomCabanski.cs" />
    <Compile Include="MailingList\WallaceTurner.cs" />
    <Compile Include="Querying\UsingStronglyTypedDocumentQuery.cs" />
    <Compile Include="Security\OAuth\ApiKey.cs" />
    <Compile Include="Shard\ShardingFailure.cs" />
    <Compile Include="Spatial\WktConverterTests.cs" />
    <Compile Include="Spatial\WktSanitizerTests.cs" />
    <Compile Include="Storage\Lists.cs" />
    <Compile Include="Stress\InlineValueAttribute.cs" />
    <Compile Include="Suggestions\SuggestionsUsingAnIndex.cs" />
    <Compile Include="Synchronization\ConcurrentJsonDocumentSortedListTests.cs" />
    <Compile Include="Synchronization\EtagSynchronizerTests.cs" />
    <Compile Include="Synchronization\IndexationTests.cs" />
    <Compile Include="TemporaryCulture.cs" />
    <Compile Include="MailingList\Thor\JoinedChildTransport.cs" />
    <Compile Include="MailingList\Thor\Child.cs" />
    <Compile Include="MailingList\Thor\LinqTest.cs" />
    <Compile Include="MailingList\Thor\Transport.cs" />
    <Compile Include="MailingList\Thor\TransportsIndex.cs" />
    <Compile Include="MailingList\TypeNameHandlingWithCollectionsTest.cs" />
    <Compile Include="MailingList\Adrian.cs" />
    <Compile Include="MailingList\Alexander.cs" />
    <Compile Include="MailingList\AllPropertiesIndex.cs" />
    <Compile Include="MailingList\Andrew.cs" />
    <Compile Include="MailingList\Asger.cs" />
    <Compile Include="MailingList\Benjamin.cs" />
    <Compile Include="Spatial\BrainV.cs" />
    <Compile Include="MailingList\BAM.cs" />
    <Compile Include="MailingList\Build570.cs" />
    <Compile Include="MailingList\CanDeleteIndex.cs" />
    <Compile Include="MailingList\DecimalQueries.cs" />
    <Compile Include="MailingList\Dmitry.cs" />
    <Compile Include="MailingList\EnumInIndexDef.cs" />
    <Compile Include="MailingList\HierarchicalInheritanceIndexing.cs" />
    <Compile Include="MailingList\IisQueryLengthIssues.cs" />
    <Compile Include="MailingList\IndexMetadata.cs" />
    <Compile Include="MailingList\IndexWithUnion.cs" />
    <Compile Include="MailingList\IndexWithWhere.cs" />
    <Compile Include="MailingList\Jabber\Games.cs" />
    <Compile Include="MailingList\JBA.cs" />
    <Compile Include="MailingList\JohanNilsson.cs" />
    <Compile Include="MailingList\Justin.cs" />
    <Compile Include="MailingList\LastModifiedMetadataTest.cs" />
    <Compile Include="MailingList\ListCount.cs" />
    <Compile Include="MailingList\MapReduceIssue\CanPageThroughReduceResults.cs" />
    <Compile Include="MailingList\DynamicQueryIndexSelection.cs" />
    <Compile Include="MailingList\EnumAsInts.cs" />
    <Compile Include="MailingList\Everett.cs" />
    <Compile Include="MailingList\GuidProjection.cs" />
    <Compile Include="MailingList\LazyStats.cs" />
    <Compile Include="MailingList\Mark.cs" />
    <Compile Include="MailingList\Micha.cs" />
    <Compile Include="MailingList\NullableEnums.cs" />
    <Compile Include="MailingList\PhilJones\PhilJones88.cs" />
    <Compile Include="MailingList\RangeQueriesOverSum.cs" />
    <Compile Include="MailingList\MultiLoad.cs" />
    <Compile Include="MailingList\PhilJones\PhilJones.cs" />
    <Compile Include="MailingList\Random.cs" />
    <Compile Include="MailingList\RavenDbPutTest.cs" />
    <Compile Include="MailingList\NicolasGarfinkiel.cs" />
    <Compile Include="MailingList\Rob.cs" />
    <Compile Include="MailingList\RobStats\Entity.cs" />
    <Compile Include="MailingList\RobStats\Opinion.cs" />
    <Compile Include="MailingList\RobStats\StatisticsBug.cs" />
    <Compile Include="MailingList\RobStats\Summary.cs" />
    <Compile Include="MailingList\RobStats\TheIndex.cs" />
    <Compile Include="MailingList\ronne.cs" />
    <Compile Include="MailingList\Samina.cs" />
    <Compile Include="MailingList\SetBased.cs" />
    <Compile Include="MailingList\SkippedResults.cs" />
    <Compile Include="MailingList\spokeypokey\Spokey.cs" />
    <Compile Include="MailingList\spokeypokey\Spokey5.cs" />
    <Compile Include="MailingList\spokeypokey\spokeypokey.cs" />
    <Compile Include="MailingList\spokeypokey\spokeypokey2.cs" />
    <Compile Include="MailingList\spokeypokey\spokeypokey3.cs" />
    <Compile Include="MailingList\spokeypokey\spokeypokey4.cs" />
    <Compile Include="MailingList\Stacey2.cs" />
    <Compile Include="MailingList\Stats.cs" />
    <Compile Include="MailingList\TimeZoneQueries.cs" />
    <Compile Include="MailingList\transformedresults_customid_test.cs" />
    <Compile Include="MailingList\UriProperty.cs" />
    <Compile Include="MailingList\Victor.cs" />
    <Compile Include="MailingList\Vitaly.cs" />
    <Compile Include="MailingList\Vlad.cs" />
    <Compile Include="MailingList\Wallace.cs" />
    <Compile Include="MailingList\Weave.cs" />
    <Compile Include="Storage\Attachments.cs">
      <SubType>Code</SubType>
    </Compile>
    <Compile Include="Storage\Bugs\OpenAfterCompaction.cs" />
    <Compile Include="Storage\DocEtag.cs">
      <SubType>Code</SubType>
    </Compile>
    <Compile Include="Storage\DocumentKeys.cs">
      <SubType>Code</SubType>
    </Compile>
    <Compile Include="Storage\Documents.cs">
      <SubType>Code</SubType>
    </Compile>
    <Compile Include="Storage\General.cs">
      <SubType>Code</SubType>
    </Compile>
    <Compile Include="Storage\Indexes.cs" />
    <Compile Include="Storage\MappedResults.cs" />
    <Compile Include="Storage\Queues.cs" />
    <Compile Include="Storage\Storage.cs" />
    <Compile Include="Storage\Tasks.cs" />
    <Compile Include="MultiGet\Bugs.cs" />
    <Compile Include="MultiGet\MultiGetBasic.cs" />
    <Compile Include="MultiGet\MultiGetCaching.cs" />
    <Compile Include="MultiGet\MultiGetDTC.cs" />
    <Compile Include="MultiGet\MultiGetMultiGet.cs" />
    <Compile Include="MultiGet\MultiGetMultiTenant.cs" />
    <Compile Include="MultiGet\MultiGetNonStaleResults.cs" />
    <Compile Include="MultiGet\MultiGetProfiling.cs" />
    <Compile Include="MultiGet\MultiGetQueries.cs" />
    <Compile Include="MultiGet\MultiGetSecurity.cs" />
    <Compile Include="Munin\Bugs\Compaction.cs" />
    <Compile Include="Munin\Bugs\MultiThreadedWrites.cs" />
    <Compile Include="Munin\CanWorkWithTwoDicsInSameFile.cs" />
    <Compile Include="Munin\Conflicts.cs" />
    <Compile Include="Munin\MultiDicInSingleFile.cs" />
    <Compile Include="Munin\MyToDoList.cs" />
    <Compile Include="Munin\Optimize.cs" />
    <Compile Include="Munin\Puts.cs" />
    <Compile Include="Munin\PutsAfterRestart.cs" />
    <Compile Include="Munin\Removes.cs" />
    <Compile Include="Munin\SimpleFileTest.cs" />
    <Compile Include="Munin\ToDo.cs" />
    <Compile Include="Munin\ToDoRepository.cs" />
    <Compile Include="NotModified\DocumentNotModified.cs" />
    <Compile Include="Patching\MetadataPatching.cs" />
    <Compile Include="MailingList\Phil-Updated.cs" />
    <Compile Include="Queries\Includes.cs" />
    <Compile Include="Queries\Intersection.cs" />
    <Compile Include="Queries\ParameterizedDynamicQuery.cs" />
    <Compile Include="Querying\IndexedUser.cs" />
    <Compile Include="Querying\SearchOperator.cs" />
    <Compile Include="Querying\UsingDocumentQuery.cs" />
    <Compile Include="Querying\UsingDynamicQueryWithLocalServer.cs" />
    <Compile Include="Querying\UsingDynamicQueryWithRemoteServer.cs" />
    <Compile Include="RavenTest.cs" />
    <Compile Include="RemoteClientTest.cs" />
    <Compile Include="Security\OAuth\AccessTokenAuthentication.cs" />
    <Compile Include="Security\OAuth\GrantAccessTokenClientCredentialsFlow.cs" />
    <Compile Include="Security\OAuth\HttpWebRequestExtensions.cs" />
    <Compile Include="Shard\Async\RoundRobinSharding.cs" />
    <Compile Include="Shard\Async\SimpleSharding.cs" />
    <Compile Include="Shard\Async\WhenUsingParallelAccessStrategy.cs" />
    <Compile Include="Shard\Async\WhenUsingShardedServers.cs" />
    <Compile Include="Shard\BlogModel\Blog.cs" />
    <Compile Include="Shard\BlogModel\BlogShardResolutionStrategy.cs" />
    <Compile Include="Shard\BlogModel\CanMapReduce.cs" />
    <Compile Include="Shard\BlogModel\CanQueryOnlyUsers.cs" />
    <Compile Include="Shard\BlogModel\CanQueryOnlyPosts.cs" />
    <Compile Include="Shard\BlogModel\SupportLazyOperations.cs" />
    <Compile Include="Shard\BlogModel\Post.cs" />
    <Compile Include="Shard\BlogModel\ShardedDocumentSessionIsWorking.cs" />
    <Compile Include="Shard\BlogModel\ShardedDocumentStoreTest.cs" />
    <Compile Include="Shard\BlogModel\ShardingScenario.cs" />
    <Compile Include="Shard\BlogModel\User.cs" />
    <Compile Include="Shard\RoundRobinSharding.cs" />
    <Compile Include="Shard\SimpleSharding.cs" />
    <Compile Include="Shard\WhenUsingParallelAccessStrategy.cs" />
    <Compile Include="Shard\WhenUsingShardedServers.cs" />
    <Compile Include="Some.cs" />
    <Compile Include="Spatial\Event.cs" />
    <Compile Include="Spatial\SpatialIndexTest.cs" />
    <Compile Include="Indexes\Statistics.cs" />
    <Compile Include="Indexes\UsingQueryBuilder.cs" />
    <Compile Include="Linq\UsingRavenQueryProvider.cs" />
    <Compile Include="Linq\LinqTransformerCompilationTests.cs" />
    <Compile Include="Linq\PerformingQueries.cs" />
    <Compile Include="Linq\UsingWhereConditions.cs" />
    <Compile Include="Patching\ArrayPatching.cs">
      <SubType>Code</SubType>
    </Compile>
    <Compile Include="Patching\NestedPatching.cs">
      <SubType>Code</SubType>
    </Compile>
    <Compile Include="Patching\SimplePatchApplication.cs">
      <SubType>Code</SubType>
    </Compile>
    <Compile Include="Spatial\SpatialIndexTestHelper.cs" />
    <Compile Include="Spatial\SpatialSearch.cs" />
    <Compile Include="Storage\BackupRestore.cs" />
    <Compile Include="Storage\CreateUpdateDeleteDocuments.cs" />
    <Compile Include="Storage\CreateIndexes.cs" />
    <Compile Include="Storage\DeleteIndexes.cs">
      <SubType>Code</SubType>
    </Compile>
    <Compile Include="Indexes\DocumentsToIndex.cs" />
    <Compile Include="Storage\GeneralStorage.cs" />
    <Compile Include="Storage\IncrementalBackupRestore.cs" />
    <Compile Include="Storage\IndexStaleViaEtags.cs" />
    <Compile Include="Storage\ReduceStaleness.cs" />
    <Compile Include="Storage\SimilarIndexNames.cs" />
    <Compile Include="Stress\BigDoc.cs" />
    <Compile Include="Suggestions\SuggestionsLazy.cs" />
    <Compile Include="Suggestions\Suggestions.cs" />
    <Compile Include="Suggestions\SuggestionsHelper.cs" />
    <Compile Include="Track\AsyncProjectionShouldWork.cs" />
    <Compile Include="Track\RavenDB053.cs" />
    <Compile Include="Track\RavenDB17.cs" />
    <Compile Include="Transactions\Deletes.cs" />
    <Compile Include="Transactions\Etags.cs" />
    <Compile Include="Transactions\MultipleDocuments.cs" />
    <Compile Include="Transactions\Simple.cs" />
    <Compile Include="Transactions\WriteConflicts.cs" />
    <Compile Include="Triggers\AttachmentDeleteTrigger.cs" />
    <Compile Include="Triggers\AttachmentReadTrigger.cs" />
    <Compile Include="Triggers\AttachmentPutTriggers.cs" />
    <Compile Include="Triggers\AuditAttachmentPutTrigger.cs" />
    <Compile Include="Triggers\AuditPutTrigger.cs" />
    <Compile Include="Triggers\Bugs\AuditContext.cs" />
    <Compile Include="Triggers\Bugs\AuditTrigger.cs" />
    <Compile Include="Triggers\Bugs\ModifyingMetadataFromTrigger.cs" />
    <Compile Include="Triggers\Bugs\Person.cs" />
    <Compile Include="Triggers\CascadeDeleteTrigger.cs" />
    <Compile Include="Triggers\DeleteTriggers.cs" />
    <Compile Include="Triggers\IndexToDataTable.cs" />
    <Compile Include="Triggers\IndexTriggers.cs" />
    <Compile Include="Triggers\PutTriggers.cs" />
    <Compile Include="Triggers\ReadTriggers.cs" />
    <Compile Include="Triggers\RefuseBigAttachmentPutTrigger.cs" />
    <Compile Include="Triggers\VetoCapitalNamesPutTrigger.cs" />
    <Compile Include="Utils\SettingsDat.cs" />
    <Compile Include="Util\IISConfig.cs" />
    <Compile Include="Util\IISExpressDriver.cs" />
    <Compile Include="Util\ProcessDriver.cs" />
    <Compile Include="Util\RavenDBDriver.cs" />
    <Compile Include="Util\ReflectionUtilTest.cs" />
    <Compile Include="Util\RunExternalProcess.cs" />
    <Compile Include="Util\WildcardMatching.cs" />
    <Compile Include="Views\MapReduce.cs" />
    <Compile Include="Views\MapReduce_IndependentSteps.cs" />
    <Compile Include="Views\ViewCompilation.cs" />
    <Compile Include="Views\ViewStorage.cs" />
    <Compile Include="MailingList\WhereInQueryTests.cs" />
    <Compile Include="WithNLog.cs" />
  </ItemGroup>
  <ItemGroup>
    <BootstrapperPackage Include="Microsoft.Net.Client.3.5">
      <Visible>False</Visible>
      <ProductName>.NET Framework 3.5 SP1 Client Profile</ProductName>
      <Install>false</Install>
    </BootstrapperPackage>
    <BootstrapperPackage Include="Microsoft.Net.Framework.3.5.SP1">
      <Visible>False</Visible>
      <ProductName>.NET Framework 3.5 SP1</ProductName>
      <Install>true</Install>
    </BootstrapperPackage>
    <BootstrapperPackage Include="Microsoft.Windows.Installer.3.1">
      <Visible>False</Visible>
      <ProductName>Windows Installer 3.1</ProductName>
      <Install>true</Install>
    </BootstrapperPackage>
  </ItemGroup>
  <ItemGroup>
    <ProjectReference Include="..\Raven.Abstractions\Raven.Abstractions.csproj">
      <Project>{41ac479e-1eb2-4d23-aaf2-e4c8df1bc2ba}</Project>
      <Name>Raven.Abstractions</Name>
    </ProjectReference>
    <ProjectReference Include="..\Raven.Client.Embedded\Raven.Client.Embedded.csproj">
      <Project>{0F5287AD-37B3-4375-BA3E-3CED64B1FC5B}</Project>
      <Name>Raven.Client.Embedded</Name>
    </ProjectReference>
    <ProjectReference Include="..\Raven.Client.Lightweight\Raven.Client.Lightweight.csproj">
      <Project>{4E087ECB-E7CA-4891-AC3C-3C76702715B6}</Project>
      <Name>Raven.Client.Lightweight</Name>
    </ProjectReference>
    <ProjectReference Include="..\Raven.Database\Raven.Database.csproj">
      <Project>{212823cd-25e1-41ac-92d1-d6df4d53fc85}</Project>
      <Name>Raven.Database</Name>
    </ProjectReference>
    <ProjectReference Include="..\Raven.Server\Raven.Server.csproj">
      <Project>{3b90eb20-aea3-4972-8219-936f1a62768c}</Project>
      <Name>Raven.Server</Name>
    </ProjectReference>
    <ProjectReference Include="..\Raven.Smuggler\Raven.Smuggler.csproj">
      <Project>{3E6401AC-3E33-4B61-A460-49953654A207}</Project>
      <Name>Raven.Smuggler</Name>
    </ProjectReference>
    <ProjectReference Include="..\Raven.Tests.Helpers\Raven.Tests.Helpers.csproj">
      <Project>{14f2d508-8e06-407b-9451-97e99538e26b}</Project>
      <Name>Raven.Tests.Helpers</Name>
    </ProjectReference>
    <ProjectReference Include="..\Raven.Web\Raven.Web.csproj">
      <Project>{f49c2ed0-1844-44b4-a595-5fd152853b9c}</Project>
      <Name>Raven.Web</Name>
    </ProjectReference>
  </ItemGroup>
  <ItemGroup>
    <None Include="..\Raven.Database\RavenDB.snk">
      <Link>RavenDB.snk</Link>
    </None>
    <None Include="App.config">
      <SubType>Designer</SubType>
    </None>
    <EmbeddedResource Include="DefaultLogging.config" />
    <EmbeddedResource Include="MailingList\MapReduceIssue\MvcMusicStore_Dump.json" />
    <EmbeddedResource Include="MailingList\Sandbox.ravendump" />
    <None Include="packages.config">
      <SubType>Designer</SubType>
    </None>
    <EmbeddedResource Include="Patching\failingdump11.ravendump" />
  </ItemGroup>
  <ItemGroup>
    <EmbeddedResource Include="MailingList\Everett\DocumentWithBytes.txt" />
  </ItemGroup>
  <ItemGroup>
    <Folder Include="Bugs\Facets\" />
  </ItemGroup>
  <Import Project="$(MSBuildToolsPath)\Microsoft.CSharp.targets" />
  <Import Project="$(MSBuildProjectDirectory)\..\Tools\StyleCop\StyleCop.Targets" />
  <Import Project="$(SolutionDir)\.nuget\nuget.targets" />
  <!-- To modify your build process, add your task inside one of the targets below and uncomment it. 
       Other similar extension points exist, see Microsoft.Common.targets.
  <Target Name="BeforeBuild">
  </Target>
  <Target Name="AfterBuild">
  </Target>
  -->
</Project><|MERGE_RESOLUTION|>--- conflicted
+++ resolved
@@ -577,13 +577,10 @@
     <Compile Include="Issues\BulkInsertAuth.cs" />
     <Compile Include="Issues\BulkInsertClient.cs" />
     <Compile Include="Issues\BulkInsertDatabaseUrl.cs" />
-<<<<<<< HEAD
     <Compile Include="Issues\RavenDB_1226.cs" />
-=======
     <Compile Include="Issues\RavenDB1316.cs" />
     <Compile Include="Issues\LongIndexAndTransformerNames.cs" />
     <Compile Include="Issues\RavenDB_1077.cs" />
->>>>>>> f1b2505f
     <Compile Include="Issues\RavenDB_1251_2.cs" />
     <Compile Include="Issues\RavenDB1019.cs" />
     <Compile Include="Issues\RavenDB1025.cs" />
