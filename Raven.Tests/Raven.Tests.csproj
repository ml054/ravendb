--- conflicted
+++ resolved
@@ -284,10 +284,7 @@
     <Compile Include="Issues\RavenDB_1435.cs" />
     <Compile Include="Issues\RavenDB_1497.cs" />
     <Compile Include="Issues\RavenDB_1520.cs" />
-<<<<<<< HEAD
-=======
     <Compile Include="Issues\RavenDB_1533.cs" />
->>>>>>> 0a02dbf6
     <Compile Include="Issues\RavenDB_1539.cs" />
     <Compile Include="Issues\RavenDB_1561.cs" />
     <Compile Include="Issues\RavenDB_1560.cs" />
