﻿using System.Collections.Generic;
using System.Linq;
using Raven.Abstractions.Indexing;
using Raven.Client.Embedded;
using Raven.Client.Indexes;
using Raven.Tests.Helpers;
using Xunit;

namespace Raven.Tests.MailingList
{
    public class TransformWithLoad : RavenTestBase
    {
	    private EmbeddableDocumentStore store;

	    public TransformWithLoad()
	    {
		    store = NewDocumentStore();
			new ContactTransformer().Execute(store);
			new Contact_ByName().Execute(store);

		    using (var session = store.OpenSession())
		    {
			    var detail1 = new Detail
			    {
				    Name = "Detail 1",
			    };
			    var detail2 = new Detail
			    {
				    Name = "Detail 2"
			    };
			    session.Store(detail1);
			    session.Store(detail2);
			    session.SaveChanges();


			    var contact = new Contact
			    {
					Id = "contacts/1",
				    Name = "Contact 1",
				    DetailIds = new List<string>
				    {
					    detail1.Id,
					    detail2.Id
				    }
			    };
			    session.Store(contact);
		        session.Advanced.GetMetadataFor(contact)["Val"] = "hello";
			    session.SaveChanges();
		    }
	    }

        [Fact]
        public void Should_get_id_when_transformer_loads_document()
        {
	        using (var session = store.OpenSession())
	        {
		        // Act
		        var contactListViewModel = session.Query<Contact, Contact_ByName>().TransformWith<ContactTransformer, ContactDto>().ToList();

		        // Assert
		        foreach (var detail in contactListViewModel.SelectMany(c => c.ContactDetails))
		        {
			        Assert.NotNull(detail.Id);
		        }

		        var contactViewModel = session.Load<ContactTransformer, ContactDto>("contacts/1");
		        foreach (var detail in contactViewModel.ContactDetails)
		        {
			        Assert.NotNull(detail.Id);
		        }
	        }
        }

		[Fact]
		public void LazyLoadById()
		{
			using (var session = store.OpenSession())
			{
				var contactViewModel = session.Advanced.Lazily.Load<ContactTransformer, ContactDto>("contacts/1");
				var contactDto = contactViewModel.Value;
				foreach (var detail in contactDto.ContactDetails)
				{
					Assert.NotNull(detail.Id);
				}
			}
		}

<<<<<<< HEAD
		[Fact]
		public void EagerLoadById()
		{
			using (var session = store.OpenSession())
			{
				var contactDto = session.Load<ContactTransformer, ContactDto>("contacts/1");
				foreach (var detail in contactDto.ContactDetails)
				{
					Assert.NotNull(detail.Id);
				}
			}
		}
=======
        [Fact]
        public void WithMetadata()
        {
            using (var session = store.OpenSession())
            {
                var c = session.Load<ContactTransformer, ContactDto>("contacts/1");
                Assert.Equal("hello", c.MetaVal);
            }
        }
>>>>>>> 314cce0b

		[Fact(Skip = "Currently not working")]
		public void LazyLoadByIds()
		{
			using (var session = store.OpenSession())
			{
				var contactViewModel = session.Advanced.Lazily.Load<ContactTransformer, ContactDto>("contacts/1", "contacts/2");
				var result = contactViewModel.Value;
				Assert.NotNull(result[0]);
				Assert.Null(result[1]);

				foreach (var detail in result[0].ContactDetails)
				{
					Assert.NotNull(detail.Id);
				}
			}
		}

	    public class Contact
        {
            public Contact()
            {
                DetailIds = new List<string>();
            }

            public string Id { get; set; }
            public string Name { get; set; }
            public List<string> DetailIds { get; set; }
        }

        public class ContactDto
        {
            public string ContactId { get; set; }
            public string ContactName { get; set; }
            public List<Detail> ContactDetails { get; set; }
            public string MetaVal { get; set; }
        }

        public class ContactTransformer : AbstractTransformerCreationTask<Contact>
        {
            public ContactTransformer()
            {
	            TransformResults = contacts => from c in contacts
	                                           select new
	                                           {
		                                           ContactId = c.Id,
		                                           ContactName = c.Name,
		                                           ContactDetails = LoadDocument<Detail>(c.DetailIds),
                                                   MetaVal = MetadataFor(c).Value<string>("Val")
	                                           };
            }
        }

        public class Contact_ByName : AbstractIndexCreationTask<Contact>
        {
            public Contact_ByName()
            {
                Map = contacts => from c in contacts select new { c.Name };

                Index(x => x.Name, FieldIndexing.Analyzed);
            }
        }

        public class Detail
        {
            public string Id { get; set; }
            public string Name { get; set; }
        }
    }
}<|MERGE_RESOLUTION|>--- conflicted
+++ resolved
@@ -85,9 +85,18 @@
 			}
 		}
 
-<<<<<<< HEAD
+        [Fact]
+        public void WithMetadata()
+        {
+            using (var session = store.OpenSession())
+            {
+                var c = session.Load<ContactTransformer, ContactDto>("contacts/1");
+                Assert.Equal("hello", c.MetaVal);
+            }
+        }
+
 		[Fact]
-		public void EagerLoadById()
+        public void EagerLoadById()
 		{
 			using (var session = store.OpenSession())
 			{
@@ -98,17 +107,6 @@
 				}
 			}
 		}
-=======
-        [Fact]
-        public void WithMetadata()
-        {
-            using (var session = store.OpenSession())
-            {
-                var c = session.Load<ContactTransformer, ContactDto>("contacts/1");
-                Assert.Equal("hello", c.MetaVal);
-            }
-        }
->>>>>>> 314cce0b
 
 		[Fact(Skip = "Currently not working")]
 		public void LazyLoadByIds()
