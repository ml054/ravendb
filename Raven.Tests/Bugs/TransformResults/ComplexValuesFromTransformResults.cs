--- conflicted
+++ resolved
@@ -1,11 +1,11 @@
-using System;
-using System.Linq;
-using Raven.Client;
-using Raven.Client.Embedded;
-using Raven.Client.Linq;
-using Raven.Client.Indexes;
-using Xunit;
-
+using System;
+using System.Linq;
+using Raven.Client;
+using Raven.Client.Embedded;
+using Raven.Client.Linq;
+using Raven.Client.Indexes;
+using Xunit;
+
 namespace Raven.Tests.Bugs.TransformResults
 {
     public class ComplexValuesFromTransformResults : LocalClientTest
@@ -113,74 +113,69 @@
 
 				}
 			}
-		}
-
-        [Fact]
-        public void write_then_read_from_complex_entity_types_with_Guids_as_keys()
-        {
-            using (EmbeddableDocumentStore documentStore = NewDocumentStore())
+		}
+
+        [Fact]
+        public void write_then_read_from_complex_entity_types_with_Guids_as_keys()
+        {
+            using (EmbeddableDocumentStore documentStore = NewDocumentStore())
             {
-<<<<<<< HEAD
-=======
-				documentStore.Conventions.FindFullDocumentKeyFromNonStringIdentifier = (id, type) => id.ToString();
-
->>>>>>> a64b956a
-                IndexCreation.CreateIndexes(typeof(QuestionWithVoteTotalIndex).Assembly, documentStore);
-                var questionId = Guid.NewGuid();
-                var answerId = Guid.NewGuid();
-
-                using (var session = documentStore.OpenSession())
-                {
-                    var user = new User {Id = @"user\222", DisplayName = "John Doe"};
-                    session.Store(user);
-
-                    var question = new Question2
-                                       {
-                                           Id = questionId,
-                                           Title = "How to do this in RavenDb?",
-                                           Content = "I'm trying to find how to model documents for better DDD support.",
-                                           UserId = @"user\222"
-                                       };
-                    session.Store(question);
-
-<<<<<<< HEAD
-                    var answer = new AnswerEntity2()
-                    {
-                        Id = answerId,
-                        Question = question,
-                        Content = "This is doable",
-                        UserId = user.Id
-                    };
-
-                    session.Store(new Answer2
-                    {
-                        Id = answer.Id,
-                        UserId = answer.UserId,
-                        QuestionId = answer.Question.Id,
-                        Content = answer.Content
-=======
-
-                    session.Store(new Answer2
-                    {
-                        Id = answerId,
-                        UserId = user.Id,
-                        QuestionId = question.Id,
+				documentStore.Conventions.FindFullDocumentKeyFromNonStringIdentifier = (id, type) => id.ToString();
+
+                IndexCreation.CreateIndexes(typeof(QuestionWithVoteTotalIndex).Assembly, documentStore);
+                var questionId = Guid.NewGuid();
+                var answerId = Guid.NewGuid();
+
+                using (var session = documentStore.OpenSession())
+                {
+                    var user = new User {Id = @"user\222", DisplayName = "John Doe"};
+                    session.Store(user);
+
+                    var question = new Question2
+                                       {
+                                           Id = questionId,
+                                           Title = "How to do this in RavenDb?",
+                                           Content = "I'm trying to find how to model documents for better DDD support.",
+                                           UserId = @"user\222"
+                                       };
+                    session.Store(question);
+
+
+                    var answer = new AnswerEntity2()
+                    {
+                        Id = answerId,
+                        Question = question,
+                        Content = "This is doable",
+                        UserId = user.Id
+                    };
+
+                    //session.Store(new Answer2
+                    //{
+                    //    Id = answer.Id,
+                    //    UserId = answer.UserId,
+                    //    QuestionId = answer.Question.Id,
+                    //    Content = answer.Content
+                    //}
+                    session.Store(new Answer2
+                    {
+                        Id = answerId,
+                        UserId = user.Id,
+                        QuestionId = question.Id,
                         Content =  "This is doable"
->>>>>>> a64b956a
-                    });
-                    session.SaveChanges();
-                }
-                using (var session = documentStore.OpenSession())
-                {
-                    var answerInfo = session.Query<Answer2, Answers_ByAnswerEntity2>()
-                        .Customize(x => x.WaitForNonStaleResultsAsOfNow())
-                        .Where(x => x.Id == answerId)
-                        .As<AnswerEntity2>()
-                        .SingleOrDefault();
-                    Assert.NotNull(answerInfo);
-                    Assert.NotNull(answerInfo.Question);
-                }               
-            }
+                    });
+                    session.SaveChanges();
+                }
+                using (var session = documentStore.OpenSession())
+                {
+                    var answerInfo = session.Query<Answer2, Answers_ByAnswerEntity2>()
+                        .Customize(x => x.WaitForNonStaleResultsAsOfNow())
+                        .Where(x => x.Id == answerId)
+                        .As<AnswerEntity2>()
+                        .SingleOrDefault();
+                    Assert.NotNull(answerInfo);
+                    Assert.NotNull(answerInfo.Question);
+                }               
+            }
         }
 
     	public static string CreateEntities(IDocumentStore documentStore)
