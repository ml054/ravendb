//-----------------------------------------------------------------------
// <copyright file="SuggestionsHelper.cs" company="Hibernating Rhinos LTD">
//     Copyright (c) Hibernating Rhinos LTD. All rights reserved.
// </copyright>
//-----------------------------------------------------------------------
using System.Collections.Generic;
using System.IO;
using System.Linq;
using Raven.Abstractions.Data;
using Raven.Abstractions.Indexing;
using Raven.Client.Document;
using Raven.Client.Indexes;
<<<<<<< HEAD
using Raven.Database.Indexing;
=======
>>>>>>> 3343b276

namespace Raven.Tests.Suggestions
{
	public static class SuggestionsHelper
	{
<<<<<<< HEAD
=======
		public class Person
		{
			public string Name { get; set; }
		}

>>>>>>> 3343b276
		public static string IndexName { get { return "PersonsByName"; } }

		public static List<Person> GetPersons()
		{
			var names = File.ReadAllLines("./suggestions/names.txt");
			return names.Select(name => new Person {Name = name}).ToList();
		}

		public static IndexDefinition GetIndex(DocumentStore doc)
		{
			return new IndexDefinitionBuilder<Person>()
					   {
						   Map = persons => from p in persons select new {p.Name}
					   }.ToIndexDefinition(doc.Conventions);
			
		}

		public static SuggestionQuery GetQuery(string term, StringDistanceTypes stringDistanceTypes)
		{
			return new SuggestionQuery
					   {
						   Distance = stringDistanceTypes,
						   Field = "Name",
						   MaxSuggestions = 10,
						   Term = term
					   };
		}
	}
}<|MERGE_RESOLUTION|>--- conflicted
+++ resolved
@@ -10,23 +10,16 @@
 using Raven.Abstractions.Indexing;
 using Raven.Client.Document;
 using Raven.Client.Indexes;
-<<<<<<< HEAD
-using Raven.Database.Indexing;
-=======
->>>>>>> 3343b276
 
 namespace Raven.Tests.Suggestions
 {
 	public static class SuggestionsHelper
 	{
-<<<<<<< HEAD
-=======
 		public class Person
 		{
 			public string Name { get; set; }
 		}
 
->>>>>>> 3343b276
 		public static string IndexName { get { return "PersonsByName"; } }
 
 		public static List<Person> GetPersons()
