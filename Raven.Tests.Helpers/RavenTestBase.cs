﻿//-----------------------------------------------------------------------
// <copyright file="RavenTest.cs" company="Hibernating Rhinos LTD">
//     Copyright (c) Hibernating Rhinos LTD. All rights reserved.
// </copyright>
//-----------------------------------------------------------------------

using System;
using System.Collections;
using System.Collections.Generic;
using System.ComponentModel;
using System.ComponentModel.Composition.Primitives;
using System.Data;
using System.Diagnostics;
using System.IO;
using System.Linq;
using System.Net;
using System.Reflection;
using System.Runtime.CompilerServices;
using System.Text;
using System.Threading;

using Raven.Abstractions.Data;
using Raven.Abstractions.Extensions;
using Raven.Abstractions.MEF;
using Raven.Abstractions.Replication;
using Raven.Abstractions.Util.Encryptors;
using Raven.Client;
using Raven.Client.Connection;
using Raven.Client.Document;
using Raven.Client.Embedded;
using Raven.Client.Extensions;
using Raven.Client.Indexes;
using Raven.Client.Linq.Indexing;
using Raven.Database;
using Raven.Database.Config;
using Raven.Database.Extensions;
using Raven.Database.Plugins;
using Raven.Database.Server;
using Raven.Database.FileSystem.Util;
using Raven.Database.Server.Security;
using Raven.Database.Storage;
using Raven.Database.Util;
using Raven.Imports.Newtonsoft.Json;
using Raven.Json.Linq;
using Raven.Server;
using Raven.Tests.Helpers.Util;
using Xunit;


namespace Raven.Tests.Helpers
{
    public abstract class RavenTestBase : IDisposable
	{
		protected readonly List<RavenDbServer> servers = new List<RavenDbServer>();
		protected readonly List<IDocumentStore> stores = new List<IDocumentStore>();
		protected readonly HashSet<string> pathsToDelete = new HashSet<string>();

		protected readonly HashSet<string> DatabaseNames = new HashSet<string> { Constants.SystemDatabase };

		private static int pathCount;

	    private static bool checkedAsyncVoid;

		protected RavenTestBase()
		{
			if (checkedAsyncVoid == false)
			{
				checkedAsyncVoid = true;
				AssertNoAsyncVoidMethods(GetType().Assembly);
			}

			Environment.SetEnvironmentVariable(Constants.RavenDefaultQueryTimeout, "30");
			CommonInitializationUtil.Initialize();

			// Make sure to delete the Data folder which we be used by tests that do not call the NewDataPath from whatever reason.
			var dataFolder = FilePathTools.MakeSureEndsWithSlash(@"~\Data".ToFullPath());
			ClearDatabaseDirectory(dataFolder);
			pathsToDelete.Add(dataFolder);
		}

	    private static IEnumerable<Type> GetLoadableTypes(Assembly assembly)
		{
			if (assembly == null) throw new ArgumentNullException("assembly");
			try
			{
				return assembly.GetTypes();
			}
			catch (ReflectionTypeLoadException e)
			{
				return e.Types.Where(t => t != null);
			}
		}

	    private static IEnumerable<MethodInfo> GetAsyncVoidMethods(Assembly assembly)
		{
			return GetLoadableTypes(assembly)
			  .SelectMany(type => type.GetMethods(
				BindingFlags.NonPublic
				| BindingFlags.Public
				| BindingFlags.Instance
				| BindingFlags.Static
				| BindingFlags.DeclaredOnly))
			  .Where(method => method.GetCustomAttribute<AsyncStateMachineAttribute>() != null)
			  .Where(method => method.ReturnType == typeof(void));
		}

		public static void AssertNoAsyncVoidMethods(Assembly assembly)
		{
			var messages = GetAsyncVoidMethods(assembly)
				.Select(method =>
					String.Format("'{0}.{1}' is an async Task method.",
						method.DeclaringType.Name,
						method.Name))
				.ToList();
			if(messages.Any())
				throw new InvalidConstraintException("async Task methods found!" + Environment.NewLine + String.Join(Environment.NewLine, messages));
		}

		~RavenTestBase()
		{
			try
			{
				Dispose();
			}
			catch (Exception)
			{
				// nothing that we can do here
			}
		}

		protected string NewDataPath(string prefix = null, bool forceCreateDir = false)
		{
			if (prefix != null)
				prefix = prefix.Replace("<", "").Replace(">", "");

			var newDataDir = Path.GetFullPath(string.Format(@".\{1}-{0}-{2}\", DateTime.Now.ToString("yyyy-MM-dd,HH-mm-ss"), prefix ?? "TestDatabase", Interlocked.Increment(ref pathCount)));
			if (forceCreateDir && Directory.Exists(newDataDir) == false)
				Directory.CreateDirectory(newDataDir);
			pathsToDelete.Add(newDataDir);
			return newDataDir;
		}

        /// <summary>
        /// Creates a new Embeddable document store.
        /// </summary>
        /// <param name="runInMemory">Whatever the database should run purely in memory. When running in memory, nothing is written to disk and if the server is restarted all data will be lost.<br/>Default: <b>true</b></param>
        /// <param name="requestedStorage">What storage type to use (see: RavenDB Storage engines).<br/>Allowed values: <b>vornon</b>, <b>esent</b>.<br/>Default: <b>voron</b></param>
        /// <param name="catalog">Custom bundles that are not provided by RavenDb.</param>
        /// <param name="dataDir">The path for the database directory. Can use ~\ as the root, in which case the path will start from the server base directory. <br/>Default: <b>~\Data</b></param>
        /// <param name="enableAuthentication"></param>
        /// <param name="activeBundles">Semicolon separated list of bundles names, such as: 'Replication;Versioning'.<br/>Default: no bundles turned on.</param>
        /// <param name="port">The port to use when creating the http listener. Allowed: 1 - 65,536 or * (find first available port from 8079 and upward).<br/>Default: <b>8079</b></param>
        /// <param name="anonymousUserAccessMode">Determines what actions an anonymous user can do. Get - read only, All - read & write, None - allows access to only authenticated users, Admin - all (including administrative actions).<br/>Default: <b>Get</b></param>
        /// <param name="configureStore">An action delegate which allows you to configure the document store instance that is returned. eg. <code>configureStore: store => store.DefaultDatabase = "MasterDb"</code></param>
        /// <param name="databaseName">Name of the server that will show up on /admin/stats endpoint.</param>
        /// <param name="indexes">A collection of indexes to execute.</param>
        /// <param name="transformers">A collection of transformers to execute.</param>
        /// <param name="seedData">A collection of some fake data that will be automatically stored into the document store.</param>
        /// <param name="waitForAllIndexesToBeNotStale">When you query an index, the query will wait for the index to complete it's indexing and not be stale -before- the query is executred.</param>
        /// <remarks>Besides the document store being instantiated, it is also Initialized.<br/>Also, if you provide some indexes to be used, make sure you understand that they might be stale when you query them. To make sure you're querying against indexes that have completed their indexing (ie. index is not stale), use the <code>waitForAllIndexesToBeNotStale</code> parameter to determine if you wish to query against a stale or not-stale query.</remarks>
        /// <returns>A new instance of an EmbeddableDocumentStore.</returns>
        public EmbeddableDocumentStore NewDocumentStore(
            bool runInMemory = true,
            string requestedStorage = null,
            ComposablePartCatalog catalog = null,
            string dataDir = null,
            bool enableAuthentication = false,
            string activeBundles = null,
            int? port = null,
            AnonymousUserAccessMode anonymousUserAccessMode = AnonymousUserAccessMode.Admin,
            Action<EmbeddableDocumentStore> configureStore = null,
            [CallerMemberName] string databaseName = null,
            IEnumerable<AbstractIndexCreationTask> indexes = null,
            IEnumerable<AbstractTransformerCreationTask> transformers = null,
            IEnumerable<IEnumerable> seedData = null,
            bool waitForAllIndexesToBeNotStale = true)
        {
            databaseName = NormalizeDatabaseName(databaseName);

            var storageType = GetDefaultStorageType(requestedStorage);
            var dataDirectory = dataDir ?? NewDataPath(databaseName);
            var documentStore = new EmbeddableDocumentStore
            {
                UseEmbeddedHttpServer = port.HasValue,
                Configuration =
                {
                    DefaultStorageTypeName = storageType,
                    DataDirectory = Path.Combine(dataDirectory, "System"),
                    RunInUnreliableYetFastModeThatIsNotSuitableForProduction = true,
                    RunInMemory = storageType.Equals("esent", StringComparison.OrdinalIgnoreCase) == false && runInMemory,
                    Port = port ?? 8079,
                    AnonymousUserAccessMode = anonymousUserAccessMode
                }
            };

            documentStore.Configuration.FileSystem.DataDirectory = Path.Combine(dataDirectory, "FileSystem");
            documentStore.Configuration.Encryption.UseFips = SettingsHelper.UseFipsEncryptionAlgorithms;

            if (activeBundles != null)
            {
                documentStore.Configuration.Settings["Raven/ActiveBundles"] = activeBundles;
            }

            if (catalog != null)
            {
                documentStore.Configuration.Catalog.Catalogs.Add(catalog);
            }

            try
            {
                if (configureStore != null)
                {
                    configureStore(documentStore);
                }

                ModifyStore(documentStore);
                ModifyConfiguration(documentStore.Configuration);
                documentStore.Configuration.PostInit();
                documentStore.Initialize();

                if (enableAuthentication)
                {
                    EnableAuthentication(documentStore.SystemDatabase);
                }

                CreateDefaultIndexes(documentStore);

                if (indexes != null)
                {
                    ExecuteIndexes(indexes, documentStore);
                }

                if (waitForAllIndexesToBeNotStale)
                {
                    documentStore.Conventions.DefaultQueryingConsistency =
                        ConsistencyOptions.AlwaysWaitForNonStaleResultsAsOfLastWrite;

                    // When querying any map/reduce indexes, we'll wait until
                    // the index has stopped being stale.
                    documentStore.Listeners.RegisterListener(new NoStaleQueriesListener());
                }

                if (transformers != null)
                {
                    ExecuteTransformers(transformers, documentStore);
                }

                if (seedData != null)
                {
                    StoreSeedData(seedData, documentStore);
                }

                return documentStore;
            }
            catch
            {
                // We must dispose of this object in exceptional cases, otherwise this test will break all the following tests.
                documentStore.Dispose();
                throw;
            }
            finally
            {
                stores.Add(documentStore);
            }
        }

        public static void EnableAuthentication(DocumentDatabase database)
        {
            var license = GetLicenseByReflection(database);
            license.Error = false;
            license.Status = "Commercial";
            license.Attributes["ravenfs"] = "true";
            license.Attributes["counters"] = "true";
            // rerun this startup task
            database.StartupTasks.OfType<AuthenticationForCommercialUseOnly>().First().Execute(database);
        }

        /// <summary>
        /// Creates a new document store connecting to a remote RavenDb server.
        /// </summary>
        /// <param name="fiddler">Are all requests to the remote RavenDb server passed through Fiddler? (NOTE: This is only* for a localhost RavenDb server).</param>
        /// <param name="ravenDbServer">A RavenDb server.</param>
        /// <param name="databaseName">Name of the server that will show up on /admin/stats endpoint.</param>
        /// <param name="runInMemory">Whatever the database should run purely in memory. When running in memory, nothing is written to disk and if the server is restarted all data will be lost.<br/>Default: <b>true</b></param>
        /// <param name="dataDirectory">The path for the database directory. Can use ~\ as the root, in which case the path will start from the server base directory. <br/>Default: <b>~\Data</b></param>
        /// <param name="requestedStorage">What storage type to use (see: RavenDB Storage engines).<br/>Allowed values: <b>vornon</b>, <b>esent</b>.<br/>Default: <b>voron</b></param>
        /// <param name="enableAuthentication"></param>
        /// <param name="ensureDatabaseExists">For a multi-tenant RavenDb server, creates the database if it doesn't already exist.</param>
        /// <param name="configureStore">An action delegate which allows you to configure the document store instance that is returned. eg. <code>configureStore: store => store.DefaultDatabase = "MasterDb"</code></param>
        /// <param name="activeBundles">Semicolon separated list of bundles names, such as: 'Replication;Versioning'.<br/>Default: no bundles turned on.</param>
        /// <param name="indexes">A collection of indexes to execute.</param>
        /// <param name="transformers">A collection of transformers to execute.</param>
        /// <param name="seedData">A collection of some fake data that will be automatically stored into the document store.</param>
        /// <param name="waitForAllIndexesToBeNotStale">When you query an index, the query will wait for the index to complete it's indexing and not be stale -before- the query is executred.</param>
        /// <returns></returns>
        public DocumentStore NewRemoteDocumentStore(bool fiddler = false,
            RavenDbServer ravenDbServer = null,
            [CallerMemberName] string databaseName = null,
            bool runInMemory = true,
            string dataDirectory = null,
            string requestedStorage = null,
            bool enableAuthentication = false,
            bool ensureDatabaseExists = true,
            Action<DocumentStore> configureStore = null,
            string activeBundles = null,
<<<<<<< HEAD
		
            IEnumerable<IEnumerable> seedData = null)
=======
            IEnumerable<AbstractIndexCreationTask> indexes = null,
            IEnumerable<AbstractTransformerCreationTask> transformers = null,
            IEnumerable<IEnumerable> seedData = null,
            bool waitForAllIndexesToBeNotStale = true)
>>>>>>> 3e23a13e
        {
            databaseName = NormalizeDatabaseName(databaseName);

            checkPorts = true;
            ravenDbServer = ravenDbServer ?? GetNewServer(runInMemory: runInMemory,
                dataDirectory: dataDirectory,
                requestedStorage: requestedStorage,
                enableAuthentication: enableAuthentication,
                databaseName: databaseName,
                activeBundles: activeBundles);
            ModifyServer(ravenDbServer);
            var documentStore = new DocumentStore
            {
                Url = GetServerUrl(fiddler, ravenDbServer.SystemDatabase.ServerUrl),
                DefaultDatabase = databaseName
            };
            pathsToDelete.Add(Path.Combine(ravenDbServer.SystemDatabase.Configuration.DataDirectory, @"..\Databases"));
            stores.Add(documentStore);
            documentStore.AfterDispose += (sender, args) => ravenDbServer.Dispose();

            if (configureStore != null)
            {
                configureStore(documentStore);
            }

            ModifyStore(documentStore);

            documentStore.Initialize(ensureDatabaseExists);

            if (indexes != null)
            {
                ExecuteIndexes(indexes, documentStore);
            }

            if (waitForAllIndexesToBeNotStale)
            {
                documentStore.Conventions.DefaultQueryingConsistency =
                    ConsistencyOptions.AlwaysWaitForNonStaleResultsAsOfLastWrite;

                // When querying any map/reduce indexes, we'll wait until
                // the index has stopped being stale.
                documentStore.Listeners.RegisterListener(new NoStaleQueriesListener());
            }

            if (transformers != null)
            {
                ExecuteTransformers(transformers, documentStore);
            }

            if (seedData != null)
            {
                StoreSeedData(seedData, documentStore);
            }

            return documentStore;
        }

        protected RavenDbServer GetServer(int port = 8079)
        {
            return servers.First(x => x.SystemDatabase.Configuration.Port == port);
        }

		private static string GetServerUrl(bool fiddler, string serverUrl)
		{
			if (fiddler)
			{
				if (Process.GetProcessesByName("fiddler").Any())
					return serverUrl.Replace("localhost", "localhost.fiddler");
			}
			return serverUrl;
		}

		public static string GetDefaultStorageType(string requestedStorage = null)
		{
			string defaultStorageType;
			var envVar = Environment.GetEnvironmentVariable("raventest_storage_engine");
			if (string.IsNullOrEmpty(envVar) == false)
				defaultStorageType = envVar;
			else if (requestedStorage != null)
				defaultStorageType = requestedStorage;
			else
				defaultStorageType = "voron";
			return defaultStorageType;
		}

		protected bool checkPorts = false;

        protected RavenDbServer GetNewServer(int port = 8079,
			string dataDirectory = null,
			bool runInMemory = true,
			string requestedStorage = null,
			bool enableAuthentication = false,
			string activeBundles = null,
			Action<RavenDBOptions> configureServer = null,
			Action<InMemoryRavenConfiguration> configureConfig = null,
			[CallerMemberName] string databaseName = null)
		{
			databaseName = NormalizeDatabaseName(databaseName != Constants.SystemDatabase ? databaseName : null);

			checkPorts = true;
			if (dataDirectory != null)
				pathsToDelete.Add(dataDirectory);

			var storageType = GetDefaultStorageType(requestedStorage);
			var directory = dataDirectory ?? NewDataPath(databaseName == Constants.SystemDatabase ? null : databaseName);
			var ravenConfiguration = new RavenConfiguration
			{
				Port = port,
				DataDirectory = Path.Combine(directory, "System"),
				RunInMemory = runInMemory,
#if DEBUG
				RunInUnreliableYetFastModeThatIsNotSuitableForProduction = runInMemory,
#endif
				DefaultStorageTypeName = storageType,
				AnonymousUserAccessMode = enableAuthentication ? AnonymousUserAccessMode.None : AnonymousUserAccessMode.Admin,
			};

			ravenConfiguration.FileSystem.DataDirectory = Path.Combine(directory, "FileSystem");
			ravenConfiguration.Encryption.UseFips = SettingsHelper.UseFipsEncryptionAlgorithms;

			ravenConfiguration.Settings["Raven/StorageTypeName"] = ravenConfiguration.DefaultStorageTypeName;

			if (activeBundles != null)
			{
				ravenConfiguration.Settings["Raven/ActiveBundles"] = activeBundles;
			}

			if (configureConfig != null)
				configureConfig(ravenConfiguration);
			ModifyConfiguration(ravenConfiguration);

			ravenConfiguration.PostInit();

			NonAdminHttp.EnsureCanListenToWhenInNonAdminContext(ravenConfiguration.Port);
			var ravenDbServer = new RavenDbServer(ravenConfiguration)
			{
				UseEmbeddedHttpServer = true,
			};
			ravenDbServer.Initialize(configureServer);
			servers.Add(ravenDbServer);

			try
			{
				using (var documentStore = new DocumentStore
				{
					Url = "http://localhost:" + port,
					Conventions =
					{
						FailoverBehavior = FailoverBehavior.FailImmediately
					},
					DefaultDatabase = databaseName
				}.Initialize())
				{
					CreateDefaultIndexes(documentStore);
				}
			}
			catch
			{
				ravenDbServer.Dispose();
				throw;
			}

			if (enableAuthentication)
			{
				EnableAuthentication(ravenDbServer.SystemDatabase);
				ModifyConfiguration(ravenConfiguration);
				ravenConfiguration.PostInit();
			}

			return ravenDbServer;
		}

		public ITransactionalStorage NewTransactionalStorage(string requestedStorage = null, string dataDir = null, string tempDir = null, bool? runInMemory = null, OrderedPartCollection<AbstractDocumentCodec> documentCodecs = null, Action onCommit = null)
		{
			ITransactionalStorage newTransactionalStorage;
			string storageType = GetDefaultStorageType(requestedStorage);

			var dataDirectory = dataDir ?? NewDataPath();
			var ravenConfiguration = new RavenConfiguration
			{
				DataDirectory = dataDirectory,
				RunInMemory = storageType.Equals("esent", StringComparison.OrdinalIgnoreCase) == false && (runInMemory ?? true),
			};

			ravenConfiguration.FileSystem.DataDirectory = Path.Combine(dataDirectory, "FileSystem");
			ravenConfiguration.Storage.Voron.TempPath = tempDir;

			Action onCommitNotification = () =>
			{
				if (onCommit != null)
					onCommit();
			};

			if (storageType == "voron")
				newTransactionalStorage = new Raven.Storage.Voron.TransactionalStorage(ravenConfiguration, onCommitNotification, () => { }, () => { }, () => { });
			else
				newTransactionalStorage = new Raven.Storage.Esent.TransactionalStorage(ravenConfiguration, onCommitNotification, () => { }, () => { }, () => { });

			newTransactionalStorage.Initialize(new SequentialUuidGenerator { EtagBase = 0 }, documentCodecs ?? new OrderedPartCollection<AbstractDocumentCodec>());
			return newTransactionalStorage;
		}

		protected virtual void ModifyStore(DocumentStore documentStore)
		{
		}

		protected virtual void ModifyStore(EmbeddableDocumentStore documentStore)
		{
		}

		protected virtual void ModifyConfiguration(InMemoryRavenConfiguration configuration)
		{
		}

		protected virtual void ModifyServer(RavenDbServer ravenDbServer)
		{
		}

		protected virtual void CreateDefaultIndexes(IDocumentStore documentStore)
		{
			new RavenDocumentsByEntityName().Execute(documentStore.DatabaseCommands, documentStore.Conventions);
		}

        /// <summary>
        /// The current process is paused until all the indexes stop being stale.
        /// </summary>
        /// <param name="store">The document store where the indexes exist.</param>
        /// <param name="database">The name of the database where the commands exist.</param>
        /// <param name="timeout">The maximum time you'll wait for the indexes to complete.</param>
		public static void WaitForIndexing(IDocumentStore store, string database = null, TimeSpan? timeout = null)
		{
			var databaseCommands = store.DatabaseCommands;
		    if (database != null)
		    {
		        databaseCommands = databaseCommands.ForDatabase(database);
		    }
		    
            timeout = timeout ?? (Debugger.IsAttached
		        ? TimeSpan.FromMinutes(5)
		        : TimeSpan.FromSeconds(20));

			var spinUntil = SpinWait.SpinUntil(() => databaseCommands.GetStatistics().StaleIndexes.Length == 0, timeout.Value);
		    if (spinUntil)
		    {
		        return;
		    }

		    var statistics = databaseCommands.GetStatistics();
		    var stats = RavenJObject.FromObject(statistics).ToString(Formatting.Indented);
		    var errorMessage = string.Format("The indexes stayed stale for more than {0}{1}{2}",
		        timeout.Value,
		        Environment.NewLine,
		        stats);
		    throw new TimeoutException(errorMessage);
		}

		public void WaitForPeriodicExport(DocumentDatabase db, PeriodicExportStatus previousStatus, Func<PeriodicExportStatus, Etag> compareSelector)
		{
			PeriodicExportStatus currentStatus = null;
			var done = SpinWait.SpinUntil(() =>
			{
				currentStatus = GetPeriodicBackupStatus(db);
				return compareSelector(currentStatus) != compareSelector(previousStatus);
			}, Debugger.IsAttached ? TimeSpan.FromMinutes(120) : TimeSpan.FromMinutes(15));
            if (!done) throw new Exception("WaitForPeriodicExport failed");
			previousStatus.LastDocsEtag = currentStatus.LastDocsEtag;
			previousStatus.LastAttachmentsEtag = currentStatus.LastAttachmentsEtag;
			previousStatus.LastDocsDeletionEtag = currentStatus.LastDocsDeletionEtag;
			previousStatus.LastAttachmentDeletionEtag = currentStatus.LastAttachmentDeletionEtag;

		}

        /// <summary>
        /// The current process is paused until all the indexes stop being stale.
        /// </summary>
        /// <param name="db">The document database where the indexes exist.</param>
		public static void WaitForIndexing(DocumentDatabase db)
		{
			if (!SpinWait.SpinUntil(() => db.Statistics.StaleIndexes.Length == 0, TimeSpan.FromMinutes(5)))
                throw new Exception("WaitForIndexing failed");
		}

		public static void WaitForAllRequestsToComplete(RavenDbServer server)
		{
		    if (!SpinWait.SpinUntil(() => server.Server.HasPendingRequests == false, TimeSpan.FromMinutes(15)))
		    {
		        throw new Exception("WaitForAllRequestsToComplete failed");
		    }
		}

		protected PeriodicExportStatus GetPeriodicBackupStatus(DocumentDatabase db)
		{
			return GetPerodicBackupStatus(key => db.Documents.Get(key, null));
		}

		protected PeriodicExportStatus GetPerodicBackupStatus(IDatabaseCommands commands)
		{
			return GetPerodicBackupStatus(commands.Get);
		}

		private PeriodicExportStatus GetPerodicBackupStatus(Func<string, JsonDocument> getDocument)
		{
			var jsonDocument = getDocument(PeriodicExportStatus.RavenDocumentKey);
			if (jsonDocument == null)
				return new PeriodicExportStatus();

			return jsonDocument.DataAsJson.JsonDeserialization<PeriodicExportStatus>();
		}

		protected void WaitForPeriodicExport(DocumentDatabase db, PeriodicExportStatus previousStatus)
		{
			WaitForPeriodicExport(key => db.Documents.Get(key, null), previousStatus);
		}

		protected void WaitForPeriodicExport(IDatabaseCommands commands, PeriodicExportStatus previousStatus)
		{
			WaitForPeriodicExport(commands.Get, previousStatus);
		}

		private void WaitForPeriodicExport(Func<string, JsonDocument> getDocument, PeriodicExportStatus previousStatus)
		{
			PeriodicExportStatus currentStatus = null;
			var done = SpinWait.SpinUntil(() =>
			{
				currentStatus = GetPerodicBackupStatus(getDocument);
				return currentStatus.LastDocsEtag != previousStatus.LastDocsEtag ||
					   currentStatus.LastAttachmentsEtag != previousStatus.LastAttachmentsEtag ||
					   currentStatus.LastDocsDeletionEtag != previousStatus.LastDocsDeletionEtag ||
					   currentStatus.LastAttachmentDeletionEtag != previousStatus.LastAttachmentDeletionEtag;
			}, Debugger.IsAttached ? TimeSpan.FromMinutes(120) : TimeSpan.FromMinutes(15));
            if (!done) throw new Exception("WaitForPeriodicExport failed");
			previousStatus.LastDocsEtag = currentStatus.LastDocsEtag;
			previousStatus.LastAttachmentsEtag = currentStatus.LastAttachmentsEtag;
			previousStatus.LastDocsDeletionEtag = currentStatus.LastDocsDeletionEtag;
			previousStatus.LastAttachmentDeletionEtag = currentStatus.LastAttachmentDeletionEtag;

		}

		protected void WaitForBackup(DocumentDatabase db, bool checkError)
		{
			WaitForBackup(key => db.Documents.Get(key, null), checkError);
		}

		protected void WaitForBackup(IDatabaseCommands commands, bool checkError)
		{
			WaitForBackup(commands.Get, checkError);
		}

		private void WaitForBackup(Func<string, JsonDocument> getDocument, bool checkError)
		{
			var done = SpinWait.SpinUntil(() =>
			{
				// We expect to get the doc from database that we tried to backup
				var jsonDocument = getDocument(BackupStatus.RavenBackupStatusDocumentKey);
				if (jsonDocument == null)
					return true;

				var backupStatus = jsonDocument.DataAsJson.JsonDeserialization<BackupStatus>();
				if (backupStatus.IsRunning == false)
				{
					if (checkError)
					{
						var firstOrDefault =
							backupStatus.Messages.FirstOrDefault(x => x.Severity == BackupStatus.BackupMessageSeverity.Error);
						if (firstOrDefault != null)
							throw new Exception(string.Format("{0}\n\nDetails: {1}", firstOrDefault.Message, firstOrDefault.Details));
					}

					return true;
				}
				return false;
			}, Debugger.IsAttached ? TimeSpan.FromMinutes(120) : TimeSpan.FromMinutes(15));
            if (!done) throw new Exception("WaitForBackup failed");
		}

		protected void WaitForRestore(IDatabaseCommands databaseCommands)
		{
			var systemDatabaseCommands = databaseCommands.ForSystemDatabase(); // need to be sure that we are checking system database

			var failureMessages = new[]
			{
				                      "Esent Restore: Failure! Could not restore database!", 
									  "Error: Restore Canceled", 
									  "Restore Operation: Failure! Could not restore database!"
			                      };

			var restoreFinishMessages = new[]
				{
					"The new database was created",
					"Esent Restore: Restore Complete", 
					"Restore ended but could not create the datebase document, in order to access the data create a database with the appropriate name",
				};

			var done = SpinWait.SpinUntil(() =>
			{
				// We expect to get the doc from the <system> database
				var doc = systemDatabaseCommands.Get(RestoreStatus.RavenRestoreStatusDocumentKey);

				if (doc == null)
					return false;

				var status = doc.DataAsJson.Deserialize<RestoreStatus>(new DocumentConvention());

				if (failureMessages.Any(status.Messages.Contains))
					throw new InvalidOperationException("Restore failure: " + status.Messages.Aggregate(string.Empty, (output, message) => output + (message + Environment.NewLine)));

				return restoreFinishMessages.Any(status.Messages.Contains);
			}, TimeSpan.FromMinutes(5));

            if (!done) throw new Exception("WaitForRestore failed");
		}

		protected virtual void WaitForDocument(IDatabaseCommands databaseCommands, string id)
		{
			var done = SpinWait.SpinUntil(() =>
			{
				// We expect to get the doc from the <system> database
				var doc = databaseCommands.Get(id);
				return doc != null;
			}, TimeSpan.FromMinutes(5));

            if (!done) throw new Exception("WaitForDocument failed");
		}

	    protected static void WaitForUserToContinueTheTest(IDocumentStore documentStore, bool debug = true, int port = 8079)
		{
			if (debug && Debugger.IsAttached == false)
				return;

		    var databaseName = Constants.SystemDatabase;

			var embeddableDocumentStore = documentStore as EmbeddableDocumentStore;
			OwinHttpServer server = null;
			string url = documentStore.Url;
			if (embeddableDocumentStore != null)
			{
			    databaseName = embeddableDocumentStore.DefaultDatabase;
				embeddableDocumentStore.Configuration.Port = port;
				SetStudioConfigToAllowSingleDb(embeddableDocumentStore);
				embeddableDocumentStore.Configuration.AnonymousUserAccessMode = AnonymousUserAccessMode.Admin;
				NonAdminHttp.EnsureCanListenToWhenInNonAdminContext(port);
				server = new OwinHttpServer(embeddableDocumentStore.Configuration, embeddableDocumentStore.DocumentDatabase);
				url = embeddableDocumentStore.Configuration.ServerUrl;
			}

		    var remoteDocumentStore = documentStore as DocumentStore;
            if (remoteDocumentStore != null)
            {
                databaseName = remoteDocumentStore.DefaultDatabase;
            }

			using (server)
			{
				try
				{
                    var databaseNameEncoded = Uri.EscapeDataString(databaseName ?? Constants.SystemDatabase);
                    var documentsPage = url + "studio/index.html#databases/documents?&database=" + databaseNameEncoded + "&withStop=true";
                    Process.Start(documentsPage); // start the server
				}
				catch (Win32Exception e)
				{
					Console.WriteLine("Failed to open the browser. Please open it manually at {0}. {1}", url, e);
				}

				do
				{
					Thread.Sleep(100);
				} while (documentStore.DatabaseCommands.Head("Debug/Done") == null && (debug == false || Debugger.IsAttached));
			}
		}

		/// <summary>
		///     Let the studio knows that it shouldn't display the warning about sys db access
		/// </summary>
		public static void SetStudioConfigToAllowSingleDb(IDocumentStore documentDatabase)
		{
			JsonDocument jsonDocument = documentDatabase.DatabaseCommands.Get("Raven/StudioConfig");
			RavenJObject doc;
			RavenJObject metadata;
			if (jsonDocument == null)
			{
				doc = new RavenJObject();
				metadata = new RavenJObject();
			}
			else
			{
				doc = jsonDocument.DataAsJson;
				metadata = jsonDocument.Metadata;
			}

			doc["WarnWhenUsingSystemDatabase"] = false;

			documentDatabase.DatabaseCommands.Put("Raven/StudioConfig", null, doc, metadata);
		}

	/*    private void isServerExsist(string url)
	    {
		    checkPorts.CompareTo(url);

	    }*/

		protected void WaitForUserToContinueTheTest(bool debug = true, string url = null)
		{
			if (debug && Debugger.IsAttached == false)
				return;


			using (var documentStore = new DocumentStore
			{
				Url = url ?? "http://localhost:8079"
			}.Initialize())
			{
                var databaseNameEncoded = Uri.EscapeDataString(Constants.SystemDatabase);
                var documentsPage = documentStore.Url + "/studio/index.html#databases/documents?&database=" + databaseNameEncoded + "&withStop=true";
				var request = WebRequest.Create(documentsPage);

				try
				{
					var response = request.GetResponse();
				}
				catch (WebException ex)
				{
					
					throw new NotSupportedException("when using a local store WaitForUserToContinueTheTest must be called with store parameter",ex);
				}

                Process.Start(documentsPage); // start the server

				do
				{
					Thread.Sleep(100);
				} while (documentStore.DatabaseCommands.Head("Debug/Done") == null && (debug == false || Debugger.IsAttached));
			}
		}

		protected void ClearDatabaseDirectory(string dataDir)
		{
			bool isRetry = false;

			while (true)
			{
				try
				{
					IOExtensions.DeleteDirectory(dataDir);
					break;
				}
				catch (IOException)
				{
					if (isRetry)
						throw;

					GC.Collect();
					GC.WaitForPendingFinalizers();
					isRetry = true;

					Thread.Sleep(2500);
				}
			}
		}

		public virtual void Dispose()
		{
			Authentication.Disable();
			GC.SuppressFinalize(this);

			var errors = new List<Exception>();

			foreach (var store in stores)
			{
				try
				{
					store.Dispose();
				}
				catch (Exception e)
				{
					errors.Add(e);
				}
			}

			stores.Clear();

			foreach (var server in servers)
			{
				if (server == null)
					continue;
				try
				{
					server.Dispose();
				}
				catch (Exception e)
				{
					errors.Add(e);
				}
			}

			servers.Clear();

			GC.Collect(2);
			GC.WaitForPendingFinalizers();

			foreach (var pathToDelete in pathsToDelete)
			{
				try
				{
					ClearDatabaseDirectory(pathToDelete);
				}
				catch (Exception e)
				{
					errors.Add(e);
				}
				finally
				{
					if (File.Exists(pathToDelete)) // Just in order to be sure we didn't created a file in that path, by mistake)
					{
						errors.Add(new IOException(string.Format("We tried to delete the '{0}' directory, but failed because it is a file.\r\n{1}", pathToDelete,
							WhoIsLocking.ThisFile(pathToDelete))));
					}
					else if (Directory.Exists(pathToDelete))
					{
						string filePath;
						try
						{
							filePath = Directory.GetFiles(pathToDelete, "*", SearchOption.AllDirectories).FirstOrDefault() ?? pathToDelete;
						}
						catch (Exception)
						{
							filePath = pathToDelete;
						}
						errors.Add(new IOException(string.Format("We tried to delete the '{0}' directory.\r\n{1}", pathToDelete,
							WhoIsLocking.ThisFile(filePath))));
					}
				}
			}

			if (errors.Count > 0)
				throw new AggregateException(errors);
		}

		protected static void PrintServerErrors(IndexingError[] indexingErrors)
		{
			if (indexingErrors.Any())
			{
				Console.WriteLine("Server errors count: " + indexingErrors.Count());
				foreach (var serverError in indexingErrors)
				{
					Console.WriteLine("Server error: " + serverError.ToString());
				}
			}
			else
				Console.WriteLine("No server errors");
		}

		protected void AssertNoIndexErrors(IDocumentStore documentStore)
		{
			var embeddableDocumentStore = documentStore as EmbeddableDocumentStore;
			var errors = embeddableDocumentStore != null
									   ? embeddableDocumentStore.SystemDatabase.Statistics.Errors
									   : documentStore.DatabaseCommands.GetStatistics().Errors;

			try
			{
                if (errors.Any()) throw new Exception("AssertNoIndexErrors Failed");
			}
			catch (Exception)
			{
				Console.WriteLine(errors.First().Error);
				throw;
			}
		}

		public static LicensingStatus GetLicenseByReflection(DocumentDatabase database)
		{
			var field = database.GetType().GetField("initializer", BindingFlags.Instance | BindingFlags.NonPublic);
            if (null == field) throw new Exception("LicensingStatus failed");
			var initializer = field.GetValue(database);
			var validateLicenseField = initializer.GetType().GetField("validateLicense", BindingFlags.Instance | BindingFlags.NonPublic);
            if (null == validateLicenseField) throw new Exception("LicensingStatus failed");
			var validateLicense = validateLicenseField.GetValue(initializer);

			var currentLicenseProp = validateLicense.GetType().GetProperty("CurrentLicense", BindingFlags.Static | BindingFlags.Public);
            if (null == currentLicenseProp) throw new Exception("LicensingStatus failed");

			return (LicensingStatus)currentLicenseProp.GetValue(validateLicense, null);
		}

        protected string NormalizeDatabaseName(string databaseName)
        {
            if (string.IsNullOrEmpty(databaseName))
            {
                return null;
            }

            if (databaseName.Length < 50)
            {
                DatabaseNames.Add(databaseName);
                return databaseName;
            }

            var prefix = databaseName.Substring(0, 30);
            var suffix = databaseName.Substring(databaseName.Length - 10, 10);
            var hash = new Guid(Encryptor.Current.Hash.Compute16(Encoding.UTF8.GetBytes(databaseName))).ToString("N").Substring(0, 8);

            var name = string.Format("{0}_{1}_{2}", prefix, hash, suffix);

            DatabaseNames.Add(name);

            return name;
        }

        protected static void DeployNorthwind(DocumentStore store, string databaseName = null)
		{
			if (string.IsNullOrEmpty(databaseName) == false)
				store.DatabaseCommands.GlobalAdmin.EnsureDatabaseExists(databaseName);

			var url = store.Url.ForDatabase(string.IsNullOrEmpty(databaseName) == false ? databaseName : store.DefaultDatabase);

			var requestFactory = store.JsonRequestFactory;
			var request = requestFactory.CreateHttpJsonRequest(new CreateHttpJsonRequestParams(null, url + "/studio-tasks/createSampleData", "POST", store.DatabaseCommands.PrimaryCredentials, store.Conventions));
			request.ExecuteRequest();
		}

        private static void StoreSeedData(IEnumerable<IEnumerable> seedData,
            IDocumentStore documentStore)
        {
            if (seedData == null)
            {
                throw new ArgumentNullException("seedData");
            }

            using (var session = documentStore.OpenSession())
            {
                foreach (var collection in seedData)
                {
                    foreach (var item in collection)
                    {
                        session.Store(item);
                    }
                }

                session.SaveChanges();
            }
        }

        private static void ExecuteIndexes(IEnumerable<AbstractIndexCreationTask> indexes,
            IDocumentStore documentStore)
        {
            if (indexes == null)
            {
                throw new ArgumentNullException("indexes");
            }

            if (documentStore == null)
            {
                throw new ArgumentNullException("documentStore");
            }

            foreach (var index in indexes)
            {
                index.Execute(documentStore);
            }
        }

        private static void ExecuteTransformers(IEnumerable<AbstractTransformerCreationTask> transformers,
            IDocumentStore documentStore)
        {
            if (transformers == null)
            {
                throw new ArgumentNullException("transformers");
            }

            if (documentStore == null)
            {
                throw new ArgumentNullException("documentStore");
            }

            foreach (var transformer in transformers)
            {
                transformer.Execute(documentStore);
            }
        }
	}
}<|MERGE_RESOLUTION|>--- conflicted
+++ resolved
@@ -303,15 +303,10 @@
             bool ensureDatabaseExists = true,
             Action<DocumentStore> configureStore = null,
             string activeBundles = null,
-<<<<<<< HEAD
-		
-            IEnumerable<IEnumerable> seedData = null)
-=======
             IEnumerable<AbstractIndexCreationTask> indexes = null,
             IEnumerable<AbstractTransformerCreationTask> transformers = null,
             IEnumerable<IEnumerable> seedData = null,
             bool waitForAllIndexesToBeNotStale = true)
->>>>>>> 3e23a13e
         {
             databaseName = NormalizeDatabaseName(databaseName);
 
