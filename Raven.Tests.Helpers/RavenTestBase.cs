﻿//-----------------------------------------------------------------------
// <copyright file="RavenTest.cs" company="Hibernating Rhinos LTD">
//     Copyright (c) Hibernating Rhinos LTD. All rights reserved.
// </copyright>
//-----------------------------------------------------------------------

using System;
using System.Collections;
using System.Collections.Generic;
using System.ComponentModel;
using System.ComponentModel.Composition.Primitives;
using System.Data;
using System.Diagnostics;
using System.IO;
using System.Linq;
using System.Net;
using System.Reflection;
using System.Runtime.CompilerServices;
using System.Text;
using System.Threading;
using Rachis.Transport;
using Raven.Abstractions.Data;
using Raven.Abstractions.Extensions;
using Raven.Abstractions.MEF;
using Raven.Abstractions.Replication;
using Raven.Abstractions.Util;
using Raven.Abstractions.Util.Encryptors;
using Raven.Client;
using Raven.Client.Connection;
using Raven.Client.Document;
using Raven.Client.Embedded;
using Raven.Client.Indexes;
using Raven.Client.Linq.Indexing;
using Raven.Database;
using Raven.Database.Config;
using Raven.Database.Extensions;
using Raven.Database.Plugins;
using Raven.Database.Server;
using Raven.Database.FileSystem.Util;
using Raven.Database.Raft;
using Raven.Database.Server.Security;
using Raven.Database.Storage;
using Raven.Database.Util;
using Raven.Imports.Newtonsoft.Json;
using Raven.Json.Linq;
using Raven.Server;
using Raven.Tests.Helpers.Util;


namespace Raven.Tests.Helpers
{
	public abstract class RavenTestBase : IDisposable
	{
		protected readonly List<RavenDbServer> servers = new List<RavenDbServer>();
		protected readonly List<IDocumentStore> stores = new List<IDocumentStore>();
		protected readonly HashSet<string> pathsToDelete = new HashSet<string>();

		protected readonly HashSet<string> DatabaseNames = new HashSet<string> { Constants.SystemDatabase };

		private static int pathCount;

		private static bool checkedAsyncVoid;

		protected RavenTestBase()
		{
			if (checkedAsyncVoid == false)
			{
				checkedAsyncVoid = true;
				AssertNoAsyncVoidMethods(GetType().Assembly);
			}

			Environment.SetEnvironmentVariable(Constants.RavenDefaultQueryTimeout, "30");
			CommonInitializationUtil.Initialize();

			// Make sure to delete the Data folder which we be used by tests that do not call the NewDataPath from whatever reason.
			var dataFolder = FilePathTools.MakeSureEndsWithSlash(@"~\Data".ToFullPath());
			ClearDatabaseDirectory(dataFolder);
			pathsToDelete.Add(dataFolder);
		}

		private static IEnumerable<Type> GetLoadableTypes(Assembly assembly)
		{
			if (assembly == null) throw new ArgumentNullException("assembly");
			try
			{
				return assembly.GetTypes();
			}
			catch (ReflectionTypeLoadException e)
			{
				return e.Types.Where(t => t != null);
			}
		}

		private static IEnumerable<MethodInfo> GetAsyncVoidMethods(Assembly assembly)
		{
			return GetLoadableTypes(assembly)
			  .SelectMany(type => type.GetMethods(
				BindingFlags.NonPublic
				| BindingFlags.Public
				| BindingFlags.Instance
				| BindingFlags.Static
				| BindingFlags.DeclaredOnly))
			  .Where(method => method.GetCustomAttribute<AsyncStateMachineAttribute>() != null)
			  .Where(method => method.ReturnType == typeof(void));
		}

		public static void AssertNoAsyncVoidMethods(Assembly assembly)
		{
			var messages = GetAsyncVoidMethods(assembly)
				.Select(method =>
					String.Format("'{0}.{1}' is an async Task method.",
						method.DeclaringType.Name,
						method.Name))
				.ToList();
			if (messages.Any())
				throw new InvalidConstraintException("async Task methods found!" + Environment.NewLine + String.Join(Environment.NewLine, messages));
		}

		~RavenTestBase()
		{
			try
			{
				Dispose();
			}
			catch (Exception)
			{
				// nothing that we can do here
			}
		}

		protected string NewDataPath(string prefix = null, bool forceCreateDir = false)
		{
			if (prefix != null)
				prefix = prefix.Replace("<", "").Replace(">", "");

			var newDataDir = Path.GetFullPath(string.Format(@".\{1}-{0}-{2}\", DateTime.Now.ToString("yyyy-MM-dd,HH-mm-ss"), prefix ?? "TestDatabase", Interlocked.Increment(ref pathCount)));
			if (forceCreateDir && Directory.Exists(newDataDir) == false)
				Directory.CreateDirectory(newDataDir);
			pathsToDelete.Add(newDataDir);
			return newDataDir;
		}

<<<<<<< HEAD
		/// <summary>
		/// Creates a new Embeddable document store.
		/// </summary>
		/// <param name="runInMemory">Whatever the database should run purely in memory. When running in memory, nothing is written to disk and if the server is restarted all data will be lost.<br/>Default: <b>true</b></param>
		/// <param name="requestedStorage">What storage type to use (see: RavenDB Storage engines).<br/>Allowed values: <b>vornon</b>, <b>esent</b>.<br/>Default: <b>voron</b></param>
		/// <param name="catalog">Custom bundles that are not provided by RavenDb.</param>
		/// <param name="dataDir">The path for the database directory. Can use ~\ as the root, in which case the path will start from the server base directory. <br/>Default: <b>~\Data</b></param>
		/// <param name="enableAuthentication"></param>
		/// <param name="activeBundles">Semicolon separated list of bundles names, such as: 'Replication;Versioning'.<br/>Default: no bundles turned on.</param>
		/// <param name="port">The port to use when creating the http listener. Allowed: 1 - 65,536 or * (find first available port from 8079 and upward).<br/>Default: <b>8079</b></param>
		/// <param name="anonymousUserAccessMode">Determines what actions an anonymous user can do. Get - read only, All - read & write, None - allows access to only authenticated users, Admin - all (including administrative actions).<br/>Default: <b>Get</b></param>
		/// <param name="configureStore">An action delegate which allows you to configure the document store instance that is returned. eg. <code>configureStore: store => store.DefaultDatabase = "MasterDb"</code></param>
		/// <param name="databaseName">Name of the server that will show up on /admin/stats endpoint.</param>
		/// <param name="indexes">A collection of indexes to execute.</param>
		/// <param name="transformers">A collection of transformers to execute.</param>
		/// <param name="seedData">A collection of some fake data that will be automatically stored into the document store.</param>
		/// <remarks>Besides the document store being instantiated, it is also Initialized.<br/>Also, any indexes or transfomers that are provided, the process will not wait for them to be completed/not stale. You need to explicity call the <code>WaitForIndexing(..)</code> method.<br/>For further info, please goto: http://ravendb.net/docs/article-page/2.5/csharp/server/administration/configuration</remarks>
		/// <returns>A new instance of an EmbeddableDocumentStore.</returns>
		public EmbeddableDocumentStore NewDocumentStore(
			bool runInMemory = true,
			string requestedStorage = null,
			ComposablePartCatalog catalog = null,
			string dataDir = null,
			bool enableAuthentication = false,
			string activeBundles = null,
			int? port = null,
			AnonymousUserAccessMode anonymousUserAccessMode = AnonymousUserAccessMode.Admin,
			Action<EmbeddableDocumentStore> configureStore = null,
			[CallerMemberName] string databaseName = null,
			IEnumerable<AbstractIndexCreationTask> indexes = null,
			IEnumerable<AbstractTransformerCreationTask> transformers = null,
			IEnumerable<IEnumerable> seedData = null)
		{
			databaseName = NormalizeDatabaseName(databaseName);

			var storageType = GetDefaultStorageType(requestedStorage);
			var dataDirectory = dataDir ?? NewDataPath(databaseName);
			var documentStore = new EmbeddableDocumentStore
			{
				UseEmbeddedHttpServer = port.HasValue,
				Configuration =
				{
					DefaultStorageTypeName = storageType,
					DataDirectory = Path.Combine(dataDirectory, "System"),
					RunInUnreliableYetFastModeThatIsNotSuitableForProduction = true,
					RunInMemory = storageType.Equals("esent", StringComparison.OrdinalIgnoreCase) == false && runInMemory,
					Port = port ?? 8079,
					AnonymousUserAccessMode = anonymousUserAccessMode
				}
			};

			documentStore.Configuration.FileSystem.DataDirectory = Path.Combine(dataDirectory, "FileSystem");
			documentStore.Configuration.Encryption.UseFips = SettingsHelper.UseFipsEncryptionAlgorithms;

			if (activeBundles != null)
			{
				documentStore.Configuration.Settings["Raven/ActiveBundles"] = activeBundles;
			}

			if (catalog != null)
			{
				documentStore.Configuration.Catalog.Catalogs.Add(catalog);
			}

			try
			{
				if (configureStore != null)
				{
					configureStore(documentStore);
				}

				ModifyStore(documentStore);
				ModifyConfiguration(documentStore.Configuration);
				documentStore.Configuration.PostInit();
				documentStore.Initialize();

				if (enableAuthentication)
				{
					EnableAuthentication(documentStore.SystemDatabase);
				}

				CreateDefaultIndexes(documentStore);

				if (indexes != null)
				{
					ExecuteIndexes(indexes, documentStore);
				}

				if (transformers != null)
				{
					ExecuteTransformers(transformers, documentStore);
				}

				if (seedData != null)
				{
					StoreSeedData(seedData, documentStore);
				}

				return documentStore;
			}
			catch (Exception e)
			{
				// We must dispose of this object in exceptional cases, otherwise this test will break all the following tests.
				try
				{
					documentStore.Dispose();
				}
				catch (Exception exception)
				{
					// we don't want to hide the original error
					Console.WriteLine("Error when disposing of document store during error in initialization: " + exception);
				}
				throw;
			}
			finally
			{
				stores.Add(documentStore);
			}
		}

		public static void EnableAuthentication(DocumentDatabase database)
		{
			var license = GetLicenseByReflection(database);
			license.Error = false;
			license.Status = "Commercial";
			license.Attributes["ravenfs"] = "true";
			license.Attributes["counters"] = "true";
			// rerun this startup task
			database.StartupTasks.OfType<AuthenticationForCommercialUseOnly>().First().Execute(database);
		}

		/// <summary>
		/// Creates a new document store connecting to a remote RavenDb server.
		/// </summary>
		/// <param name="fiddler">Are all requests to the remote RavenDb server passed through Fiddler? (NOTE: This is only* for a localhost RavenDb server).</param>
		/// <param name="ravenDbServer">A RavenDb server.</param>
		/// <param name="databaseName">Name of the server that will show up on /admin/stats endpoint.</param>
		/// <param name="runInMemory">Whatever the database should run purely in memory. When running in memory, nothing is written to disk and if the server is restarted all data will be lost.<br/>Default: <b>true</b></param>
		/// <param name="dataDirectory">The path for the database directory. Can use ~\ as the root, in which case the path will start from the server base directory. <br/>Default: <b>~\Data</b></param>
		/// <param name="requestedStorage">What storage type to use (see: RavenDB Storage engines).<br/>Allowed values: <b>vornon</b>, <b>esent</b>.<br/>Default: <b>voron</b></param>
		/// <param name="enableAuthentication"></param>
		/// <param name="ensureDatabaseExists">For a multi-tenant RavenDb server, creates the database if it doesn't already exist.</param>
		/// <param name="configureStore">An action delegate which allows you to configure the document store instance that is returned. eg. <code>configureStore: store => store.DefaultDatabase = "MasterDb"</code></param>
		/// <param name="activeBundles">Semicolon separated list of bundles names, such as: 'Replication;Versioning'.<br/>Default: no bundles turned on.</param>
		/// <param name="seedData">A collection of some fake data that will be automatically stored into the document store.</param>
		/// <returns></returns>
		public DocumentStore NewRemoteDocumentStore(bool fiddler = false,
			RavenDbServer ravenDbServer = null,
			[CallerMemberName] string databaseName = null,
			bool runInMemory = true,
			string dataDirectory = null,
			string requestedStorage = null,
			bool enableAuthentication = false,
			bool ensureDatabaseExists = true,
			Action<DocumentStore> configureStore = null,
			string activeBundles = null,
			IEnumerable<IEnumerable> seedData = null)
		{
			databaseName = NormalizeDatabaseName(databaseName);

			checkPorts = true;
			ravenDbServer = ravenDbServer ?? GetNewServer(runInMemory: runInMemory,
				dataDirectory: dataDirectory,
				requestedStorage: requestedStorage,
				enableAuthentication: enableAuthentication,
				databaseName: databaseName,
				activeBundles: activeBundles);
			ModifyServer(ravenDbServer);
			var documentStore = new DocumentStore
			{
				Url = GetServerUrl(fiddler, ravenDbServer.SystemDatabase.ServerUrl),
				DefaultDatabase = databaseName
			};
			pathsToDelete.Add(Path.Combine(ravenDbServer.SystemDatabase.Configuration.DataDirectory, @"..\Databases"));
			stores.Add(documentStore);
			documentStore.AfterDispose += (sender, args) => ravenDbServer.Dispose();

			if (configureStore != null)
			{
				configureStore(documentStore);
			}

			ModifyStore(documentStore);

			documentStore.Initialize(ensureDatabaseExists);

			if (seedData != null)
			{
				StoreSeedData(seedData, documentStore);
			}

			return documentStore;
		}

		protected RavenDbServer GetServer(int port = 8079)
		{
			return servers.First(x => x.SystemDatabase.Configuration.Port == port);
		}
=======
        /// <summary>
        /// Creates a new Embeddable document store.
        /// </summary>
        /// <param name="runInMemory">Whatever the database should run purely in memory. When running in memory, nothing is written to disk and if the server is restarted all data will be lost.<br/>Default: <b>true</b></param>
        /// <param name="requestedStorage">What storage type to use (see: RavenDB Storage engines).<br/>Allowed values: <b>vornon</b>, <b>esent</b>.<br/>Default: <b>voron</b></param>
        /// <param name="catalog">Custom bundles that are not provided by RavenDb.</param>
        /// <param name="dataDir">The path for the database directory. Can use ~\ as the root, in which case the path will start from the server base directory. <br/>Default: <b>~\Data</b></param>
        /// <param name="enableAuthentication"></param>
        /// <param name="activeBundles">Semicolon separated list of bundles names, such as: 'Replication;Versioning'.<br/>Default: no bundles turned on.</param>
        /// <param name="port">The port to use when creating the http listener. Allowed: 1 - 65,536 or * (find first available port from 8079 and upward).<br/>Default: <b>8079</b></param>
        /// <param name="anonymousUserAccessMode">Determines what actions an anonymous user can do. Get - read only, All - read & write, None - allows access to only authenticated users, Admin - all (including administrative actions).<br/>Default: <b>Get</b></param>
        /// <param name="configureStore">An action delegate which allows you to configure the document store instance that is returned. eg. <code>configureStore: store => store.DefaultDatabase = "MasterDb"</code></param>
        /// <param name="databaseName">Name of the server that will show up on /admin/stats endpoint.</param>
        /// <param name="indexes">A collection of indexes to execute.</param>
        /// <param name="transformers">A collection of transformers to execute.</param>
        /// <param name="seedData">A collection of some fake data that will be automatically stored into the document store.</param>
        /// <param name="noStaleQueries">When you query an index, the query will wait for the index to complete it's indexing and not be stale -before- the query is executed.</param>
        /// <remarks>Besides the document store being instantiated, it is also Initialized.<br/>Also, if you provide some indexes to be used, make sure you understand that they might be stale when you query them. To make sure you're querying against indexes that have completed their indexing (ie. index is not stale), use the <code>noStaleQueries</code> parameter to determine if you wish to query against a stale or not-stale query.</remarks>
        /// <returns>A new instance of an EmbeddableDocumentStore.</returns>
        public EmbeddableDocumentStore NewDocumentStore(
            bool runInMemory = true,
            string requestedStorage = null,
            ComposablePartCatalog catalog = null,
            string dataDir = null,
            bool enableAuthentication = false,
            string activeBundles = null,
            int? port = null,
            AnonymousUserAccessMode anonymousUserAccessMode = AnonymousUserAccessMode.Admin,
            Action<EmbeddableDocumentStore> configureStore = null,
            [CallerMemberName] string databaseName = null,
            IEnumerable<AbstractIndexCreationTask> indexes = null,
            IEnumerable<AbstractTransformerCreationTask> transformers = null,
            IEnumerable<IEnumerable> seedData = null,
            bool noStaleQueries = false)
        {
            databaseName = NormalizeDatabaseName(databaseName);

            var storageType = GetDefaultStorageType(requestedStorage);
            var dataDirectory = dataDir ?? NewDataPath(databaseName);
            var documentStore = new EmbeddableDocumentStore
            {
                UseEmbeddedHttpServer = port.HasValue,
                Configuration =
                {
                    DefaultStorageTypeName = storageType,
                    DataDirectory = Path.Combine(dataDirectory, "System"),
                    RunInUnreliableYetFastModeThatIsNotSuitableForProduction = true,
                    RunInMemory = storageType.Equals("esent", StringComparison.OrdinalIgnoreCase) == false && runInMemory,
                    Port = port ?? 8079,
                    AnonymousUserAccessMode = anonymousUserAccessMode
                }
            };

            documentStore.Configuration.FileSystem.DataDirectory = Path.Combine(dataDirectory, "FileSystem");
            documentStore.Configuration.Encryption.UseFips = SettingsHelper.UseFipsEncryptionAlgorithms;

            if (activeBundles != null)
            {
                documentStore.Configuration.Settings["Raven/ActiveBundles"] = activeBundles;
            }

            if (catalog != null)
            {
                documentStore.Configuration.Catalog.Catalogs.Add(catalog);
            }

            try
            {
                if (configureStore != null)
                {
                    configureStore(documentStore);
                }

                ModifyStore(documentStore);
                ModifyConfiguration(documentStore.Configuration);
                documentStore.Configuration.PostInit();
                documentStore.Initialize();

                if (enableAuthentication)
                {
                    EnableAuthentication(documentStore.SystemDatabase);
                }

                CreateDefaultIndexes(documentStore);

                if (indexes != null)
                {
                    ExecuteIndexes(indexes, documentStore);
                }

                if (noStaleQueries)
                {
                    documentStore.Listeners.RegisterListener(new NoStaleQueriesListener());
                }

                if (transformers != null)
                {
                    ExecuteTransformers(transformers, documentStore);
                }

                if (seedData != null)
                {
                    StoreSeedData(seedData, documentStore);
                }

                return documentStore;
            }
            catch
            {
                // We must dispose of this object in exceptional cases, otherwise this test will break all the following tests.
                documentStore.Dispose();
                throw;
            }
            finally
            {
                stores.Add(documentStore);
            }
        }

        public static void EnableAuthentication(DocumentDatabase database)
        {
            var license = GetLicenseByReflection(database);
            license.Error = false;
            license.Status = "Commercial";
            license.Attributes["ravenfs"] = "true";
            license.Attributes["counters"] = "true";
            // rerun this startup task
            database.StartupTasks.OfType<AuthenticationForCommercialUseOnly>().First().Execute(database);
        }

        /// <summary>
        /// Creates a new document store connecting to a remote RavenDb server.
        /// </summary>
        /// <param name="fiddler">Are all requests to the remote RavenDb server passed through Fiddler? (NOTE: This is only* for a localhost RavenDb server).</param>
        /// <param name="ravenDbServer">A RavenDb server.</param>
        /// <param name="databaseName">Name of the server that will show up on /admin/stats endpoint.</param>
        /// <param name="runInMemory">Whatever the database should run purely in memory. When running in memory, nothing is written to disk and if the server is restarted all data will be lost.<br/>Default: <b>true</b></param>
        /// <param name="dataDirectory">The path for the database directory. Can use ~\ as the root, in which case the path will start from the server base directory. <br/>Default: <b>~\Data</b></param>
        /// <param name="requestedStorage">What storage type to use (see: RavenDB Storage engines).<br/>Allowed values: <b>vornon</b>, <b>esent</b>.<br/>Default: <b>voron</b></param>
        /// <param name="enableAuthentication"></param>
        /// <param name="ensureDatabaseExists">For a multi-tenant RavenDb server, creates the database if it doesn't already exist.</param>
        /// <param name="configureStore">An action delegate which allows you to configure the document store instance that is returned. eg. <code>configureStore: store => store.DefaultDatabase = "MasterDb"</code></param>
        /// <param name="activeBundles">Semicolon separated list of bundles names, such as: 'Replication;Versioning'.<br/>Default: no bundles turned on.</param>
        /// <param name="indexes">A collection of indexes to execute.</param>
        /// <param name="transformers">A collection of transformers to execute.</param>
        /// <param name="seedData">A collection of some fake data that will be automatically stored into the document store.</param>
        /// <param name="noStaleQueries">When you query an index, the query will wait for the index to complete it's indexing and not be stale -before- the query is executred.</param>
        /// <returns></returns>
        public DocumentStore NewRemoteDocumentStore(bool fiddler = false,
            RavenDbServer ravenDbServer = null,
            [CallerMemberName] string databaseName = null,
            bool runInMemory = true,
            string dataDirectory = null,
            string requestedStorage = null,
            bool enableAuthentication = false,
            bool ensureDatabaseExists = true,
            Action<DocumentStore> configureStore = null,
            string activeBundles = null,
            IEnumerable<AbstractIndexCreationTask> indexes = null,
            IEnumerable<AbstractTransformerCreationTask> transformers = null,
            IEnumerable<IEnumerable> seedData = null,
            bool noStaleQueries = false)
        {
            databaseName = NormalizeDatabaseName(databaseName);

            checkPorts = true;
            ravenDbServer = ravenDbServer ?? GetNewServer(runInMemory: runInMemory,
                dataDirectory: dataDirectory,
                requestedStorage: requestedStorage,
                enableAuthentication: enableAuthentication,
                databaseName: databaseName,
                activeBundles: activeBundles);
            ModifyServer(ravenDbServer);
            var documentStore = new DocumentStore
            {
                Url = GetServerUrl(fiddler, ravenDbServer.SystemDatabase.ServerUrl),
                DefaultDatabase = databaseName
            };
            pathsToDelete.Add(Path.Combine(ravenDbServer.SystemDatabase.Configuration.DataDirectory, @"..\Databases"));
            stores.Add(documentStore);
            documentStore.AfterDispose += (sender, args) => ravenDbServer.Dispose();

            if (configureStore != null)
            {
                configureStore(documentStore);
            }

            ModifyStore(documentStore);

            documentStore.Initialize(ensureDatabaseExists);

            if (indexes != null)
            {
                ExecuteIndexes(indexes, documentStore);
            }

            if (noStaleQueries)
            {
                // When querying any map/reduce indexes, we'll wait until
                // the index has stopped being stale.
                documentStore.Listeners.RegisterListener(new NoStaleQueriesListener());
            }

            if (transformers != null)
            {
                ExecuteTransformers(transformers, documentStore);
            }

            if (seedData != null)
            {
                StoreSeedData(seedData, documentStore);
            }

            return documentStore;
        }

        protected RavenDbServer GetServer(int port = 8079)
        {
            return servers.First(x => x.SystemDatabase.Configuration.Port == port);
        }
>>>>>>> dd5ea7a3

		private static string GetServerUrl(bool fiddler, string serverUrl)
		{
			if (fiddler)
			{
				if (Process.GetProcessesByName("fiddler").Any())
					return serverUrl.Replace("localhost", "localhost.fiddler");
			}
			return serverUrl;
		}

		public static string GetDefaultStorageType(string requestedStorage = null)
		{
			string defaultStorageType;
			var envVar = Environment.GetEnvironmentVariable("raventest_storage_engine");
			if (string.IsNullOrEmpty(envVar) == false)
				defaultStorageType = envVar;
			else if (requestedStorage != null)
				defaultStorageType = requestedStorage;
			else
				defaultStorageType = "voron";
			return defaultStorageType;
		}

		protected bool checkPorts = false;

		protected RavenDbServer GetNewServer(int port = 8079,
			string dataDirectory = null,
			bool runInMemory = true,
			string requestedStorage = null,
			bool enableAuthentication = false,
			string activeBundles = null,
			Action<RavenDBOptions> configureServer = null,
			Action<InMemoryRavenConfiguration> configureConfig = null,
			[CallerMemberName] string databaseName = null)
		{
			databaseName = NormalizeDatabaseName(databaseName != Constants.SystemDatabase ? databaseName : null);

			checkPorts = true;
			if (dataDirectory != null)
				pathsToDelete.Add(dataDirectory);

			var storageType = GetDefaultStorageType(requestedStorage);
			var directory = dataDirectory ?? NewDataPath(databaseName == Constants.SystemDatabase ? null : databaseName);
			var ravenConfiguration = new RavenConfiguration
			{
				Port = port,
				DataDirectory = Path.Combine(directory, "System"),
				RunInMemory = runInMemory,
#if DEBUG
				RunInUnreliableYetFastModeThatIsNotSuitableForProduction = runInMemory,
#endif
				DefaultStorageTypeName = storageType,
				AnonymousUserAccessMode = enableAuthentication ? AnonymousUserAccessMode.None : AnonymousUserAccessMode.Admin,
			};

			ravenConfiguration.FileSystem.DataDirectory = Path.Combine(directory, "FileSystem");
			ravenConfiguration.Encryption.UseFips = SettingsHelper.UseFipsEncryptionAlgorithms;

			ravenConfiguration.Settings["Raven/StorageTypeName"] = ravenConfiguration.DefaultStorageTypeName;

			if (activeBundles != null)
			{
				ravenConfiguration.Settings["Raven/ActiveBundles"] = activeBundles;
			}

			if (configureConfig != null)
				configureConfig(ravenConfiguration);
			ModifyConfiguration(ravenConfiguration);

			ravenConfiguration.PostInit();

			NonAdminHttp.EnsureCanListenToWhenInNonAdminContext(ravenConfiguration.Port);
			var ravenDbServer = new RavenDbServer(ravenConfiguration)
			{
				UseEmbeddedHttpServer = true,
			};
			ravenDbServer.Initialize(configureServer);
			servers.Add(ravenDbServer);

			try
			{
				using (var documentStore = new DocumentStore
				{
					Url = "http://localhost:" + port,
					Conventions =
					{
						FailoverBehavior = FailoverBehavior.FailImmediately
					},
					DefaultDatabase = databaseName
				}.Initialize())
				{
					CreateDefaultIndexes(documentStore);
				}
			}
			catch
			{
				ravenDbServer.Dispose();
				throw;
			}

			if (enableAuthentication)
			{
				EnableAuthentication(ravenDbServer.SystemDatabase);
				ModifyConfiguration(ravenConfiguration);
				ravenConfiguration.PostInit();
			}

			return ravenDbServer;
		}

		public ITransactionalStorage NewTransactionalStorage(string requestedStorage = null, string dataDir = null, string tempDir = null, bool? runInMemory = null, OrderedPartCollection<AbstractDocumentCodec> documentCodecs = null, Action onCommit = null)
		{
			ITransactionalStorage newTransactionalStorage;
			string storageType = GetDefaultStorageType(requestedStorage);

			var dataDirectory = dataDir ?? NewDataPath();
			var ravenConfiguration = new RavenConfiguration
			{
				DataDirectory = dataDirectory,
				RunInMemory = storageType.Equals("esent", StringComparison.OrdinalIgnoreCase) == false && (runInMemory ?? true),
			};

			ravenConfiguration.FileSystem.DataDirectory = Path.Combine(dataDirectory, "FileSystem");
			ravenConfiguration.Storage.Voron.TempPath = tempDir;

			Action onCommitNotification = () =>
			{
				if (onCommit != null)
					onCommit();
			};

			if (storageType == "voron")
				newTransactionalStorage = new Raven.Storage.Voron.TransactionalStorage(ravenConfiguration, onCommitNotification, () => { }, () => { }, () => { });
			else
				newTransactionalStorage = new Raven.Storage.Esent.TransactionalStorage(ravenConfiguration, onCommitNotification, () => { }, () => { }, () => { });

			newTransactionalStorage.Initialize(new SequentialUuidGenerator { EtagBase = 0 }, documentCodecs ?? new OrderedPartCollection<AbstractDocumentCodec>());
			return newTransactionalStorage;
		}

		protected virtual void ModifyStore(DocumentStore documentStore)
		{
		}

		protected virtual void ModifyStore(EmbeddableDocumentStore documentStore)
		{
		}

		protected virtual void ModifyConfiguration(InMemoryRavenConfiguration configuration)
		{
		}

		protected virtual void ModifyServer(RavenDbServer ravenDbServer)
		{
		}

		protected virtual void CreateDefaultIndexes(IDocumentStore documentStore)
		{
			new RavenDocumentsByEntityName().Execute(documentStore.DatabaseCommands, documentStore.Conventions);
		}

		/// <summary>
		/// The current process is paused until all the indexes stop being stale.
		/// </summary>
		/// <param name="store">The document store where the indexes exist.</param>
		/// <param name="database">The name of the database where the commands exist.</param>
		/// <param name="timeout">The maximum time you'll wait for the indexes to complete.</param>
		public static void WaitForIndexing(IDocumentStore store, string database = null, TimeSpan? timeout = null)
		{
			var databaseCommands = store.DatabaseCommands;
			if (database != null)
			{
				databaseCommands = databaseCommands.ForDatabase(database);
			}

			timeout = timeout ?? (Debugger.IsAttached
				? TimeSpan.FromMinutes(5)
				: TimeSpan.FromSeconds(20));

			var spinUntil = SpinWait.SpinUntil(() => databaseCommands.GetStatistics().StaleIndexes.Length == 0, timeout.Value);
			if (spinUntil)
			{
				return;
			}

			var statistics = databaseCommands.GetStatistics();
			var stats = RavenJObject.FromObject(statistics).ToString(Formatting.Indented);
			var errorMessage = string.Format("The indexes stayed stale for more than {0}{1}{2}",
				timeout.Value,
				Environment.NewLine,
				stats);
			throw new TimeoutException(errorMessage);
		}

		public void WaitForPeriodicExport(DocumentDatabase db, PeriodicExportStatus previousStatus, Func<PeriodicExportStatus, Etag> compareSelector)
		{
			PeriodicExportStatus currentStatus = null;
			var done = SpinWait.SpinUntil(() =>
			{
				currentStatus = GetPeriodicBackupStatus(db);
				return compareSelector(currentStatus) != compareSelector(previousStatus);
			}, Debugger.IsAttached ? TimeSpan.FromMinutes(120) : TimeSpan.FromMinutes(15));
			if (!done) throw new Exception("WaitForPeriodicExport failed");
			previousStatus.LastDocsEtag = currentStatus.LastDocsEtag;
			previousStatus.LastAttachmentsEtag = currentStatus.LastAttachmentsEtag;
			previousStatus.LastDocsDeletionEtag = currentStatus.LastDocsDeletionEtag;
			previousStatus.LastAttachmentDeletionEtag = currentStatus.LastAttachmentDeletionEtag;

		}

		/// <summary>
		/// The current process is paused until all the indexes stop being stale.
		/// </summary>
		/// <param name="db">The document database where the indexes exist.</param>
		public static void WaitForIndexing(DocumentDatabase db)
		{
			if (!SpinWait.SpinUntil(() => db.Statistics.StaleIndexes.Length == 0, TimeSpan.FromMinutes(5)))
				throw new Exception("WaitForIndexing failed");
		}

		public static void WaitForAllRequestsToComplete(RavenDbServer server)
		{
			if (!SpinWait.SpinUntil(() => server.Server.HasPendingRequests == false, TimeSpan.FromMinutes(15)))
			{
				throw new Exception("WaitForAllRequestsToComplete failed");
			}
		}

		protected PeriodicExportStatus GetPeriodicBackupStatus(DocumentDatabase db)
		{
			return GetPerodicBackupStatus(key => db.Documents.Get(key, null));
		}

		protected PeriodicExportStatus GetPerodicBackupStatus(IDatabaseCommands commands)
		{
			return GetPerodicBackupStatus(commands.Get);
		}

		private PeriodicExportStatus GetPerodicBackupStatus(Func<string, JsonDocument> getDocument)
		{
			var jsonDocument = getDocument(PeriodicExportStatus.RavenDocumentKey);
			if (jsonDocument == null)
				return new PeriodicExportStatus();

			return jsonDocument.DataAsJson.JsonDeserialization<PeriodicExportStatus>();
		}

		protected void WaitForPeriodicExport(DocumentDatabase db, PeriodicExportStatus previousStatus)
		{
			WaitForPeriodicExport(key => db.Documents.Get(key, null), previousStatus);
		}

		protected void WaitForPeriodicExport(IDatabaseCommands commands, PeriodicExportStatus previousStatus)
		{
			WaitForPeriodicExport(commands.Get, previousStatus);
		}

		private void WaitForPeriodicExport(Func<string, JsonDocument> getDocument, PeriodicExportStatus previousStatus)
		{
			PeriodicExportStatus currentStatus = null;
			var done = SpinWait.SpinUntil(() =>
			{
				currentStatus = GetPerodicBackupStatus(getDocument);
				return currentStatus.LastDocsEtag != previousStatus.LastDocsEtag ||
					   currentStatus.LastAttachmentsEtag != previousStatus.LastAttachmentsEtag ||
					   currentStatus.LastDocsDeletionEtag != previousStatus.LastDocsDeletionEtag ||
					   currentStatus.LastAttachmentDeletionEtag != previousStatus.LastAttachmentDeletionEtag;
			}, Debugger.IsAttached ? TimeSpan.FromMinutes(120) : TimeSpan.FromMinutes(15));
			if (!done) throw new Exception("WaitForPeriodicExport failed");
			previousStatus.LastDocsEtag = currentStatus.LastDocsEtag;
			previousStatus.LastAttachmentsEtag = currentStatus.LastAttachmentsEtag;
			previousStatus.LastDocsDeletionEtag = currentStatus.LastDocsDeletionEtag;
			previousStatus.LastAttachmentDeletionEtag = currentStatus.LastAttachmentDeletionEtag;

		}

		protected void WaitForBackup(DocumentDatabase db, bool checkError)
		{
			WaitForBackup(key => db.Documents.Get(key, null), checkError);
		}

		protected void WaitForBackup(IDatabaseCommands commands, bool checkError)
		{
			WaitForBackup(commands.Get, checkError);
		}

		private void WaitForBackup(Func<string, JsonDocument> getDocument, bool checkError)
		{
			var done = SpinWait.SpinUntil(() =>
			{
				// We expect to get the doc from database that we tried to backup
				var jsonDocument = getDocument(BackupStatus.RavenBackupStatusDocumentKey);
				if (jsonDocument == null)
					return true;

				var backupStatus = jsonDocument.DataAsJson.JsonDeserialization<BackupStatus>();
				if (backupStatus.IsRunning == false)
				{
					if (checkError)
					{
						var firstOrDefault =
							backupStatus.Messages.FirstOrDefault(x => x.Severity == BackupStatus.BackupMessageSeverity.Error);
						if (firstOrDefault != null)
							throw new Exception(string.Format("{0}\n\nDetails: {1}", firstOrDefault.Message, firstOrDefault.Details));
					}

					return true;
				}
				return false;
			}, Debugger.IsAttached ? TimeSpan.FromMinutes(120) : TimeSpan.FromMinutes(15));
			if (!done) throw new Exception("WaitForBackup failed");
		}

		protected void WaitForRestore(IDatabaseCommands databaseCommands)
		{
			var systemDatabaseCommands = databaseCommands.ForSystemDatabase(); // need to be sure that we are checking system database

			var failureMessages = new[]
			{
				                      "Esent Restore: Failure! Could not restore database!", 
									  "Error: Restore Canceled", 
									  "Restore Operation: Failure! Could not restore database!"
			                      };

			var restoreFinishMessages = new[]
				{
					"The new database was created",
					"Esent Restore: Restore Complete", 
					"Restore ended but could not create the datebase document, in order to access the data create a database with the appropriate name",
				};

			var done = SpinWait.SpinUntil(() =>
			{
				// We expect to get the doc from the <system> database
				var doc = systemDatabaseCommands.Get(RestoreStatus.RavenRestoreStatusDocumentKey);

				if (doc == null)
					return false;

				var status = doc.DataAsJson.Deserialize<RestoreStatus>(new DocumentConvention());

				if (failureMessages.Any(status.Messages.Contains))
					throw new InvalidOperationException("Restore failure: " + status.Messages.Aggregate(string.Empty, (output, message) => output + (message + Environment.NewLine)));

				return restoreFinishMessages.Any(status.Messages.Contains);
			}, TimeSpan.FromMinutes(5));

			if (!done) throw new Exception("WaitForRestore failed");
		}

		protected virtual void WaitForDocument(IDatabaseCommands databaseCommands, string id, Etag afterEtag = null)
		{
			WaitForDocument(databaseCommands, id, TimeSpan.FromMinutes(5), afterEtag);
		}

		protected virtual void WaitForDocument(IDatabaseCommands databaseCommands, string id, TimeSpan timeout, Etag afterEtag = null)
		{
			var done = SpinWait.SpinUntil(() =>
			{
				// We expect to get the doc from the <system> database
				var doc = databaseCommands.Get(id);
				if (afterEtag == null)
					return doc != null;
				return EtagUtil.IsGreaterThan(doc.Etag, afterEtag);
			}, timeout);

			if (!done) throw new Exception("WaitForDocument failed");
		}

		protected static void WaitForUserToContinueTheTest(IDocumentStore documentStore, bool debug = true, int port = 8079)
		{
			if (debug && Debugger.IsAttached == false)
				return;

			var databaseName = Constants.SystemDatabase;

			var embeddableDocumentStore = documentStore as EmbeddableDocumentStore;
			OwinHttpServer server = null;
			string url = documentStore.Url;
			if (embeddableDocumentStore != null)
			{
				databaseName = embeddableDocumentStore.DefaultDatabase;
				embeddableDocumentStore.Configuration.Port = port;
				SetStudioConfigToAllowSingleDb(embeddableDocumentStore);
				embeddableDocumentStore.Configuration.AnonymousUserAccessMode = AnonymousUserAccessMode.Admin;
				NonAdminHttp.EnsureCanListenToWhenInNonAdminContext(port);
				server = new OwinHttpServer(embeddableDocumentStore.Configuration, embeddableDocumentStore.DocumentDatabase);
				url = embeddableDocumentStore.Configuration.ServerUrl;
			}

			var remoteDocumentStore = documentStore as DocumentStore;
			if (remoteDocumentStore != null)
			{
				databaseName = remoteDocumentStore.DefaultDatabase;
			}

			using (server)
			{
				try
				{
					var databaseNameEncoded = Uri.EscapeDataString(databaseName ?? Constants.SystemDatabase);
					var documentsPage = url + "studio/index.html#databases/documents?&database=" + databaseNameEncoded + "&withStop=true";
					Process.Start(documentsPage); // start the server
				}
				catch (Win32Exception e)
				{
					Console.WriteLine("Failed to open the browser. Please open it manually at {0}. {1}", url, e);
				}

				do
				{
					Thread.Sleep(100);
				} while (documentStore.DatabaseCommands.Head("Debug/Done") == null && (debug == false || Debugger.IsAttached));
			}
		}

		/// <summary>
		///     Let the studio knows that it shouldn't display the warning about sys db access
		/// </summary>
		public static void SetStudioConfigToAllowSingleDb(IDocumentStore documentDatabase)
		{
			JsonDocument jsonDocument = documentDatabase.DatabaseCommands.Get("Raven/StudioConfig");
			RavenJObject doc;
			RavenJObject metadata;
			if (jsonDocument == null)
			{
				doc = new RavenJObject();
				metadata = new RavenJObject();
			}
			else
			{
				doc = jsonDocument.DataAsJson;
				metadata = jsonDocument.Metadata;
			}

			doc["WarnWhenUsingSystemDatabase"] = false;

			documentDatabase.DatabaseCommands.Put("Raven/StudioConfig", null, doc, metadata);
		}

	/*    private void isServerExsist(string url)
	    {
		    checkPorts.CompareTo(url);

	    }*/

		protected void WaitForUserToContinueTheTest(bool debug = true, string url = null)
		{
			if (debug && Debugger.IsAttached == false)
				return;


			using (var documentStore = new DocumentStore
			{
				Url = url ?? "http://localhost:8079"
			}.Initialize())
			{
<<<<<<< HEAD
				var databaseNameEncoded = Uri.EscapeDataString(Constants.SystemDatabase);
				var documentsPage = documentStore.Url + "/studio/index.html#databases/documents?&database=" + databaseNameEncoded + "&withStop=true";
				Process.Start(documentsPage); // start the server
=======
                var databaseNameEncoded = Uri.EscapeDataString(Constants.SystemDatabase);
                var documentsPage = documentStore.Url + "/studio/index.html#databases/documents?&database=" + databaseNameEncoded + "&withStop=true";
				var request = WebRequest.Create(documentsPage);

				try
				{
					var response = request.GetResponse();
				}
				catch (WebException ex)
				{
					
					throw new NotSupportedException("when using a local store WaitForUserToContinueTheTest must be called with store parameter",ex);
				}

                Process.Start(documentsPage); // start the server
>>>>>>> dd5ea7a3

				do
				{
					Thread.Sleep(100);
				} while (documentStore.DatabaseCommands.Head("Debug/Done") == null && (debug == false || Debugger.IsAttached));
			}
		}

		protected void ClearDatabaseDirectory(string dataDir)
		{
			bool isRetry = false;

			while (true)
			{
				try
				{
					IOExtensions.DeleteDirectory(dataDir);
					break;
				}
				catch (IOException)
				{
					if (isRetry)
						throw;

					GC.Collect();
					GC.WaitForPendingFinalizers();
					isRetry = true;

					Thread.Sleep(2500);
				}
			}
		}

		public virtual void Dispose()
		{
			Authentication.Disable();
			GC.SuppressFinalize(this);

			var errors = new List<Exception>();

			foreach (var store in stores)
			{
				try
				{
					store.Dispose();
				}
				catch (Exception e)
				{
					errors.Add(e);
				}
			}

			stores.Clear();

			foreach (var server in servers)
			{
				if (server == null)
					continue;
				try
				{
					server.Dispose();
				}
				catch (Exception e)
				{
					errors.Add(e);
				}
			}

			servers.Clear();

			GC.Collect(2);
			GC.WaitForPendingFinalizers();

			foreach (var pathToDelete in pathsToDelete)
			{
				try
				{
					ClearDatabaseDirectory(pathToDelete);
				}
				catch (Exception e)
				{
					errors.Add(e);
				}
				finally
				{
					if (File.Exists(pathToDelete)) // Just in order to be sure we didn't created a file in that path, by mistake)
					{
						errors.Add(new IOException(string.Format("We tried to delete the '{0}' directory, but failed because it is a file.\r\n{1}", pathToDelete,
							WhoIsLocking.ThisFile(pathToDelete))));
					}
					else if (Directory.Exists(pathToDelete))
					{
						string filePath;
						try
						{
							filePath = Directory.GetFiles(pathToDelete, "*", SearchOption.AllDirectories).FirstOrDefault() ?? pathToDelete;
						}
						catch (Exception)
						{
							filePath = pathToDelete;
						}
						errors.Add(new IOException(string.Format("We tried to delete the '{0}' directory.\r\n{1}", pathToDelete,
							WhoIsLocking.ThisFile(filePath))));
					}
				}
			}

			if (errors.Count > 0)
				throw new AggregateException(errors);
		}

		protected static void PrintServerErrors(IndexingError[] indexingErrors)
		{
			if (indexingErrors.Any())
			{
				Console.WriteLine("Server errors count: " + indexingErrors.Count());
				foreach (var serverError in indexingErrors)
				{
					Console.WriteLine("Server error: " + serverError.ToString());
				}
			}
			else
				Console.WriteLine("No server errors");
		}

		protected void AssertNoIndexErrors(IDocumentStore documentStore)
		{
			var embeddableDocumentStore = documentStore as EmbeddableDocumentStore;
			var errors = embeddableDocumentStore != null
									   ? embeddableDocumentStore.SystemDatabase.Statistics.Errors
									   : documentStore.DatabaseCommands.GetStatistics().Errors;

			try
			{
				if (errors.Any()) throw new Exception("AssertNoIndexErrors Failed");
			}
			catch (Exception)
			{
				Console.WriteLine(errors.First().Error);
				throw;
			}
		}

		public static LicensingStatus GetLicenseByReflection(DocumentDatabase database)
		{
			var field = database.GetType().GetField("initializer", BindingFlags.Instance | BindingFlags.NonPublic);
			if (null == field) throw new Exception("LicensingStatus failed");
			var initializer = field.GetValue(database);
			var validateLicenseField = initializer.GetType().GetField("validateLicense", BindingFlags.Instance | BindingFlags.NonPublic);
			if (null == validateLicenseField) throw new Exception("LicensingStatus failed");
			var validateLicense = validateLicenseField.GetValue(initializer);

			var currentLicenseProp = validateLicense.GetType().GetProperty("CurrentLicense", BindingFlags.Static | BindingFlags.Public);
			if (null == currentLicenseProp) throw new Exception("LicensingStatus failed");

			return (LicensingStatus)currentLicenseProp.GetValue(validateLicense, null);
		}

		protected string NormalizeDatabaseName(string databaseName)
		{
			if (string.IsNullOrEmpty(databaseName))
			{
				return null;
			}

			if (databaseName.Length < 50)
			{
				DatabaseNames.Add(databaseName);
				return databaseName;
			}

			var prefix = databaseName.Substring(0, 30);
			var suffix = databaseName.Substring(databaseName.Length - 10, 10);
			var hash = new Guid(Encryptor.Current.Hash.Compute16(Encoding.UTF8.GetBytes(databaseName))).ToString("N").Substring(0, 8);

			var name = string.Format("{0}_{1}_{2}", prefix, hash, suffix);

			DatabaseNames.Add(name);

			return name;
		}

		protected static void DeployNorthwind(DocumentStore store, string databaseName = null)
		{
			if (string.IsNullOrEmpty(databaseName) == false)
				store.DatabaseCommands.GlobalAdmin.EnsureDatabaseExists(databaseName);

			var url = store.Url.ForDatabase(string.IsNullOrEmpty(databaseName) == false ? databaseName : store.DefaultDatabase);

			var requestFactory = store.JsonRequestFactory;
			var request = requestFactory.CreateHttpJsonRequest(new CreateHttpJsonRequestParams(null, url + "/studio-tasks/createSampleData", HttpMethods.Post, store.DatabaseCommands.PrimaryCredentials, store.Conventions));
			request.ExecuteRequest();
		}

		private static void StoreSeedData(IEnumerable<IEnumerable> seedData,
			IDocumentStore documentStore)
		{
			if (seedData == null)
			{
				throw new ArgumentNullException("seedData");
			}

			using (var session = documentStore.OpenSession())
			{
				foreach (var collection in seedData)
				{
					foreach (var item in collection)
					{
						session.Store(item);
					}
				}

				session.SaveChanges();
			}
		}

		private static void ExecuteIndexes(IEnumerable<AbstractIndexCreationTask> indexes,
			IDocumentStore documentStore)
		{
			if (indexes == null)
			{
				throw new ArgumentNullException("indexes");
			}

			if (documentStore == null)
			{
				throw new ArgumentNullException("documentStore");
			}

			foreach (var index in indexes)
			{
				index.Execute(documentStore);
			}
		}

		private static void ExecuteTransformers(IEnumerable<AbstractTransformerCreationTask> transformers,
			IDocumentStore documentStore)
		{
			if (transformers == null)
			{
				throw new ArgumentNullException("transformers");
			}

			if (documentStore == null)
			{
				throw new ArgumentNullException("documentStore");
			}

			foreach (var transformer in transformers)
			{
				transformer.Execute(documentStore);
			}
		}

		public static IEnumerable<object[]> InsertOptions
		{
			get
			{
				yield return new[] { new BulkInsertOptions { Format = BulkInsertFormat.Bson, Compression = BulkInsertCompression.GZip } };
				yield return new[] { new BulkInsertOptions { Format = BulkInsertFormat.Json } };
				yield return new[] { new BulkInsertOptions { Compression = BulkInsertCompression.None } };
			}
		}

		protected RavenDbServer CreateServerWithWindowsCredentials(int port, string username, string password, string domain, out NodeConnectionInfo nodeConnectionInfo)
		{
			var server = GetNewServer(port, enableAuthentication: true);
			nodeConnectionInfo = ClusterManagerFactory.CreateSelfConnection(server.SystemDatabase);
			nodeConnectionInfo.Username = username;
			nodeConnectionInfo.Password = password;
			nodeConnectionInfo.Domain = domain;

			EnableAuthentication(server.SystemDatabase);
			NewRemoteDocumentStore(ravenDbServer: server);
			return server;
		}

		protected RavenDbServer CreateServerWithOAuth(int port, string apiKey, out NodeConnectionInfo nodeConnectionInfo)
		{
			var server = GetNewServer(port, enableAuthentication: true);
			nodeConnectionInfo = ClusterManagerFactory.CreateSelfConnection(server.SystemDatabase);
			nodeConnectionInfo.ApiKey = apiKey;

			EnableAuthentication(server.SystemDatabase);

			var apiKeyTokens = apiKey.Split('/');

			server.SystemDatabase.Documents.Put("Raven/ApiKeys/" + apiKeyTokens[0], null, RavenJObject.FromObject(new ApiKeyDefinition
			{
				Databases = new List<ResourceAccess>
						            {
							            new ResourceAccess { TenantId = "*", Admin = true }, 
										new ResourceAccess { TenantId = "<system>", Admin = true },
						            },
				Enabled = true,
				Name = apiKeyTokens[0],
				Secret = apiKeyTokens[1]
			}), new RavenJObject(), null);

			NewRemoteDocumentStore(ravenDbServer: server);

			return server;
		}

	}
}<|MERGE_RESOLUTION|>--- conflicted
+++ resolved
@@ -49,7 +49,7 @@
 
 namespace Raven.Tests.Helpers
 {
-	public abstract class RavenTestBase : IDisposable
+    public abstract class RavenTestBase : IDisposable
 	{
 		protected readonly List<RavenDbServer> servers = new List<RavenDbServer>();
 		protected readonly List<IDocumentStore> stores = new List<IDocumentStore>();
@@ -59,7 +59,7 @@
 
 		private static int pathCount;
 
-		private static bool checkedAsyncVoid;
+	    private static bool checkedAsyncVoid;
 
 		protected RavenTestBase()
 		{
@@ -78,7 +78,7 @@
 			pathsToDelete.Add(dataFolder);
 		}
 
-		private static IEnumerable<Type> GetLoadableTypes(Assembly assembly)
+	    private static IEnumerable<Type> GetLoadableTypes(Assembly assembly)
 		{
 			if (assembly == null) throw new ArgumentNullException("assembly");
 			try
@@ -91,7 +91,7 @@
 			}
 		}
 
-		private static IEnumerable<MethodInfo> GetAsyncVoidMethods(Assembly assembly)
+	    private static IEnumerable<MethodInfo> GetAsyncVoidMethods(Assembly assembly)
 		{
 			return GetLoadableTypes(assembly)
 			  .SelectMany(type => type.GetMethods(
@@ -140,206 +140,6 @@
 			return newDataDir;
 		}
 
-<<<<<<< HEAD
-		/// <summary>
-		/// Creates a new Embeddable document store.
-		/// </summary>
-		/// <param name="runInMemory">Whatever the database should run purely in memory. When running in memory, nothing is written to disk and if the server is restarted all data will be lost.<br/>Default: <b>true</b></param>
-		/// <param name="requestedStorage">What storage type to use (see: RavenDB Storage engines).<br/>Allowed values: <b>vornon</b>, <b>esent</b>.<br/>Default: <b>voron</b></param>
-		/// <param name="catalog">Custom bundles that are not provided by RavenDb.</param>
-		/// <param name="dataDir">The path for the database directory. Can use ~\ as the root, in which case the path will start from the server base directory. <br/>Default: <b>~\Data</b></param>
-		/// <param name="enableAuthentication"></param>
-		/// <param name="activeBundles">Semicolon separated list of bundles names, such as: 'Replication;Versioning'.<br/>Default: no bundles turned on.</param>
-		/// <param name="port">The port to use when creating the http listener. Allowed: 1 - 65,536 or * (find first available port from 8079 and upward).<br/>Default: <b>8079</b></param>
-		/// <param name="anonymousUserAccessMode">Determines what actions an anonymous user can do. Get - read only, All - read & write, None - allows access to only authenticated users, Admin - all (including administrative actions).<br/>Default: <b>Get</b></param>
-		/// <param name="configureStore">An action delegate which allows you to configure the document store instance that is returned. eg. <code>configureStore: store => store.DefaultDatabase = "MasterDb"</code></param>
-		/// <param name="databaseName">Name of the server that will show up on /admin/stats endpoint.</param>
-		/// <param name="indexes">A collection of indexes to execute.</param>
-		/// <param name="transformers">A collection of transformers to execute.</param>
-		/// <param name="seedData">A collection of some fake data that will be automatically stored into the document store.</param>
-		/// <remarks>Besides the document store being instantiated, it is also Initialized.<br/>Also, any indexes or transfomers that are provided, the process will not wait for them to be completed/not stale. You need to explicity call the <code>WaitForIndexing(..)</code> method.<br/>For further info, please goto: http://ravendb.net/docs/article-page/2.5/csharp/server/administration/configuration</remarks>
-		/// <returns>A new instance of an EmbeddableDocumentStore.</returns>
-		public EmbeddableDocumentStore NewDocumentStore(
-			bool runInMemory = true,
-			string requestedStorage = null,
-			ComposablePartCatalog catalog = null,
-			string dataDir = null,
-			bool enableAuthentication = false,
-			string activeBundles = null,
-			int? port = null,
-			AnonymousUserAccessMode anonymousUserAccessMode = AnonymousUserAccessMode.Admin,
-			Action<EmbeddableDocumentStore> configureStore = null,
-			[CallerMemberName] string databaseName = null,
-			IEnumerable<AbstractIndexCreationTask> indexes = null,
-			IEnumerable<AbstractTransformerCreationTask> transformers = null,
-			IEnumerable<IEnumerable> seedData = null)
-		{
-			databaseName = NormalizeDatabaseName(databaseName);
-
-			var storageType = GetDefaultStorageType(requestedStorage);
-			var dataDirectory = dataDir ?? NewDataPath(databaseName);
-			var documentStore = new EmbeddableDocumentStore
-			{
-				UseEmbeddedHttpServer = port.HasValue,
-				Configuration =
-				{
-					DefaultStorageTypeName = storageType,
-					DataDirectory = Path.Combine(dataDirectory, "System"),
-					RunInUnreliableYetFastModeThatIsNotSuitableForProduction = true,
-					RunInMemory = storageType.Equals("esent", StringComparison.OrdinalIgnoreCase) == false && runInMemory,
-					Port = port ?? 8079,
-					AnonymousUserAccessMode = anonymousUserAccessMode
-				}
-			};
-
-			documentStore.Configuration.FileSystem.DataDirectory = Path.Combine(dataDirectory, "FileSystem");
-			documentStore.Configuration.Encryption.UseFips = SettingsHelper.UseFipsEncryptionAlgorithms;
-
-			if (activeBundles != null)
-			{
-				documentStore.Configuration.Settings["Raven/ActiveBundles"] = activeBundles;
-			}
-
-			if (catalog != null)
-			{
-				documentStore.Configuration.Catalog.Catalogs.Add(catalog);
-			}
-
-			try
-			{
-				if (configureStore != null)
-				{
-					configureStore(documentStore);
-				}
-
-				ModifyStore(documentStore);
-				ModifyConfiguration(documentStore.Configuration);
-				documentStore.Configuration.PostInit();
-				documentStore.Initialize();
-
-				if (enableAuthentication)
-				{
-					EnableAuthentication(documentStore.SystemDatabase);
-				}
-
-				CreateDefaultIndexes(documentStore);
-
-				if (indexes != null)
-				{
-					ExecuteIndexes(indexes, documentStore);
-				}
-
-				if (transformers != null)
-				{
-					ExecuteTransformers(transformers, documentStore);
-				}
-
-				if (seedData != null)
-				{
-					StoreSeedData(seedData, documentStore);
-				}
-
-				return documentStore;
-			}
-			catch (Exception e)
-			{
-				// We must dispose of this object in exceptional cases, otherwise this test will break all the following tests.
-				try
-				{
-					documentStore.Dispose();
-				}
-				catch (Exception exception)
-				{
-					// we don't want to hide the original error
-					Console.WriteLine("Error when disposing of document store during error in initialization: " + exception);
-				}
-				throw;
-			}
-			finally
-			{
-				stores.Add(documentStore);
-			}
-		}
-
-		public static void EnableAuthentication(DocumentDatabase database)
-		{
-			var license = GetLicenseByReflection(database);
-			license.Error = false;
-			license.Status = "Commercial";
-			license.Attributes["ravenfs"] = "true";
-			license.Attributes["counters"] = "true";
-			// rerun this startup task
-			database.StartupTasks.OfType<AuthenticationForCommercialUseOnly>().First().Execute(database);
-		}
-
-		/// <summary>
-		/// Creates a new document store connecting to a remote RavenDb server.
-		/// </summary>
-		/// <param name="fiddler">Are all requests to the remote RavenDb server passed through Fiddler? (NOTE: This is only* for a localhost RavenDb server).</param>
-		/// <param name="ravenDbServer">A RavenDb server.</param>
-		/// <param name="databaseName">Name of the server that will show up on /admin/stats endpoint.</param>
-		/// <param name="runInMemory">Whatever the database should run purely in memory. When running in memory, nothing is written to disk and if the server is restarted all data will be lost.<br/>Default: <b>true</b></param>
-		/// <param name="dataDirectory">The path for the database directory. Can use ~\ as the root, in which case the path will start from the server base directory. <br/>Default: <b>~\Data</b></param>
-		/// <param name="requestedStorage">What storage type to use (see: RavenDB Storage engines).<br/>Allowed values: <b>vornon</b>, <b>esent</b>.<br/>Default: <b>voron</b></param>
-		/// <param name="enableAuthentication"></param>
-		/// <param name="ensureDatabaseExists">For a multi-tenant RavenDb server, creates the database if it doesn't already exist.</param>
-		/// <param name="configureStore">An action delegate which allows you to configure the document store instance that is returned. eg. <code>configureStore: store => store.DefaultDatabase = "MasterDb"</code></param>
-		/// <param name="activeBundles">Semicolon separated list of bundles names, such as: 'Replication;Versioning'.<br/>Default: no bundles turned on.</param>
-		/// <param name="seedData">A collection of some fake data that will be automatically stored into the document store.</param>
-		/// <returns></returns>
-		public DocumentStore NewRemoteDocumentStore(bool fiddler = false,
-			RavenDbServer ravenDbServer = null,
-			[CallerMemberName] string databaseName = null,
-			bool runInMemory = true,
-			string dataDirectory = null,
-			string requestedStorage = null,
-			bool enableAuthentication = false,
-			bool ensureDatabaseExists = true,
-			Action<DocumentStore> configureStore = null,
-			string activeBundles = null,
-			IEnumerable<IEnumerable> seedData = null)
-		{
-			databaseName = NormalizeDatabaseName(databaseName);
-
-			checkPorts = true;
-			ravenDbServer = ravenDbServer ?? GetNewServer(runInMemory: runInMemory,
-				dataDirectory: dataDirectory,
-				requestedStorage: requestedStorage,
-				enableAuthentication: enableAuthentication,
-				databaseName: databaseName,
-				activeBundles: activeBundles);
-			ModifyServer(ravenDbServer);
-			var documentStore = new DocumentStore
-			{
-				Url = GetServerUrl(fiddler, ravenDbServer.SystemDatabase.ServerUrl),
-				DefaultDatabase = databaseName
-			};
-			pathsToDelete.Add(Path.Combine(ravenDbServer.SystemDatabase.Configuration.DataDirectory, @"..\Databases"));
-			stores.Add(documentStore);
-			documentStore.AfterDispose += (sender, args) => ravenDbServer.Dispose();
-
-			if (configureStore != null)
-			{
-				configureStore(documentStore);
-			}
-
-			ModifyStore(documentStore);
-
-			documentStore.Initialize(ensureDatabaseExists);
-
-			if (seedData != null)
-			{
-				StoreSeedData(seedData, documentStore);
-			}
-
-			return documentStore;
-		}
-
-		protected RavenDbServer GetServer(int port = 8079)
-		{
-			return servers.First(x => x.SystemDatabase.Configuration.Port == port);
-		}
-=======
         /// <summary>
         /// Creates a new Embeddable document store.
         /// </summary>
@@ -447,10 +247,18 @@
 
                 return documentStore;
             }
-            catch
+			catch (Exception e)
             {
                 // We must dispose of this object in exceptional cases, otherwise this test will break all the following tests.
+				try
+				{
                 documentStore.Dispose();
+				}
+				catch (Exception exception)
+				{
+					// we don't want to hide the original error
+					Console.WriteLine("Error when disposing of document store during error in initialization: " + exception);
+				}
                 throw;
             }
             finally
@@ -560,7 +368,6 @@
         {
             return servers.First(x => x.SystemDatabase.Configuration.Port == port);
         }
->>>>>>> dd5ea7a3
 
 		private static string GetServerUrl(bool fiddler, string serverUrl)
 		{
@@ -587,7 +394,7 @@
 
 		protected bool checkPorts = false;
 
-		protected RavenDbServer GetNewServer(int port = 8079,
+        protected RavenDbServer GetNewServer(int port = 8079,
 			string dataDirectory = null,
 			bool runInMemory = true,
 			string requestedStorage = null,
@@ -723,37 +530,37 @@
 			new RavenDocumentsByEntityName().Execute(documentStore.DatabaseCommands, documentStore.Conventions);
 		}
 
-		/// <summary>
-		/// The current process is paused until all the indexes stop being stale.
-		/// </summary>
-		/// <param name="store">The document store where the indexes exist.</param>
-		/// <param name="database">The name of the database where the commands exist.</param>
-		/// <param name="timeout">The maximum time you'll wait for the indexes to complete.</param>
+        /// <summary>
+        /// The current process is paused until all the indexes stop being stale.
+        /// </summary>
+        /// <param name="store">The document store where the indexes exist.</param>
+        /// <param name="database">The name of the database where the commands exist.</param>
+        /// <param name="timeout">The maximum time you'll wait for the indexes to complete.</param>
 		public static void WaitForIndexing(IDocumentStore store, string database = null, TimeSpan? timeout = null)
 		{
 			var databaseCommands = store.DatabaseCommands;
-			if (database != null)
-			{
-				databaseCommands = databaseCommands.ForDatabase(database);
-			}
-
-			timeout = timeout ?? (Debugger.IsAttached
-				? TimeSpan.FromMinutes(5)
-				: TimeSpan.FromSeconds(20));
+		    if (database != null)
+		    {
+		        databaseCommands = databaseCommands.ForDatabase(database);
+		    }
+		    
+            timeout = timeout ?? (Debugger.IsAttached
+		        ? TimeSpan.FromMinutes(5)
+		        : TimeSpan.FromSeconds(20));
 
 			var spinUntil = SpinWait.SpinUntil(() => databaseCommands.GetStatistics().StaleIndexes.Length == 0, timeout.Value);
-			if (spinUntil)
-			{
-				return;
-			}
-
-			var statistics = databaseCommands.GetStatistics();
-			var stats = RavenJObject.FromObject(statistics).ToString(Formatting.Indented);
-			var errorMessage = string.Format("The indexes stayed stale for more than {0}{1}{2}",
-				timeout.Value,
-				Environment.NewLine,
-				stats);
-			throw new TimeoutException(errorMessage);
+		    if (spinUntil)
+		    {
+		        return;
+		    }
+
+		    var statistics = databaseCommands.GetStatistics();
+		    var stats = RavenJObject.FromObject(statistics).ToString(Formatting.Indented);
+		    var errorMessage = string.Format("The indexes stayed stale for more than {0}{1}{2}",
+		        timeout.Value,
+		        Environment.NewLine,
+		        stats);
+		    throw new TimeoutException(errorMessage);
 		}
 
 		public void WaitForPeriodicExport(DocumentDatabase db, PeriodicExportStatus previousStatus, Func<PeriodicExportStatus, Etag> compareSelector)
@@ -764,7 +571,7 @@
 				currentStatus = GetPeriodicBackupStatus(db);
 				return compareSelector(currentStatus) != compareSelector(previousStatus);
 			}, Debugger.IsAttached ? TimeSpan.FromMinutes(120) : TimeSpan.FromMinutes(15));
-			if (!done) throw new Exception("WaitForPeriodicExport failed");
+            if (!done) throw new Exception("WaitForPeriodicExport failed");
 			previousStatus.LastDocsEtag = currentStatus.LastDocsEtag;
 			previousStatus.LastAttachmentsEtag = currentStatus.LastAttachmentsEtag;
 			previousStatus.LastDocsDeletionEtag = currentStatus.LastDocsDeletionEtag;
@@ -772,22 +579,22 @@
 
 		}
 
-		/// <summary>
-		/// The current process is paused until all the indexes stop being stale.
-		/// </summary>
-		/// <param name="db">The document database where the indexes exist.</param>
+        /// <summary>
+        /// The current process is paused until all the indexes stop being stale.
+        /// </summary>
+        /// <param name="db">The document database where the indexes exist.</param>
 		public static void WaitForIndexing(DocumentDatabase db)
 		{
 			if (!SpinWait.SpinUntil(() => db.Statistics.StaleIndexes.Length == 0, TimeSpan.FromMinutes(5)))
-				throw new Exception("WaitForIndexing failed");
+                throw new Exception("WaitForIndexing failed");
 		}
 
 		public static void WaitForAllRequestsToComplete(RavenDbServer server)
 		{
-			if (!SpinWait.SpinUntil(() => server.Server.HasPendingRequests == false, TimeSpan.FromMinutes(15)))
-			{
-				throw new Exception("WaitForAllRequestsToComplete failed");
-			}
+		    if (!SpinWait.SpinUntil(() => server.Server.HasPendingRequests == false, TimeSpan.FromMinutes(15)))
+		    {
+		        throw new Exception("WaitForAllRequestsToComplete failed");
+		    }
 		}
 
 		protected PeriodicExportStatus GetPeriodicBackupStatus(DocumentDatabase db)
@@ -830,7 +637,7 @@
 					   currentStatus.LastDocsDeletionEtag != previousStatus.LastDocsDeletionEtag ||
 					   currentStatus.LastAttachmentDeletionEtag != previousStatus.LastAttachmentDeletionEtag;
 			}, Debugger.IsAttached ? TimeSpan.FromMinutes(120) : TimeSpan.FromMinutes(15));
-			if (!done) throw new Exception("WaitForPeriodicExport failed");
+            if (!done) throw new Exception("WaitForPeriodicExport failed");
 			previousStatus.LastDocsEtag = currentStatus.LastDocsEtag;
 			previousStatus.LastAttachmentsEtag = currentStatus.LastAttachmentsEtag;
 			previousStatus.LastDocsDeletionEtag = currentStatus.LastDocsDeletionEtag;
@@ -872,7 +679,7 @@
 				}
 				return false;
 			}, Debugger.IsAttached ? TimeSpan.FromMinutes(120) : TimeSpan.FromMinutes(15));
-			if (!done) throw new Exception("WaitForBackup failed");
+            if (!done) throw new Exception("WaitForBackup failed");
 		}
 
 		protected void WaitForRestore(IDatabaseCommands databaseCommands)
@@ -909,7 +716,7 @@
 				return restoreFinishMessages.Any(status.Messages.Contains);
 			}, TimeSpan.FromMinutes(5));
 
-			if (!done) throw new Exception("WaitForRestore failed");
+            if (!done) throw new Exception("WaitForRestore failed");
 		}
 
 		protected virtual void WaitForDocument(IDatabaseCommands databaseCommands, string id, Etag afterEtag = null)
@@ -924,26 +731,26 @@
 				// We expect to get the doc from the <system> database
 				var doc = databaseCommands.Get(id);
 				if (afterEtag == null)
-					return doc != null;
+				return doc != null;
 				return EtagUtil.IsGreaterThan(doc.Etag, afterEtag);
 			}, timeout);
 
-			if (!done) throw new Exception("WaitForDocument failed");
-		}
-
-		protected static void WaitForUserToContinueTheTest(IDocumentStore documentStore, bool debug = true, int port = 8079)
+            if (!done) throw new Exception("WaitForDocument failed");
+		}
+
+	    protected static void WaitForUserToContinueTheTest(IDocumentStore documentStore, bool debug = true, int port = 8079)
 		{
 			if (debug && Debugger.IsAttached == false)
 				return;
 
-			var databaseName = Constants.SystemDatabase;
+		    var databaseName = Constants.SystemDatabase;
 
 			var embeddableDocumentStore = documentStore as EmbeddableDocumentStore;
 			OwinHttpServer server = null;
 			string url = documentStore.Url;
 			if (embeddableDocumentStore != null)
 			{
-				databaseName = embeddableDocumentStore.DefaultDatabase;
+			    databaseName = embeddableDocumentStore.DefaultDatabase;
 				embeddableDocumentStore.Configuration.Port = port;
 				SetStudioConfigToAllowSingleDb(embeddableDocumentStore);
 				embeddableDocumentStore.Configuration.AnonymousUserAccessMode = AnonymousUserAccessMode.Admin;
@@ -952,19 +759,19 @@
 				url = embeddableDocumentStore.Configuration.ServerUrl;
 			}
 
-			var remoteDocumentStore = documentStore as DocumentStore;
-			if (remoteDocumentStore != null)
-			{
-				databaseName = remoteDocumentStore.DefaultDatabase;
-			}
+		    var remoteDocumentStore = documentStore as DocumentStore;
+            if (remoteDocumentStore != null)
+            {
+                databaseName = remoteDocumentStore.DefaultDatabase;
+            }
 
 			using (server)
 			{
 				try
 				{
-					var databaseNameEncoded = Uri.EscapeDataString(databaseName ?? Constants.SystemDatabase);
-					var documentsPage = url + "studio/index.html#databases/documents?&database=" + databaseNameEncoded + "&withStop=true";
-					Process.Start(documentsPage); // start the server
+                    var databaseNameEncoded = Uri.EscapeDataString(databaseName ?? Constants.SystemDatabase);
+                    var documentsPage = url + "studio/index.html#databases/documents?&database=" + databaseNameEncoded + "&withStop=true";
+                    Process.Start(documentsPage); // start the server
 				}
 				catch (Win32Exception e)
 				{
@@ -1019,11 +826,6 @@
 				Url = url ?? "http://localhost:8079"
 			}.Initialize())
 			{
-<<<<<<< HEAD
-				var databaseNameEncoded = Uri.EscapeDataString(Constants.SystemDatabase);
-				var documentsPage = documentStore.Url + "/studio/index.html#databases/documents?&database=" + databaseNameEncoded + "&withStop=true";
-				Process.Start(documentsPage); // start the server
-=======
                 var databaseNameEncoded = Uri.EscapeDataString(Constants.SystemDatabase);
                 var documentsPage = documentStore.Url + "/studio/index.html#databases/documents?&database=" + databaseNameEncoded + "&withStop=true";
 				var request = WebRequest.Create(documentsPage);
@@ -1039,7 +841,6 @@
 				}
 
                 Process.Start(documentsPage); // start the server
->>>>>>> dd5ea7a3
 
 				do
 				{
@@ -1174,7 +975,7 @@
 
 			try
 			{
-				if (errors.Any()) throw new Exception("AssertNoIndexErrors Failed");
+                if (errors.Any()) throw new Exception("AssertNoIndexErrors Failed");
 			}
 			catch (Exception)
 			{
@@ -1186,43 +987,43 @@
 		public static LicensingStatus GetLicenseByReflection(DocumentDatabase database)
 		{
 			var field = database.GetType().GetField("initializer", BindingFlags.Instance | BindingFlags.NonPublic);
-			if (null == field) throw new Exception("LicensingStatus failed");
+            if (null == field) throw new Exception("LicensingStatus failed");
 			var initializer = field.GetValue(database);
 			var validateLicenseField = initializer.GetType().GetField("validateLicense", BindingFlags.Instance | BindingFlags.NonPublic);
-			if (null == validateLicenseField) throw new Exception("LicensingStatus failed");
+            if (null == validateLicenseField) throw new Exception("LicensingStatus failed");
 			var validateLicense = validateLicenseField.GetValue(initializer);
 
 			var currentLicenseProp = validateLicense.GetType().GetProperty("CurrentLicense", BindingFlags.Static | BindingFlags.Public);
-			if (null == currentLicenseProp) throw new Exception("LicensingStatus failed");
+            if (null == currentLicenseProp) throw new Exception("LicensingStatus failed");
 
 			return (LicensingStatus)currentLicenseProp.GetValue(validateLicense, null);
 		}
 
-		protected string NormalizeDatabaseName(string databaseName)
-		{
-			if (string.IsNullOrEmpty(databaseName))
-			{
-				return null;
-			}
-
-			if (databaseName.Length < 50)
-			{
-				DatabaseNames.Add(databaseName);
-				return databaseName;
-			}
-
-			var prefix = databaseName.Substring(0, 30);
-			var suffix = databaseName.Substring(databaseName.Length - 10, 10);
-			var hash = new Guid(Encryptor.Current.Hash.Compute16(Encoding.UTF8.GetBytes(databaseName))).ToString("N").Substring(0, 8);
-
-			var name = string.Format("{0}_{1}_{2}", prefix, hash, suffix);
-
-			DatabaseNames.Add(name);
-
-			return name;
-		}
-
-		protected static void DeployNorthwind(DocumentStore store, string databaseName = null)
+        protected string NormalizeDatabaseName(string databaseName)
+        {
+            if (string.IsNullOrEmpty(databaseName))
+            {
+                return null;
+            }
+
+            if (databaseName.Length < 50)
+            {
+                DatabaseNames.Add(databaseName);
+                return databaseName;
+            }
+
+            var prefix = databaseName.Substring(0, 30);
+            var suffix = databaseName.Substring(databaseName.Length - 10, 10);
+            var hash = new Guid(Encryptor.Current.Hash.Compute16(Encoding.UTF8.GetBytes(databaseName))).ToString("N").Substring(0, 8);
+
+            var name = string.Format("{0}_{1}_{2}", prefix, hash, suffix);
+
+            DatabaseNames.Add(name);
+
+            return name;
+        }
+
+        protected static void DeployNorthwind(DocumentStore store, string databaseName = null)
 		{
 			if (string.IsNullOrEmpty(databaseName) == false)
 				store.DatabaseCommands.GlobalAdmin.EnsureDatabaseExists(databaseName);
@@ -1234,65 +1035,65 @@
 			request.ExecuteRequest();
 		}
 
-		private static void StoreSeedData(IEnumerable<IEnumerable> seedData,
-			IDocumentStore documentStore)
-		{
-			if (seedData == null)
-			{
-				throw new ArgumentNullException("seedData");
-			}
-
-			using (var session = documentStore.OpenSession())
-			{
-				foreach (var collection in seedData)
-				{
-					foreach (var item in collection)
-					{
-						session.Store(item);
-					}
-				}
-
-				session.SaveChanges();
-			}
-		}
-
-		private static void ExecuteIndexes(IEnumerable<AbstractIndexCreationTask> indexes,
-			IDocumentStore documentStore)
-		{
-			if (indexes == null)
-			{
-				throw new ArgumentNullException("indexes");
-			}
-
-			if (documentStore == null)
-			{
-				throw new ArgumentNullException("documentStore");
-			}
-
-			foreach (var index in indexes)
-			{
-				index.Execute(documentStore);
-			}
-		}
-
-		private static void ExecuteTransformers(IEnumerable<AbstractTransformerCreationTask> transformers,
-			IDocumentStore documentStore)
-		{
-			if (transformers == null)
-			{
-				throw new ArgumentNullException("transformers");
-			}
-
-			if (documentStore == null)
-			{
-				throw new ArgumentNullException("documentStore");
-			}
-
-			foreach (var transformer in transformers)
-			{
-				transformer.Execute(documentStore);
-			}
-		}
+        private static void StoreSeedData(IEnumerable<IEnumerable> seedData,
+            IDocumentStore documentStore)
+        {
+            if (seedData == null)
+            {
+                throw new ArgumentNullException("seedData");
+            }
+
+            using (var session = documentStore.OpenSession())
+            {
+                foreach (var collection in seedData)
+                {
+                    foreach (var item in collection)
+                    {
+                        session.Store(item);
+                    }
+                }
+
+                session.SaveChanges();
+            }
+        }
+
+        private static void ExecuteIndexes(IEnumerable<AbstractIndexCreationTask> indexes,
+            IDocumentStore documentStore)
+        {
+            if (indexes == null)
+            {
+                throw new ArgumentNullException("indexes");
+            }
+
+            if (documentStore == null)
+            {
+                throw new ArgumentNullException("documentStore");
+            }
+
+            foreach (var index in indexes)
+            {
+                index.Execute(documentStore);
+            }
+        }
+
+        private static void ExecuteTransformers(IEnumerable<AbstractTransformerCreationTask> transformers,
+            IDocumentStore documentStore)
+        {
+            if (transformers == null)
+            {
+                throw new ArgumentNullException("transformers");
+            }
+
+            if (documentStore == null)
+            {
+                throw new ArgumentNullException("documentStore");
+            }
+
+            foreach (var transformer in transformers)
+            {
+                transformer.Execute(documentStore);
+            }
+        }
 
 		public static IEnumerable<object[]> InsertOptions
 		{
@@ -1301,8 +1102,8 @@
 				yield return new[] { new BulkInsertOptions { Format = BulkInsertFormat.Bson, Compression = BulkInsertCompression.GZip } };
 				yield return new[] { new BulkInsertOptions { Format = BulkInsertFormat.Json } };
 				yield return new[] { new BulkInsertOptions { Compression = BulkInsertCompression.None } };
-			}
-		}
+	}
+}
 
 		protected RavenDbServer CreateServerWithWindowsCredentials(int port, string username, string password, string domain, out NodeConnectionInfo nodeConnectionInfo)
 		{
