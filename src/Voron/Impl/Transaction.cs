--- conflicted
+++ resolved
@@ -30,11 +30,15 @@
 
         public ByteStringContext Allocator => _lowLevelTransaction.Allocator;
 
-<<<<<<< HEAD
+        private Dictionary<Slice, PostingList> _postingLists;
+        
+        private Dictionary<Slice, Table> _tables;
+
+        private Dictionary<Slice, Tree> _trees;
+
+        private Dictionary<Slice, FixedSizeTree> _globalFixedSizeTree;
+
         public IEnumerable<Tree> Trees => _trees?.Values ?? Enumerable.Empty<Tree>();
-=======
-        private Dictionary<Slice, PostingList> _postingLists;
->>>>>>> 0f5f4458
         
         public IEnumerable<Table> Tables => _tables?.Values ?? Enumerable.Empty<Table>();
 
@@ -46,10 +50,6 @@
             _cachedDecompressedBuffersByStorageId ??= new Dictionary<long, ByteString>();
 
         private LowLevelTransaction _lowLevelTransaction;
-        private Dictionary<Slice, Set> _sets;
-        private Dictionary<Slice, Table> _tables;
-        private Dictionary<Slice, Tree> _trees;
-        private Dictionary<Slice, FixedSizeTree> _globalFixedSizeTree;
         private Dictionary<Tuple<Tree, Slice>, Tree> _multiValueTrees;
         private Dictionary<long, ByteString> _cachedDecompressedBuffersByStorageId;
 
