using System;
using System.IO;
using System.Runtime.CompilerServices;
using Sparrow;
using Sparrow.Binary;
using Sparrow.Server;
using Sparrow.Utils;

namespace Voron
{
    public unsafe struct ValueReader(byte* val, int len)
    {
        [ThreadStatic]
        private static byte[] _tmpBuf;
        static ValueReader()
        {
            ThreadLocalCleanup.ReleaseThreadLocalState += () => _tmpBuf = null;
        }

        private int _pos = 0;
        private readonly int _len = len;

        public byte* Base { get; } = val;


        public int Length { get; } = len;

        public void Reset()
        {
            _pos = 0;
        }

        public Stream AsStream()
        {
            return new UnmanagedMemoryStream(Base, _len, _len, FileAccess.Read);
        }

        public int Read(byte[] buffer, int offset, int count)
        {
            fixed (byte* b = buffer)
                return Read(b + offset, count);
        }

        public void Skip(int size)
        {
            _pos += size;
        }

        public int Read(byte* buffer, int count)
        {
            count = Math.Min(count, _len - _pos);
            if (count <= 0)
                return 0;
            Memory.Copy(buffer, Base + _pos, count);
            _pos += count;

            return count;
        }

        public int ReadLittleEndianInt32()
        {
            if (_len - _pos < sizeof (int))
                throw new EndOfStreamException();
            var val = *(int*) (Base + _pos);

            _pos += sizeof (int);

            return val;
        }

        public T ReadStructure<T>()
            where T : unmanaged
        {
            if (_len - _pos < sizeof (int))
                throw new EndOfStreamException();
            var val = *(T*) (Base + _pos);

            _pos += sizeof (T);

            return val;
        }



        public long ReadLittleEndianInt64()
        {
            if (_len - _pos < sizeof (long))
                throw new EndOfStreamException();
            var val = *(long*) (Base + _pos);

            _pos += sizeof (long);

            return val;
        }

        public int ReadBigEndianInt32()
        {
            if (_len - _pos < sizeof (int))
                throw new EndOfStreamException();

            int val = *(int*) (Base + _pos);

            _pos += sizeof (int);

            return Bits.SwapBytes(val);
        }

        public byte ReadByte()
        {
            if (_len - _pos < sizeof(byte))
                throw new EndOfStreamException();

            byte val = *(Base + _pos);

            _pos += sizeof(byte);

            return val;
        }

        public long ReadBigEndianInt64()
        {
            if (_len - _pos < sizeof (long))
                throw new EndOfStreamException();
            
<<<<<<< HEAD
            var val = *(long*) (Base + _pos);
=======
            var val = *(long*) (_val + _pos);
            _pos += sizeof(long);
>>>>>>> 8ce3fa95

            return Bits.SwapBytes(val);
        }


        [MethodImpl(MethodImplOptions.AggressiveInlining)]
        private byte[] EnsureTempBuffer(int size)
        {
            if (_tmpBuf != null && _tmpBuf.Length >= size)
                return _tmpBuf;

            return _tmpBuf = new byte[Bits.PowerOf2(size)];
        }

        public string ReadString(int length)
        {
            var arraySegment = ReadBytes(length);
            return Encodings.Utf8.GetString(arraySegment.Array, arraySegment.Offset, arraySegment.Count);
        }

        public string ToStringValue()
        {
            int length = _len - _pos;
            var arraySegment = ReadBytes(length);
            return Encodings.Utf8.GetString(arraySegment.Array, arraySegment.Offset, arraySegment.Count);
        }

        public override string ToString()
        {
            var old = _pos;
            var stringValue = ToStringValue();
            _pos = old;
            return stringValue;
        }

        public ArraySegment<byte> ReadBytes(int length)
        {
            int size = Math.Min(length, _len - _pos);
            var buffer = EnsureTempBuffer(length);
            var used = Read(buffer, 0, size);
            return new ArraySegment<byte>(buffer, 0, used);
        }

        public void CopyTo(Stream stream)
        {
            var buffer = new byte[4096];
            while (true)
            {
                int read = Read(buffer, 0, buffer.Length);
                if (read == 0)
                    return;

                stream.Write(buffer, 0, read);
            }
        }

        public int CompareTo(ValueReader other)
        {
            int size = Math.Min(Length, other.Length);

            int r = Memory.CompareInline(Base, other.Base, size);

            if (r != 0)
                return r;

            return Length - other.Length;
        }

        public ByteStringContext.InternalScope AsSlice(ByteStringContext context, out Slice str)
        {
            if (_len >= ushort.MaxValue)
                throw new InvalidOperationException("Cannot convert to slice, len is too big: " + _len);

            return Slice.From(context, Base, _len, out str);
        }

        public Span<byte> AsSpan()
        {
            return new Span<byte>(Base, _len);
        }
    }
}<|MERGE_RESOLUTION|>--- conflicted
+++ resolved
@@ -1,4 +1,4 @@
-using System;
+﻿using System;
 using System.IO;
 using System.Runtime.CompilerServices;
 using Sparrow;
@@ -122,12 +122,9 @@
             if (_len - _pos < sizeof (long))
                 throw new EndOfStreamException();
             
-<<<<<<< HEAD
             var val = *(long*) (Base + _pos);
-=======
-            var val = *(long*) (_val + _pos);
+
             _pos += sizeof(long);
->>>>>>> 8ce3fa95
 
             return Bits.SwapBytes(val);
         }
