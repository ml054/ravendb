--- conflicted
+++ resolved
@@ -2,13 +2,8 @@
   <PropertyGroup>
     <Description>Voron - Low level storage engine</Description>
     <Authors>Hibernating Rhinos</Authors>
-<<<<<<< HEAD
     <TargetFramework>net6.0</TargetFramework>
-    <RuntimeFrameworkVersion>6.0.19</RuntimeFrameworkVersion>
-=======
-    <TargetFramework>net7.0</TargetFramework>
-    <RuntimeFrameworkVersion>7.0.9</RuntimeFrameworkVersion>
->>>>>>> ce1f405e
+    <RuntimeFrameworkVersion>6.0.20</RuntimeFrameworkVersion>
     <AllowUnsafeBlocks>true</AllowUnsafeBlocks>
     <AssemblyName>Voron</AssemblyName>
     <PackageId>Voron</PackageId>
