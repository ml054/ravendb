﻿using System;
using System.Collections.Generic;
using System.Diagnostics;
using System.IO;
<<<<<<< HEAD
using System.Threading.Tasks;
=======
using Sparrow.Binary;
>>>>>>> 3c468143
using Sparrow.Platform;
using Voron.Data;
using Voron.Data.BTrees;
using Voron.Data.Compression;
using Voron.Data.Fixed;
using Voron.Global;
using Voron.Impl;

namespace Voron.Debugging
{
    public class DebugStuff
    {

        private const string css = @".css-treeview ul,
.css-treeview li
{
    padding: 0;
    margin: 0;
    list-style: none;
}
 
.css-treeview input
{
    position: absolute;
    opacity: 0;
}
 
.css-treeview
{
    font: normal 11px 'Segoe UI', Arial, Sans-serif;
    -moz-user-select: none;
    -webkit-user-select: none;
    user-select: none;
}
 
.css-treeview a
{
    color: #00f;
    text-decoration: none;
}
 
.css-treeview a:hover
{
    text-decoration: underline;
}
 
.css-treeview input + label + ul
{
    margin: 0 0 0 22px;
}
 
.css-treeview input ~ ul
{
    display: none;
}
 
.css-treeview label,
.css-treeview label::before
{
    cursor: pointer;
}
 
.css-treeview input:disabled + label
{
    cursor: default;
    opacity: .6;
}
 
.css-treeview input:checked:not(:disabled) ~ ul
{
    display: block;
}
 
.css-treeview label,
.css-treeview label::before
{
    background: url('http://experiments.wemakesites.net/pages/css3-treeview/example/icons.png') no-repeat;
}
 
.css-treeview label,
.css-treeview a,
.css-treeview label::before
{
    display: inline-block;
    height: 16px;
    line-height: 16px;
    vertical-align: middle;
}
 
.css-treeview label
{
    background-position: 18px 0;
}
 
.css-treeview label::before
{
    content: '';
    width: 16px;
    margin: 0 22px 0 0;
    vertical-align: middle;
    background-position: 0 -32px;
}
 
.css-treeview input:checked + label::before
{
    background-position: 0 -16px;
}
 
/* webkit adjacent element selector bugfix */
@media screen and (-webkit-min-device-pixel-ratio:0)
{
    .css-treeview 
    {
        -webkit-animation: webkit-adjacent-element-selector-bugfix infinite 1s;
    }
 
    @-webkit-keyframes webkit-adjacent-element-selector-bugfix 
    {
        from 
        { 
            padding: 0;
        } 
        to 
        { 
            padding: 0;
        }
    }
}";

        [Conditional("DEBUG")]
        public static void RenderAndShow_FixedSizeTree(LowLevelTransaction tx, FixedSizeTree fst)
        {
            var name = fst.Name;
            var tree = fst.Parent;
            RenderHtmlTreeView(writer =>
            {
                DumpFixedSizeTreeToStreamAsync(tx, fst, writer, name, tree).Wait();
            });
        }

        private static unsafe Task DumpFixedSizeTreeToStreamAsync(LowLevelTransaction tx, FixedSizeTree fst, TextWriter writer, Slice name, Tree tree)
        {
            var ptr = tree.DirectRead(name);
            if (ptr == null)
                return RenderEmptyFixedSizeTreeAsync(writer);

            if (((FixedSizeTreeHeader.Embedded*)ptr)->RootObjectType == RootObjectType.EmbeddedFixedSizeTree)
            {
                var embedded = new FixedSizeTreeSafe.EmbeddedFixedSizeTreeSafe(ptr);

                return RenderEmbeddedFixedSizeTreeAsync(embedded, writer);
            }

            var large = new FixedSizeTreeSafe.LargeFixedSizeTreeSafe(ptr);
            return RenderLargeFixedSizeTreeAsync(large, tx, fst, writer);
        }

        private static async Task RenderLargeFixedSizeTreeAsync(FixedSizeTreeSafe.LargeFixedSizeTreeSafe tree, LowLevelTransaction tx, FixedSizeTree fst, TextWriter writer)
        {
            await writer.WriteLineAsync(string.Format("<p>Number of entries: {0:#,#;;0}, val size: {1:#,#;;0}.</p>", tree.NumberOfEntries, tree.ValueSize));
            await writer.WriteLineAsync("<div class='css-treeview'><ul>");

            var page = fst.GetReadOnlyPage(tree.RootPageNumber);

            await RenderFixedSizeTreePageAsync(tx, page, writer, tree, "Root", true);

            await writer.WriteLineAsync("</ul></div>");
        }

        private static async Task RenderEmbeddedFixedSizeTreeAsync(FixedSizeTreeSafe.EmbeddedFixedSizeTreeSafe tree, TextWriter writer)
        {
            await writer.WriteLineAsync(string.Format("<p>Number of entries: {0:#,#;;0}, val size: {1:#,#;;0}.</p>", tree.NumberOfEntries, tree.ValueSize));
            await writer.WriteLineAsync("<ul>");

            foreach (var key in tree.GetKeys())
            {
                await writer.WriteLineAsync(string.Format("<li>{0:#,#;;0}</li>", key));
            }

            await writer.WriteLineAsync("</ul>");
        }

        private static Task RenderEmptyFixedSizeTreeAsync(TextWriter writer)
        {
            return writer.WriteLineAsync("<p>empty fixed size tree</p>");
        }

        private static void RenderHtmlTreeView(Action<TextWriter> action)
        {
            if (Debugger.IsAttached == false)
                return;

            var output = Path.GetTempFileName() + ".html";
            using (var file = File.OpenWrite(output))
            using (var sw = new StreamWriter(file))
            {
                sw.WriteLine("<html><head><style>{0}</style></head><body>", css);
                action(sw);
                sw.WriteLine("</body></html>");
                sw.Flush();
            }

            if (PlatformDetails.RunningOnPosix == false)
            {
                string pathToChromeX86 = @"C:\Program Files (x86)\Google\Chrome\Application\chrome.exe";
                string pathToChromeX64 = @"C:\Program Files\Google\Chrome\Application\chrome.exe";

                string pathToChrome;

                if (File.Exists(pathToChromeX64))
                    pathToChrome = pathToChromeX64;
                else if (File.Exists(pathToChromeX86))
                    pathToChrome = pathToChromeX86;
                else
                    throw new InvalidOperationException("Make sure path to chrome.exe is valid");

                var process = new Process
                {
                    StartInfo =
                    {
                        FileName = pathToChrome,
                        Arguments = output,
                        UseShellExecute = false,
                        CreateNoWindow = true,
                        RedirectStandardError = true,
                    }
                };
                process.Start();
                return;
            }

            if (PlatformDetails.RunningOnMacOsx)
            {
                Process.Start("open", output);
            }
            else
            {
                Process.Start("xdg-open", output);
            }

        }

        private static async Task RenderFixedSizeTreePageAsync(LowLevelTransaction tx, FixedSizeTreePage page, TextWriter sw, FixedSizeTreeSafe.LargeFixedSizeTreeSafe tree, string text, bool open)
        {
            await sw.WriteLineAsync(
                string.Format("<ul><li><input type='checkbox' id='page-{0}' {3} /><label for='page-{0}'>{4}: Page {0:#,#;;0} - {1} - {2:#,#;;0} entries</label><ul>",
                page.PageNumber, page.IsLeaf ? "Leaf" : "Branch", page.NumberOfEntries, open ? "checked" : "", text));

            for (int i = 0; i < page.NumberOfEntries; i++)
            {
                var key = GetFixedSizeTreeKey(page, tree, i);

                if (page.IsLeaf)
                {
                    await sw.WriteAsync(string.Format("{0:#,#;;0}, ", key));
                }
                else
                {
                    var pageNum = GetFixedSizeTreePageNumber(page, i);

                    var s = key.ToString("#,#");
                    if (i == 0)
                    {
                        if (key == long.MinValue)
                            s = "[smallest]";
                        else
                            s = "[smallest " + s + "]";
                    }

                    var fstPage = tx.GetPage(pageNum);
                    await RenderFixedSizeTreePageAsync(tx, CreateFixedSizeTreePage(fstPage, tree), sw, tree, s, false);
                }
            }

            await sw.WriteLineAsync("</ul></li></ul>");
        }

        private static unsafe long GetFixedSizeTreeKey(FixedSizeTreePage page, FixedSizeTreeSafe.LargeFixedSizeTreeSafe tree, int i)
        {
            if (page.IsLeaf)
                return *(long*)(page.Pointer + page.StartPosition + (((sizeof(long) + tree.ValueSize)) * i));

            return *(long*)(page.Pointer + page.StartPosition + (((sizeof(long) + sizeof(long))) * i));
        }

        private static unsafe long GetFixedSizeTreePageNumber(FixedSizeTreePage page, int i)
        {
            return *(long*)(page.Pointer + page.StartPosition + (((sizeof(long) + sizeof(long))) * i) + sizeof(long));
        }

        private static unsafe FixedSizeTreePage CreateFixedSizeTreePage(Page page, FixedSizeTreeSafe.LargeFixedSizeTreeSafe tree)
        {
            return new FixedSizeTreePage(page.Pointer, tree.ValueSize + sizeof(long), Constants.Storage.PageSize);
        }

        [Conditional("DEBUG")]
        public static void RenderAndShow(Tree tree, bool decompress = false)
        {
            var headerData = string.Format("<p>{0}</p>", tree.State);
            RenderAndShowTree(tree, tree.State.RootPageNumber, headerData, decompress);
        }

        [Conditional("DEBUG")]
        public static void RenderAndShowTree(Tree tree, long startPageNumber, string headerData = null, bool decompress = false)
        {
            RenderHtmlTreeView(writer =>
            {
                if (headerData != null)
                    writer.WriteLine(headerData);
                writer.WriteLine("<div class='css-treeview'><ul>");

<<<<<<< HEAD
                RenderPageAsync(tree, tree.GetReadOnlyTreePage(startPageNumber), writer, "Root", true).Wait();
=======
                RenderPage(tree, tree.GetReadOnlyTreePage(startPageNumber), writer, "Root", true, decompress);
>>>>>>> 3c468143

                writer.WriteLine("</ul></div>");
            });

        }

        public static Task DumpTreeToStreamAsync(Tree tree, Stream stream)
        {
            var headerData = string.Format("<p>{0}</p>", tree.State);

            return WriteHtmlAsync(new StreamWriter(stream), async writer =>
            {
                await writer.WriteLineAsync(headerData);
                await writer.WriteLineAsync("<div class='css-treeview'><ul>");

<<<<<<< HEAD
                await RenderPageAsync(tree, tree.GetReadOnlyTreePage(tree.State.RootPageNumber), writer, "Root", true);
=======
                RenderPage(tree, tree.GetReadOnlyTreePage(tree.State.RootPageNumber), writer, "Root", true, false);
>>>>>>> 3c468143

                await writer.WriteLineAsync("</ul></div>");
            });
        }

        public static Task DumpFixedSizedTreeToStreamAsync(LowLevelTransaction tx, FixedSizeTree tree, Stream stream)
        {
            var headerData = $"{tree.Name} ({tree.Type}) {tree.NumberOfEntries} entries, depth: {tree.Depth}, {tree.PageCount} pages.";

            return WriteHtmlAsync(new StreamWriter(stream), async writer =>
            {
                await writer.WriteLineAsync(headerData);
                await writer.WriteLineAsync("<div class='css-treeview'><ul>");

                await DumpFixedSizeTreeToStreamAsync(tx, tree, writer, tree.Name, tree.Parent);

                await writer.WriteLineAsync("</ul></div>");
            });
        }


        private static async Task WriteHtmlAsync(TextWriter sw, Func<TextWriter, Task> action)
        {
            await sw.WriteLineAsync($"<html><head><style>{css}</style></head><body>");
            await action(sw);
            await sw.WriteLineAsync("</body></html>");
            await sw.FlushAsync();
        }

<<<<<<< HEAD
        private static Task RenderPageAsync(Tree tree, TreePage page, TextWriter sw, string text, bool open)
=======
        private static unsafe void RenderPage(Tree tree, TreePage page, TextWriter sw, string text, bool open, bool decompress)
>>>>>>> 3c468143
        {
            var treePage = new TreePageSafe(tree, page);

            return RenderPageInternalAsync(tree, treePage, sw, text, open);
        }

        private static async Task RenderPageInternalAsync(Tree tree, TreePageSafe page, TextWriter sw, string text, bool open)
        {
            await sw.WriteLineAsync(
                string.Format("<ul><li><input type='checkbox' id='page-{0}' {3} /><label for='page-{0}'>{4}: Page {0:#,#;;0} - {1} - {2:#,#;;0} entries {5}</label><ul>",
                    page.PageNumber, page.IsLeaf ? "Leaf" : "Branch", page.NumberOfEntries, open ? "checked" : "", text,
                    page.IsCompressed ? $"(Compressed ({page.NumberOfCompressedEntries} entries [uncompressed/compressed: {page.UncompressedSize}/{page.CompressedSize}])" : string.Empty));

            DecompressedLeafPage decompressedPage = null;

            if (page.IsCompressed && decompress)
            {
<<<<<<< HEAD
                var nodeHeader = page.GetNode(i);

                string key = nodeHeader.Key;

                if (page.IsLeaf)
                {
                    await sw.WriteAsync(string.Format("<li>{0} {1} - size: {2:#,#}</li>", key, nodeHeader.Flags, nodeHeader.GetDataSize()));
                }
                else
                {
                    var pageNum = nodeHeader.PageNumber;
=======
                decompressedPage = tree.DecompressPage(page, DecompressionUsage.Read, skipCache: true);

                page = decompressedPage;
            }

            try
            {
                for (int i = 0; i < page.NumberOfEntries; i++)
                {
                    var nodeHeader = page.GetNode(i);
>>>>>>> 3c468143

                    string key;
                    Slice keySlice;
                    using (TreeNodeHeader.ToSlicePtr(tree.Llt.Allocator, nodeHeader, out keySlice))
                    {
                        // uncomment to convert the slice to long
                        //if (keySlice.Size == sizeof(long))
                        //{
                        //    var idPtr = (long*)keySlice.Content.Ptr;
                        //    var id = Bits.SwapBytes(*idPtr);
                        //    key = id.ToString();
                        //}
                        //else
                            key = keySlice.ToString();
                    }

                    if (page.IsLeaf)
                    {
                        sw.Write("<li>{0} {1} - size: {2:#,#}</li>", key, nodeHeader->Flags, tree.GetDataSize(nodeHeader));
                    }
                    else
                    {
                        var pageNum = nodeHeader->PageNumber;

                        if (i == 0)
                            key = "[smallest]";

<<<<<<< HEAD
                    await RenderPageAsync(tree, tree.GetReadOnlyTreePage(pageNum), sw, key, false);
                }
            }

            await sw.WriteLineAsync("</ul></li></ul>");
        }

        private unsafe class TreePageSafe
        {
            private readonly Tree _tree;
            private readonly TreePage _page;

            public TreePageSafe(Tree tree, TreePage page)
            {
                _tree = tree ?? throw new ArgumentNullException(nameof(tree));
                _page = page ?? throw new ArgumentNullException(nameof(page));
            }

            public bool IsLeaf => _page.IsLeaf;

            public long PageNumber => _page.PageNumber;

            public ushort NumberOfEntries => _page.NumberOfEntries;

            public bool IsCompressed => _page.IsCompressed;

            public ushort? NumberOfCompressedEntries
            {
                get
                {
                    if (IsCompressed)
                        return _page.CompressionHeader->NumberOfCompressedEntries;

                    return null;
                }
            }

            public ushort? UncompressedSize
            {
                get
                {
                    if (IsCompressed)
                        return _page.CompressionHeader->UncompressedSize;

                    return null;
                }
            }

            public ushort? CompressedSize
            {
                get
                {
                    if (IsCompressed)
                        return _page.CompressionHeader->CompressedSize;

                    return null;
                }
            }

            public TreeNodeHeaderSafe GetNode(int n)
            {
                return new TreeNodeHeaderSafe(_tree, _page.GetNode(n));
            }

            public class TreeNodeHeaderSafe
            {
                private readonly Tree _tree;
                private readonly TreeNodeHeader* _nodeHeader;

                public TreeNodeHeaderSafe(Tree tree, TreeNodeHeader* nodeHeader)
                {
                    _tree = tree ?? throw new ArgumentNullException(nameof(tree));
                    _nodeHeader = nodeHeader;

                    using (TreeNodeHeader.ToSlicePtr(tree.Llt.Allocator, nodeHeader, out Slice keySlice))
                        Key = keySlice.ToString();
                }

                public string Key { get; }

                public long PageNumber => _nodeHeader->PageNumber;

                public TreeNodeFlags Flags => _nodeHeader->Flags;

                public int GetDataSize()
                {
                    return _tree.GetDataSize(_nodeHeader);
                }
            }
        }

        private class FixedSizeTreeSafe
        {
            private FixedSizeTreeSafe()
            {
            }

            public unsafe class EmbeddedFixedSizeTreeSafe
            {
                private readonly byte* _ptr;

                private readonly FixedSizeTreeHeader.Embedded* _header;

                public EmbeddedFixedSizeTreeSafe(byte* ptr)
                {
                    _ptr = ptr;
                    _header = ((FixedSizeTreeHeader.Embedded*)ptr);
                }

                public ushort NumberOfEntries => _header->NumberOfEntries;

                public ushort ValueSize => _header->ValueSize;

                public List<long> GetKeys()
                {
                    var dataStart = _ptr + sizeof(FixedSizeTreeHeader.Embedded);

                    var keys = new List<long>();
                    for (int i = 0; i < NumberOfEntries; i++)
                    {
                        var key = *(long*)(dataStart + ((sizeof(long) + ValueSize) * i));
                        keys.Add(key);
                    }

                    return keys;
                }
            }

            public unsafe class LargeFixedSizeTreeSafe
            {
                private readonly FixedSizeTreeHeader.Large* _header;

                public LargeFixedSizeTreeSafe(byte* ptr)
                {
                    _header = (FixedSizeTreeHeader.Large*)ptr;
                }

                public long NumberOfEntries => _header->NumberOfEntries;

                public ushort ValueSize => _header->ValueSize;

                public long RootPageNumber => _header->RootPageNumber;
            }
=======
                        RenderPage(tree, tree.GetReadOnlyTreePage(pageNum), sw, key, false, decompress);
                    }
                }
            }
            finally
            {
                decompressedPage?.Dispose();
            }
            
            sw.WriteLine("</ul></li></ul>");
>>>>>>> 3c468143
        }
    }
}<|MERGE_RESOLUTION|>--- conflicted
+++ resolved
@@ -2,11 +2,7 @@
 using System.Collections.Generic;
 using System.Diagnostics;
 using System.IO;
-<<<<<<< HEAD
 using System.Threading.Tasks;
-=======
-using Sparrow.Binary;
->>>>>>> 3c468143
 using Sparrow.Platform;
 using Voron.Data;
 using Voron.Data.BTrees;
@@ -318,11 +314,7 @@
                     writer.WriteLine(headerData);
                 writer.WriteLine("<div class='css-treeview'><ul>");
 
-<<<<<<< HEAD
-                RenderPageAsync(tree, tree.GetReadOnlyTreePage(startPageNumber), writer, "Root", true).Wait();
-=======
-                RenderPage(tree, tree.GetReadOnlyTreePage(startPageNumber), writer, "Root", true, decompress);
->>>>>>> 3c468143
+                RenderPageAsync(tree, tree.GetReadOnlyTreePage(startPageNumber), writer, "Root", true, decompress).Wait();
 
                 writer.WriteLine("</ul></div>");
             });
@@ -338,11 +330,7 @@
                 await writer.WriteLineAsync(headerData);
                 await writer.WriteLineAsync("<div class='css-treeview'><ul>");
 
-<<<<<<< HEAD
-                await RenderPageAsync(tree, tree.GetReadOnlyTreePage(tree.State.RootPageNumber), writer, "Root", true);
-=======
-                RenderPage(tree, tree.GetReadOnlyTreePage(tree.State.RootPageNumber), writer, "Root", true, false);
->>>>>>> 3c468143
+                await RenderPageAsync(tree, tree.GetReadOnlyTreePage(tree.State.RootPageNumber), writer, "Root", true, false);
 
                 await writer.WriteLineAsync("</ul></div>");
             });
@@ -372,18 +360,14 @@
             await sw.FlushAsync();
         }
 
-<<<<<<< HEAD
-        private static Task RenderPageAsync(Tree tree, TreePage page, TextWriter sw, string text, bool open)
-=======
-        private static unsafe void RenderPage(Tree tree, TreePage page, TextWriter sw, string text, bool open, bool decompress)
->>>>>>> 3c468143
+        private static Task RenderPageAsync(Tree tree, TreePage page, TextWriter sw, string text, bool open, bool decompress)
         {
             var treePage = new TreePageSafe(tree, page);
 
-            return RenderPageInternalAsync(tree, treePage, sw, text, open);
-        }
-
-        private static async Task RenderPageInternalAsync(Tree tree, TreePageSafe page, TextWriter sw, string text, bool open)
+            return RenderPageInternalAsync(tree, treePage, sw, text, open, decompress);
+        }
+
+        private static async Task RenderPageInternalAsync(Tree tree, TreePageSafe page, TextWriter sw, string text, bool open, bool decompress)
         {
             await sw.WriteLineAsync(
                 string.Format("<ul><li><input type='checkbox' id='page-{0}' {3} /><label for='page-{0}'>{4}: Page {0:#,#;;0} - {1} - {2:#,#;;0} entries {5}</label><ul>",
@@ -394,22 +378,9 @@
 
             if (page.IsCompressed && decompress)
             {
-<<<<<<< HEAD
-                var nodeHeader = page.GetNode(i);
-
-                string key = nodeHeader.Key;
-
-                if (page.IsLeaf)
-                {
-                    await sw.WriteAsync(string.Format("<li>{0} {1} - size: {2:#,#}</li>", key, nodeHeader.Flags, nodeHeader.GetDataSize()));
-                }
-                else
-                {
-                    var pageNum = nodeHeader.PageNumber;
-=======
-                decompressedPage = tree.DecompressPage(page, DecompressionUsage.Read, skipCache: true);
-
-                page = decompressedPage;
+                decompressedPage = tree.DecompressPage(page.TreePage, DecompressionUsage.Read, skipCache: true);
+
+                page = new TreePageSafe(page.Tree, decompressedPage);
             }
 
             try
@@ -417,111 +388,115 @@
                 for (int i = 0; i < page.NumberOfEntries; i++)
                 {
                     var nodeHeader = page.GetNode(i);
->>>>>>> 3c468143
-
-                    string key;
-                    Slice keySlice;
-                    using (TreeNodeHeader.ToSlicePtr(tree.Llt.Allocator, nodeHeader, out keySlice))
+
+                    string key = nodeHeader.Key;
+
+                    if (page.IsLeaf)
+                    {
+                        await sw.WriteAsync(string.Format("<li>{0} {1} - size: {2:#,#}</li>", key, nodeHeader.Flags, nodeHeader.GetDataSize()));
+                    }
+                    else
+                    {
+                        var pageNum = nodeHeader.PageNumber;
+
+                        if (i == 0)
+                            key = "[smallest]";
+
+                        await RenderPageAsync(tree, tree.GetReadOnlyTreePage(pageNum), sw, key, false, decompress);
+                    }
+                }
+            }
+            finally
+            {
+                decompressedPage?.Dispose();
+            }
+
+            await sw.WriteLineAsync("</ul></li></ul>");
+        }
+
+        private unsafe class TreePageSafe
+        {
+            private readonly Tree _tree;
+            private readonly TreePage _page;
+
+            public TreePageSafe(Tree tree, TreePage page)
+            {
+                _tree = tree ?? throw new ArgumentNullException(nameof(tree));
+                _page = page ?? throw new ArgumentNullException(nameof(page));
+            }
+
+            public Tree Tree => _tree;
+
+            public TreePage TreePage => _page;
+
+            public bool IsLeaf => _page.IsLeaf;
+
+            public long PageNumber => _page.PageNumber;
+
+            public ushort NumberOfEntries => _page.NumberOfEntries;
+
+            public bool IsCompressed => _page.IsCompressed;
+
+            public ushort? NumberOfCompressedEntries
+            {
+                get
+                {
+                    if (IsCompressed)
+                        return _page.CompressionHeader->NumberOfCompressedEntries;
+
+                    return null;
+                }
+            }
+
+            public ushort? UncompressedSize
+            {
+                get
+                {
+                    if (IsCompressed)
+                        return _page.CompressionHeader->UncompressedSize;
+
+                    return null;
+                }
+            }
+
+            public ushort? CompressedSize
+            {
+                get
+                {
+                    if (IsCompressed)
+                        return _page.CompressionHeader->CompressedSize;
+
+                    return null;
+                }
+            }
+
+            public TreeNodeHeaderSafe GetNode(int n)
+            {
+                return new TreeNodeHeaderSafe(_tree, _page.GetNode(n));
+            }
+
+            public class TreeNodeHeaderSafe
+            {
+                private readonly Tree _tree;
+                private readonly TreeNodeHeader* _nodeHeader;
+
+                public TreeNodeHeaderSafe(Tree tree, TreeNodeHeader* nodeHeader)
+                {
+                    _tree = tree ?? throw new ArgumentNullException(nameof(tree));
+                    _nodeHeader = nodeHeader;
+
+                    using (TreeNodeHeader.ToSlicePtr(tree.Llt.Allocator, nodeHeader, out Slice keySlice))
                     {
                         // uncomment to convert the slice to long
                         //if (keySlice.Size == sizeof(long))
                         //{
                         //    var idPtr = (long*)keySlice.Content.Ptr;
                         //    var id = Bits.SwapBytes(*idPtr);
-                        //    key = id.ToString();
+                        //    Key = id.ToString();
                         //}
                         //else
-                            key = keySlice.ToString();
+                        Key = keySlice.ToString();
                     }
-
-                    if (page.IsLeaf)
-                    {
-                        sw.Write("<li>{0} {1} - size: {2:#,#}</li>", key, nodeHeader->Flags, tree.GetDataSize(nodeHeader));
-                    }
-                    else
-                    {
-                        var pageNum = nodeHeader->PageNumber;
-
-                        if (i == 0)
-                            key = "[smallest]";
-
-<<<<<<< HEAD
-                    await RenderPageAsync(tree, tree.GetReadOnlyTreePage(pageNum), sw, key, false);
-                }
-            }
-
-            await sw.WriteLineAsync("</ul></li></ul>");
-        }
-
-        private unsafe class TreePageSafe
-        {
-            private readonly Tree _tree;
-            private readonly TreePage _page;
-
-            public TreePageSafe(Tree tree, TreePage page)
-            {
-                _tree = tree ?? throw new ArgumentNullException(nameof(tree));
-                _page = page ?? throw new ArgumentNullException(nameof(page));
-            }
-
-            public bool IsLeaf => _page.IsLeaf;
-
-            public long PageNumber => _page.PageNumber;
-
-            public ushort NumberOfEntries => _page.NumberOfEntries;
-
-            public bool IsCompressed => _page.IsCompressed;
-
-            public ushort? NumberOfCompressedEntries
-            {
-                get
-                {
-                    if (IsCompressed)
-                        return _page.CompressionHeader->NumberOfCompressedEntries;
-
-                    return null;
-                }
-            }
-
-            public ushort? UncompressedSize
-            {
-                get
-                {
-                    if (IsCompressed)
-                        return _page.CompressionHeader->UncompressedSize;
-
-                    return null;
-                }
-            }
-
-            public ushort? CompressedSize
-            {
-                get
-                {
-                    if (IsCompressed)
-                        return _page.CompressionHeader->CompressedSize;
-
-                    return null;
-                }
-            }
-
-            public TreeNodeHeaderSafe GetNode(int n)
-            {
-                return new TreeNodeHeaderSafe(_tree, _page.GetNode(n));
-            }
-
-            public class TreeNodeHeaderSafe
-            {
-                private readonly Tree _tree;
-                private readonly TreeNodeHeader* _nodeHeader;
-
-                public TreeNodeHeaderSafe(Tree tree, TreeNodeHeader* nodeHeader)
-                {
-                    _tree = tree ?? throw new ArgumentNullException(nameof(tree));
-                    _nodeHeader = nodeHeader;
-
-                    using (TreeNodeHeader.ToSlicePtr(tree.Llt.Allocator, nodeHeader, out Slice keySlice))
-                        Key = keySlice.ToString();
                 }
 
                 public string Key { get; }
@@ -589,18 +564,6 @@
 
                 public long RootPageNumber => _header->RootPageNumber;
             }
-=======
-                        RenderPage(tree, tree.GetReadOnlyTreePage(pageNum), sw, key, false, decompress);
-                    }
-                }
-            }
-            finally
-            {
-                decompressedPage?.Dispose();
-            }
-            
-            sw.WriteLine("</ul></li></ul>");
->>>>>>> 3c468143
         }
     }
 }