// -----------------------------------------------------------------------
//  <copyright file="StorageReportGenerator.cs" company="Hibernating Rhinos LTD">
//      Copyright (c) Hibernating Rhinos LTD. All rights reserved.
//  </copyright>
// -----------------------------------------------------------------------

using System;
using System.Collections.Generic;
using System.Diagnostics;
using System.IO;
using System.Linq;
using Sparrow;
using Voron.Data;
using Voron.Data.BTrees;
using Voron.Data.CompactTrees;
using Voron.Data.Containers;
using Voron.Data.Fixed;
using Voron.Data.Lookups;
using Voron.Data.PostingLists;
using Voron.Data.Tables;
using Voron.Exceptions;
using Voron.Global;
using Voron.Impl;
using Voron.Impl.Journal;
using Voron.Impl.Paging;
using Voron.Impl.Scratch;
using Voron.Util.Settings;

namespace Voron.Debugging
{
    public sealed class ReportInput
    {
        public List<JournalFile> Journals;
        public JournalFile[] FlushedJournals { get; set; }

        public long NumberOfAllocatedPages { get; set; }
        public int NumberOfFreePages { get; set; }
        public long NextPageNumber { get; set; }
        public int CountOfTrees { get; set; }
        public int CountOfTables { get; set; }

        public int CountOfSets { get; set; }

        public int CountOfContainers { get; set; }

        public int CountOfPersistentDictionaries { get; set; }
        public VoronPathSetting TempPath { get; set; }
        public VoronPathSetting JournalPath { get; set; }
    }

    public sealed class DetailedReportInput
    {
        public long NumberOfAllocatedPages;
        public long NumberOfFreePages;
        public long NextPageNumber;
        public List<Tree> Trees;
        public List<FixedSizeTree> FixedSizeTrees;
        public List<JournalFile> Journals;
        public JournalFile[] FlushedJournals { get; set; }
        public List<Table> Tables;
        public Dictionary<Slice, long> Containers;
        public List<PostingList> PostingLists;
        public List<PersistentDictionaryRootHeader> PersistentDictionaries;
<<<<<<< HEAD
        public List<Lookup<Int64LookupKey>> NumericLookups;
        public List<Lookup<CompactTree.CompactKeyLookup>> TextualLookups;
        public ScratchBufferPoolInfo ScratchBufferPoolInfo { get; set; }
=======
        public List<CompactTree> CompactTrees;
>>>>>>> 04633698
        public bool IncludeDetails { get; set; }
        public VoronPathSetting TempPath { get; set; }
        public VoronPathSetting JournalPath { get; set; }
        public long LastFlushedTransactionId { get; set; }
        public long LastFlushedJournalId { get; set; }
        public long TotalWrittenButUnsyncedBytes { get; set; }
        public Size TotalEncryptionBufferSize { get; set; }
        public InMemoryStorageState InMemoryStorageState { get; set; }
    }

    public sealed unsafe class StorageReportGenerator
    {
        private readonly LowLevelTransaction _tx;
        private StreamDetails _skippedStreamsDetailsEntry;

        public const string SkippedStreamsDetailsName = "Stream details summary info";

        public StorageReportGenerator(LowLevelTransaction tx)
        {
            _tx = tx;
        }

        public StorageReport Generate(ReportInput input)
        {
            var dataFile = GenerateDataFileReport(input.NumberOfAllocatedPages, input.NumberOfFreePages, input.NextPageNumber);

            var journals = GenerateJournalsReport(input.Journals, input.FlushedJournals);

            var tempBuffers = GenerateTempBuffersReport(input.TempPath, input.JournalPath);

            return new StorageReport
            {
                DataFile = dataFile,
                Journals = journals,
                TempFiles = tempBuffers,
                CountOfTables = input.CountOfTables,
                CountOfTrees = input.CountOfTrees
            };
        }

        public event Action<PostingList, TreeReport> HandlePostingListDetails;

        public unsafe DetailedStorageReport Generate(DetailedReportInput input)
        {
            var dataFile = GenerateDataFileReport(input.NumberOfAllocatedPages, input.NumberOfFreePages, input.NextPageNumber);

            long streamsAllocatedSpaceInBytes = 0;
            long treesAllocatedSpaceInBytes = 0;
            var trees = new List<TreeReport>();
            foreach (var tree in input.Trees)
            {
                var treeReport = GetReport(tree, input.IncludeDetails);
                trees.Add(treeReport);
                if (tree.State.Flags.HasFlag(TreeFlags.CompactTrees) ||
                    tree.State.Flags.HasFlag(TreeFlags.Lookups))
                {
                    using var it = tree.Iterate(false);
                    if (it.Seek(Slices.BeforeAllKeys))
                    {
                        do
                        {
                            ReadResult readResult = tree.Read(it.CurrentKey);
                            RootObjectType rootObjectType = (RootObjectType)readResult.Reader.ReadByte();
                            switch (rootObjectType)
                            {
                                case RootObjectType.Lookup:
                                    var lookup = tree.LookupFor<Int64LookupKey>(it.CurrentKey);

                                    if (lookup.State.DictionaryId < 0)
                                    {
                                        var nestedReport = GetReport(lookup, input.IncludeDetails);
                                        nestedReport.Name = treeReport.Name + "/" + nestedReport.Name + " (Lookup)";
                                        trees.Add(nestedReport);
                                    }
                                    else
                                    {
                                        tree.Forget(it.CurrentKey);
                                        var textLookup = tree.LookupFor<CompactTree.CompactKeyLookup>(it.CurrentKey);
                                        var nestedReport = GetReport(textLookup, input.IncludeDetails);
                                        string nestedReportName = treeReport.Name + "/" + nestedReport.Name;
                                        nestedReport.Name = nestedReportName +" (CompactTree)";
                                        trees.Add(nestedReport);
                                        trees.Add(GetContainerReport(nestedReportName +" (Entries)", textLookup.State.TermsContainerId, input.IncludeDetails));
                                    }
                                    break;
                                case RootObjectType.EmbeddedFixedSizeTree:
                                    continue; // already accounted for
                                case RootObjectType.FixedSizeTree:
                                    var header = (FixedSizeTreeHeader.Large*)readResult.Reader.Base;
                                    var set = tree.FixedTreeFor(it.CurrentKey, (byte)header->ValueSize);
                                    var nestedSetReport = GetReport(set, input.IncludeDetails);
                                    nestedSetReport.Name = treeReport.Name + "/" + nestedSetReport.Name +", FixedSizeTree";
                                    trees.Add(nestedSetReport);
                                    break;
                                default:
                                    throw new ArgumentOutOfRangeException(rootObjectType.ToString());

                            }

                        } while (it.MoveNext());
                    }
                }

                if (input.IncludeDetails)
                    continue;

                if (treeReport.Streams == null)
                    treesAllocatedSpaceInBytes += treeReport.AllocatedSpaceInBytes;
                else
                    streamsAllocatedSpaceInBytes += treeReport.Streams.AllocatedSpaceInBytes;
            }

            foreach (PostingList postingList in input.PostingLists)
            {
                var report = GetReport(postingList, input.IncludeDetails);
                HandlePostingListDetails?.Invoke(postingList, report);
                trees.Add(report);
            }

            foreach (var (name, page) in input.Containers)
            {
                trees.Add(GetContainerReport(name.ToString(), page, input.IncludeDetails));
            }

            foreach (PersistentDictionaryRootHeader dic in input.PersistentDictionaries)
            {
                // cannot use GetPageHeaderForDebug since the header is at the data pointer
                Page page = _tx.GetPage(dic.PageNumber);
                var header = (PersistentDictionaryHeader*)page.DataPointer;

                int usedPages = VirtualPagerLegacyExtensions.GetNumberOfOverflowPages(page.OverflowSize);
                trees.Add(new TreeReport
                {
                    Name = "Dictionary #" + dic.PageNumber,
                    AllocatedSpaceInBytes = PagesToBytes(usedPages),
                    UsedSpaceInBytes = header->TableSize,
                    OverflowPages = usedPages,
                    PageCount = usedPages,
                    NumberOfEntries = 1,
                });
            }

            foreach (var nl in input.NumericLookups)
            {
                trees.Add(GetReport(nl, input.IncludeDetails));
            }

            foreach (var tl in input.TextualLookups)
            {
                trees.Add(GetReport(tl, input.IncludeDetails));
            }

            foreach (var fst in input.FixedSizeTrees)
            {
                var treeReport = GetReport(fst, input.IncludeDetails);
                trees.Add(treeReport);

                treesAllocatedSpaceInBytes += treeReport.AllocatedSpaceInBytes;
            }

            long _tablesAllocatedSpaceInBytes = 0;
            var tables = new List<TableReport>();
            foreach (var table in input.Tables)
            {
                var tableReport = table.GetReport(input.IncludeDetails, this);
                tables.Add(tableReport);

                _tablesAllocatedSpaceInBytes += tableReport.AllocatedSpaceInBytes;
            }

            var journals = new JournalsReport
            {
                Journals = GenerateJournalsReport(input.Journals, input.FlushedJournals),
                LastFlushedJournal = input.LastFlushedJournalId,
                LastFlushedTransaction = input.LastFlushedTransactionId,
                TotalWrittenButUnsyncedBytes = input.TotalWrittenButUnsyncedBytes
            };

            var tempBuffers = GenerateTempBuffersReport(input.TempPath, input.JournalPath);
            var preAllocatedBuffers = GetReport(new NewPageAllocator(_tx, _tx.RootObjects), input.IncludeDetails);

            if (input.IncludeDetails == false && _skippedStreamsDetailsEntry != null)
            {
                // we don't have the actual trees' streams size at this point
                // so we calculate the original size as if we read the streams by:
                // [DataFile allocated space] - [DataFile free space] - [Tables allocated space] - [FixedTrees allocated space] - [pre allocated buffers space] 

                var treesCalculatedSpaceInBytes = dataFile.UsedSpaceInBytes - _tablesAllocatedSpaceInBytes - preAllocatedBuffers.AllocatedSpaceInBytes - treesAllocatedSpaceInBytes;

                foreach (var tree in trees)
                {
                    if (tree.Streams?.Streams != null && tree.Streams.Streams.Count > 0 && tree.Streams.Streams[0].Name == SkippedStreamsDetailsName)
                    {
                        _skippedStreamsDetailsEntry.AllocatedSpaceInBytes = treesCalculatedSpaceInBytes;
                        _skippedStreamsDetailsEntry.Length = treesCalculatedSpaceInBytes;
                        tree.AllocatedSpaceInBytes = treesCalculatedSpaceInBytes - streamsAllocatedSpaceInBytes;
                        break;
                    }
                }
            }

            return new DetailedStorageReport
            {
                InMemoryState = input.InMemoryStorageState,
                DataFile = dataFile,
                Trees = trees,
                Tables = tables,
                Journals = journals,
                PreAllocatedBuffers = preAllocatedBuffers,
                TempBuffers = tempBuffers,
                TotalEncryptionBufferSize = input.TotalEncryptionBufferSize.ToString()
            };
        }

        private DataFileReport GenerateDataFileReport(long numberOfAllocatedPages, long numberOfFreePages, long nextPageNumber)
        {
            var unallocatedPagesAtEndOfFile = numberOfAllocatedPages - (nextPageNumber - 1);

            return new DataFileReport
            {
                AllocatedSpaceInBytes = PagesToBytes(numberOfAllocatedPages),
                UsedSpaceInBytes = PagesToBytes((nextPageNumber - 1) - numberOfFreePages),
                FreeSpaceInBytes = PagesToBytes(numberOfFreePages + unallocatedPagesAtEndOfFile)
            };
        }

        private List<JournalReport> GenerateJournalsReport(List<JournalFile> journals, JournalFile[] flushedJournals)
        {
            var journalReports = journals.Select(journal =>
            {
                var snapshot = journal.GetSnapshot();
                var journalWriter = journal.JournalWriter;

                if (journalWriter == null)
                    return null;

                return new JournalReport
                {
                    Flushed = false,
                    Number = journal.Number,
                    AllocatedSpaceInBytes = (long)journalWriter.NumberOfAllocated4Kb * 4 * Constants.Size.Kilobyte,
                    Available4Kbs = snapshot.Available4Kbs,
                    LastTransaction = snapshot.LastTransaction,
                };
            });
            var flushedJournalReports = flushedJournals.Select(journal =>
            {
                var snapshot = journal.GetSnapshot();
                var journalWriter = journal.JournalWriter;

                if (journalWriter == null)
                    return null;

                return new JournalReport
                {
                    Flushed = true,
                    Number = journal.Number,
                    AllocatedSpaceInBytes = (long)journalWriter.NumberOfAllocated4Kb * 4 * Constants.Size.Kilobyte,
                    Available4Kbs = snapshot.Available4Kbs,
                    LastTransaction = snapshot.LastTransaction,
                };
            });
            return journalReports.Concat(flushedJournalReports).Where(x => x != null).ToList();
        }

        public static List<TempBufferReport> GenerateTempBuffersReport(VoronPathSetting tempPath, VoronPathSetting journalPath)
        {
            var tempFiles = GetFiles(tempPath.FullPath, $"*{StorageEnvironmentOptions.DirectoryStorageEnvironmentOptions.BuffersFileExtension}").Select(filePath =>
            {
                try
                {
                    var file = new FileInfo(filePath);

                    return new TempBufferReport
                    {
                        Name = file.Name,
                        AllocatedSpaceInBytes = file.Length,
                        Type = TempBufferType.Scratch
                    };
                }
                catch (FileNotFoundException)
                {
                    // could be deleted meanwhile
                    return null;
                }
            }).Where(x => x != null).ToList();

            if (journalPath != null)
            {
                var recyclableJournals = GetFiles(journalPath.FullPath, $"{StorageEnvironmentOptions.RecyclableJournalFileNamePrefix}.*").Select(filePath =>
                {
                    try
                    {
                        var file = new FileInfo(filePath);

                        return new TempBufferReport
                        {
                            Name = file.Name,
                            AllocatedSpaceInBytes = file.Length,
                            Type = TempBufferType.RecyclableJournal
                        };
                    }
                    catch (FileNotFoundException)
                    {
                        // could be deleted meanwhile
                        return null;
                    }
                }).Where(x => x != null).ToList();

                tempFiles.AddRange(recyclableJournals);
            }

            return tempFiles;

            IEnumerable<string> GetFiles(string path, string searchPattern)
            {
                try
                {
                    return Directory.GetFiles(path, searchPattern);
                }
                catch (DirectoryNotFoundException)
                {
                    return Enumerable.Empty<string>();
                }
            }
        }

        public static TreeReport GetReport(FixedSizeTree fst, bool includeDetails)
        {
            List<double> pageDensities = null;
            if (includeDetails)
            {
                pageDensities = GetPageDensities(fst);
            }

            var density = pageDensities?.Average() ?? -1;

            var treeReport = new TreeReport
            {
                Type = fst.Type ?? RootObjectType.FixedSizeTree,
                Name = fst.Name.ToString(),
                BranchPages = -1,
                Depth = fst.Depth,
                NumberOfEntries = fst.NumberOfEntries,
                LeafPages = -1,
                OverflowPages = 0,
                PageCount = fst.PageCount,
                Density = density,
                AllocatedSpaceInBytes = PagesToBytes(fst.PageCount),
                UsedSpaceInBytes = includeDetails ? (long)(PagesToBytes(fst.PageCount) * density) : -1,
                MultiValues = null,
            };
            return treeReport;
        }

        public TreeReport GetReport(PostingList postingList, bool includeDetails)
        {
            List<double> pageDensities = null;
            if (includeDetails)
            {
                pageDensities = GetPageDensities(postingList);
            }
            int pageCount = postingList.State.BranchPages + postingList.State.LeafPages;
            double density = pageDensities?.Average() ?? -1;
            var treeReport = new TreeReport
            {
                Type = RootObjectType.Set,
                Name = postingList.Name.ToString(),
                BranchPages = postingList.State.BranchPages,
                Depth = postingList.State.Depth,
                NumberOfEntries = postingList.State.NumberOfEntries,
                LeafPages = postingList.State.LeafPages,
                PageCount = pageCount,
                Density = density,
                AllocatedSpaceInBytes = PagesToBytes(pageCount),
                UsedSpaceInBytes = includeDetails ? (long)(PagesToBytes(pageCount) * density) : -1,
            };

            return treeReport;
        }

        public TreeReport GetReport(Lookup<Int64LookupKey> lookup, bool includeDetails)
        {
            List<double> pageDensities = null;
            if (includeDetails)
            {
                pageDensities = GetLookupPageDensities(lookup.Llt, lookup.AllPages());
            }

            long pageCount = lookup.State.BranchPages + lookup.State.LeafPages;

            double density = pageDensities?.Average() ?? -1;

            var treeReport = new TreeReport
            {
                Type = RootObjectType.Lookup,
                Name = lookup.Name.ToString(),
                BranchPages = lookup.State.BranchPages,
                NumberOfEntries = lookup.State.NumberOfEntries,
                LeafPages = lookup.State.LeafPages,
                PageCount = pageCount,
                OverflowPages = 0,
                Density = density,
                AllocatedSpaceInBytes = PagesToBytes(pageCount),
                UsedSpaceInBytes = includeDetails ? (long)(PagesToBytes(pageCount) * density) : -1,
            };

            return treeReport;
        }

        public TreeReport GetReport(Lookup<CompactTree.CompactKeyLookup> lookup, bool includeDetails)
        {
            List<double> pageDensities = null;
            if (includeDetails)
            {
                pageDensities = GetLookupPageDensities(lookup.Llt, lookup.AllPages());
            }
            
            // CompactTree also has a ContainerId, but that is accounted for _separately_, using the EntriesTerms
            long pageCount = lookup.State.BranchPages + lookup.State.LeafPages;

            double density = pageDensities?.Average() ?? -1;

            var treeReport = new TreeReport
            {
                Type = RootObjectType.Set,
                Name = lookup.Name.ToString(),
                BranchPages = lookup.State.BranchPages,
                NumberOfEntries = lookup.State.NumberOfEntries,
                LeafPages = lookup.State.LeafPages,
                PageCount = pageCount,
                OverflowPages = 0,
                Density = density,
                AllocatedSpaceInBytes = PagesToBytes(pageCount),
                UsedSpaceInBytes = includeDetails ? (long)(PagesToBytes(pageCount) * density) : -1,
            };

            return treeReport;
        }

        public TreeReport GetContainerReport(string name, long page, bool includeDetails)
        {
            List<double> pageDensities = null;

            if (includeDetails)
            {
                pageDensities = new();
                var it = Container.GetAllPagesIterator(_tx, page);
                while (it.MoveNext(out var pageNum))
                {
                    // cannot use GetPageHeaderForDebug since we are reading not just from the header
                    Page cur = _tx.GetPage(pageNum);
                    if (cur.IsOverflow)
                    {
                        int numberOfOverflowPages = VirtualPagerLegacyExtensions.GetNumberOfOverflowPages(cur.OverflowSize);
                        pageDensities.Add((double)cur.OverflowSize / (numberOfOverflowPages * Constants.Storage.PageSize));
                    }
                    else
                    {
                        var container = new Container(cur);
                        pageDensities.Add((double)container.SpaceUsed() / Constants.Storage.PageSize);
                    }
                }
            }
            
            var (allPages, freePages) = Container.GetPagesFor(_tx, page);
            
            // cannot use GetPageHeaderForDebug since we are reading not just from the header
            var root = new Container(_tx.GetPage(page));
            double density = pageDensities?.Average() ?? -1;
            long totalPages = allPages.State.NumberOfEntries + root.Header.NumberOfOverflowPages + freePages.State.PageCount + allPages.State.PageCount;
            var treeReport = new TreeReport
            {
                Type = RootObjectType.Set,
                Name = name.ToString(),
                NumberOfEntries = root.GetNumberOfEntries(),
                LeafPages = allPages.State.NumberOfEntries + allPages.State.LeafPages + freePages.State.LeafPages,
                OverflowPages = root.Header.NumberOfOverflowPages,
                BranchPages = +freePages.State.BranchPages + allPages.State.BranchPages,
                PageCount = totalPages ,
                Density = density,
                AllocatedSpaceInBytes = PagesToBytes(totalPages),
                UsedSpaceInBytes = includeDetails ? (long)(PagesToBytes(totalPages) * density) : -1,
            };

            return treeReport;
        }

        public TreeReport GetReport(Tree tree, bool includeDetails)
        {
            List<double> pageDensities = null;
            Dictionary<int, int> pageBalance = null;
            if (includeDetails)
            {
                pageDensities = GetPageDensities(tree);
                pageBalance = GatherBalanceDistribution(tree);
            }

            MultiValuesReport multiValues = null;
            StreamsReport streams = null;

            if (tree.State.Flags == TreeFlags.MultiValueTrees)
            {
                multiValues = CreateMultiValuesReport(tree);
            }
            else if (tree.State.Flags == (TreeFlags.FixedSizeTrees | TreeFlags.Streams))
            {
                streams = CreateStreamsReport(tree, includeDetails);
            }

            var density = pageDensities?.Average() ?? -1;

            var treeReport = new TreeReport
            {
                Type = RootObjectType.VariableSizeTree,
                Name = tree.Name.ToString(),
                BranchPages = tree.State.BranchPages,
                Depth = tree.State.Depth,
                NumberOfEntries = tree.State.NumberOfEntries,
                LeafPages = tree.State.LeafPages,
                OverflowPages = tree.State.OverflowPages,
                PageCount = tree.State.PageCount,
                Density = density,
                AllocatedSpaceInBytes = PagesToBytes(tree.State.PageCount) + (streams?.AllocatedSpaceInBytes ?? 0),
                UsedSpaceInBytes = includeDetails ? (long)(PagesToBytes(tree.State.PageCount) * density) : -1,
                MultiValues = multiValues,
                Streams = streams,
                BalanceHistogram = pageBalance,
            };

            return treeReport;
        }

        private StreamsReport CreateStreamsReport(Tree tree, bool includeDetails = false)
        {
            if (includeDetails == false)
            {
                // there are cases we don't need/want to pull the entire data for the report
                // so we create a report that includes the metadata info
                // without reading the actual data 

                // we may have multiple such entries, in theory. We intentionally 
                // override it and will use the last one. RavenDB at the time of writing
                // this used just one

                _skippedStreamsDetailsEntry = new StreamDetails
                {
                    Name = SkippedStreamsDetailsName,
                    AllocatedSpaceInBytes = 0,
                    ChunksTree = new TreeReport(),
                    Length = 0,
                    NumberOfAllocatedPages = 0,
                    Version = 1
                };

                return new StreamsReport
                {
                    AllocatedSpaceInBytes = -1,
                    NumberOfStreams = tree.State.NumberOfEntries,
                    Streams = new List<StreamDetails>
                    {
                        _skippedStreamsDetailsEntry
                    },
                    TotalNumberOfAllocatedPages = -1
                };
            }

            var streams = new List<StreamDetails>();

            using (var it = tree.Iterate(false))
            {
                if (it.Seek(Slices.BeforeAllKeys) == false)
                    return new StreamsReport();

                long totalNumberOfAllocatedPages = 0;
                do
                {
                    var info = tree.GetStreamInfoForReporting(it.CurrentKey, out var tag);
                    if (info.HasValue == false)
                        continue;

                    long numberOfAllocatedPages = VirtualPagerLegacyExtensions.GetNumberOfOverflowPages(info.Value.TotalSize + info.Value.TagSize + Tree.StreamInfo.SizeOf);

                    var chunksTree = tree.GetStreamChunksTree(it.CurrentKey);

                    if (chunksTree.Type == RootObjectType.FixedSizeTree) // only if large fst, embedded already counted in parent
                        numberOfAllocatedPages += chunksTree.PageCount;

                    var name = tag ?? it.CurrentKey.ToString();

                    streams.Add(new StreamDetails
                    {
                        Name = name,
                        Length = info.Value.TotalSize,
                        Version = info.Value.Version,
                        NumberOfAllocatedPages = numberOfAllocatedPages,
                        AllocatedSpaceInBytes = PagesToBytes(numberOfAllocatedPages),
                        ChunksTree = GetReport(chunksTree, false),
                    });

                    totalNumberOfAllocatedPages += numberOfAllocatedPages;

                } while (it.MoveNext());

                return new StreamsReport
                {
                    Streams = streams,
                    NumberOfStreams = tree.State.NumberOfEntries,
                    TotalNumberOfAllocatedPages = totalNumberOfAllocatedPages,
                    AllocatedSpaceInBytes = PagesToBytes(totalNumberOfAllocatedPages)
                };
            }
        }

        private static MultiValuesReport CreateMultiValuesReport(Tree tree)
        {
            var multiValues = new MultiValuesReport();

            using (var multiTreeIterator = tree.Iterate(false))
            {
                if (multiTreeIterator.Seek(Slices.BeforeAllKeys))
                {
                    do
                    {
                        var currentNode = multiTreeIterator.Current;

                        switch (currentNode->Flags)
                        {
                            case TreeNodeFlags.MultiValuePageRef:
                                {
                                    var multiValueTreeHeader = (TreeRootHeader*)((byte*)currentNode + currentNode->KeySize + Constants.Tree.NodeHeaderSize);

                                    Debug.Assert(multiValueTreeHeader->Flags == TreeFlags.MultiValue);

                                    multiValues.NumberOfEntries += multiValueTreeHeader->NumberOfEntries;
                                    multiValues.BranchPages += multiValueTreeHeader->BranchPages;
                                    multiValues.LeafPages += multiValueTreeHeader->LeafPages;
                                    multiValues.PageCount += multiValueTreeHeader->PageCount;
                                    break;
                                }
                            case TreeNodeFlags.Data:
                                {
                                    var nestedPage = GetNestedMultiValuePage(tree, tree.DirectAccessFromHeader(currentNode), currentNode);

                                    multiValues.NumberOfEntries += nestedPage.NumberOfEntries;
                                    break;
                                }
                            case TreeNodeFlags.PageRef:
                                {
                                    var overFlowPage = tree.GetReadOnlyTreePage(currentNode->PageNumber);
                                    var nestedPage = GetNestedMultiValuePage(tree, overFlowPage.Base + Constants.Tree.PageHeaderSize, currentNode);

                                    multiValues.NumberOfEntries += nestedPage.NumberOfEntries;
                                    break;
                                }
                            default:
                                VoronUnrecoverableErrorException.Raise(tree.Llt, "currentNode->FixedTreeFlags has value of " + currentNode->Flags);
                                break;
                        }
                    } while (multiTreeIterator.MoveNext());
                }
            }
            return multiValues;
        }

        public static PreAllocatedBuffersReport GetReport(NewPageAllocator preAllocatedBuffers, bool includeDetails)
        {
            var buffersReport = preAllocatedBuffers.GetNumberOfPreAllocatedFreePages();
            var allocationTreeReport = GetReport(preAllocatedBuffers.GetAllocationStorageFst(), includeDetails);

            return new PreAllocatedBuffersReport
            {
                AllocatedSpaceInBytes = PagesToBytes(buffersReport.NumberOfFreePages + allocationTreeReport.PageCount),
                PreAllocatedBuffersSpaceInBytes = PagesToBytes(buffersReport.NumberOfFreePages),
                NumberOfPreAllocatedPages = buffersReport.NumberOfFreePages,
                AllocationTree = allocationTreeReport,
                OriginallyAllocatedSpaceInBytes = PagesToBytes(buffersReport.NumberOfOriginallyAllocatedPages + allocationTreeReport.PageCount)
            };
        }

        public static Dictionary<int, int> GatherBalanceDistribution(Tree tree)
        {
            var histogram = new Dictionary<int, int>();

            var root = tree.GetReadOnlyTreePage(tree.State.RootPageNumber);

            GatherBalanceDistribution(tree, root, histogram, depth: 1);

            return histogram;
        }

        private static void GatherBalanceDistribution(Tree tree, TreePage page, Dictionary<int, int> histogram, int depth)
        {
            if (page.IsLeaf)
            {
                if (!histogram.TryGetValue(depth, out int value))
                    value = 0;

                histogram[depth] = value + 1;
            }
            else
            {
                for (int i = 0; i < page.NumberOfEntries; i++)
                {
                    var nodeHeader = page.GetNode(i);
                    var pageNum = nodeHeader->PageNumber;

                    GatherBalanceDistribution(tree, tree.GetReadOnlyTreePage(pageNum), histogram, depth + 1);
                }
            }
        }

        public static List<double> GetPageDensities(Tree tree)
        {
            var allPages = tree.AllPages();
            if (allPages.Count == 0)
                return null;

            var densities = new List<double>();

            for (var i = 0; i < allPages.Count; i++)
            {
                // we don't need the entire page contents in order to calculate the page density, just the header
                var pageHeaderUnion = tree.Llt.GetPageHeaderForDebug<PageHeaderUnion>(allPages[i]);

                if ((pageHeaderUnion.PageHeader.Flags & PageFlags.Overflow) == PageFlags.Overflow)
                {
                    var numberOfPages = VirtualPagerLegacyExtensions.GetNumberOfOverflowPages(pageHeaderUnion.PageHeader.OverflowSize);

                    densities.Add(((double)(pageHeaderUnion.PageHeader.OverflowSize + Constants.Tree.PageHeaderSize)) / PagesToBytes(numberOfPages));

                    i += numberOfPages - 1;
                }
                else
                {
                    if ((pageHeaderUnion.PageHeader.Flags & PageFlags.FixedSizeTreePage) == PageFlags.FixedSizeTreePage)
                    {
                        var isLeaf = (pageHeaderUnion.FixedSizeTreePageHeader.TreeFlags & FixedSizeTreePageFlags.Leaf) == FixedSizeTreePageFlags.Leaf;
                        var sizeUsed = Constants.FixedSizeTree.PageHeaderSize +
                                       pageHeaderUnion.FixedSizeTreePageHeader.NumberOfEntries * (isLeaf ? pageHeaderUnion.FixedSizeTreePageHeader.ValueSize + sizeof(long) : FixedSizeTree.BranchEntrySize);
                        densities.Add((double)sizeUsed / Constants.Storage.PageSize);
                    }
                    else
                    {
                        var sizeLeft = pageHeaderUnion.TreePageHeader.Upper - pageHeaderUnion.TreePageHeader.Lower;
                        densities.Add(((double)(Constants.Storage.PageSize - sizeLeft) / Constants.Storage.PageSize));
                    }
                }
            }

            return densities;
        }

        public static List<double> GetPageDensities(PostingList postingList)
        {
            var allPages = postingList.AllPages();
            if (allPages.Count == 0)
                return null;

            var densities = new List<double>();

            foreach (var p in allPages)
            {
                // cannot use GetPageHeaderForDebug since we are reading not just from the header
                var page = postingList.Llt.GetPage(p);
                var state = new PostingListCursorState { Page = page };
                if (state.IsLeaf)
                {
                    densities.Add((double)new PostingListLeafPage(page).SpaceUsed / Constants.Storage.PageSize);
                }
                else
                {
                    densities.Add((double)new PostingListBranchPage(page).SpaceUsed / Constants.Storage.PageSize);
                }
            }

            return densities;
        }

        public static List<double> GetLookupPageDensities(LowLevelTransaction llt, List<long> allPages)
        {
            if (allPages.Count == 0)
                return null;

            var densities = new List<double>();
            foreach (var p in allPages)
            {
                var lookupPageHeader = llt.GetPageHeaderForDebug<LookupPageHeader>(p);
                densities.Add((double)lookupPageHeader.FreeSpace / Constants.Storage.PageSize);
            }
            return densities;
        }

        private static List<double> GetPageDensities(FixedSizeTree tree)
        {
            var allPages = tree.AllPages();
            if (allPages.Count == 0)
                return null;

            var densities = new List<double>();

            foreach (var pageNumber in allPages)
            {
                var fstph = tree.Llt.GetPageHeaderForDebug<FixedSizeTreePageHeader>(pageNumber);
                var isLeaf = (fstph.TreeFlags & FixedSizeTreePageFlags.Leaf) == FixedSizeTreePageFlags.Leaf;
                var sizeUsed = Constants.FixedSizeTree.PageHeaderSize +
                               fstph.NumberOfEntries * (isLeaf ? fstph.ValueSize + sizeof(long) : FixedSizeTree.BranchEntrySize);
                densities.Add((double)sizeUsed / Constants.Storage.PageSize);
            }

            return densities;
        }

        private static TreePage GetNestedMultiValuePage(Tree tree, byte* nestedPagePtr, TreeNodeHeader* currentNode)
        {
            var nestedPage = new TreePage(nestedPagePtr, (ushort)tree.GetDataSize(currentNode));

            //Debug.Assert(nestedPage.PageNumber == -1); // nested page marker
            return nestedPage;
        }

        public static long PagesToBytes(long pageCount)
        {
            return pageCount * Constants.Storage.PageSize;
        }
    }
}<|MERGE_RESOLUTION|>--- conflicted
+++ resolved
@@ -61,13 +61,8 @@
         public Dictionary<Slice, long> Containers;
         public List<PostingList> PostingLists;
         public List<PersistentDictionaryRootHeader> PersistentDictionaries;
-<<<<<<< HEAD
         public List<Lookup<Int64LookupKey>> NumericLookups;
         public List<Lookup<CompactTree.CompactKeyLookup>> TextualLookups;
-        public ScratchBufferPoolInfo ScratchBufferPoolInfo { get; set; }
-=======
-        public List<CompactTree> CompactTrees;
->>>>>>> 04633698
         public bool IncludeDetails { get; set; }
         public VoronPathSetting TempPath { get; set; }
         public VoronPathSetting JournalPath { get; set; }
