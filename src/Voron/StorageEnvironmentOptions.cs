--- conflicted
+++ resolved
@@ -23,11 +23,7 @@
         public string TempPath { get; }
 
         public event EventHandler<RecoveryErrorEventArgs> OnRecoveryError;
-<<<<<<< HEAD
-        public event EventHandler<NonDurabalitySupportEventArgs> OnNonDurabalitySupportError = (sender, args) => { };
-=======
         public event EventHandler<NonDurabalitySupportEventArgs> OnNonDurabaleFileSystemError;
->>>>>>> 81b3f3d7
 
         public abstract override string ToString();
 
@@ -43,15 +39,6 @@
             handler(this, new RecoveryErrorEventArgs(message, e));
         }
 
-<<<<<<< HEAD
-        public void InvokeNonDurabalitySupportError(object sender, string message, Exception e)
-        {
-            var handler = OnNonDurabalitySupportError;
-            if (handler == null)
-            {
-                throw new InvalidDataException(message + Environment.NewLine +
-                     "An exception has been thrown because there isn't a listener to the OnNonDurabalitySupportError event on the storage options.", e);
-=======
         public void InvokeNonDurabaleFileSystemError(object sender, string message, Exception e)
         {
             var handler = OnNonDurabaleFileSystemError;
@@ -59,7 +46,6 @@
             {
                 throw new InvalidDataException(message + Environment.NewLine +
                     "An exception has been thrown because there isn't a listener to the OnNonDurabaleFileSystemError event on the storage options.", e);
->>>>>>> 81b3f3d7
             }
 
             handler(this, new NonDurabalitySupportEventArgs(message, e));
@@ -558,9 +544,6 @@
 
         public const Win32NativeFileAttributes SafeWin32OpenFlags = Win32NativeFileAttributes.Write_Through | Win32NativeFileAttributes.NoBuffering;
         public OpenFlags SafePosixOpenFlags = OpenFlags.O_DSYNC | OpenFlagsThatAreDifferentBetweenPlatforms.O_DIRECT;
-<<<<<<< HEAD
-=======
         private readonly Logger _log;
->>>>>>> 81b3f3d7
     }
 }