﻿using System.Net.Http;
using Raven.Client.Http;
using Raven.Client.Json.Converters;
using Sparrow.Json;

namespace Raven.Client.Server.Commands
{
    public class GetTopologyCommand : RavenCommand<Topology>
    {
        private string _forcedUrl;

        public GetTopologyCommand(string forcedUrl = null)
        {
            AvoidFailover = true;
            _forcedUrl = forcedUrl;
        }

        public override HttpRequestMessage CreateRequest(ServerNode node, out string url)
        {
<<<<<<< HEAD
            url = $"{node.Url}/databases/topology?&name={node.Database}";
=======
            url = $"{node.Url}/topology?&name={node.Database}";
>>>>>>> 2642b08a
            if (string.IsNullOrEmpty(_forcedUrl) == false)
            {
                url += $"&url={_forcedUrl}";
            }
            return new HttpRequestMessage
            {
                Method = HttpMethod.Get,
            };
        }

        public override void SetResponse(BlittableJsonReaderObject response, bool fromCache)
        {
            Result = JsonDeserializationClient.ClusterTopology(response);
        }

        public override bool IsReadRequest => true;
    }
}<|MERGE_RESOLUTION|>--- conflicted
+++ resolved
@@ -17,11 +17,7 @@
 
         public override HttpRequestMessage CreateRequest(ServerNode node, out string url)
         {
-<<<<<<< HEAD
-            url = $"{node.Url}/databases/topology?&name={node.Database}";
-=======
             url = $"{node.Url}/topology?&name={node.Database}";
->>>>>>> 2642b08a
             if (string.IsNullOrEmpty(_forcedUrl) == false)
             {
                 url += $"&url={_forcedUrl}";
