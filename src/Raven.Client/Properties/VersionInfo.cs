﻿using System;
using System.Linq;
using System.Reflection;
using Raven.Client.Extensions;
using Raven.Client.Properties;

<<<<<<< HEAD
[assembly: RavenVersion(Build = "60", CommitHash = "a377982", Version = "6.0", FullVersion = "6.0.103-custom-60", ReleaseDateString = "2024-04-29")]
=======
[assembly: RavenVersion(Build = "60", CommitHash = "a377982", Version = "6.0", FullVersion = "6.0.104-custom-60", ReleaseDateString = "2024-05-16")]
>>>>>>> 9a393599

namespace Raven.Client.Properties
{
    [AttributeUsage(AttributeTargets.Assembly)]
    internal sealed class RavenVersionAttribute : Attribute
    {
        public string CommitHash { get; set; }
        public string Build { get; set; }
        public string Version { get; set; }
        public string FullVersion { get; set; }
        public string ReleaseDateString { get; set; }

        private static int? _buildVersion;
        private static readonly Version _assemblyVersion;
        private static string _assemblyVersionAsString;

        public static readonly RavenVersionAttribute Instance;

        static RavenVersionAttribute()
        {
            _assemblyVersion = typeof(RavenVersionAttribute).Assembly.GetName().Version;
            Instance = (RavenVersionAttribute)typeof(RavenVersionAttribute).Assembly.GetCustomAttributes(typeof(RavenVersionAttribute)).Single();
        }

        public RavenVersionAttribute()
        {
            MajorVersion = _assemblyVersion.Major;
            MajorVersionAsChar = char.Parse(MajorVersion.ToInvariantString());
            MinorVersion = _assemblyVersion.Minor;
            PatchVersion = _assemblyVersion.Build;
        }

        public string AssemblyVersion => _assemblyVersionAsString ?? (_assemblyVersionAsString = $"{MajorVersion.ToInvariantString()}.{MinorVersion.ToInvariantString()}.{PatchVersion.ToInvariantString()}.{BuildVersion.ToInvariantString()}");

        public readonly int MajorVersion;

        internal readonly char MajorVersionAsChar;

        public readonly int MinorVersion;

        public readonly int PatchVersion;

        internal DateTime ReleaseDate => DateTime.Parse(ReleaseDateString);

        public int BuildVersion
        {
            get
            {
                if (_buildVersion == null)
                {
                    if (string.IsNullOrWhiteSpace(Build))
                        throw new ArgumentNullException(nameof(Build));

                    _buildVersion = int.TryParse(Build, out var buildVersion)
                        ? buildVersion
                        : 60;
                }

                return _buildVersion.Value;
            }
        }
    }
}<|MERGE_RESOLUTION|>--- conflicted
+++ resolved
@@ -4,11 +4,7 @@
 using Raven.Client.Extensions;
 using Raven.Client.Properties;
 
-<<<<<<< HEAD
-[assembly: RavenVersion(Build = "60", CommitHash = "a377982", Version = "6.0", FullVersion = "6.0.103-custom-60", ReleaseDateString = "2024-04-29")]
-=======
 [assembly: RavenVersion(Build = "60", CommitHash = "a377982", Version = "6.0", FullVersion = "6.0.104-custom-60", ReleaseDateString = "2024-05-16")]
->>>>>>> 9a393599
 
 namespace Raven.Client.Properties
 {
