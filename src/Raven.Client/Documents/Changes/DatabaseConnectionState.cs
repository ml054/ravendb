using System;
using System.Threading.Tasks;
using Raven.Client.Documents.Operations;

namespace Raven.Client.Documents.Changes
{
<<<<<<< HEAD
    internal class DatabaseConnectionState : AbstractDatabaseConnectionState, IChangesConnectionState<DocumentChange>, IChangesConnectionState<IndexChange>, IChangesConnectionState<OperationStatusChange>, IChangesConnectionState<CounterChange>, IChangesConnectionState<TimeSeriesChange>
=======
    internal class DatabaseConnectionState : IChangesConnectionState<DocumentChange>, IChangesConnectionState<IndexChange>, IChangesConnectionState<OperationStatusChange>, IChangesConnectionState<CounterChange>, IChangesConnectionState<TimeSeriesChange>, IChangesConnectionState<AggressiveCacheChange>
>>>>>>> 7ec9c6d9
    {
        private event Action<DocumentChange> OnDocumentChangeNotification;

        private event Action<CounterChange> OnCounterChangeNotification;

        private event Action<IndexChange> OnIndexChangeNotification;

        private event Action<OperationStatusChange> OnOperationStatusChangeNotification;

        private event Action<TimeSeriesChange> OnTimeSeriesChangeNotification;

        public DatabaseConnectionState(Func<Task> onConnect, Func<Task> onDisconnect) 
            : base(onConnect, onDisconnect)
        {
        }

        public void Send(DocumentChange documentChange)
        {
            OnDocumentChangeNotification?.Invoke(documentChange);
        }

        public void Send(CounterChange counterChange)
        {
            OnCounterChangeNotification?.Invoke(counterChange);
        }

        public void Send(TimeSeriesChange timeSeriesChange)
        {
            OnTimeSeriesChangeNotification?.Invoke(timeSeriesChange);
        }

        public void Send(IndexChange indexChange)
        {
            OnIndexChangeNotification?.Invoke(indexChange);
        }

        public void Send(OperationStatusChange operationStatusChange)
        {
            OnOperationStatusChangeNotification?.Invoke(operationStatusChange);
        }

        event Action<TimeSeriesChange> IChangesConnectionState<TimeSeriesChange>.OnChangeNotification
        {
            add => OnTimeSeriesChangeNotification += value;
            remove => OnTimeSeriesChangeNotification -= value;
        }

        event Action<CounterChange> IChangesConnectionState<CounterChange>.OnChangeNotification
        {
            add => OnCounterChangeNotification += value;
            remove => OnCounterChangeNotification -= value;
        }

        event Action<OperationStatusChange> IChangesConnectionState<OperationStatusChange>.OnChangeNotification
        {
            add => OnOperationStatusChangeNotification += value;
            remove => OnOperationStatusChangeNotification -= value;
        }

        event Action<IndexChange> IChangesConnectionState<IndexChange>.OnChangeNotification
        {
            add => OnIndexChangeNotification += value;
            remove => OnIndexChangeNotification -= value;
        }

        event Action<DocumentChange> IChangesConnectionState<DocumentChange>.OnChangeNotification
        {
            add => OnDocumentChangeNotification += value;
            remove => OnDocumentChangeNotification -= value;
        }
        
        event Action<AggressiveCacheChange> IChangesConnectionState<AggressiveCacheChange>.OnChangeNotification
        {
            add => OnAggressiveCacheUpdateNotification += value;
            remove => OnAggressiveCacheUpdateNotification -= value;
        }

        public override void Dispose()
        {
            base.Dispose();

            OnDocumentChangeNotification = null;
            OnCounterChangeNotification = null;
            OnTimeSeriesChangeNotification = null;
            OnIndexChangeNotification = null;
            OnAggressiveCacheUpdateNotification = null;
            OnOperationStatusChangeNotification = null;
<<<<<<< HEAD
=======
            OnError = null;
        }

        public DatabaseConnectionState(Func<Task> onConnect, Func<Task> onDisconnect)
        {
            OnConnect = onConnect;
            _onDisconnect = onDisconnect;
            _value = 0;
        }

        private event Action<DocumentChange> OnDocumentChangeNotification;

        private event Action<CounterChange> OnCounterChangeNotification;

        private event Action<IndexChange> OnIndexChangeNotification;

        private event Action<OperationStatusChange> OnOperationStatusChangeNotification;
        private event Action<AggressiveCacheChange> OnAggressiveCacheUpdateNotification;

        private event Action<TimeSeriesChange> OnTimeSeriesChangeNotification;

        public void Send(DocumentChange documentChange)
        {
            OnDocumentChangeNotification?.Invoke(documentChange);
        }

        public void Send(CounterChange counterChange)
        {
            OnCounterChangeNotification?.Invoke(counterChange);
        }

        public void Send(TimeSeriesChange timeSeriesChange)
        {
            OnTimeSeriesChangeNotification?.Invoke(timeSeriesChange);
        }

        public void Send(IndexChange indexChange)
        {
            OnIndexChangeNotification?.Invoke(indexChange);
        }

        public void Send(OperationStatusChange operationStatusChange)
        {
            OnOperationStatusChangeNotification?.Invoke(operationStatusChange);
>>>>>>> 7ec9c6d9
        }
        
        public void Send(AggressiveCacheChange aggressiveCacheChange)
        {
            OnAggressiveCacheUpdateNotification?.Invoke(aggressiveCacheChange);
        }
    }
}<|MERGE_RESOLUTION|>--- conflicted
+++ resolved
@@ -4,11 +4,7 @@
 
 namespace Raven.Client.Documents.Changes
 {
-<<<<<<< HEAD
-    internal class DatabaseConnectionState : AbstractDatabaseConnectionState, IChangesConnectionState<DocumentChange>, IChangesConnectionState<IndexChange>, IChangesConnectionState<OperationStatusChange>, IChangesConnectionState<CounterChange>, IChangesConnectionState<TimeSeriesChange>
-=======
-    internal class DatabaseConnectionState : IChangesConnectionState<DocumentChange>, IChangesConnectionState<IndexChange>, IChangesConnectionState<OperationStatusChange>, IChangesConnectionState<CounterChange>, IChangesConnectionState<TimeSeriesChange>, IChangesConnectionState<AggressiveCacheChange>
->>>>>>> 7ec9c6d9
+    internal class DatabaseConnectionState : AbstractDatabaseConnectionState, IChangesConnectionState<DocumentChange>, IChangesConnectionState<IndexChange>, IChangesConnectionState<OperationStatusChange>, IChangesConnectionState<CounterChange>, IChangesConnectionState<TimeSeriesChange>, IChangesConnectionState<AggressiveCacheChange>
     {
         private event Action<DocumentChange> OnDocumentChangeNotification;
 
@@ -17,6 +13,8 @@
         private event Action<IndexChange> OnIndexChangeNotification;
 
         private event Action<OperationStatusChange> OnOperationStatusChangeNotification;
+
+        private event Action<AggressiveCacheChange> OnAggressiveCacheUpdateNotification;
 
         private event Action<TimeSeriesChange> OnTimeSeriesChangeNotification;
 
@@ -50,6 +48,11 @@
             OnOperationStatusChangeNotification?.Invoke(operationStatusChange);
         }
 
+        public void Send(AggressiveCacheChange aggressiveCacheChange)
+        {
+            OnAggressiveCacheUpdateNotification?.Invoke(aggressiveCacheChange);
+        }
+
         event Action<TimeSeriesChange> IChangesConnectionState<TimeSeriesChange>.OnChangeNotification
         {
             add => OnTimeSeriesChangeNotification += value;
@@ -79,7 +82,7 @@
             add => OnDocumentChangeNotification += value;
             remove => OnDocumentChangeNotification -= value;
         }
-        
+
         event Action<AggressiveCacheChange> IChangesConnectionState<AggressiveCacheChange>.OnChangeNotification
         {
             add => OnAggressiveCacheUpdateNotification += value;
@@ -96,58 +99,6 @@
             OnIndexChangeNotification = null;
             OnAggressiveCacheUpdateNotification = null;
             OnOperationStatusChangeNotification = null;
-<<<<<<< HEAD
-=======
-            OnError = null;
-        }
-
-        public DatabaseConnectionState(Func<Task> onConnect, Func<Task> onDisconnect)
-        {
-            OnConnect = onConnect;
-            _onDisconnect = onDisconnect;
-            _value = 0;
-        }
-
-        private event Action<DocumentChange> OnDocumentChangeNotification;
-
-        private event Action<CounterChange> OnCounterChangeNotification;
-
-        private event Action<IndexChange> OnIndexChangeNotification;
-
-        private event Action<OperationStatusChange> OnOperationStatusChangeNotification;
-        private event Action<AggressiveCacheChange> OnAggressiveCacheUpdateNotification;
-
-        private event Action<TimeSeriesChange> OnTimeSeriesChangeNotification;
-
-        public void Send(DocumentChange documentChange)
-        {
-            OnDocumentChangeNotification?.Invoke(documentChange);
-        }
-
-        public void Send(CounterChange counterChange)
-        {
-            OnCounterChangeNotification?.Invoke(counterChange);
-        }
-
-        public void Send(TimeSeriesChange timeSeriesChange)
-        {
-            OnTimeSeriesChangeNotification?.Invoke(timeSeriesChange);
-        }
-
-        public void Send(IndexChange indexChange)
-        {
-            OnIndexChangeNotification?.Invoke(indexChange);
-        }
-
-        public void Send(OperationStatusChange operationStatusChange)
-        {
-            OnOperationStatusChangeNotification?.Invoke(operationStatusChange);
->>>>>>> 7ec9c6d9
-        }
-        
-        public void Send(AggressiveCacheChange aggressiveCacheChange)
-        {
-            OnAggressiveCacheUpdateNotification?.Invoke(aggressiveCacheChange);
         }
     }
 }