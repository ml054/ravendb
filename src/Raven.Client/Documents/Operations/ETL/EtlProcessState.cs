--- conflicted
+++ resolved
@@ -31,15 +31,10 @@
         // When there is time-series without document (that can happen if the time-series was replicated but its document didn't yet)
         // we mark the time-series of the document as skipped so when we load the document we will load all its time-series with it
         public HashSet<string> SkippedTimeSeriesDocs { get; set; }
-<<<<<<< HEAD
 
         public DateTime? LastBatchTime { get; set; }
 
-        public long GetLastProcessedEtagForNode(string nodeTag)
-=======
-        
         public long GetLastProcessedEtag(string dbId, string nodeTag)
->>>>>>> e4a04d04
         {
             if (LastProcessedEtagPerDbId.TryGetValue(dbId, out var etag))
                 return etag;
