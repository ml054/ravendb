﻿using System;
using System.Buffers;
using System.Collections.Generic;
using System.IO;
using System.Net;
using System.Net.Http;
using Raven.Client.Extensions;
using Raven.Client.Http;
using Raven.Client.Json;
using Sparrow;
using Sparrow.Json;
using Sparrow.Json.Parsing;

namespace Raven.Client.Documents.Commands.MultiGet
{
    public class MultiGetCommand : RavenCommand<List<GetResponse>>, IDisposable
    {
        private readonly RequestExecutor _requestExecutor;
        private readonly HttpCache _httpCache;
        private readonly List<GetRequest> _commands;

        private string _baseUrl;
        private Cached _cached;

        internal bool AggressivelyCached;

        public MultiGetCommand(RequestExecutor requestExecutor, List<GetRequest> commands)
        {
            _requestExecutor = requestExecutor ?? throw new ArgumentNullException(nameof(requestExecutor));
            _httpCache = _requestExecutor.Cache ?? throw new ArgumentNullException(nameof(_requestExecutor.Cache));
            _commands = commands ?? throw new ArgumentNullException(nameof(commands));
            ResponseType = RavenCommandResponseType.Raw;
        }

        public override HttpRequestMessage CreateRequest(JsonOperationContext ctx, ServerNode node, out string url)
        {
            _baseUrl = $"{node.Url}/databases/{node.Database}";
            url = $"{_baseUrl}/multi_get";

            if (MaybeReadAllFromCache(ctx, _requestExecutor.AggressiveCaching.Value))
            {
                AggressivelyCached = true;
                return null;// aggressively cached
            }

            var aggressiveCacheOptions = _requestExecutor.AggressiveCaching.Value;
            if (aggressiveCacheOptions != null)
            {
                Result = new List<GetResponse>();
                foreach (var command in _commands)
                {
                    if (command.CanCacheAggressively == false)
                        break;
                    var cacheKey = GetCacheKey(command, out string _);
                    using (var cachedItem = _httpCache.Get(ctx, cacheKey, out _, out var cached))
                    {
                        if (cached == null ||
                            cachedItem.Age > aggressiveCacheOptions.Duration ||
                            aggressiveCacheOptions.Mode == AggressiveCacheMode.TrackChanges && cachedItem.MightHaveBeenModified)
                            break;

                        Result.Add(new GetResponse
                        {
                            Result = cached,
                            StatusCode = HttpStatusCode.NotModified,
                        });
                    }
                }

                if (Result.Count == _commands.Count)
                {
                    AggressivelyCached = true;
                    return null;// aggressively cached
                }
                // not all of it is cached, might as well read it all
                Result = null;
            }

            var request = new HttpRequestMessage
            {
                Method = HttpMethod.Post,
                Content = new BlittableJsonContent(async stream =>
                {
                    await using (var writer = new AsyncBlittableJsonTextWriter(ctx, stream))
                    {
                        writer.WriteStartObject();

                        var first = true;
                        writer.WritePropertyName("Requests");
                        writer.WriteStartArray();
                        foreach (var command in _commands)
                        {
                            if (first == false)
                                writer.WriteComma();
                            first = false;

                            writer.WriteStartObject();

                            writer.WritePropertyName(nameof(GetRequest.Url));
                            writer.WriteString($"/databases/{node.Database}{command.Url}");
                            writer.WriteComma();

                            writer.WritePropertyName(nameof(GetRequest.Query));
                            writer.WriteString(command.Query);
                            writer.WriteComma();

                            writer.WritePropertyName(nameof(GetRequest.Method));
                            writer.WriteString(command.Method?.Method);
                            writer.WriteComma();

                            writer.WritePropertyName(nameof(GetRequest.Headers));
                            writer.WriteStartObject();

                            var firstInner = true;
                            foreach (var kvp in command.Headers)
                            {
                                if (firstInner == false)
                                    writer.WriteComma();

                                firstInner = false;
                                writer.WritePropertyName(kvp.Key);
                                writer.WriteString(kvp.Value);
                            }

                            writer.WriteEndObject();
                            writer.WriteComma();

                            writer.WritePropertyName(nameof(GetRequest.Content));
                            if (command.Content != null)
                                command.Content.WriteContent(writer, ctx);
                            else
                                writer.WriteNull();

                            writer.WriteEndObject();
                        }
                        writer.WriteEndArray();

                        writer.WriteEndObject();
                    }
                })
            };

            return request;
        }

        private bool MaybeReadAllFromCache(JsonOperationContext ctx, AggressiveCacheOptions options)
        {
            DisposeCache();

            bool readAllFromCache = options != null;
            var trackChanges = readAllFromCache && options.Mode == AggressiveCacheMode.TrackChanges;

            for (int i = 0; i < _commands.Count; i++)
            {
                var command = _commands[i];

                var cacheKey = GetCacheKey(command, out _);
                var cachedItem = _httpCache.Get(ctx, cacheKey, out var changeVector, out var cached);
                if (cached == null)
                {
<<<<<<< HEAD
                    readAllFromCache = false;
                    continue;
        }
=======
                    using (cachedItem)
                    {
                        readAllFromCache = false;
                        continue;
                    }
                }
>>>>>>> 71f953bb

                if (readAllFromCache && (trackChanges && cachedItem.MightHaveBeenModified || cachedItem.Age > options.Duration || command.CanCacheAggressively == false))
                    readAllFromCache = false;

                command.Headers[Constants.Headers.IfNoneMatch] = $"\"{changeVector}\"";
                _cached ??= new Cached(_commands.Count);
                _cached.Values[i] = (cachedItem, cached);
            }

            if (readAllFromCache)
            {
                using (_cached)
                {
                    Result = new List<GetResponse>(_commands.Count);
                    for (int i = 0; i < _commands.Count; i++)
                    {
                        // ReSharper disable once PossibleNullReferenceException
                        var (_, cached) = _cached.Values[i];
                        Result.Add(new GetResponse { Result = cached.Clone(ctx), StatusCode = HttpStatusCode.NotModified });
                    }
                }

                _cached = null;
            }
            return readAllFromCache;
        }

        private string GetCacheKey(GetRequest command, out string requestUrl)
        {
            requestUrl = $"{_baseUrl}{command.UrlAndQuery}";
            return command.Method != null ? $"{command.Method}-{requestUrl}" : requestUrl;
        }

        public override void SetResponseRaw(HttpResponseMessage response, Stream stream, JsonOperationContext context)
        {
                var state = new JsonParserState();
                using (var parser = new UnmanagedJsonParser(context, state, "multi_get/response"))
            using (context.GetMemoryBuffer(out var buffer))
                using (var peepingTomStream = new PeepingTomStream(stream, context))
            using (_cached)
                {
                    if (UnmanagedJsonParserHelper.Read(peepingTomStream, parser, state, buffer) == false)
                        ThrowInvalidJsonResponse(peepingTomStream);

                    if (state.CurrentTokenType != JsonParserToken.StartObject)
                        ThrowInvalidJsonResponse(peepingTomStream);

                    var property = UnmanagedJsonParserHelper.ReadString(context, peepingTomStream, parser, state, buffer);
                    if (property != nameof(BlittableArrayResult.Results))
                        ThrowInvalidJsonResponse(peepingTomStream);

                    var i = 0;
                Result = new List<GetResponse>(_commands.Count);
                    foreach (var getResponse in ReadResponses(context, peepingTomStream, parser, state, buffer))
                    {
                        var command = _commands[i];

                        MaybeSetCache(getResponse, command);

                    Result.Add(_cached != null && getResponse.StatusCode == HttpStatusCode.NotModified
                        ? new GetResponse { Result = _cached.Values[i].Cached.Clone(context), StatusCode = HttpStatusCode.NotModified }
                        : getResponse);

                        i++;
                    }

                    if (UnmanagedJsonParserHelper.Read(peepingTomStream, parser, state, buffer) == false)
                        ThrowInvalidJsonResponse(peepingTomStream);

                    if (state.CurrentTokenType != JsonParserToken.EndObject)
                        ThrowInvalidJsonResponse(peepingTomStream);
                }
            }

        private static IEnumerable<GetResponse> ReadResponses(JsonOperationContext context, PeepingTomStream peepingTomStream, UnmanagedJsonParser parser, JsonParserState state, JsonOperationContext.MemoryBuffer buffer)
        {
            if (UnmanagedJsonParserHelper.Read(peepingTomStream, parser, state, buffer) == false)
                ThrowInvalidJsonResponse(peepingTomStream);

            if (state.CurrentTokenType != JsonParserToken.StartArray)
                ThrowInvalidJsonResponse(peepingTomStream);

            while (true)
            {
                if (UnmanagedJsonParserHelper.Read(peepingTomStream, parser, state, buffer) == false)
                    ThrowInvalidJsonResponse(peepingTomStream);

                if (state.CurrentTokenType == JsonParserToken.EndArray)
                    break;

                yield return ReadResponse(context, peepingTomStream, parser, state, buffer);
            }
        }

        private static unsafe GetResponse ReadResponse(JsonOperationContext context, PeepingTomStream peepingTomStream, UnmanagedJsonParser parser, JsonParserState state, JsonOperationContext.MemoryBuffer buffer)
        {
            if (state.CurrentTokenType != JsonParserToken.StartObject)
                ThrowInvalidJsonResponse(peepingTomStream);

            var getResponse = new GetResponse();
            while (true)
            {
                if (UnmanagedJsonParserHelper.Read(peepingTomStream, parser, state, buffer) == false)
                    ThrowInvalidJsonResponse(peepingTomStream);

                if (state.CurrentTokenType == JsonParserToken.EndObject)
                    break;

                if (state.CurrentTokenType != JsonParserToken.String)
                    ThrowInvalidJsonResponse(peepingTomStream);

                var property = context.AllocateStringValue(null, state.StringBuffer, state.StringSize).ToString();
                switch (property)
                {
                    case nameof(GetResponse.Result):
                        if (UnmanagedJsonParserHelper.Read(peepingTomStream, parser, state, buffer) == false)
                            ThrowInvalidJsonResponse(peepingTomStream);

                        if (state.CurrentTokenType == JsonParserToken.Null)
                            continue;

                        if (state.CurrentTokenType != JsonParserToken.StartObject)
                            ThrowInvalidJsonResponse(peepingTomStream);

                        using (var builder = new BlittableJsonDocumentBuilder(context, BlittableJsonDocumentBuilder.UsageMode.None, "multi_get/result", parser, state))
                        {
                            UnmanagedJsonParserHelper.ReadObject(builder, peepingTomStream, parser, buffer);
                            getResponse.Result = builder.CreateReader();
                        }
                        continue;
                    case nameof(GetResponse.Headers):
                        if (UnmanagedJsonParserHelper.Read(peepingTomStream, parser, state, buffer) == false)
                            ThrowInvalidJsonResponse(peepingTomStream);

                        if (state.CurrentTokenType == JsonParserToken.Null)
                            continue;

                        if (state.CurrentTokenType != JsonParserToken.StartObject)
                            ThrowInvalidJsonResponse(peepingTomStream);

                        using (var builder = new BlittableJsonDocumentBuilder(context, BlittableJsonDocumentBuilder.UsageMode.None, "multi_get/result", parser, state))
                        {
                            UnmanagedJsonParserHelper.ReadObject(builder, peepingTomStream, parser, buffer);
                            using (var headersJson = builder.CreateReader())
                            {
                                foreach (var propertyName in headersJson.GetPropertyNames())
                                    getResponse.Headers[propertyName] = headersJson[propertyName].ToString();
                            }
                        }
                        continue;
                    case nameof(GetResponse.StatusCode):
                        if (UnmanagedJsonParserHelper.Read(peepingTomStream, parser, state, buffer) == false)
                            ThrowInvalidJsonResponse(peepingTomStream);

                        if (state.CurrentTokenType != JsonParserToken.Integer)
                            ThrowInvalidJsonResponse(peepingTomStream);

                        getResponse.StatusCode = (HttpStatusCode)state.Long;
                        continue;
                    default:
                        ThrowInvalidJsonResponse(peepingTomStream);
                        break;
                }
            }

            return getResponse;
        }

        private void MaybeSetCache(GetResponse getResponse, GetRequest command)
        {
            if (getResponse.StatusCode == HttpStatusCode.NotModified)
                return;

            var cacheKey = GetCacheKey(command, out string _);

            var result = getResponse.Result as BlittableJsonReaderObject;
            if (result == null)
                return;

            var changeVector = getResponse.Headers.GetEtagHeader();
            if (changeVector == null)
                return;

            _httpCache.Set(cacheKey, changeVector, result);
        }

        public override bool IsReadRequest => false;

        public void Dispose()
        {
            DisposeCache();
        }

        private void DisposeCache()
        {
            _cached?.Dispose();
            _cached = null;
        }

        private class Cached : IDisposable
        {
            private readonly int _size;
            public (HttpCache.ReleaseCacheItem Release, BlittableJsonReaderObject Cached)[] Values;

            public Cached(int size)
            {
                _size = size;
                Values = ArrayPool<(HttpCache.ReleaseCacheItem, BlittableJsonReaderObject)>.Shared.Rent(size);
    }

            public void Dispose()
            {
                if (Values == null)
                    return;
                for (int i = 0; i < _size; i++)
                {
                    Values[i].Release.Dispose();
}
                ArrayPool<(HttpCache.ReleaseCacheItem, BlittableJsonReaderObject)>.Shared.Return(Values);
                Values = null;
            }
        }
    }
}<|MERGE_RESOLUTION|>--- conflicted
+++ resolved
@@ -158,18 +158,12 @@
                 var cachedItem = _httpCache.Get(ctx, cacheKey, out var changeVector, out var cached);
                 if (cached == null)
                 {
-<<<<<<< HEAD
-                    readAllFromCache = false;
-                    continue;
-        }
-=======
                     using (cachedItem)
                     {
                         readAllFromCache = false;
                         continue;
                     }
                 }
->>>>>>> 71f953bb
 
                 if (readAllFromCache && (trackChanges && cachedItem.MightHaveBeenModified || cachedItem.Age > options.Duration || command.CanCacheAggressively == false))
                     readAllFromCache = false;
