--- conflicted
+++ resolved
@@ -1,4 +1,4 @@
-using System;
+﻿using System;
 using System.Collections.Generic;
 using System.Diagnostics;
 using System.Linq;
@@ -284,409 +284,4 @@
             return lastEtag;
         }
     }
-<<<<<<< HEAD
-=======
-
-    public abstract class SmugglerProgressBase
-    {
-        public DatabaseRecordProgress DatabaseRecord { get; set; }
-
-        public CountsWithSkippedCountAndLastEtagAndAttachments Documents { get; set; }
-
-        public CountsWithSkippedCountAndLastEtagAndAttachments RevisionDocuments { get; set; }
-
-        public CountsWithLastEtag Tombstones { get; set; }
-
-        public CountsWithLastEtag Conflicts { get; set; }
-
-        public CountsWithLastEtag Identities { get; set; }
-
-        public Counts Indexes { get; set; }
-
-        public CountsWithLastEtag CompareExchange { get; set; }
-
-        public Counts Subscriptions { get; set; }
-
-        public Counts ReplicationHubCertificates { get; set; }
-
-        public CountsWithSkippedCountAndLastEtag Counters { get; set; }
-
-        public CountsWithSkippedCountAndLastEtag TimeSeries { get; set; }
-
-        public Counts CompareExchangeTombstones { get; set; }
-
-        public CountsWithSkippedCountAndLastEtag TimeSeriesDeletedRanges { get; set; }
-
-        public virtual DynamicJsonValue ToJson()
-        {
-            return new DynamicJsonValue(GetType())
-            {
-                [nameof(DatabaseRecord)] = DatabaseRecord.ToJson(),
-                [nameof(Documents)] = Documents.ToJson(),
-                [nameof(RevisionDocuments)] = RevisionDocuments.ToJson(),
-                [nameof(Tombstones)] = Tombstones.ToJson(),
-                [nameof(Conflicts)] = Conflicts.ToJson(),
-                [nameof(Identities)] = Identities.ToJson(),
-                [nameof(Indexes)] = Indexes.ToJson(),
-                [nameof(CompareExchange)] = CompareExchange.ToJson(),
-                [nameof(Subscriptions)] = Subscriptions.ToJson(),
-                [nameof(Counters)] = Counters.ToJson(),
-                [nameof(CompareExchangeTombstones)] = CompareExchangeTombstones.ToJson(),
-                [nameof(TimeSeries)] = TimeSeries.ToJson(),
-                [nameof(ReplicationHubCertificates)] = ReplicationHubCertificates.ToJson(),
-                [nameof(TimeSeriesDeletedRanges)] = TimeSeriesDeletedRanges.ToJson(),
-
-            };
-        }
-
-        public class DatabaseRecordProgress : Counts
-        {
-            public bool SortersUpdated { get; set; }
-
-            public bool AnalyzersUpdated { get; set; }
-
-            public bool SinkPullReplicationsUpdated { get; set; }
-
-            public bool HubPullReplicationsUpdated { get; set; }
-
-            public bool RavenEtlsUpdated { get; set; }
-
-            public bool SqlEtlsUpdated { get; set; }
-
-            public bool ExternalReplicationsUpdated { get; set; }
-
-            public bool PeriodicBackupsUpdated { get; set; }
-
-            public bool ConflictSolverConfigUpdated { get; set; }
-
-            public bool TimeSeriesConfigurationUpdated { get; set; }
-
-            public bool DocumentsCompressionConfigurationUpdated { get; set; }
-
-            public bool RevisionsConfigurationUpdated { get; set; }
-
-            public bool ExpirationConfigurationUpdated { get; set; }
-
-            public bool RefreshConfigurationUpdated { get; set; }
-
-            public bool RavenConnectionStringsUpdated { get; set; }
-
-            public bool SqlConnectionStringsUpdated { get; set; }
-
-            public bool ClientConfigurationUpdated { get; set; }
-
-            public bool UnusedDatabaseIdsUpdated { get; set; }
-
-            public bool LockModeUpdated { get; set; }
-
-            public bool OlapEtlsUpdated { get; set; }
-
-            public bool OlapConnectionStringsUpdated { get; set; }
-
-            public bool ElasticSearchEtlsUpdated { get; set; }
-
-            public bool ElasticSearchConnectionStringsUpdated { get; set; }
-
-            public bool PostreSQLConfigurationUpdated { get; set; }
-
-            public bool QueueEtlsUpdated { get; set; }
-
-            public bool QueueConnectionStringsUpdated { get; set; }
-
-            public bool IndexesHistoryUpdated { get; set; }
-
-            public override DynamicJsonValue ToJson()
-            {
-                var json = base.ToJson();
-
-                if (TimeSeriesConfigurationUpdated)
-                    json[nameof(TimeSeriesConfigurationUpdated)] = TimeSeriesConfigurationUpdated;
-
-                if (DocumentsCompressionConfigurationUpdated)
-                    json[nameof(DocumentsCompressionConfigurationUpdated)] = DocumentsCompressionConfigurationUpdated;
-
-                if (RevisionsConfigurationUpdated)
-                    json[nameof(RevisionsConfigurationUpdated)] = RevisionsConfigurationUpdated;
-
-                if (ExpirationConfigurationUpdated)
-                    json[nameof(ExpirationConfigurationUpdated)] = ExpirationConfigurationUpdated;
-
-                if (RefreshConfigurationUpdated)
-                    json[nameof(RefreshConfigurationUpdated)] = RefreshConfigurationUpdated;
-
-                if (RavenConnectionStringsUpdated)
-                    json[nameof(RavenConnectionStringsUpdated)] = RavenConnectionStringsUpdated;
-
-                if (SqlConnectionStringsUpdated)
-                    json[nameof(SqlConnectionStringsUpdated)] = SqlConnectionStringsUpdated;
-
-                if (ClientConfigurationUpdated)
-                    json[nameof(ClientConfigurationUpdated)] = ClientConfigurationUpdated;
-
-                if (ConflictSolverConfigUpdated)
-                    json[nameof(ConflictSolverConfigUpdated)] = ConflictSolverConfigUpdated;
-
-                if (PeriodicBackupsUpdated)
-                    json[nameof(PeriodicBackupsUpdated)] = PeriodicBackupsUpdated;
-
-                if (ExternalReplicationsUpdated)
-                    json[nameof(ExternalReplicationsUpdated)] = ExternalReplicationsUpdated;
-
-                if (SqlEtlsUpdated)
-                    json[nameof(SqlEtlsUpdated)] = SqlEtlsUpdated;
-
-                if (RavenEtlsUpdated)
-                    json[nameof(RavenEtlsUpdated)] = RavenEtlsUpdated;
-
-                if (SortersUpdated)
-                    json[nameof(SortersUpdated)] = SortersUpdated;
-
-                if (AnalyzersUpdated)
-                    json[nameof(AnalyzersUpdated)] = AnalyzersUpdated;
-
-                if (SinkPullReplicationsUpdated)
-                    json[nameof(SinkPullReplicationsUpdated)] = SinkPullReplicationsUpdated;
-
-                if (HubPullReplicationsUpdated)
-                    json[nameof(HubPullReplicationsUpdated)] = HubPullReplicationsUpdated;
-
-                if (UnusedDatabaseIdsUpdated)
-                    json[nameof(UnusedDatabaseIdsUpdated)] = UnusedDatabaseIdsUpdated;
-
-                if (LockModeUpdated)
-                    json[nameof(LockModeUpdated)] = LockModeUpdated;
-
-                if (OlapConnectionStringsUpdated)
-                    json[nameof(OlapConnectionStringsUpdated)] = OlapConnectionStringsUpdated;
-
-                if (OlapEtlsUpdated)
-                    json[nameof(OlapEtlsUpdated)] = OlapEtlsUpdated;
-
-                if (ElasticSearchConnectionStringsUpdated)
-                    json[nameof(ElasticSearchConnectionStringsUpdated)] = ElasticSearchConnectionStringsUpdated;
-
-                if (ElasticSearchEtlsUpdated)
-                    json[nameof(ElasticSearchEtlsUpdated)] = ElasticSearchEtlsUpdated;
-
-                if (QueueConnectionStringsUpdated)
-                    json[nameof(QueueConnectionStringsUpdated)] = QueueConnectionStringsUpdated;
-
-                if (QueueEtlsUpdated)
-                    json[nameof(QueueEtlsUpdated)] = QueueEtlsUpdated;
-
-                if (PostreSQLConfigurationUpdated)
-                    json[nameof(PostreSQLConfigurationUpdated)] = PostreSQLConfigurationUpdated;
-
-                if (IndexesHistoryUpdated)
-                    json[nameof(IndexesHistoryUpdated)] = IndexesHistoryUpdated;
-
-                return json;
-            }
-
-            public override string ToString()
-            {
-                var sb = new StringBuilder();
-                if (RevisionsConfigurationUpdated)
-                    sb.AppendLine("- Revisions");
-
-                if (ExpirationConfigurationUpdated)
-                    sb.AppendLine("- Expiration");
-
-                if (RefreshConfigurationUpdated)
-                    sb.AppendLine("- Refresh");
-
-                if (RavenConnectionStringsUpdated)
-                    sb.AppendLine("- RavenDB Connection Strings");
-
-                if (SqlConnectionStringsUpdated)
-                    sb.AppendLine("- SQL Connection Strings");
-
-                if (ConflictSolverConfigUpdated)
-                    sb.AppendLine("- Conflicts Solvers");
-
-                if (PeriodicBackupsUpdated)
-                    sb.AppendLine("- Periodic Backups");
-
-                if (ExternalReplicationsUpdated)
-                    sb.AppendLine("- External Replications");
-
-                if (RavenEtlsUpdated)
-                    sb.AppendLine("- RavenDB ETLs");
-
-                if (SqlEtlsUpdated)
-                    sb.AppendLine("- SQL ETLs");
-
-                if (SortersUpdated)
-                    sb.AppendLine("- Sorters");
-
-                if (AnalyzersUpdated)
-                    sb.AppendLine("- Analyzers");
-
-                if (SinkPullReplicationsUpdated)
-                    sb.AppendLine("- Pull Replication Sinks");
-
-                if (HubPullReplicationsUpdated)
-                    sb.AppendLine("- Pull Replication Hubs");
-
-                if (ClientConfigurationUpdated)
-                    sb.AppendLine("- Client");
-
-                if (UnusedDatabaseIdsUpdated)
-                    sb.AppendLine("- Unused Database IDs");
-
-                if (TimeSeriesConfigurationUpdated)
-                    sb.AppendLine("- Time Series");
-
-                if (DocumentsCompressionConfigurationUpdated)
-                    sb.AppendLine("- Documents Compression");
-
-                if (LockModeUpdated)
-                    sb.AppendLine("- Lock Mode");
-
-                if (OlapConnectionStringsUpdated)
-                    sb.AppendLine("- OLAP Connection Strings");
-
-                if (OlapEtlsUpdated)
-                    sb.AppendLine("- OLAP ETLs");
-
-                if (ElasticSearchConnectionStringsUpdated)
-                    sb.AppendLine("- ElasticSearch Connection Strings");
-
-                if (ElasticSearchEtlsUpdated)
-                    sb.AppendLine("- ElasticSearch ETLs");
-
-                if (QueueConnectionStringsUpdated)
-                    sb.AppendLine("- Queue Connection Strings");
-
-                if (QueueEtlsUpdated)
-                    sb.AppendLine("- Queue ETLs");
-
-                if (PostreSQLConfigurationUpdated)
-                    sb.AppendLine("- PostgreSQL Integration");
-
-                if (IndexesHistoryUpdated)
-                    sb.AppendLine("- Indexes History");
-
-                if (sb.Length == 0)
-                    return string.Empty;
-
-                sb.Insert(0, "Following configurations were updated:" + Environment.NewLine);
-
-                return sb.ToString();
-            }
-        }
-
-        public class FileCounts
-        {
-            public string CurrentFileName { get; set; }
-            public long CurrentFile { get; set; }
-            public long FileCount { get; set; }
-
-            public DynamicJsonValue ToJson()
-            {
-                return new DynamicJsonValue
-                {
-                    [nameof(CurrentFileName)] = CurrentFileName,
-                    [nameof(CurrentFile)] = CurrentFile,
-                    [nameof(FileCount)] = FileCount
-                };
-            }
-        }
-
-        public class Counts
-        {
-            public DateTime? StartTime { get; set; }
-            public bool Processed { get; set; }
-            public long ReadCount { get; set; }
-            public bool Skipped { get; set; }
-            public long ErroredCount { get; set; }
-
-            public virtual DynamicJsonValue ToJson()
-            {
-                return new DynamicJsonValue
-                {
-                    [nameof(StartTime)] = StartTime,
-                    [nameof(Processed)] = Processed,
-                    [nameof(ReadCount)] = ReadCount,
-                    [nameof(Skipped)] = Skipped,
-                    [nameof(ErroredCount)] = ErroredCount
-                };
-            }
-
-            public override string ToString()
-            {
-                return $"Read: {ReadCount:#,#;;0}. " +
-                       $"Errored: {ErroredCount:#,#;;0}.";
-            }
-
-            internal void Start()
-            {
-                StartTime ??= SystemTime.UtcNow;
-            }
-        }
-
-        public class CountsWithLastEtag : Counts
-        {
-            public long LastEtag { get; set; }
-
-            public override DynamicJsonValue ToJson()
-            {
-                var json = base.ToJson();
-                json[nameof(LastEtag)] = LastEtag;
-                return json;
-            }
-        }
-
-        public class CountsWithLastEtagAndAttachments : CountsWithLastEtag
-        {
-            public Counts Attachments { get; set; } = new Counts();
-
-            public override DynamicJsonValue ToJson()
-            {
-                var json = base.ToJson();
-                json[nameof(Attachments)] = Attachments.ToJson();
-                return json;
-            }
-
-            public override string ToString()
-            {
-                return $"{base.ToString()} Attachments: {Attachments}";
-            }
-        }
-
-        public class CountsWithSkippedCountAndLastEtag : CountsWithLastEtag
-        {
-            public long SkippedCount { get; set; }
-
-            public override DynamicJsonValue ToJson()
-            {
-                var json = base.ToJson();
-                json[nameof(SkippedCount)] = SkippedCount;
-                return json;
-            }
-
-            public override string ToString()
-            {
-                return $"Skipped: {SkippedCount:#,#;;0}. {base.ToString()}";
-            }
-        }
-
-        public class CountsWithSkippedCountAndLastEtagAndAttachments : CountsWithLastEtagAndAttachments
-        {
-            public long SkippedCount { get; set; }
-
-            public override DynamicJsonValue ToJson()
-            {
-                var json = base.ToJson();
-                json[nameof(SkippedCount)] = SkippedCount;
-                return json;
-            }
-
-            public override string ToString()
-            {
-                return $"Skipped: {SkippedCount:#,#;;0}. {base.ToString()}";
-            }
-        }
-    }
->>>>>>> fb8e2330
 }