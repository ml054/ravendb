--- conflicted
+++ resolved
@@ -1,15 +1,14 @@
 using System;
 using System.Collections;
 using System.Collections.Generic;
-using System.Collections.ObjectModel;
 using System.Diagnostics;
 using System.Linq;
 using System.Linq.Expressions;
-using System.Reflection;
 using System.Text;
 using Raven.Client.Documents.Linq;
 using Raven.Client.Documents.Session;
 using Raven.Client.Exceptions;
+using Raven.Client.Util;
 using Sparrow;
 using Sparrow.Extensions;
 
@@ -21,13 +20,12 @@
         private readonly IAbstractDocumentQuery<T> _documentQuery;
         private readonly LinqPathProvider _linqPathProvider;
 
-
         private TimeSeriesWhereClauseVisitor<T> _whereVisitor;
         private StringBuilder _selectFields;
         private string _src, _between, _where, _groupBy, _last, _first, _loadTag, _loadTagAlias, _offset, _scale;
         public List<string> Parameters { get; internal set; }
 
-        public TimeSeriesQueryVisitor(RavenQueryProviderProcessor<T> processor) : 
+        public TimeSeriesQueryVisitor(RavenQueryProviderProcessor<T> processor) :
             this(processor.DocumentQuery, processor.LinqPathProvider)
         {
             _providerProcessor = processor;
@@ -46,30 +44,37 @@
                 case nameof(ITimeSeriesQueryable.Where):
                     Where(mce.Arguments[0]);
                     break;
+
                 case nameof(ITimeSeriesQueryable.GroupBy):
                     GroupBy(mce.Arguments[0]);
                     break;
+
                 case nameof(ITimeSeriesAggregationQueryable.Select):
                     Select(mce.Arguments[0]);
                     break;
+
                 case nameof(ITimeSeriesQueryable.Offset):
                     Offset(mce.Arguments[0]);
                     break;
+
                 case nameof(ITimeSeriesQueryable.Scale):
                     Scale(mce.Arguments[0]);
                     break;
+
                 case nameof(ITimeSeriesQueryable.FromLast):
                     Last(mce.Arguments[0]);
                     break;
+
                 case nameof(ITimeSeriesQueryable.FromFirst):
                     First(mce.Arguments[0]);
                     break;
+
                 case nameof(ITimeSeriesQueryable.LoadByTag):
                 case nameof(ITimeSeriesQueryable.ToList):
                     break;
+
                 default:
                     throw new NotSupportedException("Method not supported: " + mce.Method.Name);
-
             }
         }
 
@@ -86,12 +91,12 @@
 
             if (lambda.Parameters.Count == 2) // Where((ts, tag) => ...)
             {
-                if (_loadTagAlias != null) // alias is already taken by 'group by tag' and we need to use the same one 
+                if (_loadTagAlias != null) // alias is already taken by 'group by tag' and we need to use the same one
                     _whereVisitor.Rename(lambda.Parameters[1].Name, _loadTagAlias);
 
                 LoadByTag(lambda.Parameters[1].Name);
-            } 
-            
+            }
+
             if (lambda.Body is BinaryExpression be)
                 WhereBinary(be);
             else if (lambda.Body is MethodCallExpression call)
@@ -115,9 +120,8 @@
             string with = null;
             string groupByTag = null;
 
-            switch (expression)
-            {
-<<<<<<< HEAD
+            if (expression is ConstantExpression constantExpression)
+            {
                 if (constantExpression.Value is Action<ITimePeriodBuilder> action)
                 {
                     // document query
@@ -129,13 +133,11 @@
                     timePeriod = constantExpression.Value.ToString();
                 }
             }
-
             else if (JavascriptConversionExtensions.IsWrappedConstantExpression(expression))
             {
                 LinqPathProvider.GetValueFromExpressionWithoutConversion(expression, out var value);
                 timePeriod = value.ToString();
             }
-
             else if (expression is LambdaExpression lambda)
             {
                 if (!(lambda.Body is MethodCallExpression methodCall))
@@ -148,22 +150,9 @@
                 groupByTag = GroupByTag(ref methodCall);
                 timePeriod = GetTimePeriodFromMethodCall(methodCall, nameof(ITimeSeriesQueryable.GroupBy));
             }
-
             else
             {
                 timePeriod = expression.ToString();
-=======
-                case ConstantExpression constantExpression:
-                    timePeriod = constantExpression.Value.ToString();
-                    break;
-                case LambdaExpression lambda:
-                    timePeriod = GetTimePeriod(lambda, nameof(ITimeSeriesQueryable.GroupBy));
-                    break;
-                default:
-                    timePeriod = TryGetValueFromArgument(expression, groupByArgument: true);
-                    break;
-                
->>>>>>> e981a0cc
             }
 
             _groupBy = $" group by '{timePeriod}' {groupByTag} {with}";
@@ -190,7 +179,7 @@
 
         private string GroupByTag(ref MethodCallExpression groupByCall)
         {
-            if (groupByCall.Method.DeclaringType != typeof(ITimeSeriesAggregationOperations)) 
+            if (groupByCall.Method.DeclaringType != typeof(ITimeSeriesAggregationOperations))
                 return null;
 
             if (!(groupByCall.Object is MethodCallExpression innerCall2))
@@ -212,16 +201,19 @@
                         case 0:
                             groupByTag = ", tag";
                             break;
+
                         case 1:
                             groupByTag = GroupByTagFromMethod(arguments[0], out var alias);
                             LoadByTag(alias);
 
                             break;
+
                         default:
                             throw new ArgumentOutOfRangeException(nameof(ITimeSeriesAggregationOperations.ByTag), "Invalid number of arguments");
                     }
 
                     break;
+
                 default:
                     throw new ArgumentOutOfRangeException(nameof(method.Name), "Unknown method name");
             }
@@ -233,7 +225,7 @@
         {
             string groupByTag;
             Expression lambda = argument;
-            if (argument.NodeType == ExpressionType.Quote && 
+            if (argument.NodeType == ExpressionType.Quote &&
                 argument is UnaryExpression quoteExpression)
             {
                 lambda = quoteExpression.Operand;
@@ -261,6 +253,7 @@
                     groupByTag = $", {convert.Operand}";
 
                     break;
+
                 case ExpressionType.Parameter:
                 case ExpressionType.MemberAccess:
 
@@ -302,11 +295,10 @@
 
             callExpression = inner;
 
-            if (options.Interpolation == InterpolationType.None) 
+            if (options.Interpolation == InterpolationType.None)
                 return null;
 
             return $"with interpolation({options.Interpolation})";
-
         }
 
         private void WhereMethod(MethodCallExpression call)
@@ -323,7 +315,6 @@
                 default:
                     throw new NotSupportedException("Unsupported method in Where clause: " + call.Method.Name);
             }
-
         }
 
         private void Select(Expression expression)
@@ -350,6 +341,7 @@
                         AddSelectMethod(selectCall);
                     }
                     break;
+
                 case ExpressionType.MemberInit:
                     var initExp = (MemberInitExpression)body;
                     foreach (var c in initExp.Bindings)
@@ -363,10 +355,12 @@
                         AddSelectField(c.Member.Name);
                     }
                     break;
+
                 case ExpressionType.Call:
                     var call = (MethodCallExpression)body;
                     AddSelectMethod(call);
                     break;
+
                 default:
                     throw new InvalidOperationException("Invalid Select expression " + expression);
             }
@@ -471,7 +465,7 @@
                 }
             }
 
-            if (_whereVisitor?.Parameters == null) 
+            if (_whereVisitor?.Parameters == null)
                 return;
 
             Parameters ??= new List<string>();
@@ -496,7 +490,7 @@
                 // document query
                 return GetTimePeriodFromAction(action, out _, out _, out _);
             }
-            
+
             if (!(expression is LambdaExpression lambda) ||
                 !(lambda.Body is MethodCallExpression methodCall))
             {
@@ -520,45 +514,30 @@
 
         private string GetNameFromArgument(Expression argument)
         {
-            string name;
-            switch (argument)
-            {
-                case ConstantExpression constantExpression:
-                    name = constantExpression.Value.ToString();
-                    break;
-                case ParameterExpression p:
-                    Parameters ??= new List<string>();
-                    Parameters.Add(p.Name);
-                    name = p.Name;
-                    break;
-                default:
-                    name = TryGetValueFromArgument(argument, groupByArgument: false);
-                    break;
-            }
-
-            return QueryFieldUtil.EscapeIfNecessary(name);
-        }
-
-        private static string TryGetValueFromArgument(Expression argument, bool groupByArgument)
-        {
-            try
-            {
-                if (LinqPathProvider.GetValueFromExpressionWithoutConversion(argument, out object value) == false)
-                    throw new NotSupportedException("Unsupported node type: " + argument.NodeType);
+            if (argument is ConstantExpression constantExpression)
+                return constantExpression.Value.ToString();
+
+            if (JavascriptConversionExtensions.IsWrappedConstantExpression(argument))
+            {
+                LinqPathProvider.GetValueFromExpressionWithoutConversion(argument, out var value);
                 return value.ToString();
             }
-            catch (Exception e)
-            {
-                ThrowFailedToEvaluateArgument(argument, groupByArgument, e);
-                return null;
-            }
+
+            if (argument is ParameterExpression p)
+            {
+                Parameters ??= new List<string>();
+                Parameters.Add(p.Name);
+                return p.Name;
+            }
+
+            throw new InvalidOperationException("Invalid TimeSeries argument " + argument);
         }
 
         private void Between(MethodCallExpression mce)
         {
             if (_first != null)
                 throw new InvalidQueryException($"Cannot use '{nameof(ITimeSeriesQueryable.FromFirst)}' when From/To dates are provided to the Time Series query function ");
-            
+
             if (_last != null)
                 throw new InvalidQueryException($"Cannot use '{nameof(ITimeSeriesQueryable.FromLast)}' when From/To dates are provided to the Time Series query function ");
 
@@ -585,7 +564,7 @@
 
         private string ModifyExpression(Expression expression)
         {
-            if (expression is BinaryExpression be && 
+            if (expression is BinaryExpression be &&
                 (be.NodeType == ExpressionType.OrElse || be.NodeType == ExpressionType.AndAlso))
             {
                 var left = ModifyExpression(be.Left);
@@ -604,8 +583,8 @@
 
             var exp = _whereVisitor.VisitWhere(mce.Arguments[0]);
 
-            string path = exp is ParameterExpression p 
-                ? p.Name 
+            string path = exp is ParameterExpression p
+                ? p.Name
                 : exp.ToString();
 
             var objects = (IEnumerable)_linqPathProvider.GetValueFromExpression(mce.Arguments[1], typeof(IEnumerable));
@@ -695,6 +674,7 @@
                         _selectFields.Append(", ");
                     _selectFields.Append($"{name.ToLower()}({value})");
                     break;
+
                 default:
                     throw new NotSupportedException("Unsupported aggregation method " + name);
             }
@@ -745,7 +725,6 @@
             throw new InvalidOperationException($"Invalid '{method}' argument: '{argument}'");
         }
 
-<<<<<<< HEAD
         internal class TimePeriodBuilder : ITimePeriodBuilder, ITimeSeriesAggregationOperations
         {
             private int _duration;
@@ -833,12 +812,6 @@
                 GroupByTag = GroupByTagFromMethod(selector, out LoadAlias);
                 return this;
             }
-=======
-        private static void ThrowFailedToEvaluateArgument(Expression argument, bool groupBy, Exception e = null)
-        {
-            throw new InvalidOperationException($"Failed to evaluate time-series {(groupBy ? "group by clause" : "name")} from argument '{argument}' ", e);
->>>>>>> e981a0cc
         }
     }
-
 }