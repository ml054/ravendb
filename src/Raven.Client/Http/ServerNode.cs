﻿using System;
<<<<<<< HEAD
using static Sparrow.Hashing;
=======
using System.Collections.Generic;
>>>>>>> fbe3e84a

namespace Raven.Client.Http
{
    public class ServerNode
    {
        [Flags]
        public enum Role
        {
            None = 0,
            Promotable = 1,
            Member = 2,
            Rehab = 4
        }

        private static int _emptyStringHash = string.Empty.GetHashCode();

        public string Url;
        public string Database;

        public string ClusterTag;
        public Role ServerRole;

        private bool Equals(ServerNode other)
        {
            return string.Equals(Url, other.Url) && string.Equals(Database, other.Database);
        }

        public override bool Equals(object obj)
        {
            if (ReferenceEquals(null, obj))
                return false;
            if (ReferenceEquals(this, obj))
                return true;
            if (obj.GetType() != GetType())
                return false;
            return Equals((ServerNode)obj);
        }

        public override int GetHashCode()
        {
            unchecked
            {
                return HashCombiner.CombineInline(Url?.GetHashCode() ?? _emptyStringHash, Database?.GetHashCode() ?? _emptyStringHash);
            }
        }

<<<<<<< HEAD
        private int _lastServerVersionCheck = 0;
        
        public string LastServerVersion { get; private set; }
        
        public bool ShouldUpdateServerVersion()
        {            
            if (LastServerVersion == null || _lastServerVersionCheck > 100)
                return true;

            _lastServerVersionCheck++;
            return false;
        }

        public void UpdateServerVersion (string serverVersion)
        {
            LastServerVersion = serverVersion;
            _lastServerVersionCheck = 0;            
        }

        public void DiscardServerVersion()
        {
            LastServerVersion = null;
            _lastServerVersionCheck = 0;
        }

        
=======
        internal static List<ServerNode> CreateFrom(ClusterTopology topology)
        {
            var nodes = new List<ServerNode>();
            if (topology == null)
                return nodes;

            foreach (var member in topology.Members)
            {
                nodes.Add(new ServerNode
                {
                    Url = member.Value,
                    ClusterTag = member.Key
                });
            }

            foreach (var watcher in topology.Watchers)
            {
                nodes.Add(new ServerNode
                {
                    Url = watcher.Value,
                    ClusterTag = watcher.Key
                });
            }

            return nodes;
        }
>>>>>>> fbe3e84a
    }
}<|MERGE_RESOLUTION|>--- conflicted
+++ resolved
@@ -1,9 +1,6 @@
 ﻿using System;
-<<<<<<< HEAD
+using System.Collections.Generic;
 using static Sparrow.Hashing;
-=======
-using System.Collections.Generic;
->>>>>>> fbe3e84a
 
 namespace Raven.Client.Http
 {
@@ -18,7 +15,7 @@
             Rehab = 4
         }
 
-        private static int _emptyStringHash = string.Empty.GetHashCode();
+        private static readonly int EmptyStringHash = string.Empty.GetHashCode();
 
         public string Url;
         public string Database;
@@ -46,17 +43,16 @@
         {
             unchecked
             {
-                return HashCombiner.CombineInline(Url?.GetHashCode() ?? _emptyStringHash, Database?.GetHashCode() ?? _emptyStringHash);
+                return HashCombiner.CombineInline(Url?.GetHashCode() ?? EmptyStringHash, Database?.GetHashCode() ?? EmptyStringHash);
             }
         }
 
-<<<<<<< HEAD
         private int _lastServerVersionCheck = 0;
-        
+
         public string LastServerVersion { get; private set; }
-        
+
         public bool ShouldUpdateServerVersion()
-        {            
+        {
             if (LastServerVersion == null || _lastServerVersionCheck > 100)
                 return true;
 
@@ -64,10 +60,10 @@
             return false;
         }
 
-        public void UpdateServerVersion (string serverVersion)
+        public void UpdateServerVersion(string serverVersion)
         {
             LastServerVersion = serverVersion;
-            _lastServerVersionCheck = 0;            
+            _lastServerVersionCheck = 0;
         }
 
         public void DiscardServerVersion()
@@ -76,8 +72,6 @@
             _lastServerVersionCheck = 0;
         }
 
-        
-=======
         internal static List<ServerNode> CreateFrom(ClusterTopology topology)
         {
             var nodes = new List<ServerNode>();
@@ -104,6 +98,5 @@
 
             return nodes;
         }
->>>>>>> fbe3e84a
     }
 }