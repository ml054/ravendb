--- conflicted
+++ resolved
@@ -96,7 +96,7 @@
                 if (HttpClientFactory.CanCacheHttpClient)
                     _cachedHttpClient = httpClient;
 
-                return httpClient;
+                    return httpClient;
             }
         }
 
@@ -243,7 +243,7 @@
                 _cachedHttpClient = null;
 
             return removed;
-        }
+            }
 
         private HttpClientCacheKey GetHttpClientCacheKey()
         {
@@ -255,16 +255,7 @@
             TimeSpan? httpPooledConnectionIdleTimeout = null;
 #endif
 
-<<<<<<< HEAD
-            return new HttpClientCacheKey(Certificate?.Thumbprint ?? string.Empty, Conventions.UseHttpDecompression, httpPooledConnectionLifetime, httpPooledConnectionIdleTimeout, GlobalHttpClientTimeout, Conventions.HttpClientType);
-        }
-
-        internal static void ClearHttpClientsPool()
-        {
-            GlobalHttpClientCache.Clear();
-=======
-            return new HttpClientCacheKey(Certificate, Conventions.UseCompression, Conventions.HasExplicitlySetCompressionUsage, httpPooledConnectionLifetime, httpPooledConnectionIdleTimeout, Conventions.HttpClientType);
->>>>>>> 51158028
+            return new HttpClientCacheKey(Certificate, Conventions.UseHttpDecompression, Conventions.HasExplicitlySetDecompressionUsage, httpPooledConnectionLifetime, httpPooledConnectionIdleTimeout, GlobalHttpClientTimeout, Conventions.HttpClientType);
         }
 
         private static bool ShouldRemoveHttpClient(SocketException exception)
@@ -319,9 +310,7 @@
 
             _databaseName = databaseName;
             Certificate = certificate;
-
             Conventions = conventions.Clone();
-            _httpClientCacheKey = GetHttpClientCacheKey();
 
             var maxNumberOfContextsToKeepInGlobalStack = PlatformDetails.Is32Bits == false
                 ? 1024
@@ -333,6 +322,8 @@
             DefaultTimeout = Conventions.RequestTimeout;
             SecondBroadcastAttemptTimeout = conventions.SecondBroadcastAttemptTimeout;
             FirstBroadcastAttemptTimeout = conventions.FirstBroadcastAttemptTimeout;
+
+            _httpClientCacheKey = GetHttpClientCacheKey();
 
             TopologyHash = Http.TopologyHash.GetTopologyHash(initialUrls);
 
@@ -726,10 +717,10 @@
             {
                 try
                 {
-                    if (serverNode.ServerRole != ServerNode.Role.Member)
+                    if(serverNode.ServerRole != ServerNode.Role.Member)
                         continue;
 
-                    await requestExecutor.UpdateTopologyAsync(new UpdateTopologyParameters(serverNode) { TimeoutInMs = 0, DebugTag = $"timer-callback-node-{serverNode.ClusterTag}" })
+                    await requestExecutor.UpdateTopologyAsync(new UpdateTopologyParameters(serverNode) {TimeoutInMs = 0, DebugTag = $"timer-callback-node-{serverNode.ClusterTag}"})
                         .ConfigureAwait(false);
                 }
                 catch (Exception e)
@@ -1035,7 +1026,7 @@
 
                         return; // we either handled this already in the unsuccessful response or we are throwing
                     }
-
+                    
                     if (sessionInfo != null && response.Headers.TryGetValues(Constants.Headers.DatabaseClusterTransactionId, out var clusterTransactionId))
                     {
                         sessionInfo.ClusterTransactionId = clusterTransactionId.First();
@@ -2056,112 +2047,6 @@
             _disposeOnceRunner.Dispose();
         }
 
-<<<<<<< HEAD
-        public static HttpClientHandler CreateHttpMessageHandler(X509Certificate2 certificate, bool setSslProtocols, bool useHttpDecompression, bool hasExplicitlySetDecompressionUsage = false, TimeSpan? pooledConnectionLifetime = null, TimeSpan? pooledConnectionIdleTimeout = null)
-        {
-            HttpClientHandler httpMessageHandler;
-
-            try
-            {
-                httpMessageHandler = new HttpClientHandler
-                {
-                    MaxConnectionsPerServer = DefaultConnectionLimit
-                };
-            }
-            catch (NotImplementedException)
-            {
-                httpMessageHandler = new HttpClientHandler();
-            }
-
-            HttpClientHandlerHelper.Configure(httpMessageHandler, pooledConnectionLifetime, pooledConnectionIdleTimeout);
-
-            if (httpMessageHandler.SupportsAutomaticDecompression)
-            {
-                httpMessageHandler.AutomaticDecompression =
-                    useHttpDecompression ?
-                        DecompressionMethods.GZip
-                        | DecompressionMethods.Deflate
-#if FEATURE_BROTLI_SUPPORT
-                        | DecompressionMethods.Brotli
-#endif
-                        : DecompressionMethods.None;
-            }
-            else if (useHttpDecompression && hasExplicitlySetDecompressionUsage)
-            {
-                throw new NotSupportedException("HttpClient implementation for the current platform does not support request compression.");
-            }
-
-            if (ServerCertificateCustomValidationCallbackRegistrationException == null)
-                httpMessageHandler.ServerCertificateCustomValidationCallback += OnServerCertificateCustomValidationCallback;
-
-            if (certificate != null)
-            {
-                if (httpMessageHandler.ClientCertificates == null)
-                    throw new NotSupportedException($"{typeof(HttpClientHandler)} does not support {nameof(httpMessageHandler.ClientCertificates)}. Setting the UseNativeHttpHandler property in project settings to false may solve the issue.");
-
-                httpMessageHandler.ClientCertificates.Add(certificate);
-                try
-                {
-                    if (setSslProtocols)
-                        httpMessageHandler.SslProtocols = TcpUtils.SupportedSslProtocols;
-                }
-                catch (PlatformNotSupportedException)
-                {
-                    // The user can set the following manually:
-                    // ServicePointManager.SecurityProtocol = SecurityProtocolType.Tls12;
-                }
-
-                ValidateClientKeyUsages(certificate);
-            }
-
-            return httpMessageHandler;
-        }
-
-        public HttpClient CreateClient()
-        {
-#if NETCOREAPP3_1_OR_GREATER
-            var httpPooledConnectionLifetime = Conventions.HttpPooledConnectionLifetime;
-            var httpPooledConnectionIdleTimeout = Conventions.HttpPooledConnectionIdleTimeout;
-#else
-            TimeSpan? httpPooledConnectionLifetime = null;
-            TimeSpan? httpPooledConnectionIdleTimeout = null;
-#endif
-
-            var httpMessageHandler = CreateHttpMessageHandler(Certificate,
-                setSslProtocols: true,
-                useHttpDecompression: Conventions.UseHttpDecompression,
-                hasExplicitlySetDecompressionUsage: Conventions.HasExplicitlySetDecompressionUsage,
-                httpPooledConnectionLifetime,
-                httpPooledConnectionIdleTimeout
-            );
-
-            var httpClient = Conventions.CreateHttpClient(httpMessageHandler);
-            httpClient.Timeout = GlobalHttpClientTimeout;
-
-            return httpClient;
-        }
-
-        private static void ValidateClientKeyUsages(X509Certificate2 certificate)
-        {
-            var supported = false;
-            foreach (var extension in certificate.Extensions)
-            {
-                if (extension.Oid.Value != "2.5.29.37") //Enhanced Key Usage extension
-                    continue;
-
-                if (!(extension is X509EnhancedKeyUsageExtension kue))
-                    continue;
-
-                foreach (var eku in kue.EnhancedKeyUsages)
-                {
-                    if (eku.Value != "1.3.6.1.5.5.7.3.2")
-                        continue;
-
-                    supported = true;
-                    break;
-                }
-=======
->>>>>>> 51158028
 
 
         private static readonly ConcurrentSet<string> UpdatedConnectionLimitUrls = new ConcurrentSet<string>(StringComparer.OrdinalIgnoreCase);
@@ -2464,57 +2349,6 @@
             }
         }
 
-<<<<<<< HEAD
-        private sealed class HttpClientCacheItem
-        {
-            public HttpClient HttpClient { get; set; }
-
-            public DateTime CreatedAt { get; set; }
-        }
-
-        private readonly struct HttpClientCacheKey
-        {
-            private readonly string _certificateThumbprint;
-            private readonly bool _useHttpDecompression;
-            private readonly TimeSpan? _pooledConnectionLifetime;
-            private readonly TimeSpan? _pooledConnectionIdleTimeout;
-            private readonly TimeSpan _globalHttpClientTimeout;
-            private readonly Type _httpClientType;
-
-            public HttpClientCacheKey(string certificateThumbprint, bool useHttpDecompression, TimeSpan? pooledConnectionLifetime, TimeSpan? pooledConnectionIdleTimeout, TimeSpan globalHttpClientTimeout, Type httpClientType)
-            {
-                _certificateThumbprint = certificateThumbprint;
-                _useHttpDecompression = useHttpDecompression;
-                _pooledConnectionLifetime = pooledConnectionLifetime;
-                _pooledConnectionIdleTimeout = pooledConnectionIdleTimeout;
-                _globalHttpClientTimeout = globalHttpClientTimeout;
-                _globalHttpClientTimeout = globalHttpClientTimeout;
-                _httpClientType = httpClientType;
-            }
-
-            private bool Equals(HttpClientCacheKey other)
-            {
-                return _certificateThumbprint == other._certificateThumbprint
-                       && _useHttpDecompression == other._useHttpDecompression
-                       && Nullable.Equals(_pooledConnectionLifetime, other._pooledConnectionLifetime)
-                       && Nullable.Equals(_pooledConnectionIdleTimeout, other._pooledConnectionIdleTimeout)
-                       && Nullable.Equals(_globalHttpClientTimeout, other._globalHttpClientTimeout)
-                       && _httpClientType == other._httpClientType;
-            }
-
-            public override bool Equals(object obj)
-            {
-                return obj is HttpClientCacheKey other && Equals(other);
-            }
-
-            public override int GetHashCode()
-            {
-                return HashCode.Combine(_certificateThumbprint, _useHttpDecompression, _pooledConnectionLifetime, _pooledConnectionIdleTimeout, _pooledConnectionIdleTimeout, _httpClientType);
-            }
-        }
-
-=======
->>>>>>> 51158028
         internal TestingStuff ForTestingPurposes;
 
         private readonly HttpClientCacheKey _httpClientCacheKey;
