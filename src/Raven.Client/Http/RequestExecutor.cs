﻿using System;
using System.Collections.Concurrent;
using System.Collections.Generic;
using System.Diagnostics;
using System.IO;
using System.IO.Compression;
using System.Linq;
using System.Net;
using System.Net.Http;
using System.Net.Security;
using System.Runtime.ExceptionServices;
using System.Security.Authentication;
using System.Security.Cryptography;
using System.Security.Cryptography.X509Certificates;
using System.Text;
using System.Threading;
using System.Threading.Tasks;
using Raven.Client.Documents.Conventions;
using Raven.Client.Documents.Operations;
using Raven.Client.Documents.Operations.Configuration;
using Raven.Client.Documents.Session;
using Raven.Client.Exceptions;
using Raven.Client.Exceptions.Database;
using Raven.Client.Exceptions.Security;
using Raven.Client.Extensions;
using Raven.Client.Json.Converters;
using Raven.Client.Properties;
using Raven.Client.ServerWide.Commands;
using Raven.Client.Util;
using Sparrow;
using Sparrow.Collections;
using Sparrow.Json;
using Sparrow.Logging;
using Sparrow.Threading;

namespace Raven.Client.Http
{
    public class RequestExecutor : IDisposable
    {
        // https://aspnetmonsters.com/2016/08/2016-08-27-httpclientwrong/

        internal static readonly TimeSpan GlobalHttpClientTimeout = TimeSpan.FromHours(12);

        private static readonly ConcurrentDictionary<string, Lazy<HttpClient>> GlobalHttpClientWithCompression = new ConcurrentDictionary<string, Lazy<HttpClient>>();
        private static readonly ConcurrentDictionary<string, Lazy<HttpClient>> GlobalHttpClientWithoutCompression = new ConcurrentDictionary<string, Lazy<HttpClient>>();

        private static readonly GetStatisticsOperation FailureCheckOperation = new GetStatisticsOperation(debugTag: "failure=check");

        private readonly SemaphoreSlim _updateDatabaseTopologySemaphore = new SemaphoreSlim(1, 1);
        private readonly SemaphoreSlim _updateClientConfigurationSemaphore = new SemaphoreSlim(1, 1);

        private readonly ConcurrentDictionary<ServerNode, Lazy<NodeStatus>> _failedNodesTimers = new ConcurrentDictionary<ServerNode, Lazy<NodeStatus>>();

        public X509Certificate2 Certificate { get; }
        private readonly string _databaseName;

        private static readonly Logger Logger = LoggingSource.Instance.GetLogger<RequestExecutor>("Client");
        private DateTime _lastReturnedResponse;

        protected readonly ReadBalanceBehavior _readBalanceBehavior;

        public readonly JsonContextPool ContextPool;

        public readonly AsyncLocal<AggressiveCacheOptions> AggressiveCaching = new AsyncLocal<AggressiveCacheOptions>();

        public readonly HttpCache Cache;

        public Topology Topology => _nodeSelector?.Topology;

        private ServerNode _topologyTakenFromNode;

        public HttpClient HttpClient { get; }

        public IReadOnlyList<ServerNode> TopologyNodes => _nodeSelector?.Topology.Nodes;

        private Timer _updateTopologyTimer;

        protected NodeSelector _nodeSelector;

        private TimeSpan? _defaultTimeout;

        public long NumberOfServerRequests;

        protected readonly string TopologyHash;

        //note: the condition for non empty nodes is precaution, should never happen..
        public string Url
        {
            get
            {
                if (_nodeSelector == null)
                    return null;

                var (_, currentNode) = _nodeSelector.GetPreferredNode();

                return currentNode?.Url;
            }
        }

        public long TopologyEtag { get; protected set; }

        public long ClientConfigurationEtag { get; internal set; }

        public readonly DocumentConventions Conventions;

        protected bool _disableTopologyUpdates;

        protected bool _disableClientConfigurationUpdates;

        internal string LastServerVersion;

        public TimeSpan? DefaultTimeout
        {
            get => _defaultTimeout;
            set
            {
                if (value.HasValue && value.Value > GlobalHttpClientTimeout)
                    throw new InvalidOperationException($"Maximum request timeout is set to '{GlobalHttpClientTimeout}' but was '{value}'.");

                _defaultTimeout = value;
            }
        }

        public event EventHandler<(long RaftCommandIndex, ClientConfiguration Configuration)> ClientConfigurationChanged;

        public event Action<string, Exception> FailedRequest;
        public event Action<Topology> TopologyUpdated;

        private void OnFailedRequest(string url, Exception e)
        {
            FailedRequest?.Invoke(url, e);
        }

        private HttpClient GetCachedOrCreateHttpClient(ConcurrentDictionary<string, Lazy<HttpClient>> httpClientCache) =>
            httpClientCache.GetOrAdd(Certificate?.Thumbprint ?? string.Empty, new Lazy<HttpClient>(CreateClient)).Value;

        private static readonly Exception ServerCertificateCustomValidationCallbackRegistrationException;

        static RequestExecutor()
        {
            try
            {
                using (var handler = new HttpClientHandler())
                    handler.ServerCertificateCustomValidationCallback += OnServerCertificateCustomValidationCallback;
            }
            catch (Exception e)
            {
                ServerCertificateCustomValidationCallbackRegistrationException = e;
            }
        }

        protected RequestExecutor(string databaseName, X509Certificate2 certificate, DocumentConventions conventions, string[] initialUrls)
        {
            Cache = new HttpCache(conventions.MaxHttpCacheSize.GetValue(SizeUnit.Bytes));

            _disposeOnceRunner = new DisposeOnce<ExceptionRetry>(() =>
            {
                Cache.Dispose();
                ContextPool.Dispose();
                _updateTopologyTimer?.Dispose();
                DisposeAllFailedNodesTimers();
                // shared instance, cannot dispose!
                //_httpClient.Dispose();
            });

            _readBalanceBehavior = conventions.ReadBalanceBehavior;
            _databaseName = databaseName;
            Certificate = certificate;

            _lastReturnedResponse = DateTime.UtcNow;

            ContextPool = new JsonContextPool();
            Conventions = conventions.Clone();
            DefaultTimeout = Conventions.RequestTimeout;

            var thumbprint = string.Empty;
            if (certificate != null)
                thumbprint = certificate.Thumbprint;

            var httpClientCache = conventions.UseCompression ?
                GlobalHttpClientWithCompression :
                GlobalHttpClientWithoutCompression;

            HttpClient = httpClientCache.TryGetValue(thumbprint, out var lazyClient) == false ?
                GetCachedOrCreateHttpClient(httpClientCache) : lazyClient.Value;

            TopologyHash = Http.TopologyHash.GetTopologyHash(initialUrls);

            UpdateConnectionLimit(initialUrls);
        }

        public static RequestExecutor Create(string[] initialUrls, string databaseName, X509Certificate2 certificate, DocumentConventions conventions)
        {
            var executor = new RequestExecutor(databaseName, certificate, conventions, initialUrls);
            executor._firstTopologyUpdate = executor.FirstTopologyUpdate(initialUrls);
            return executor;
        }

        public static RequestExecutor CreateForSingleNodeWithConfigurationUpdates(string url, string databaseName, X509Certificate2 certificate, DocumentConventions conventions)
        {
            var executor = CreateForSingleNodeWithoutConfigurationUpdates(url, databaseName, certificate, conventions);
            executor._disableClientConfigurationUpdates = false;

            return executor;
        }

        public static RequestExecutor CreateForSingleNodeWithoutConfigurationUpdates(string url, string databaseName, X509Certificate2 certificate, DocumentConventions conventions)
        {
            var initialUrls = new[] { url };
            url = ValidateUrls(initialUrls, certificate)[0];
            var executor = new RequestExecutor(databaseName, certificate, conventions, initialUrls)
            {
                _nodeSelector = new NodeSelector(new Topology
                {
                    Etag = -1,
                    Nodes = new List<ServerNode>
                    {
                        new ServerNode
                        {
                            Database = databaseName,
                            Url = url
                        }
                    }
                }),
                TopologyEtag = -2,
                _disableTopologyUpdates = true,
                _disableClientConfigurationUpdates = true
            };
            return executor;
        }

        internal static RequestExecutor CreateForFixedTopology(string[] initialUrls, string databaseName, X509Certificate2 certificate, DocumentConventions conventions)
        {
            var urls = ValidateUrls(initialUrls, certificate);
            var nodes = urls.Select(u => new ServerNode
            {
                Database = databaseName,
                Url = u
            }).ToList();
            var executor = new RequestExecutor(databaseName, certificate, conventions, urls)
            {
                _nodeSelector = new NodeSelector(new Topology
                {
                    Etag = -1,
                    Nodes = nodes
                }),
                TopologyEtag = -2,
                _disableTopologyUpdates = true,
                _disableClientConfigurationUpdates = true
            };
            return executor;
        }

        protected virtual async Task UpdateClientConfigurationAsync()
        {
            if (Disposed)
                return;

            await _updateClientConfigurationSemaphore.WaitAsync().ConfigureAwait(false);

            var oldDisableClientConfigurationUpdates = _disableClientConfigurationUpdates;
            _disableClientConfigurationUpdates = true;

            try
            {
                if (Disposed)
                    return;

                using (ContextPool.AllocateOperationContext(out JsonOperationContext context))
                {
                    var command = new GetClientConfigurationOperation.GetClientConfigurationCommand();

                    var (currentIndex, currentNode) = ChooseNodeForRequest(command);
                    await ExecuteAsync(currentNode, currentIndex, context, command, shouldRetry: false, sessionInfo: null, token: CancellationToken.None).ConfigureAwait(false);

                    var result = command.Result;
                    if (result == null)
                        return;

                    Conventions.UpdateFrom(result.Configuration);
                    ClientConfigurationEtag = result.Etag;
                    ClientConfigurationChanged?.Invoke(this, (result.Etag, result.Configuration));
                }
            }
            finally
            {
                _disableClientConfigurationUpdates = oldDisableClientConfigurationUpdates;
                _updateClientConfigurationSemaphore.Release();
            }
        }

        public virtual async Task<bool> UpdateTopologyAsync(ServerNode node, int timeout, bool forceUpdate = false, string debugTag = null)
        {
            if (_disableTopologyUpdates)
                return false;

            if (Disposed)
                return false;

            //prevent double topology updates if execution takes too much time
            // --> in cases with transient issues
            var lockTaken = await _updateDatabaseTopologySemaphore.WaitAsync(timeout).ConfigureAwait(false);
            if (lockTaken == false)
                return false;

            try
            {
                if (Disposed)
                    return false;

                using (ContextPool.AllocateOperationContext(out JsonOperationContext context))
                {
                    var command = new GetDatabaseTopologyCommand(debugTag);
                    await ExecuteAsync(node, null, context, command, shouldRetry: false, sessionInfo: null, token: CancellationToken.None).ConfigureAwait(false);
                    var topology = command.Result;

                    DatabaseTopologyLocalCache.TrySaving(_databaseName, TopologyHash, topology, Conventions, context);

                    if (_nodeSelector == null)
                    {
                        _nodeSelector = new NodeSelector(topology);

                        if (_readBalanceBehavior == ReadBalanceBehavior.FastestNode)
                        {
                            _nodeSelector.ScheduleSpeedTest();
                        }
                    }
                    else if (_nodeSelector.OnUpdateTopology(topology, forceUpdate: forceUpdate))
                    {
                        DisposeAllFailedNodesTimers();
                        if (_readBalanceBehavior == ReadBalanceBehavior.FastestNode)
                        {
                            _nodeSelector.ScheduleSpeedTest();
                        }
                    }

                    TopologyEtag = _nodeSelector.Topology.Etag;

                    var urls = _nodeSelector.Topology.Nodes.Select(x => x.Url);
                    UpdateConnectionLimit(urls);

                    OnTopologyUpdated(topology);
                }
            }
            // we want to throw here only if we are not disposed yet
            catch (Exception)
            {
                if (Disposed == false)
                    throw;
            }
            finally
            {
                _updateDatabaseTopologySemaphore.Release();
            }
            return true;
        }

        protected void DisposeAllFailedNodesTimers()
        {
            foreach (var failedNodesTimers in _failedNodesTimers)
            {
                if (_failedNodesTimers.TryRemove(failedNodesTimers.Key, out var status))
                    status.Value.Dispose();
            }
        }

        public void Execute<TResult>(
            RavenCommand<TResult> command,
            JsonOperationContext context,
            SessionInfo sessionInfo = null)
        {
            AsyncHelpers.RunSync(() => ExecuteAsync(command, context, sessionInfo, CancellationToken.None));
        }

        public Task ExecuteAsync<TResult>(
            RavenCommand<TResult> command,
            JsonOperationContext context,
            SessionInfo sessionInfo = null,
            CancellationToken token = default)
        {
            var topologyUpdate = _firstTopologyUpdate;

            if (topologyUpdate != null && topologyUpdate.Status == TaskStatus.RanToCompletion || _disableTopologyUpdates)
            {
                var (nodeIndex, chosenNode) = ChooseNodeForRequest(command, sessionInfo);
                return ExecuteAsync(chosenNode, nodeIndex, context, command, shouldRetry: true, sessionInfo: sessionInfo, token: token);
            }

            return UnlikelyExecuteAsync(command, context, topologyUpdate, sessionInfo, token);
        }

        public (int CurrentIndex, ServerNode CurrentNode) ChooseNodeForRequest<TResult>(RavenCommand<TResult> cmd, SessionInfo sessionInfo = null)
        {
            if (cmd.IsReadRequest == false)
            {
                return _nodeSelector.GetPreferredNode();
            }

            switch (_readBalanceBehavior)
            {
                case ReadBalanceBehavior.None:
                    return _nodeSelector.GetPreferredNode();
                case ReadBalanceBehavior.RoundRobin:
                    return _nodeSelector.GetNodeBySessionId(sessionInfo?.SessionId ?? 0);
                case ReadBalanceBehavior.FastestNode:
                    return _nodeSelector.GetFastestNode();
                default:
                    throw new ArgumentOutOfRangeException();
            }
        }

        private async Task UnlikelyExecuteAsync<TResult>(
            RavenCommand<TResult> command,
            JsonOperationContext context,
            Task topologyUpdate,
            SessionInfo sessionInfo,
            CancellationToken token)
        {
            try
            {
                if (topologyUpdate == null)
                {
                    lock (this)
                    {
                        if (_firstTopologyUpdate == null)
                        {
                            if (_lastKnownUrls == null)
                                throw new InvalidOperationException("No known topology and no previously known one, cannot proceed, likely a bug");
                            _firstTopologyUpdate = FirstTopologyUpdate(_lastKnownUrls);
                        }
                        topologyUpdate = _firstTopologyUpdate;
                    }
                }
                await topologyUpdate.ConfigureAwait(false);
            }
            catch (Exception)
            {
                lock (this)
                {
                    if (_firstTopologyUpdate == topologyUpdate)
                        _firstTopologyUpdate = null; // next request will raise it
                }
                throw;
            }

            var (currentIndex, currentNode) = ChooseNodeForRequest(command, sessionInfo);
            await ExecuteAsync(currentNode, currentIndex, context, command, true, sessionInfo, token).ConfigureAwait(false);
        }

        private void UpdateTopologyCallback(object _)
        {
            var time = DateTime.UtcNow;
            if (time - _lastReturnedResponse <= TimeSpan.FromMinutes(5))
                return;

            ServerNode serverNode;

            try
            {
                var selector = _nodeSelector;
                if (selector == null)
                    return;
                var preferredNode = selector.GetPreferredNode();
                serverNode = preferredNode.Node;
            }
            catch (Exception e)
            {
                if (Logger.IsInfoEnabled)
                    Logger.Info("Couldn't get preferred node Topology from _updateTopologyTimer task", e);
                return;
            }
            GC.KeepAlive(Task.Run(async () =>
            {
                try
                {
                    await UpdateTopologyAsync(serverNode, 0, debugTag: "timer-callback").ConfigureAwait(false);
                }
                catch (Exception e)
                {
                    if (Logger.IsInfoEnabled)
                        Logger.Info("Couldn't Update Topology from _updateTopologyTimer task", e);
                }
            }));
        }

        protected async Task FirstTopologyUpdate(string[] initialUrls)
        {
            initialUrls = ValidateUrls(initialUrls, Certificate);

            var list = new List<(string, Exception)>();
            foreach (var url in initialUrls)
            {
                try
                {
                    var serverNode = new ServerNode
                    {
                        Url = url,
                        Database = _databaseName
                    };

                    await UpdateTopologyAsync(serverNode, Timeout.Infinite, debugTag: "first-topology-update").ConfigureAwait(false);

                    InitializeUpdateTopologyTimer();
                    _topologyTakenFromNode = serverNode;
                    return;
                }
                catch (AuthorizationException)
                {
                    // auth exceptions will always happen, on all nodes
                    // so errors immediately
                    _lastKnownUrls = initialUrls;
                    throw;
                }
                catch (DatabaseDoesNotExistException)
                {
                    // Will happen on all node in the cluster,
                    // so errors immediately
                    _lastKnownUrls = initialUrls;
                    throw;
                }
                catch (Exception e)
                {
                    if (initialUrls.Length == 0)
                    {
                        _lastKnownUrls = initialUrls;
                        throw new InvalidOperationException("Cannot get topology from server: " + url, e);
                    }
                    list.Add((url, e));
                }
            }

            _nodeSelector = new NodeSelector(new Topology
            {
                Nodes = TopologyNodes?.ToList() ?? initialUrls.Select(url => new ServerNode
                {
                    Url = url,
                    Database = _databaseName,
                    ClusterTag = "!"
                }).ToList(),
                Etag = TopologyEtag
            });

            using (ContextPool.AllocateOperationContext(out JsonOperationContext context))
            {
                if (TryLoadFromCache(context))
                {
                    InitializeUpdateTopologyTimer();
                    return;
                }
            }

            _lastKnownUrls = initialUrls;

            ThrowExceptions(list);
        }

        protected virtual void ThrowExceptions(List<(string, Exception)> list)
        {
            var message = "Failed to retrieve database topology from all known nodes.";
            foreach (var tuple in list)
            {
                message += Environment.NewLine;
                message += tuple.Item1;
                message += " -> ";
                var ex = tuple.Item2;
                if (ex == null)
                    message += " No exception.";
                else
                {
                    if (ex is AggregateException aggregateException)
                        ex = aggregateException.ExtractSingleInnerException();

                    message += ex.AllInnerMessages();
                }
            }

            throw new AggregateException(message, list.Select(x => x.Item2));
        }

        protected static string[] ValidateUrls(string[] initialUrls, X509Certificate2 certificate)
        {
            var cleanUrls = new string[initialUrls.Length];
            var requireHttps = certificate != null;
            for (var index = 0; index < initialUrls.Length; index++)
            {
                var url = initialUrls[index];
                if (Uri.TryCreate(url, UriKind.Absolute, out var uri) == false)
                    throw new InvalidOperationException("The url '" + url + "' is not valid");
                cleanUrls[index] = uri.ToString().TrimEnd('/', ' ');
                requireHttps |= string.Equals(uri.Scheme, "https", StringComparison.OrdinalIgnoreCase);
            }

            if (requireHttps == false)
                return cleanUrls;

            foreach (var url in initialUrls)
            {
                var uri = new Uri(url); // verified it works above

                if (string.Equals(uri.Scheme, "http", StringComparison.OrdinalIgnoreCase) == false)
                    continue;

                if (certificate != null)
                    throw new InvalidOperationException("The url " + url + " is using HTTP, but a certificate is specified, which require us to use HTTPS");

                throw new InvalidOperationException("The url " + url + " is using HTTP, but other urls are using HTTPS, and mixing of HTTP and HTTPS is not allowed");
            }
            return cleanUrls;
        }

        private void InitializeUpdateTopologyTimer()
        {
            if (_updateTopologyTimer != null)
                return;

            lock (this)
            {
                if (_updateTopologyTimer != null)
                    return;

                _updateTopologyTimer = new Timer(UpdateTopologyCallback, null, TimeSpan.FromMinutes(5), TimeSpan.FromMinutes(5));
            }
        }

        protected virtual bool TryLoadFromCache(JsonOperationContext context)
        {
            var cachedTopology = DatabaseTopologyLocalCache.TryLoad(_databaseName, TopologyHash, Conventions, context);
            if (cachedTopology == null)
                return false;

            _nodeSelector = new NodeSelector(cachedTopology);
            TopologyEtag = -2;
            return true;
        }

        public async Task ExecuteAsync<TResult>(
            ServerNode chosenNode,
            int? nodeIndex,
            JsonOperationContext context,
            RavenCommand<TResult> command,
            bool shouldRetry = true,
            SessionInfo sessionInfo = null,
            CancellationToken token = default)
        {
            var request = CreateRequest(context, chosenNode, command, out string url);
            var noCaching = sessionInfo?.NoCaching ?? false;

            using (var cachedItem = GetFromCache(context, command, !noCaching, url, out string cachedChangeVector, out BlittableJsonReaderObject cachedValue))
            {
                if (cachedChangeVector != null)
                {
                    var aggressiveCacheOptions = AggressiveCaching.Value;
                    if (aggressiveCacheOptions != null &&
                        cachedItem.Age < aggressiveCacheOptions.Duration &&
                        (cachedItem.MightHaveBeenModified == false || aggressiveCacheOptions.Mode != AggressiveCacheMode.TrackChanges) &&
                        command.CanCacheAggressively)
                    {
                        if ((cachedItem.Item.Flags & HttpCache.ItemFlags.NotFound) != HttpCache.ItemFlags.None)
                        {
                            // if this is a cached delete, we only respect it if it _came_ from an aggressively cached
                            // block, otherwise, we'll run the request again
                            if ((cachedItem.Item.Flags & HttpCache.ItemFlags.AggressivelyCached) == HttpCache.ItemFlags.AggressivelyCached)
                            {
                                command.SetResponse(context, cachedValue, fromCache: true);
                                return;
                            }
                        }
                        else
                        {
                            command.SetResponse(context, cachedValue, fromCache: true);
                            return;
                        }
                    }

                    request.Headers.TryAddWithoutValidation("If-None-Match", $"\"{cachedChangeVector}\"");
                }

                if (sessionInfo?.AsyncCommandRunning ?? false)
                    ThrowInvalidConcurrentSessionUsage(command.GetType().Name, sessionInfo);

                if (_disableClientConfigurationUpdates == false)
                    request.Headers.TryAddWithoutValidation(Constants.Headers.ClientConfigurationEtag, $"\"{ClientConfigurationEtag.ToInvariantString()}\"");

                if (sessionInfo?.LastClusterTransactionIndex != null)
                {
                    request.Headers.TryAddWithoutValidation(Constants.Headers.LastKnownClusterTransactionIndex, sessionInfo.LastClusterTransactionIndex.ToString());
                }

                if (_disableTopologyUpdates == false)
                    request.Headers.TryAddWithoutValidation(Constants.Headers.TopologyEtag, $"\"{TopologyEtag.ToInvariantString()}\"");

                var sp = Stopwatch.StartNew();
                HttpResponseMessage response = null;
                var responseDispose = ResponseDisposeHandling.Automatic;
                try
                {
                    if (sessionInfo != null)
                    {
                        sessionInfo.AsyncCommandRunning = true;
                    }
                    Interlocked.Increment(ref NumberOfServerRequests);
                    var timeout = command.Timeout ?? _defaultTimeout;
                    if (timeout.HasValue)
                    {
                        if (timeout > GlobalHttpClientTimeout)
                            ThrowTimeoutTooLarge(timeout);

                        using (var cts = CancellationTokenSource.CreateLinkedTokenSource(token, CancellationToken.None))
                        {
                            cts.CancelAfter(timeout.Value);
                            try
                            {
                                var preferredTask = command.SendAsync(HttpClient, request, cts.Token);
                                if (ShouldExecuteOnAll(chosenNode, command))
                                {
                                    await ExecuteOnAllToFigureOutTheFastest(chosenNode, command, preferredTask, cts.Token).ConfigureAwait(false);
                                }

                                response = await preferredTask.ConfigureAwait(false);

                                if (TryGetServerVersion(response, out var serverVersion))
                                    LastServerVersion = serverVersion;

                                if (sessionInfo?.LastClusterTransactionIndex != null)
                                {
                                    // if we reach here it means that sometime a cluster transaction has occurred against this database.
                                    // Since the current executed command can be dependent on that, we have to wait for the cluster transaction.
                                    // But we can't do that if the server is an old one.
                                    if (serverVersion == null || string.Compare(serverVersion, "4.1", StringComparison.Ordinal) < 0)
                                        throw new ClientVersionMismatchException(
                                            $"The server on {chosenNode.Url} has an old version and can't perform the command '{command.GetType()}', " +
                                            "since this command dependent on a cluster transaction which this node doesn't support");
                                }
                            }
                            catch (OperationCanceledException e)
                            {
                                if (cts.IsCancellationRequested && token.IsCancellationRequested == false) // only when we timed out
                                {
                                    var timeoutException = new TimeoutException($"The request for {request.RequestUri} failed with timeout after {timeout}", e);
                                    if (shouldRetry == false)
                                        throw timeoutException;

                                    sp.Stop();

                                    if (sessionInfo != null)
                                        sessionInfo.AsyncCommandRunning = false;

                                    if (await HandleServerDown(url, chosenNode, nodeIndex, context, command, request, response, timeoutException, sessionInfo, shouldRetry, token).ConfigureAwait(false) == false)
                                        ThrowFailedToContactAllNodes(command, request);

                                    return;
                                }

                                throw;
                            }
                        }
                    }
                    else
                    {
                        var preferredTask = command.SendAsync(HttpClient, request, token);
                        if (ShouldExecuteOnAll(chosenNode, command))
                        {
                            await ExecuteOnAllToFigureOutTheFastest(chosenNode, command, preferredTask, token).ConfigureAwait(false);
                        }

                        response = await preferredTask.ConfigureAwait(false);

                        if (TryGetServerVersion(response, out var serverVersion))
                            LastServerVersion = serverVersion;
                    }
                    sp.Stop();
                }
                catch (HttpRequestException e) // server down, network down
                {
                    if (shouldRetry == false)
                        throw;

                    sp.Stop();

                    if (sessionInfo != null)
                        sessionInfo.AsyncCommandRunning = false;


                    if (await HandleServerDown(url, chosenNode, nodeIndex, context, command, request, response, e, sessionInfo, shouldRetry, token).ConfigureAwait(false) == false)
                    {
                        ThrowIfClientException(response, e);
                        ThrowFailedToContactAllNodes(command, request);
                    }

                    return;
                }
                finally
                {
                    if (sessionInfo != null)
                        sessionInfo.AsyncCommandRunning = false;
                }

                command.StatusCode = response.StatusCode;

                var refreshTopology = response.GetBoolHeader(Constants.Headers.RefreshTopology) ?? false;
                var refreshClientConfiguration = response.GetBoolHeader(Constants.Headers.RefreshClientConfiguration) ?? false;

                try
                {
                    if (response.StatusCode == HttpStatusCode.NotModified)
                    {
                        cachedItem.NotModified();

                        if (command.ResponseType == RavenCommandResponseType.Object)
                            command.SetResponse(context, cachedValue, fromCache: true);

                        return;
                    }

                    if (response.IsSuccessStatusCode == false)
                    {
                        if (await HandleUnsuccessfulResponse(chosenNode, nodeIndex, context, command, request, response, url, sessionInfo, shouldRetry, token).ConfigureAwait(false) == false)
                        {
                            if (response.Headers.TryGetValues("Database-Missing", out var databaseMissing))
                            {
                                var name = databaseMissing.FirstOrDefault();
                                if (name != null)
                                    DatabaseDoesNotExistException.Throw(name);
                            }

                            ThrowFailedToContactAllNodes(command, request);
                        }

                        return; // we either handled this already in the unsuccessful response or we are throwing
                    }

                    responseDispose = await command.ProcessResponse(context, Cache, response, url).ConfigureAwait(false);
                    _lastReturnedResponse = DateTime.UtcNow;
                }
                finally
                {
                    if (responseDispose == ResponseDisposeHandling.Automatic)
                    {
                        response.Dispose();
                    }
                    if (refreshTopology || refreshClientConfiguration)
                    {
                        var tasks = new Task[2];

                        tasks[0] = refreshTopology
                            ? UpdateTopologyAsync(new ServerNode
                            {
                                Url = chosenNode.Url,
                                Database = _databaseName
                            }, 0, debugTag: refreshTopology ? "refresh-topology-header" : refreshClientConfiguration ? "refresh-client-configuration-header" : null)
                            : Task.CompletedTask;

                        tasks[1] = refreshClientConfiguration
                            ? UpdateClientConfigurationAsync()
                            : Task.CompletedTask;

                        await Task.WhenAll(tasks).ConfigureAwait(false);
                    }
                }
            }
        }

<<<<<<< HEAD
        private static bool TryGetServerVersion(HttpResponseMessage response, out string version)
        {
            if (response.Headers.TryGetValues(Constants.Headers.ServerVersion, out var values) == false)
            {
                version = null;
                return false;
            }

            version = values.FirstOrDefault();
            return version != null;
        }

        private static void ThrowRefreshingInTheBackgroundNotImplemented()
        {
            throw new NotImplementedException("TODO arek - refreshing in the background is not implemented");
        }

=======
>>>>>>> f7652924
        private void ThrowFailedToContactAllNodes<TResult>(RavenCommand<TResult> command, HttpRequestMessage request)
        {
            if (command.FailedNodes == null || command.FailedNodes.Count == 0) //precaution, should never happen at this point
                throw new InvalidOperationException("Received unsuccessful response and couldn't recover from it. Also, no record of exceptions per failed nodes. " +
                                                    "This is weird and should not happen.");

            if (command.FailedNodes.Count == 1)
                ExceptionDispatchInfo.Capture(command.FailedNodes.First().Value).Throw();

            var message = $"Tried to send '{command.GetType().Name}' request via `{request.Method} {request.RequestUri.PathAndQuery}` " +
                          $"to all configured nodes in the topology, none of the attempt succeeded. {Environment.NewLine}";

            if (_topologyTakenFromNode != null)
                message += $"I was able to fetch {_topologyTakenFromNode.Database} topology from {_topologyTakenFromNode.Url}.{Environment.NewLine}";

            var nodes = _nodeSelector?.Topology?.Nodes;
            if (nodes == null)
            {
                message += "Topology is empty.";
            }
            else
            {
                message += "Topology:";
                foreach (var node in nodes)
                {
                    command.FailedNodes.TryGetValue(node, out var exception);
                    message += Environment.NewLine +
                               $"[Url: {node.Url}, " +
                               $"ClusterTag: {node.ClusterTag}, " +
                               $"ServerRole: {node.ServerRole}, " +
                               $"Exception: {exception?.AllInnerMessages() ?? "No exception"}]";
                }
            }

            throw new AllTopologyNodesDownException(message, _nodeSelector?.Topology,
                new AggregateException(command.FailedNodes.Select(x => new UnsuccessfulRequestException(x.Key.Url, x.Value))));
        }

        private static void ThrowInvalidConcurrentSessionUsage(string command, SessionInfo sessionInfo)
        {
            throw new InvalidOperationException($"Cannot execute async command {command} while another async command is running in the same session {sessionInfo.SessionId}");
        }

        public bool InSpeedTestPhase => _nodeSelector?.InSpeedTestPhase ?? false;

        private bool ShouldExecuteOnAll<TResult>(ServerNode chosenNode, RavenCommand<TResult> command)
        {
            if (_readBalanceBehavior != ReadBalanceBehavior.FastestNode)
                return false;

            var selector = _nodeSelector;

            return selector != null &&
                   selector.InSpeedTestPhase &&
                   selector.Topology?.Nodes?.Count > 1 &&
                   command.IsReadRequest &&
                   command.ResponseType == RavenCommandResponseType.Object &&
                   chosenNode != null;
        }

        private static readonly Task<HttpRequestMessage> NeverEndingRequest = new TaskCompletionSource<HttpRequestMessage>(TaskCreationOptions.RunContinuationsAsynchronously).Task;

        private async Task ExecuteOnAllToFigureOutTheFastest<TResult>(ServerNode chosenNode, RavenCommand<TResult> command, Task<HttpResponseMessage> preferredTask,
            CancellationToken token = default)
        {
            int numberOfFailedTasks = 0;

            var nodes = _nodeSelector.Topology.Nodes;
            var tasks = new Task[nodes.Count];
            for (int i = 0; i < nodes.Count; i++)
            {
                if (nodes[i].ClusterTag == chosenNode.ClusterTag)
                {
                    tasks[i] = preferredTask;
                    continue;
                }

                IDisposable disposable = null;

                try
                {
                    disposable = ContextPool.AllocateOperationContext(out var tmpCtx);
                    var request = CreateRequest(tmpCtx, nodes[i], command, out var _);
                    Interlocked.Increment(ref NumberOfServerRequests);
                    tasks[i] = command.SendAsync(HttpClient, request, token).ContinueWith(x =>
                    {
                        try
                        {
                            if (x.Exception != null)
                            {
                                // we need to make sure that the response is 
                                // properly disposed from all the calls 
                                x.Result.Dispose();
                            }
                        }
                        catch (Exception)
                        {
                            // there is really nothing we can do here
                        }
                        finally
                        {
                            disposable?.Dispose();
                        }
                    }, token);
                }
                catch (Exception)
                {
                    numberOfFailedTasks++;
                    // nothing we can do about it
                    tasks[i] = NeverEndingRequest;
                    disposable?.Dispose();
                }
            }

            while (numberOfFailedTasks < tasks.Length)
            {
                // here we rely on WhenAny NOT throwing if the completed
                // task has failed
                var completed = await Task.WhenAny(tasks).ConfigureAwait(false);
                var index = Array.IndexOf(tasks, completed);
                if (completed.IsCanceled || completed.IsFaulted)
                {
                    tasks[index] = NeverEndingRequest;
                    numberOfFailedTasks++;
                    continue;
                }
                _nodeSelector.RecordFastest(index, nodes[index]);
                return;
            }
            // we can reach here if the number of failed task equal to the number
            // of the nodes, in which case we have nothing to do
        }

        private static void ThrowTimeoutTooLarge(TimeSpan? timeout)
        {
            throw new InvalidOperationException($"Maximum request timeout is set to '{GlobalHttpClientTimeout}' but was '{timeout}'.");
        }

        private HttpCache.ReleaseCacheItem GetFromCache<TResult>(JsonOperationContext context, RavenCommand<TResult> command, bool useCache, string url, out string cachedChangeVector, out BlittableJsonReaderObject cachedValue)
        {
            if (useCache && command.CanCache && command.IsReadRequest && command.ResponseType == RavenCommandResponseType.Object)
            {
                return Cache.Get(context, url, out cachedChangeVector, out cachedValue);
            }

            cachedChangeVector = null;
            cachedValue = null;
            return new HttpCache.ReleaseCacheItem();
        }

        public static readonly string ClientVersion = RavenVersionAttribute.Instance.AssemblyVersion;

        private HttpRequestMessage CreateRequest<TResult>(JsonOperationContext ctx, ServerNode node, RavenCommand<TResult> command, out string url)
        {
            var request = command.CreateRequest(ctx, node, out url);

            request.RequestUri = new Uri(url);

            if (!request.Headers.Contains(Constants.Headers.ClientVersion))
                request.Headers.Add(Constants.Headers.ClientVersion, ClientVersion);

            return request;
        }

        public event Action<StringBuilder> AdditionalErrorInformation;

        private async Task<bool> HandleUnsuccessfulResponse<TResult>(ServerNode chosenNode, int? nodeIndex, JsonOperationContext context, RavenCommand<TResult> command, HttpRequestMessage request, HttpResponseMessage response, string url, SessionInfo sessionInfo, bool shouldRetry, CancellationToken token = default)
        {
            switch (response.StatusCode)
            {
                case HttpStatusCode.NotFound:
                    Cache.SetNotFound(url, AggressiveCaching.Value != null);
                    if (command.ResponseType == RavenCommandResponseType.Empty)
                        return true;
                    else if (command.ResponseType == RavenCommandResponseType.Object)
                        command.SetResponse(context, null, fromCache: false);
                    else
                        command.SetResponseRaw(response, null, context);
                    return true;
                case HttpStatusCode.Forbidden:
                    var msg = await TryGetResponseOfError(response).ConfigureAwait(false);
                    throw new AuthorizationException("Forbidden access to " + chosenNode.Database + "@" + chosenNode.Url + ", " +
                        (Certificate == null ? "a certificate is required. " : Certificate.FriendlyName + " does not have permission to access it or is unknown. ") +
                        $"Method: {request.Method}, Request: {request.RequestUri}" + Environment.NewLine + msg
                        );
                case HttpStatusCode.Gone: // request not relevant for the chosen node - the database has been moved to a different one
                    if (shouldRetry == false)
                        return false;

                    if (nodeIndex != null)
                        _nodeSelector.OnFailedRequest(nodeIndex.Value);

                    if (command.FailedNodes == null)
                        command.FailedNodes = new Dictionary<ServerNode, Exception>();

                    if (command.IsFailedWithNode(chosenNode) == false)
                        command.FailedNodes[chosenNode] = new UnsuccessfulRequestException($"Request to '{request.RequestUri}' ({request.Method}) is not relevant for this node anymore.");

                    var (index, node) = ChooseNodeForRequest(command, sessionInfo);

                    if (command.FailedNodes.ContainsKey(node))
                    {
                        // we tried all the nodes, let's try to update topology and retry one more time
                        var success = await UpdateTopologyAsync(chosenNode, 60 * 1000, forceUpdate: true, debugTag: "handle-unsuccessful-response").ConfigureAwait(false);

                        if (success == false)
                            return false;

                        command.FailedNodes.Clear(); // we just updated the topology
                        (index, node) = ChooseNodeForRequest(command, sessionInfo);

                        await ExecuteAsync(node, index, context, command, shouldRetry: false, sessionInfo: sessionInfo, token: token).ConfigureAwait(false);
                        return true;
                    }

                    await ExecuteAsync(node, index, context, command, shouldRetry: true, sessionInfo: sessionInfo, token: token).ConfigureAwait(false);
                    return true;
                case HttpStatusCode.GatewayTimeout:
                case HttpStatusCode.RequestTimeout:
                case HttpStatusCode.BadGateway:
                case HttpStatusCode.ServiceUnavailable:
                    return await HandleServerDown(url, chosenNode, nodeIndex, context, command, request, response, null, sessionInfo, shouldRetry, token).ConfigureAwait(false);
                case HttpStatusCode.Conflict:
                    await HandleConflict(context, response).ConfigureAwait(false);
                    break;
                default:
                    command.OnResponseFailure(response);
                    await ExceptionDispatcher.Throw(context, response, AdditionalErrorInformation).ConfigureAwait(false);
                    break;
            }
            return false;
        }

        private static async Task<string> TryGetResponseOfError(HttpResponseMessage response)
        {
            try
            {
                return (await response.Content.ReadAsStringAsync().ConfigureAwait(false));
            }
            catch (Exception e)
            {
                return "Could not read request: " + e.Message;
            }
        }

        private static Task HandleConflict(JsonOperationContext context, HttpResponseMessage response)
        {
            return ExceptionDispatcher.Throw(context, response);
        }

        public static async Task<Stream> ReadAsStreamUncompressedAsync(HttpResponseMessage response)
        {
            var serverStream = await response.Content.ReadAsStreamAsync().ConfigureAwait(false);
            var stream = serverStream;
            var encoding = response.Content.Headers.ContentEncoding.FirstOrDefault();
            if (encoding != null && encoding.Contains("gzip"))
                return new GZipStream(stream, CompressionMode.Decompress);
            if (encoding != null && encoding.Contains("deflate"))
                return new DeflateStream(stream, CompressionMode.Decompress);

            return serverStream;
        }

        private async Task<bool> HandleServerDown<TResult>(string url, ServerNode chosenNode, int? nodeIndex, JsonOperationContext context, RavenCommand<TResult> command,
            HttpRequestMessage request, HttpResponseMessage response, Exception e, SessionInfo sessionInfo, bool shouldRetry, CancellationToken token = default)
        {
            if (command.FailedNodes == null)
                command.FailedNodes = new Dictionary<ServerNode, Exception>();

            await AddFailedResponseToCommand(chosenNode, context, command, request, response, e).ConfigureAwait(false);

            if (nodeIndex.HasValue == false)
            {
                // we executed request over a node not in the topology. This means no failover...
                return false;
            }

            SpawnHealthChecks(chosenNode, nodeIndex.Value);

            if (_nodeSelector == null)
                return false;

            _nodeSelector.OnFailedRequest(nodeIndex.Value);

            var (currentIndex, currentNode) = _nodeSelector.GetPreferredNode();
            if (command.FailedNodes.ContainsKey(currentNode))
            {
                return false; //we tried all the nodes...nothing left to do
            }

            OnFailedRequest(url, e);

            await ExecuteAsync(currentNode, currentIndex, context, command, shouldRetry, sessionInfo: sessionInfo, token: token).ConfigureAwait(false);

            return true;
        }

        public async Task<ServerNode> HandleServerNotResponsive(string url, ServerNode chosenNode, int nodeIndex, Exception e)
        {
            SpawnHealthChecks(chosenNode, nodeIndex);
            _nodeSelector?.OnFailedRequest(nodeIndex);
            var (_, serverNode) = await GetPreferredNode().ConfigureAwait(false);
            await UpdateTopologyAsync(serverNode, 0, true, debugTag: "handle-server-not-responsive").ConfigureAwait(false);
            OnFailedRequest(url, e);
            return serverNode;
        }

        private void SpawnHealthChecks(ServerNode chosenNode, int nodeIndex)
        {
            var nodeStatus = new Lazy<NodeStatus>(() =>
            {
                var s = new NodeStatus(this, nodeIndex, chosenNode);
                s.StartTimer();

                return s;
            });

            var status = _failedNodesTimers.GetOrAdd(chosenNode, nodeStatus);
            if (status == nodeStatus)
            {
                var value = status.Value; // materialize
                return;
            }

            status.Value.Restart();
        }

        internal Task CheckNodeStatusNow(string tag)
        {
            var copy = TopologyNodes;
            if (copy == null)
                throw new ArgumentException("There is no cluster topology available.");

            int i;
            for (i = 0; i < copy.Count; i++)
            {
                if (copy[i].ClusterTag == tag)
                    break;
            }
            if (i == copy.Count)
            {
                throw new ArgumentException($"Node {tag} was not found in the cluster topology.");
            }

            var nodeStatus = new NodeStatus(this, i, copy[i]);
            return CheckNodeStatusCallback(nodeStatus).ContinueWith(t => nodeStatus.Dispose());
        }

        private async Task CheckNodeStatusCallback(NodeStatus nodeStatus)
        {
            var copy = TopologyNodes;
            if (nodeStatus.NodeIndex >= copy.Count)
                return; // topology index changed / removed
            var serverNode = copy[nodeStatus.NodeIndex];
            if (ReferenceEquals(serverNode, nodeStatus.Node) == false)
                return; // topology changed, nothing to check

            try
            {
                using (ContextPool.AllocateOperationContext(out JsonOperationContext context))
                {
                    Lazy<NodeStatus> status;
                    try
                    {
                        await PerformHealthCheck(serverNode, nodeStatus.NodeIndex, context).ConfigureAwait(false);
                    }
                    catch (Exception e)
                    {
                        if (Logger.IsInfoEnabled)
                            Logger.Info($"{serverNode.ClusterTag} is still down", e);

                        if (_failedNodesTimers.TryGetValue(nodeStatus.Node, out status))
                            status.Value.UpdateTimer();

                        return;// will wait for the next timer call
                    }

                    if (_failedNodesTimers.TryRemove(nodeStatus.Node, out status))
                        status.Value.Dispose();

                    _nodeSelector?.RestoreNodeIndex(nodeStatus.NodeIndex);
                }
            }
            catch (Exception e)
            {
                if (Logger.IsInfoEnabled)
                    Logger.Info("Failed to check node topology, will ignore this node until next topology update", e);
            }
        }

        protected virtual Task PerformHealthCheck(ServerNode serverNode, int nodeIndex, JsonOperationContext context)
        {
            return ExecuteAsync(serverNode, nodeIndex, context, FailureCheckOperation.GetCommand(Conventions, context), shouldRetry: false, sessionInfo: null, token: CancellationToken.None);
        }

        private static async Task AddFailedResponseToCommand<TResult>(ServerNode chosenNode, JsonOperationContext context, RavenCommand<TResult> command,
            HttpRequestMessage request, HttpResponseMessage response, Exception e)
        {
            if (response != null)
            {
                var stream = await response.Content.ReadAsStreamAsync().ConfigureAwait(false);
                var ms = new MemoryStream(); // todo: have a pool of those
                await stream.CopyToAsync(ms).ConfigureAwait(false);
                try
                {
                    ms.Position = 0;
                    using (var responseJson = context.ReadForMemory(ms, "RequestExecutor/HandleServerDown/ReadResponseContent"))
                    {
                        command.FailedNodes.Add(chosenNode, ExceptionDispatcher.Get(JsonDeserializationClient.ExceptionSchema(responseJson), response.StatusCode, e));
                    }
                }
                catch
                {
                    // we failed to parse the error
                    ms.Position = 0;
                    command.FailedNodes.Add(chosenNode, ExceptionDispatcher.Get(new ExceptionDispatcher.ExceptionSchema
                    {
                        Url = request.RequestUri.ToString(),
                        Message = "Got unrecognized response from the server",
                        Error = new StreamReader(ms).ReadToEnd(),
                        Type = "Unparseable Server Response"
                    }, response.StatusCode, e));
                }
                return;
            }
            //this would be connections that didn't have response, such as "couldn't connect to remote server"
            command.FailedNodes.Add(chosenNode, ExceptionDispatcher.Get(new ExceptionDispatcher.ExceptionSchema
            {
                Url = request.RequestUri.ToString(),
                Message = e.Message,
                Error = $"An exception occurred while contacting {request.RequestUri}.{Environment.NewLine}{e}.",
                Type = e.GetType().FullName
            }, HttpStatusCode.ServiceUnavailable, e));
        }

        protected Task _firstTopologyUpdate;
        protected string[] _lastKnownUrls;
        private readonly DisposeOnce<ExceptionRetry> _disposeOnceRunner;
        protected bool Disposed => _disposeOnceRunner.Disposed;

        public static bool HasServerCertificateCustomValidationCallback => _serverCertificateCustomValidationCallback != null;

        public virtual void Dispose()
        {
            if (_disposeOnceRunner.Disposed)
                return;

            _disposeOnceRunner.Dispose();
        }

        public static HttpClientHandler CreateHttpMessageHandler(X509Certificate2 certificate, bool setSslProtocols, bool useCompression, bool hasExplicitlySetCompressionUsage = false)
        {
            var httpMessageHandler = new HttpClientHandler();
            if (httpMessageHandler.SupportsAutomaticDecompression)
            {
                httpMessageHandler.AutomaticDecompression =
                    useCompression ?
                        DecompressionMethods.GZip | DecompressionMethods.Deflate
                        : DecompressionMethods.None;
            }
            else if (httpMessageHandler.SupportsAutomaticDecompression == false &&
                     useCompression &&
                     hasExplicitlySetCompressionUsage)
            {
                throw new NotSupportedException("HttpClient implementation for the current platform does not support request compression.");
            }

            if (ServerCertificateCustomValidationCallbackRegistrationException == null)
                httpMessageHandler.ServerCertificateCustomValidationCallback += OnServerCertificateCustomValidationCallback;

            if (certificate != null)
            {
                httpMessageHandler.ClientCertificates.Add(certificate);
                try
                {
                    if (setSslProtocols)
                        httpMessageHandler.SslProtocols = SslProtocols.Tls12;
                }
                catch (PlatformNotSupportedException)
                {
                    // The user can set the following manually:
                    // ServicePointManager.SecurityProtocol = SecurityProtocolType.Tls12;
                }

                ValidateClientKeyUsages(certificate);
            }

            return httpMessageHandler;
        }

        public HttpClient CreateClient()
        {
            var httpMessageHandler = CreateHttpMessageHandler(Certificate,
                setSslProtocols: true,
                useCompression: Conventions.UseCompression,
                hasExplicitlySetCompressionUsage: Conventions.HasExplicitlySetCompressionUsage);

            return new HttpClient(httpMessageHandler)
            {
                Timeout = GlobalHttpClientTimeout
            };
        }

        private static void ValidateClientKeyUsages(X509Certificate2 certificate)
        {
            var supported = false;
            foreach (var extension in certificate.Extensions)
            {
                if (extension.Oid.Value != "2.5.29.37") //Enhanced Key Usage extension
                    continue;

                if (!(extension is X509EnhancedKeyUsageExtension kue))
                    continue;

                foreach (var eku in kue.EnhancedKeyUsages)
                {
                    if (eku.Value != "1.3.6.1.5.5.7.3.2")
                        continue;

                    supported = true;
                    break;
                }

                if (supported)
                    break;
            }

            if (supported == false)
                throw new InvalidOperationException("Client certificate " + certificate.FriendlyName + " must be defined with the following 'Enhanced Key Usage': Client Authentication (Oid 1.3.6.1.5.5.7.3.2)");
        }

        private static readonly ConcurrentSet<string> UpdatedConnectionLimitUrls = new ConcurrentSet<string>(StringComparer.OrdinalIgnoreCase);

        private static void UpdateConnectionLimit(IEnumerable<string> urls)
        {
            foreach (var url in urls)
            {
                if (UpdatedConnectionLimitUrls.TryAdd(url) == false)
                    continue;

                try
                {
                    var servicePoint = ServicePointManager.FindServicePoint(new Uri(url));
                    servicePoint.ConnectionLimit = Math.Max(servicePoint.ConnectionLimit, 1024 * 10);
                }
                catch (Exception e)
                {
                    if (Logger.IsInfoEnabled)
                        Logger.Info($"Failed to set the connection limit for url: {url}", e);
                }
            }
        }

        private static RemoteCertificateValidationCallback[] _serverCertificateCustomValidationCallback = Array.Empty<RemoteCertificateValidationCallback>();
        private static readonly object _locker = new object();

        // HttpClient and ClientWebSocket use certificate validation callbacks with different signatures.
        // We need this translator for backward compatibility to allow the user to supply any of the two signatures.
        private class CallbackTranslator
        {
            public Func<HttpRequestMessage, X509Certificate2, X509Chain, SslPolicyErrors, bool> Callback;

            public bool Translate(object sender, X509Certificate cert, X509Chain chain, SslPolicyErrors errors)
            {
                return Callback(sender as HttpRequestMessage, cert as X509Certificate2, chain, errors);
            }
        }

        [Obsolete("Use RemoteCertificateValidationCallback instead")]
        public static event Func<HttpRequestMessage, X509Certificate2, X509Chain, SslPolicyErrors, bool> ServerCertificateCustomValidationCallback
        {
            add
            {
                lock (_locker)
                {
                    var callbackTranslator = new CallbackTranslator
                    {
                        Callback = value
                    };

                    RemoteCertificateValidationCallback += callbackTranslator.Translate;
                }
            }

            remove
            {
                lock (_locker)
                {
                    var callbacks = _serverCertificateCustomValidationCallback;
                    if (callbacks == null)
                        return;

                    foreach (var callback in callbacks)
                    {
                        if (callback.Target is CallbackTranslator ct && ct.Callback == value)
                        {
                            RemoteCertificateValidationCallback -= ct.Translate;
                        }
                    }
                }
            }
        }

        public static event RemoteCertificateValidationCallback RemoteCertificateValidationCallback
        {
            add
            {
                if (ServerCertificateCustomValidationCallbackRegistrationException != null)
                    ThrowRemoteCertificateValidationCallbackRegistrationException();

                lock (_locker)
                {
                    _serverCertificateCustomValidationCallback = _serverCertificateCustomValidationCallback.Concat(new[] { value }).ToArray();
                }
            }

            remove
            {
                if (ServerCertificateCustomValidationCallbackRegistrationException != null)
                    ThrowRemoteCertificateValidationCallbackRegistrationException();

                lock (_locker)
                {
                    _serverCertificateCustomValidationCallback = _serverCertificateCustomValidationCallback.Except(new[] { value }).ToArray();
                }
            }
        }

        private static void ThrowRemoteCertificateValidationCallbackRegistrationException()
        {
            throw new PlatformNotSupportedException(
                $"Cannot register {nameof(RemoteCertificateValidationCallback)}. {ServerCertificateCustomValidationCallbackRegistrationException.Message}",
                ServerCertificateCustomValidationCallbackRegistrationException);
        }

        internal static bool OnServerCertificateCustomValidationCallback(object sender, X509Certificate cert, X509Chain chain, SslPolicyErrors errors)
        {
            var onServerCertificateCustomValidationCallback = _serverCertificateCustomValidationCallback;
            if (onServerCertificateCustomValidationCallback == null ||
                onServerCertificateCustomValidationCallback.Length == 0)
            {
                if ((errors & SslPolicyErrors.RemoteCertificateNameMismatch) == SslPolicyErrors.RemoteCertificateNameMismatch)
                    ThrowCertificateNameMismatchException(sender, cert);

                return errors == SslPolicyErrors.None;
            }

            for (var i = 0; i < onServerCertificateCustomValidationCallback.Length; i++)
            {
                var result = onServerCertificateCustomValidationCallback[i](sender, cert, chain, errors);
                if (result)
                    return true;
            }

            if ((errors & SslPolicyErrors.RemoteCertificateNameMismatch) == SslPolicyErrors.RemoteCertificateNameMismatch)
                ThrowCertificateNameMismatchException(sender, cert);

            return false;
        }

        private static void ThrowCertificateNameMismatchException(object sender, X509Certificate cert)
        {
            var cert2 = cert as X509Certificate2 ?? new X509Certificate2(cert);
            var cn = cert2.Subject;
            var san = new List<string>();
            const string sanOid = "2.5.29.17";

            foreach (X509Extension extension in cert2.Extensions)
            {
                if (extension.Oid.Value.Equals(sanOid) == false)
                    continue;
                var asnData = new AsnEncodedData(extension.Oid, extension.RawData);
                san.Add(asnData.Format(false));
            }

            // The sender parameter passed to the RemoteCertificateValidationCallback can be a host string name or an object derived
            // from WebRequest. When using WebSockets, the sender parameter will be of type SslStream, but we cannot extract the
            // hostname from there so instead let's throw a generic error by default

            string hostname;
            switch (sender)
            {
                case HttpRequestMessage message:
                    hostname = message.RequestUri.DnsSafeHost;
                    break;
                case string host:
                    hostname = host;
                    break;
                case WebRequest request:
                    hostname = request.RequestUri.DnsSafeHost;
                    break;
                default:
                    throw new CertificateNameMismatchException($"The hostname of the server URL must match one of the CN or SAN properties of the server certificate: {cn}, {string.Join(", ", san)}");
            }

            throw new CertificateNameMismatchException($"You are trying to contact host {hostname} but the hostname must match one of the CN or SAN properties of the server certificate: {cn}, {string.Join(", ", san)}");
        }

        public class NodeStatus : IDisposable
        {
            private TimeSpan _timerPeriod;
            private readonly RequestExecutor _requestExecutor;
            public readonly int NodeIndex;
            public readonly ServerNode Node;
            private Timer _timer;

            public NodeStatus(RequestExecutor requestExecutor, int nodeIndex, ServerNode node)
            {
                _requestExecutor = requestExecutor;
                NodeIndex = nodeIndex;
                Node = node;
                _timerPeriod = TimeSpan.FromMilliseconds(100);
            }

            private TimeSpan NextTimerPeriod()
            {
                if (_timerPeriod >= TimeSpan.FromSeconds(5))
                    return TimeSpan.FromSeconds(5);

                _timerPeriod += TimeSpan.FromMilliseconds(100);
                return _timerPeriod;
            }

            public void Restart()
            {
                Debug.Assert(_timer != null);
                _timerPeriod = TimeSpan.Zero;
                _timer?.Change(NextTimerPeriod(), Timeout.InfiniteTimeSpan);
            }

            public void StartTimer()
            {
                _timer = new Timer(TimerCallback, null, _timerPeriod, Timeout.InfiniteTimeSpan);
            }

            private void TimerCallback(object state)
            {
                if (_requestExecutor.Disposed)
                {
                    Dispose();
                    return;
                }
#pragma warning disable CS4014 // Because this call is not awaited, execution of the current method continues before the call is completed
                _requestExecutor.CheckNodeStatusCallback(this);
#pragma warning restore CS4014
            }

            public void UpdateTimer()
            {
                Debug.Assert(_timer != null);
                _timer?.Change(NextTimerPeriod(), Timeout.InfiniteTimeSpan);
            }

            public void Dispose()
            {
                _timer?.Dispose();
            }
        }

        public async Task<(int, ServerNode)> GetPreferredNode()
        {
            await EnsureNodeSelector().ConfigureAwait(false);

            return _nodeSelector.GetPreferredNode();
        }

        public async Task<(int Index, ServerNode Node)> GetNodeBySessionId(int sessionId)
        {
            await EnsureNodeSelector().ConfigureAwait(false);

            return _nodeSelector.GetNodeBySessionId(sessionId);
        }

        public async Task<(int Index, ServerNode Node)> GetFastestNode()
        {
            await EnsureNodeSelector().ConfigureAwait(false);

            return _nodeSelector.GetFastestNode();
        }

        private async Task EnsureNodeSelector()
        {
            if (_firstTopologyUpdate != null && _firstTopologyUpdate.Status != TaskStatus.RanToCompletion)
                await _firstTopologyUpdate.ConfigureAwait(false);

            if (_nodeSelector == null)
            {
                _nodeSelector = new NodeSelector(new Topology
                {
                    Nodes = TopologyNodes.ToList(),
                    Etag = TopologyEtag
                });
            }
        }

        protected void OnTopologyUpdated(Topology newTopology)
        {
            TopologyUpdated?.Invoke(newTopology);
        }

        private static void ThrowIfClientException(HttpResponseMessage response, Exception e)
        {
            switch (e.InnerException)
            {
                case NullReferenceException _:
                case ObjectDisposedException _:
                case InvalidOperationException _:
                case ArgumentException _:
                case IndexOutOfRangeException _:
                    ExceptionDispatchInfo.Capture(e.InnerException).Throw();
                    break;
                default:
                    return;
            }
        }
    }
}<|MERGE_RESOLUTION|>--- conflicted
+++ resolved
@@ -860,7 +860,6 @@
             }
         }
 
-<<<<<<< HEAD
         private static bool TryGetServerVersion(HttpResponseMessage response, out string version)
         {
             if (response.Headers.TryGetValues(Constants.Headers.ServerVersion, out var values) == false)
@@ -873,13 +872,6 @@
             return version != null;
         }
 
-        private static void ThrowRefreshingInTheBackgroundNotImplemented()
-        {
-            throw new NotImplementedException("TODO arek - refreshing in the background is not implemented");
-        }
-
-=======
->>>>>>> f7652924
         private void ThrowFailedToContactAllNodes<TResult>(RavenCommand<TResult> command, HttpRequestMessage request)
         {
             if (command.FailedNodes == null || command.FailedNodes.Count == 0) //precaution, should never happen at this point
