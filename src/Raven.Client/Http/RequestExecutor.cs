using System;
using System.Collections.Concurrent;
using System.Collections.Generic;
using System.Diagnostics;
using System.IO;
using System.IO.Compression;
using System.Linq;
using System.Net;
using System.Net.Http;
using System.Net.Security;
using System.Net.Sockets;
using System.Runtime.ExceptionServices;
using System.Security.Cryptography;
using System.Security.Cryptography.X509Certificates;
using System.Text;
using System.Threading;
using System.Threading.Tasks;
using Raven.Client.Documents.Conventions;
using Raven.Client.Documents.Operations;
using Raven.Client.Documents.Operations.Configuration;
using Raven.Client.Documents.Session;
using Raven.Client.Exceptions;
using Raven.Client.Exceptions.Database;
using Raven.Client.Exceptions.Routing;
using Raven.Client.Exceptions.Security;
using Raven.Client.Extensions;
using Raven.Client.Properties;
using Raven.Client.ServerWide.Commands;
using Raven.Client.Util;
using Sparrow;
using Sparrow.Collections;
using Sparrow.Json;
using Sparrow.Logging;
using Sparrow.Platform;
using Sparrow.Threading;

namespace Raven.Client.Http
{
    public class RequestExecutor : IDisposable
    {
        private const int DefaultConnectionLimit = int.MaxValue;

        private static readonly Guid GlobalApplicationIdentifier = Guid.NewGuid();

        private static readonly TimeSpan MinHttpClientLifetime = TimeSpan.FromSeconds(5);

        private const int InitialTopologyEtag = -2;

        // https://aspnetmonsters.com/2016/08/2016-08-27-httpclientwrong/

        internal readonly TimeSpan GlobalHttpClientTimeout;

        private static readonly ConcurrentDictionary<HttpClientCacheKey, Lazy<HttpClientCacheItem>> GlobalHttpClientCache = new ConcurrentDictionary<HttpClientCacheKey, Lazy<HttpClientCacheItem>>();

        private static readonly GetStatisticsOperation BackwardCompatibilityFailureCheckOperation = new GetStatisticsOperation(debugTag: "failure=check");
        private static readonly DatabaseHealthCheckOperation FailureCheckOperation = new DatabaseHealthCheckOperation();
        private static ConcurrentSet<string> _useOldFailureCheckOperation;

        private readonly SemaphoreSlim _updateDatabaseTopologySemaphore = new SemaphoreSlim(1, 1);
        private readonly SemaphoreSlim _updateClientConfigurationSemaphore = new SemaphoreSlim(1, 1);

        private readonly ConcurrentDictionary<ServerNode, Lazy<NodeStatus>> _failedNodesTimers = new ConcurrentDictionary<ServerNode, Lazy<NodeStatus>>();

        private readonly AsyncLocal<RequestContext> _requestContexts = new AsyncLocal<RequestContext>();

        private readonly ReturnContext _doNotClearContext;
        private readonly ReturnContext _clearContext;

        public X509Certificate2 Certificate { get; }
        private readonly string _databaseName;

        private static readonly Logger Logger = LoggingSource.Instance.GetLogger<RequestExecutor>("Client");
        private DateTime _lastReturnedResponse;

        public readonly JsonContextPool ContextPool;

        public readonly AsyncLocal<AggressiveCacheOptions> AggressiveCaching = new AsyncLocal<AggressiveCacheOptions>();

        public readonly HttpCache Cache;

        public Topology Topology => _nodeSelector?.Topology;

        private ServerNode _topologyTakenFromNode;

        internal string LastServerVersion { get; private set; }

        private HttpClient _httpClient;

        public HttpClient HttpClient
        {
            get
            {
                var httpClient = _httpClient;
                if (httpClient != null)
                    return httpClient;

                return _httpClient = GetHttpClient();
            }
        }

        public IReadOnlyList<ServerNode> TopologyNodes => _nodeSelector?.Topology.Nodes;

        private Timer _updateTopologyTimer;

        protected NodeSelector _nodeSelector;

        private TimeSpan? _defaultTimeout;

        public long NumberOfServerRequests;

        protected readonly string TopologyHash;

        //note: the condition for non empty nodes is precaution, should never happen..
        public string Url
        {
            get
            {
                if (_nodeSelector == null)
                    return null;

                var (_, currentNode) = _nodeSelector.GetPreferredNode();

                return currentNode?.Url;
            }
        }

        public long TopologyEtag { get; protected set; }

        public long ClientConfigurationEtag { get; internal set; }

        public readonly DocumentConventions Conventions;

        protected bool _disableTopologyUpdates;

        protected bool _disableClientConfigurationUpdates;

        protected string _topologyHeaderName = Constants.Headers.TopologyEtag;

        private bool _usePrivateUrls;

        public TimeSpan? DefaultTimeout
        {
            get => _defaultTimeout;
            set
            {
                if (value.HasValue && value.Value > GlobalHttpClientTimeout && GlobalHttpClientTimeout != Timeout.InfiniteTimeSpan)
                    ThrowTimeoutTooLarge(value);

                _defaultTimeout = value;
            }
        }

        private TimeSpan _secondBroadcastAttemptTimeout;

        public TimeSpan SecondBroadcastAttemptTimeout
        {
            get => _secondBroadcastAttemptTimeout;
            set
            {
                if (value > GlobalHttpClientTimeout && GlobalHttpClientTimeout != Timeout.InfiniteTimeSpan)
                    ThrowTimeoutTooLarge(value);

                _secondBroadcastAttemptTimeout = value;
            }
        }

        private TimeSpan _firstBroadcastAttemptTimeout;

        public TimeSpan FirstBroadcastAttemptTimeout
        {
            get => _firstBroadcastAttemptTimeout;
            set
            {
                if (value > GlobalHttpClientTimeout && GlobalHttpClientTimeout != Timeout.InfiniteTimeSpan)
                    ThrowTimeoutTooLarge(value);

                _firstBroadcastAttemptTimeout = value;
            }
        }

        public event EventHandler<(long RaftCommandIndex, ClientConfiguration Configuration)> ClientConfigurationChanged;

        private event EventHandler<FailedRequestEventArgs> _onFailedRequest;

        public event EventHandler<FailedRequestEventArgs> OnFailedRequest
        {
            add
            {
                lock (_locker)
                {
                    _onFailedRequest += value;
                }
            }

            remove
            {
                lock (_locker)
                {
                    _onFailedRequest -= value;
                }
            }
        }

        public event EventHandler<BeforeRequestEventArgs> OnBeforeRequest;

        public event EventHandler<SucceedRequestEventArgs> OnSucceedRequest;

        private void OnFailedRequestInvoke(string url, Exception e, HttpResponseMessage response = null, HttpRequestMessage request = null)
        {
            _onFailedRequest?.Invoke(this, new FailedRequestEventArgs(_databaseName, url, e, response, request));
        }

        private event EventHandler<TopologyUpdatedEventArgs> _onTopologyUpdated;

        public event EventHandler<TopologyUpdatedEventArgs> OnTopologyUpdated
        {
            add
            {
                _onTopologyUpdated += value;
            }

            remove
            {
                _onTopologyUpdated -= value;
            }
        }

        internal void OnTopologyUpdatedInvoke(Topology newTopology, string reason)
        {
            _onTopologyUpdated?.Invoke(this, new TopologyUpdatedEventArgs(newTopology, reason));
        }

        private HttpClient GetHttpClient()
        {
            var cacheKey = GetHttpClientCacheKey();

            return GlobalHttpClientCache.GetOrAdd(cacheKey, new Lazy<HttpClientCacheItem>(() => new HttpClientCacheItem
            {
                HttpClient = CreateClient(),
                CreatedAt = SystemTime.UtcNow
            })).Value.HttpClient;
        }

        internal bool TryRemoveHttpClient(bool force = false)
        {
            var cacheKey = GetHttpClientCacheKey();

            if (GlobalHttpClientCache.TryGetValue(cacheKey, out var client) &&
                ((client.IsValueCreated &&
                SystemTime.UtcNow - client.Value.CreatedAt > MinHttpClientLifetime) || force))
            {
                GlobalHttpClientCache.TryRemove(cacheKey, out _);

                _httpClient = null;

                return true;
            }

            return false;
        }

        private HttpClientCacheKey GetHttpClientCacheKey()
        {
#if NETCOREAPP3_1_OR_GREATER
            var httpPooledConnectionLifetime = Conventions.HttpPooledConnectionLifetime;
            var httpPooledConnectionIdleTimeout = Conventions.HttpPooledConnectionIdleTimeout;
#else
            TimeSpan? httpPooledConnectionLifetime = null;
            TimeSpan? httpPooledConnectionIdleTimeout = null;
#endif

            return new HttpClientCacheKey(Certificate?.Thumbprint ?? string.Empty, Conventions.UseHttpDecompression, httpPooledConnectionLifetime, httpPooledConnectionIdleTimeout, GlobalHttpClientTimeout, Conventions.HttpClientType);
        }

        internal static void ClearHttpClientsPool()
        {
            GlobalHttpClientCache.Clear();
        }

        private static bool ShouldRemoveHttpClient(SocketException exception)
        {
            switch (exception.SocketErrorCode)
            {
                case SocketError.HostDown:
                case SocketError.HostNotFound:
                case SocketError.HostUnreachable:
                case SocketError.ConnectionRefused:
                case SocketError.TryAgain:
                    return true;

                default:
                    return false;
            }
        }

        private static readonly Exception ServerCertificateCustomValidationCallbackRegistrationException;

        static RequestExecutor()
        {
            try
            {
                using (var handler = new HttpClientHandler())
                    handler.ServerCertificateCustomValidationCallback += OnServerCertificateCustomValidationCallback;
            }
            catch (Exception e)
            {
                ServerCertificateCustomValidationCallbackRegistrationException = e;
            }
        }

        protected RequestExecutor(string databaseName, X509Certificate2 certificate, DocumentConventions conventions, string[] initialUrls)
        {
            _clearContext = new ReturnContext(_requestContexts, dispose: false);
            _doNotClearContext = new ReturnContext(_requestContexts, dispose: true);

            Cache = new HttpCache(conventions.MaxHttpCacheSize.GetValue(SizeUnit.Bytes));

            _disposeOnceRunner = new DisposeOnce<ExceptionRetry>(() =>
            {
                GC.SuppressFinalize(this);
                Cache.Dispose();
                ContextPool.Dispose();
                _updateTopologyTimer?.Dispose();
                DisposeAllFailedNodesTimers();
                // shared instance, cannot dispose!
                //_httpClient.Dispose();
            });

            _databaseName = databaseName;
            Certificate = certificate;

            _lastReturnedResponse = DateTime.UtcNow;

            Conventions = conventions.Clone();

            var maxNumberOfContextsToKeepInGlobalStack = PlatformDetails.Is32Bits == false
                ? 1024
                : 256;

            ContextPool = new JsonContextPool(Conventions.MaxContextSizeToKeep, maxNumberOfContextsToKeepInGlobalStack, 1024);

            GlobalHttpClientTimeout = conventions.GlobalHttpClientTimeout;
            DefaultTimeout = Conventions.RequestTimeout;
            SecondBroadcastAttemptTimeout = conventions.SecondBroadcastAttemptTimeout;
            FirstBroadcastAttemptTimeout = conventions.FirstBroadcastAttemptTimeout;

            TopologyHash = Http.TopologyHash.GetTopologyHash(initialUrls);

            UpdateConnectionLimit(initialUrls);
        }

        ~RequestExecutor()
        {
            try
            {
                Dispose();
            }
#pragma warning disable CS0168
            catch (Exception e)
#pragma warning restore CS0168
            {
#if DEBUG
                Console.WriteLine($"Finalizer of {GetType()} got an exception:{Environment.NewLine}{e}");
#endif          
                // nothing we can do here
            }
        }

        public static RequestExecutor Create(string[] initialUrls, string databaseName, X509Certificate2 certificate, DocumentConventions conventions, bool usePrivateUrls = false)
        {
            var executor = new RequestExecutor(databaseName, certificate, conventions, initialUrls)
            {
                _usePrivateUrls = usePrivateUrls
            };
            executor._firstTopologyUpdate = executor.FirstTopologyUpdate(initialUrls, GlobalApplicationIdentifier);
            return executor;
        }

        internal static RequestExecutor CreateForServer(string[] initialUrls, string databaseName, X509Certificate2 certificate, DocumentConventions conventions, bool usePrivateUrls = false)
        {
            var executor = Create(initialUrls, databaseName, certificate, conventions, usePrivateUrls);
            executor._disableClientConfigurationUpdates = true;
            return executor;
        }
        
        internal static RequestExecutor CreateForShard(string[] initialUrls, string databaseName, X509Certificate2 certificate, DocumentConventions conventions)
        {
            var executor = CreateForServer(initialUrls, databaseName, certificate, conventions, usePrivateUrls: true);
            return executor;
        }

        public static RequestExecutor CreateForSingleNodeWithConfigurationUpdates(string url, string databaseName, X509Certificate2 certificate, DocumentConventions conventions)
        {
            var executor = CreateForSingleNodeWithoutConfigurationUpdates(url, databaseName, certificate, conventions);
            executor._disableClientConfigurationUpdates = false;

            return executor;
        }

        public static RequestExecutor CreateForSingleNodeWithoutConfigurationUpdates(string url, string databaseName, X509Certificate2 certificate, DocumentConventions conventions)
        {
            var initialUrls = new[] { url };
            url = ValidateUrls(initialUrls, certificate)[0];
            var executor = new RequestExecutor(databaseName, certificate, conventions, initialUrls)
            {
                _nodeSelector = new NodeSelector(new Topology
                {
                    Etag = -1,
                    Nodes = new List<ServerNode>
                    {
                        new ServerNode
                        {
                            Database = databaseName,
                            Url = url,
                            ServerRole = ServerNode.Role.Member
                        }
                    }
                }),
                TopologyEtag = InitialTopologyEtag,
                _disableTopologyUpdates = true,
                _disableClientConfigurationUpdates = true
            };
            executor._firstTopologyUpdate = executor.SingleTopologyUpdateAsync(initialUrls, GlobalApplicationIdentifier);
            return executor;
        }

        internal static RequestExecutor CreateForShortTermUse(string[] initialUrls, string databaseName, X509Certificate2 certificate, DocumentConventions conventions)
        {
            // This request executor doesn't call SingleTopologyUpdate so it won't attempt to reach the server of the url before it knows our certificate
            // It's topology will also not have cluster tags populated so it cannot be used long term for operations with SelectedNodeTag
            var urls = ValidateUrls(initialUrls, certificate);
            var nodes = urls.Select(u => new ServerNode
            {
                Database = databaseName,
                Url = u,
                ServerRole = ServerNode.Role.Member
            }).ToList();
            var executor = new RequestExecutor(databaseName, certificate, conventions, urls)
            {
                _nodeSelector = new NodeSelector(new Topology
                {
                    Etag = -1,
                    Nodes = nodes
                }),
                TopologyEtag = InitialTopologyEtag,
                _disableTopologyUpdates = true,
                _disableClientConfigurationUpdates = true
            };
            executor._firstTopologyUpdate = Task.CompletedTask;
            return executor;
        }

        protected virtual async Task UpdateClientConfigurationAsync(ServerNode serverNode)
        {
            if (Disposed)
                return;

            await _updateClientConfigurationSemaphore.WaitAsync().ConfigureAwait(false);

            var oldDisableClientConfigurationUpdates = _disableClientConfigurationUpdates;
            _disableClientConfigurationUpdates = true;

            try
            {
                if (Disposed)
                    return;

                using (ContextPool.AllocateOperationContext(out JsonOperationContext context))
                {
                    var command = new GetClientConfigurationOperation.GetClientConfigurationCommand();

                    await ExecuteAsync(serverNode, null, context, command, shouldRetry: false, sessionInfo: null, token: CancellationToken.None).ConfigureAwait(false);

                    var result = command.Result;
                    if (result == null)
                        return;

                    Conventions.UpdateFrom(result.Configuration);
                    ClientConfigurationEtag = result.Etag;
                    ClientConfigurationChanged?.Invoke(this, (result.Etag, result.Configuration));
                }
            }
            finally
            {
                _disableClientConfigurationUpdates = oldDisableClientConfigurationUpdates;
                _updateClientConfigurationSemaphore.Release();
            }
        }

        public virtual async Task<bool> UpdateTopologyAsync(UpdateTopologyParameters parameters)
        {
            if (parameters is null)
                throw new ArgumentNullException(nameof(parameters));

            if (_disableTopologyUpdates)
                return false;

            if (Disposed)
                return false;

            //prevent double topology updates if execution takes too much time
            // --> in cases with transient issues
            var lockTaken = await _updateDatabaseTopologySemaphore.WaitAsync(parameters.TimeoutInMs).ConfigureAwait(false);
            if (lockTaken == false)
                return false;

            try
            {
                if (Disposed)
                    return false;

                using (ContextPool.AllocateOperationContext(out JsonOperationContext context))
                {
<<<<<<< HEAD
                    var command = new GetDatabaseTopologyCommand(parameters.DebugTag, Conventions.SendApplicationIdentifier ? parameters.ApplicationIdentifier : null, _usePrivateUrls);
=======
                    var command = new GetDatabaseTopologyCommand(parameters.DebugTag, Conventions.SendApplicationIdentifier ? parameters.ApplicationIdentifier : null);
                    ForTestingPurposes?.SetCommandTimeout?.Invoke(command);

                    if (DefaultTimeout.HasValue && DefaultTimeout.Value > command.Timeout)
                        command.Timeout = DefaultTimeout.Value;

>>>>>>> b729d33d
                    await ExecuteAsync(parameters.Node, null, context, command, shouldRetry: false, sessionInfo: null, token: CancellationToken.None).ConfigureAwait(false);
                    var topology = command.Result;

#if DEBUG
                    foreach (var node in topology.Nodes)
                    {
                        if (string.Equals(node.Database, _databaseName, StringComparison.OrdinalIgnoreCase) == false)
                        {
                            var msg = $"Expected topology for database '{_databaseName}', but got the database '{node.Database}' (reason: {parameters.DebugTag})";
                            Debug.Assert(false, msg);
                        }
                    }          
#endif
                    
                    await DatabaseTopologyLocalCache.TrySavingAsync(_databaseName, TopologyHash, topology, Conventions, context, CancellationToken.None).ConfigureAwait(false);
                    
                    UpdateNodeSelector(topology, parameters.ForceUpdate);
                    
                    var urls = _nodeSelector.Topology.Nodes.Select(x => x.Url);
                    UpdateConnectionLimit(urls);

                    OnTopologyUpdatedInvoke(topology, parameters.DebugTag);
                }
            }
            // we want to throw here only if we are not disposed yet
            catch (Exception)
            {
                if (Disposed == false)
                    throw;
            }
            finally
            {
                _updateDatabaseTopologySemaphore.Release();
            }
            return true;
        }

        protected void UpdateNodeSelector(Topology topology, bool forceUpdate)
        {
            if (_nodeSelector == null)
            {
                _nodeSelector = new NodeSelector(topology);

                if (Conventions.ReadBalanceBehavior == ReadBalanceBehavior.FastestNode)
                {
                    ForTestingPurposes?.OnBeforeScheduleSpeedTest?.Invoke(_nodeSelector);
                    _nodeSelector.ScheduleSpeedTest();
                }
            }
            else if (_nodeSelector.OnUpdateTopology(topology, forceUpdate))
            {
                DisposeAllFailedNodesTimers();
                if (Conventions.ReadBalanceBehavior == ReadBalanceBehavior.FastestNode)
                {
                    _nodeSelector.ScheduleSpeedTest();
                }
            }
            TopologyEtag = _nodeSelector.Topology.Etag;
        }

        protected void DisposeAllFailedNodesTimers()
        {
            foreach (var failedNodesTimers in _failedNodesTimers)
            {
                if (_failedNodesTimers.TryRemove(failedNodesTimers.Key, out var status))
                    status.Value.Dispose();
            }
        }

        public void Execute<TResult>(
            RavenCommand<TResult> command,
            JsonOperationContext context,
            SessionInfo sessionInfo = null)
        {
            AsyncHelpers.RunSync(() => ExecuteAsync(command, context, sessionInfo, CancellationToken.None));
        }

        public Task ExecuteAsync<TResult>(
            RavenCommand<TResult> command,
            JsonOperationContext context,
            SessionInfo sessionInfo = null,
            CancellationToken token = default)
        {
            var topologyUpdate = _firstTopologyUpdate;

            if (topologyUpdate != null && topologyUpdate.Status == TaskStatus.RanToCompletion)
            {
                var (nodeIndex, chosenNode) = ChooseNodeForRequest(command, sessionInfo);
                return ExecuteAsync(chosenNode, nodeIndex, context, command, shouldRetry: true, sessionInfo: sessionInfo, token: token);
            }

            return UnlikelyExecuteAsync(command, context, topologyUpdate, sessionInfo, token);
        }

        public (int CurrentIndex, ServerNode CurrentNode) ChooseNodeForRequest<TResult>(RavenCommand<TResult> cmd, SessionInfo sessionInfo = null)
        {
            if (string.IsNullOrEmpty(cmd.SelectedNodeTag) == false)
            {
                return _nodeSelector.GetRequestedNode(cmd.SelectedNodeTag);
            }
            
            switch (Conventions.LoadBalanceBehavior)
            {
                case LoadBalanceBehavior.UseSessionContext:
                    if (sessionInfo?.CanUseLoadBalanceBehavior == true)
                        return _nodeSelector.GetNodeBySessionId(sessionInfo.SessionId);
                    break;
            }

            if (cmd.IsReadRequest == false)
            {
                return _nodeSelector.GetPreferredNode();
            }

            switch (Conventions.ReadBalanceBehavior)
            {
                case ReadBalanceBehavior.None:
                    return _nodeSelector.GetPreferredNode();

                case ReadBalanceBehavior.RoundRobin:
                    return _nodeSelector.GetNodeBySessionId(sessionInfo?.SessionId ?? 0);

                case ReadBalanceBehavior.FastestNode:
                    return _nodeSelector.GetFastestNode();

                default:
                    throw new ArgumentOutOfRangeException();
            }
        }

        private async Task UnlikelyExecuteAsync<TResult>(
            RavenCommand<TResult> command,
            JsonOperationContext context,
            Task topologyUpdate,
            SessionInfo sessionInfo,
            CancellationToken token)
        {
            await WaitForTopologyUpdate(topologyUpdate).ConfigureAwait(false);

            var (currentIndex, currentNode) = ChooseNodeForRequest(command, sessionInfo);
            await ExecuteAsync(currentNode, currentIndex, context, command, true, sessionInfo, token).ConfigureAwait(false);
        }

        private async Task WaitForTopologyUpdate(Task topologyUpdate)
        {
            try
            {
                if (topologyUpdate == null ||
                    // if we previously had a topology error, let's see if we can refresh this
                    // can happen if the user tried a request to a db that didn't exist, created it, then tried immediately
                    topologyUpdate.IsFaulted)
                {
                    lock (this)
                    {
                        if (_firstTopologyUpdate == null || topologyUpdate == _firstTopologyUpdate)
                        {
                            if (_lastKnownUrls == null)
                            {
                                // shouldn't happen
                                throw new InvalidOperationException("No known topology and no previously known one, cannot proceed, likely a bug", topologyUpdate?.Exception);
                            }

                            if (_disableTopologyUpdates == false)
                                _firstTopologyUpdate = FirstTopologyUpdate(_lastKnownUrls, null);
                            else
                                _firstTopologyUpdate = SingleTopologyUpdateAsync(_lastKnownUrls);
                        }

                        topologyUpdate = _firstTopologyUpdate;
                    }
                }

                await topologyUpdate.ConfigureAwait(false);
            }
            catch (Exception)
            {
                lock (this)
                {
                    if (_firstTopologyUpdate == topologyUpdate)
                        _firstTopologyUpdate = null; // next request will raise it
                }

                throw;
            }
        }

        private void UpdateTopologyCallback(object _)
        {
            var time = DateTime.UtcNow;
            if (time - _lastReturnedResponse <= TimeSpan.FromMinutes(5))
                return;

            ServerNode serverNode;

            try
            {
                var selector = _nodeSelector;
                if (selector == null)
                    return;
                var preferredNode = selector.GetPreferredNode();
                serverNode = preferredNode.Node;
            }
            catch (Exception e)
            {
                if (Logger.IsInfoEnabled)
                    Logger.Info("Couldn't get preferred node Topology from _updateTopologyTimer task", e);
                return;
            }
            GC.KeepAlive(Task.Run(async () =>
            {
                try
                {
                    await UpdateTopologyAsync(new UpdateTopologyParameters(serverNode) { TimeoutInMs = 0, DebugTag = "timer-callback" }).ConfigureAwait(false);
                }
                catch (Exception e)
                {
                    if (Logger.IsInfoEnabled)
                        Logger.Info("Couldn't Update Topology from _updateTopologyTimer task", e);
                }
            }));
        }

        protected async Task SingleTopologyUpdateAsync(string[] initialUrls, Guid? applicationIdentifier = null)
        {
            if(Disposed)
                return;

            //fetch tag for each of the urls
            Topology topology = new Topology() {Nodes = new List<ServerNode>(), Etag = TopologyEtag};
            
            foreach (var url in initialUrls)
            {
                var serverNode = new ServerNode
                {
                    Url = url,
                    Database = _databaseName
                };

                try
                {
                    using (ContextPool.AllocateOperationContext(out JsonOperationContext context))
                    {
                        var command = new GetNodeInfoCommand(GlobalHttpClientTimeout);
                        await ExecuteAsync(serverNode, null, context, command, shouldRetry: false, sessionInfo: null, token: CancellationToken.None)
                            .ConfigureAwait(false);
                        serverNode.ClusterTag = command.Result.NodeTag;
                        serverNode.ServerRole = command.Result.ServerRole;
                    }
                }
                catch (AuthorizationException)
                {
                    // auth exceptions will always happen, on all nodes
                    // so errors immediately
                    _lastKnownUrls = initialUrls;
                    throw;
                }
                catch (DatabaseDoesNotExistException)
                {
                    // Will happen on all node in the cluster,
                    // so errors immediately
                    _lastKnownUrls = initialUrls;
                    throw;
                }
                catch (Exception e)
                {
                    serverNode.ClusterTag = "!";
                    if(Logger.IsInfoEnabled)
                        Logger.Info($"Error occurred while attempting to fetch the Cluster Tag for {url} in {nameof(SingleTopologyUpdateAsync)}", e);
                }

                topology.Nodes.Add(serverNode);

                UpdateNodeSelector(topology, forceUpdate: true);
            }
            
            _lastKnownUrls = initialUrls;
        }

        protected async Task FirstTopologyUpdate(string[] initialUrls, Guid? applicationIdentifier = null)
        {
            initialUrls = ValidateUrls(initialUrls, Certificate);

            var list = new List<(string, Exception)>();
            foreach (var url in initialUrls)
            {
                try
                {
                    var serverNode = new ServerNode
                    {
                        Url = url,
                        Database = _databaseName
                    };

                    await UpdateTopologyAsync(new UpdateTopologyParameters(serverNode)
                    {
                        TimeoutInMs = Timeout.Infinite,
                        DebugTag = "first-topology-update",
                        ApplicationIdentifier = applicationIdentifier
                    }).ConfigureAwait(false);

                    InitializeUpdateTopologyTimer();
                    _topologyTakenFromNode = serverNode;
                    return;
                }
                catch (AuthorizationException)
                {
                    // auth exceptions will always happen, on all nodes
                    // so errors immediately
                    _lastKnownUrls = initialUrls;
                    throw;
                }
                catch (DatabaseDoesNotExistException)
                {
                    // Will happen on all node in the cluster,
                    // so errors immediately
                    _lastKnownUrls = initialUrls;
                    throw;
                }
                catch (Exception e)
                {
                    list.Add((url, e));
                }
            }

            _nodeSelector = new NodeSelector(new Topology
            {
                Nodes = TopologyNodes?.ToList() ?? initialUrls.Select(url => new ServerNode
                {
                    Url = url,
                    Database = _databaseName,
                    ServerRole = ServerNode.Role.Member,
                    ClusterTag = "!"
                }).ToList(),
                Etag = TopologyEtag
            });

            using (ContextPool.AllocateOperationContext(out JsonOperationContext context))
            {
                if (await TryLoadFromCacheAsync(context).ConfigureAwait(false))
                {
                    InitializeUpdateTopologyTimer();
                    return;
                }
            }

            _lastKnownUrls = initialUrls;

            ThrowExceptions(list);
        }

        protected virtual void ThrowExceptions(List<(string, Exception)> list)
        {
            var message = "Failed to retrieve database topology from all known nodes.";
            foreach (var tuple in list)
            {
                message += Environment.NewLine;
                message += tuple.Item1;
                message += " -> ";
                var ex = tuple.Item2;
                if (ex == null)
                    message += " No exception.";
                else
                {
                    if (ex is AggregateException aggregateException)
                        ex = aggregateException.ExtractSingleInnerException();

                    message += ex.AllInnerMessages();
                }
            }

            throw new AggregateException(message, list.Select(x => x.Item2));
        }

        internal static string[] ValidateUrls(string[] initialUrls, X509Certificate2 certificate)
        {
            var cleanUrls = new string[initialUrls.Length];
            var requireHttps = certificate != null;
            for (var index = 0; index < initialUrls.Length; index++)
            {
                var url = initialUrls[index];
                if (Uri.TryCreate(url, UriKind.Absolute, out var uri) == false)
                    throw new InvalidOperationException($"'{url}' is not a valid url");

                cleanUrls[index] = uri.ToString().TrimEnd('/', ' ');
                requireHttps |= string.Equals(uri.Scheme, "https", StringComparison.OrdinalIgnoreCase);
            }

            if (requireHttps == false)
                return cleanUrls;

            foreach (var url in initialUrls)
            {
                var uri = new Uri(url); // verified it works above

                if (string.Equals(uri.Scheme, "http", StringComparison.OrdinalIgnoreCase) == false)
                    continue;

                if (certificate != null)
                    throw new InvalidOperationException($"The url {url} is using HTTP, but a certificate is specified, which require us to use HTTPS");

                throw new InvalidOperationException($"The url {url} is using HTTP, but other urls are using HTTPS, and mixing of HTTP and HTTPS is not allowed");
            }
            return cleanUrls;
        }

        private void InitializeUpdateTopologyTimer()
        {
            if (_updateTopologyTimer != null)
                return;

            lock (this)
            {
                if (_updateTopologyTimer != null)
                    return;

                _updateTopologyTimer = new Timer(UpdateTopologyCallback, null, TimeSpan.FromMinutes(5), TimeSpan.FromMinutes(5));
            }
        }

        protected virtual async Task<bool> TryLoadFromCacheAsync(JsonOperationContext context)
        {
            var cachedTopology = await DatabaseTopologyLocalCache.TryLoadAsync(_databaseName, TopologyHash, Conventions, context).ConfigureAwait(false);
            if (cachedTopology == null)
                return false;

            _nodeSelector = new NodeSelector(cachedTopology);
            TopologyEtag = InitialTopologyEtag;
            return true;
        }

        public async Task ExecuteAsync<TResult>(
            ServerNode chosenNode,
            int? nodeIndex,
            JsonOperationContext context,
            RavenCommand<TResult> command,
            bool shouldRetry = true,
            SessionInfo sessionInfo = null,
            CancellationToken token = default)
        {
            token.ThrowIfCancellationRequested();

            if (command.FailoverTopologyEtag == InitialTopologyEtag)
                command.FailoverTopologyEtag = _nodeSelector?.Topology?.Etag ?? InitialTopologyEtag;

            var request = CreateRequest(context, chosenNode, command, out string url);
            if (request == null)
                return;

            var noCaching = sessionInfo?.NoCaching ?? false;

            using (var cachedItem = GetFromCache(context, command, !noCaching, url, out string cachedChangeVector, out BlittableJsonReaderObject cachedValue))
            {
                if (cachedChangeVector != null)
                {
                    if (TryGetFromCache(context, command, cachedItem, cachedValue))
                        return;
                }

                if (sessionInfo?.AsyncCommandRunning ?? false)
                    ThrowInvalidConcurrentSessionUsage(command.GetType().Name, sessionInfo);

                SetRequestHeaders(sessionInfo, cachedChangeVector, request);

                command.NumberOfAttempts += 1;
                var attemptNum = command.NumberOfAttempts;
                OnBeforeRequest?.Invoke(this, new BeforeRequestEventArgs(_databaseName, url, request, attemptNum));
                var response = await SendRequestToServer(chosenNode, nodeIndex, context, command, shouldRetry, sessionInfo, request, url, token).ConfigureAwait(false);
                if (response == null) // the fail-over mechanism took care of this
                    return;

                var refreshTask = RefreshIfNeeded(chosenNode, response);

                command.StatusCode = response.StatusCode;

                if (response.IsSuccessStatusCode || command.StatusCode == HttpStatusCode.NotModified)
                    command.Etag = response.GetEtagHeader() ?? cachedChangeVector;

                var responseDispose = ResponseDisposeHandling.Automatic;
                try
                {
                    if (response.StatusCode == HttpStatusCode.NotModified)
                    {
                        OnSucceedRequest?.Invoke(this, new SucceedRequestEventArgs(_databaseName, url, response, request, attemptNum));

                        cachedItem.NotModified();

                        await command.ResponseBehavior.HandleNotModifiedAsync(context, command, response, cachedValue).ConfigureAwait(false);
                        return;
                    }

                    if (response.IsSuccessStatusCode == false)
                    {
                        if (await HandleUnsuccessfulResponse(chosenNode, nodeIndex, context, command, request, response, url, sessionInfo, shouldRetry, token).ConfigureAwait(false) == false)
                        {
                            if (response.Headers.TryGetValues(Constants.Headers.DatabaseMissing, out var databaseMissing))
                            {
                                var name = databaseMissing.FirstOrDefault();
                                if (name != null)
                                    DatabaseDoesNotExistException.Throw(name);
                            }

                            ThrowFailedToContactAllNodes(command, request);
                        }

                        return; // we either handled this already in the unsuccessful response or we are throwing
                    }

                    OnSucceedRequest?.Invoke(this, new SucceedRequestEventArgs(_databaseName, url, response, request, attemptNum));
                    responseDispose = await command.ProcessResponse(context, Cache, response, url).ConfigureAwait(false);
                    _lastReturnedResponse = DateTime.UtcNow;
                }
                finally
                {
                    if (responseDispose == ResponseDisposeHandling.Automatic)
                    {
                        response.Dispose();
                    }

                    await refreshTask.ConfigureAwait(false);
                }
            }
        }

        private Task RefreshIfNeeded(ServerNode chosenNode, HttpResponseMessage response)
        {
            var refreshTopology = response.GetBoolHeader(Constants.Headers.RefreshTopology) ?? false;
            var refreshClientConfiguration = response.GetBoolHeader(Constants.Headers.RefreshClientConfiguration) ?? false;

            var refreshTask = Task.CompletedTask;
            var refreshClientConfigurationTask = Task.CompletedTask;

            if (refreshTopology)
            {
                refreshTask = UpdateTopologyAsync(
                    new UpdateTopologyParameters(chosenNode)
                    {
                        TimeoutInMs = 0,
                        DebugTag = "refresh-topology-header"
                    });
            }

            if (refreshClientConfiguration)
            {
                refreshClientConfigurationTask = UpdateClientConfigurationAsync(chosenNode);
            }

            return Task.WhenAll(refreshTask, refreshClientConfigurationTask);
        }

        private async Task<HttpResponseMessage> SendRequestToServer<TResult>(
            ServerNode chosenNode,
            int? nodeIndex,
            JsonOperationContext context,
            RavenCommand<TResult> command,
            bool shouldRetry,
            SessionInfo sessionInfo,
            HttpRequestMessage request,
            string url,
            CancellationToken token)
        {
            try
            {
                if (sessionInfo != null)
                {
                    sessionInfo.AsyncCommandRunning = true;
                }

                Interlocked.Increment(ref NumberOfServerRequests);
                var timeout = command.Timeout ?? _defaultTimeout;
                if (timeout.HasValue)
                {
                    if (timeout > GlobalHttpClientTimeout && GlobalHttpClientTimeout != Timeout.InfiniteTimeSpan)
                        ThrowTimeoutTooLarge(timeout);

                    using (var cts = CancellationTokenSource.CreateLinkedTokenSource(token, CancellationToken.None))
                    {
                        cts.CancelAfter(timeout.Value);
                        try
                        {
                            ForTestingPurposes?.DelayRequest?.Invoke();
                            return await SendAsync(chosenNode, command, sessionInfo, request, cts.Token).ConfigureAwait(false);
                        }
                        catch (OperationCanceledException e)
                        {
                            if (cts.IsCancellationRequested && token.IsCancellationRequested == false) // only when we timed out
                            {
                                var timeoutException = new TimeoutException($"The request for {request.RequestUri} failed with timeout after {timeout}", e);
                                if (shouldRetry == false)
                                {
                                    if (command.FailedNodes == null)
                                        command.FailedNodes = new Dictionary<ServerNode, Exception>();

                                    command.FailedNodes[chosenNode] = timeoutException;
                                    throw timeoutException;
                                }

                                if (sessionInfo != null)
                                    sessionInfo.AsyncCommandRunning = false;

                                if (await HandleServerDown(url, chosenNode, nodeIndex, context, command, request, null, timeoutException, sessionInfo, shouldRetry,
                                        requestContext: null, token: token).ConfigureAwait(false) == false)
                                    ThrowFailedToContactAllNodes(command, request);

                                return null;
                            }

                            throw;
                        }
                    }
                }
                else
                {
                    return await SendAsync(chosenNode, command, sessionInfo, request, token).ConfigureAwait(false);
                }
            }
            catch (HttpRequestException e) // server down, network down
            {
                using (GetContext(out var requestContext))
                {
                    if (e.InnerException is SocketException se && ShouldRemoveHttpClient(se))
                    {
                        if (requestContext.HttpClientRemoved == false)
                        {
                            if (TryRemoveHttpClient())
                                requestContext.HttpClientRemoved = true;
                        }
                        else
                        {
                            requestContext.HttpClientRemoved = false;
                        }
                    }

                    if (shouldRetry == false)
                        throw;

                    if (sessionInfo != null)
                        sessionInfo.AsyncCommandRunning = false;

                    if (await HandleServerDown(url, chosenNode, nodeIndex, context, command, request, null, e, sessionInfo, shouldRetry, requestContext, token)
                            .ConfigureAwait(false) == false)
                    {
                        ThrowIfClientException(e);
                        ThrowFailedToContactAllNodes(command, request);
                    }

                    return null;
                }
            }
            finally
            {
                if (sessionInfo != null)
                    sessionInfo.AsyncCommandRunning = false;
            }
        }

        private async Task<HttpResponseMessage> SendAsync<TResult>(
            ServerNode chosenNode,
            RavenCommand<TResult> command,
            SessionInfo sessionInfo,
            HttpRequestMessage request,
            CancellationToken token)
        {
            var preferredTask = command.SendAsync(HttpClient, request, token);
            if (ShouldExecuteOnAll(chosenNode, command))
            {
                await ExecuteOnAllToFigureOutTheFastest(chosenNode, command, preferredTask, token).ConfigureAwait(false);
            }

            var response = await preferredTask.ConfigureAwait(false);

            // PERF: The reason to avoid rechecking every time is that servers wont change so rapidly
            //       and therefore we dimish its cost by orders of magnitude just doing it
            //       once in a while. We dont care also about the potential race conditions that may happen
            //       here mainly because the idea is to have a lax mechanism to recheck that is at least
            //       orders of magnitude faster than currently. 
            if (chosenNode.ShouldUpdateServerVersion())
            {
                if (TryGetServerVersion(response, out var serverVersion))
                    chosenNode.UpdateServerVersion(serverVersion);
            }

            LastServerVersion = chosenNode.LastServerVersion;

            if (sessionInfo?.LastClusterTransactionIndex != null)
            {
                // if we reach here it means that sometime a cluster transaction has occurred against this database.
                // Since the current executed command can be dependent on that, we have to wait for the cluster transaction.
                // But we can't do that if the server is an old one.

                if (LastServerVersion == null || string.Compare(LastServerVersion, "4.1", StringComparison.Ordinal) < 0)
                {
                    using (response)
                    {
                        throw new ClientVersionMismatchException(
                            $"The server on {chosenNode.Url} has an old version and can't perform the command '{command.GetType()}', " +
                            "since this command dependent on a cluster transaction which this node doesn't support");
                    }
                }
            }

            return response;
        }

        private void SetRequestHeaders(SessionInfo sessionInfo, string cachedChangeVector, HttpRequestMessage request)
        {
            if (cachedChangeVector != null)
                request.Headers.TryAddWithoutValidation(Constants.Headers.IfNoneMatch, $"\"{cachedChangeVector}\"");

            if (_disableClientConfigurationUpdates == false)
                request.Headers.TryAddWithoutValidation(Constants.Headers.ClientConfigurationEtag, $"\"{ClientConfigurationEtag.ToInvariantString()}\"");

            if (sessionInfo?.LastClusterTransactionIndex != null)
            {
                request.Headers.TryAddWithoutValidation(Constants.Headers.LastKnownClusterTransactionIndex, sessionInfo.LastClusterTransactionIndex.ToString());
            }

            if (_disableTopologyUpdates == false)
                request.Headers.TryAddWithoutValidation(_topologyHeaderName, $"\"{TopologyEtag.ToInvariantString()}\"");

            if (request.Headers.Contains(Constants.Headers.ClientVersion) == false)
                request.Headers.Add(Constants.Headers.ClientVersion, _localClientVersion ?? ClientVersion);
        }

        private bool TryGetFromCache<TResult>(JsonOperationContext context, RavenCommand<TResult> command, HttpCache.ReleaseCacheItem cachedItem, BlittableJsonReaderObject cachedValue)
        {
            var aggressiveCacheOptions = AggressiveCaching.Value;
            if (aggressiveCacheOptions != null &&
                cachedItem.Age < aggressiveCacheOptions.Duration &&
                (cachedItem.MightHaveBeenModified == false || aggressiveCacheOptions.Mode != AggressiveCacheMode.TrackChanges) &&
                command.CanCacheAggressively)
            {
                if ((cachedItem.Item.Flags & HttpCache.ItemFlags.NotFound) != HttpCache.ItemFlags.None)
                {
                    // if this is a cached delete, we only respect it if it _came_ from an aggressively cached
                    // block, otherwise, we'll run the request again
                    if ((cachedItem.Item.Flags & HttpCache.ItemFlags.AggressivelyCached) == HttpCache.ItemFlags.AggressivelyCached)
                    {
                        command.SetResponse(context, cachedValue, fromCache: true);
                        return true;
                    }
                }
                else
                {
                    command.SetResponse(context, cachedValue, fromCache: true);
                    return true;
                }
            }

            return false;
        }

        private IDisposable GetContext(out RequestContext context)
        {
            context = _requestContexts.Value;
            var isNull = context == null;
            if (isNull)
                context = _requestContexts.Value = new RequestContext();

            return isNull ? _clearContext : _doNotClearContext;
        }

        private static bool TryGetServerVersion(HttpResponseMessage response, out string version)
        {
            if (response.Headers.TryGetValues(Constants.Headers.ServerVersion, out var values) == false)
            {
                version = null;
                return false;
            }

            version = values.FirstOrDefault();
            return version != null;
        }

        private void ThrowFailedToContactAllNodes<TResult>(RavenCommand<TResult> command, HttpRequestMessage request)
        {
            if (command.FailedNodes == null || command.FailedNodes.Count == 0) //precaution, should never happen at this point
                throw new InvalidOperationException("Received unsuccessful response and couldn't recover from it. Also, no record of exceptions per failed nodes. " +
                                                    "This is weird and should not happen.");

            if (command.FailedNodes.Count == 1)
                ExceptionDispatchInfo.Capture(command.FailedNodes.First().Value).Throw();

            var message = $"Tried to send '{command.GetType().Name}' request via `{request.Method} {request.RequestUri.PathAndQuery}` " +
                          $"to all configured nodes in the topology, none of the attempt succeeded. {Environment.NewLine}";

            if (_topologyTakenFromNode != null)
                message += $"I was able to fetch {_topologyTakenFromNode.Database} topology from {_topologyTakenFromNode.Url}.{Environment.NewLine}";

            var nodes = _nodeSelector?.Topology?.Nodes;
            if (nodes == null)
            {
                message += "Topology is empty.";
            }
            else
            {
                message += "Topology:";
                foreach (var node in nodes)
                {
                    command.FailedNodes.TryGetValue(node, out var exception);
                    message += Environment.NewLine +
                               $"[Url: {node.Url}, " +
                               $"ClusterTag: {node.ClusterTag}, " +
                               $"ServerRole: {node.ServerRole}, " +
                               $"Exception: {exception?.AllInnerMessages() ?? "No exception"}]";
                }
            }

            throw new AllTopologyNodesDownException(message, _nodeSelector?.Topology,
                new AggregateException(command.FailedNodes.Select(x => new UnsuccessfulRequestException(x.Key.Url, x.Value))));
        }

        private static void ThrowInvalidConcurrentSessionUsage(string command, SessionInfo sessionInfo)
        {
            throw new InvalidOperationException($"Cannot execute async command {command} while another async command is running in the same session {sessionInfo.SessionId}");
        }

        public bool InSpeedTestPhase => _nodeSelector?.InSpeedTestPhase ?? false;

        private bool ShouldExecuteOnAll<TResult>(ServerNode chosenNode, RavenCommand<TResult> command)
        {
            if (Conventions.ReadBalanceBehavior != ReadBalanceBehavior.FastestNode)
                return false;

            var selector = _nodeSelector;

            return selector != null &&
                   selector.InSpeedTestPhase &&
                   selector.Topology?.Nodes?.Count > 1 &&
                   command.IsReadRequest &&
                   command.ResponseType == RavenCommandResponseType.Object &&
                   chosenNode != null &&
                   command is IBroadcast == false;
        }

        internal static readonly Task<HttpRequestMessage> NeverEndingRequest = new TaskCompletionSource<HttpRequestMessage>(TaskCreationOptions.RunContinuationsAsynchronously).Task;

        private async Task ExecuteOnAllToFigureOutTheFastest<TResult>(ServerNode chosenNode, RavenCommand<TResult> command, Task<HttpResponseMessage> preferredTask,
            CancellationToken token = default)
        {
            using var cts = CancellationTokenSource.CreateLinkedTokenSource(token);

            long numberOfFailedTasks = 0;

            var nodes = _nodeSelector.Topology.Nodes;
            var tasks = new Task[nodes.Count];
            for (int i = 0; i < nodes.Count; i++)
            {
                if (nodes[i].ClusterTag == chosenNode.ClusterTag)
                {
                    tasks[i] = preferredTask;
                    continue;
                }

                IDisposable disposable = null;

                try
                {
                    disposable = ContextPool.AllocateOperationContext(out var tmpCtx);
                    var request = CreateRequest(tmpCtx, nodes[i], command, out _);
                    SetRequestHeaders(null, null, request);

                    Interlocked.Increment(ref NumberOfServerRequests);

                    var copy = disposable;
                    tasks[i] = command.SendAsync(HttpClient, request, cts.Token).ContinueWith(x =>
                    {
                        ForTestingPurposes?.ExecuteOnAllToFigureOutTheFastestOnTaskCompletion?.Invoke(x);

                        try
                        {
                            if (x.Exception != null)
                            {
                                // we need to make sure that the response is
                                // properly disposed from all the calls
                                x.Result.Dispose();
                            }
                        }
                        catch (Exception)
                        {
                            // there is really nothing we can do here
                        }
                        finally
                        {
                            copy.Dispose();
                        }
                    }, cts.Token);
                }
                catch (Exception)
                {
                    Interlocked.Increment(ref numberOfFailedTasks);
                    // nothing we can do about it
                    tasks[i] = NeverEndingRequest;
                    disposable?.Dispose();
                }
            }

            ForTestingPurposes?.ExecuteOnAllToFigureOutTheFastestOnBeforeWait?.Invoke(tasks);

            while (Interlocked.Read(ref numberOfFailedTasks) < tasks.Length)
            {
                // here we rely on WhenAny NOT throwing if the completed
                // task has failed
                var completed = await Task.WhenAny(tasks).ConfigureAwait(false);
                var index = Array.IndexOf(tasks, completed);
                if (completed.IsCanceled || completed.IsFaulted)
                {
                    tasks[index] = NeverEndingRequest;
                    numberOfFailedTasks++;
                    continue;
                }

                _nodeSelector.RecordFastest(index, nodes[index]);

                cts.Cancel();

                // we need to await all the tasks to avoid them running after e.g. session is disposed
                foreach (var task in tasks)
                {
                    if (task.IsCompleted || task.IsCanceled || task.IsFaulted)
                        continue;

                    if (task == NeverEndingRequest)
                        continue;

                    try
                    {
                        await task.ConfigureAwait(false);
                    }
                    catch
                    {
                        // ignore
                    }
                }

                return;
            }

            // we can reach here if the number of failed task equal to the number
            // of the nodes, in which case we have nothing to do
        }

        private void ThrowTimeoutTooLarge(TimeSpan? timeout)
        {
            throw new InvalidOperationException($"Maximum request timeout is set to '{GlobalHttpClientTimeout}' but was '{timeout}'.");
        }

        private HttpCache.ReleaseCacheItem GetFromCache<TResult>(JsonOperationContext context, RavenCommand<TResult> command, bool useCache, string url, out string cachedChangeVector, out BlittableJsonReaderObject cachedValue)
        {
            if (useCache && command.CanCache && command.CanReadFromCache && command.IsReadRequest && command.ResponseType == RavenCommandResponseType.Object)
            {
                return Cache.Get(context, url, out cachedChangeVector, out cachedValue);
            }

            cachedChangeVector = null;
            cachedValue = null;
            return new HttpCache.ReleaseCacheItem();
        }

        private string _localClientVersion;

        internal IDisposable UsingClientVersion(string clientVersion)
        {
            _localClientVersion = clientVersion;

            return new DisposableAction(() => _localClientVersion = null);
        }

        public static readonly string ClientVersion = RavenVersionAttribute.Instance.AssemblyVersion;

        internal HttpRequestMessage CreateRequest<TResult>(JsonOperationContext ctx, ServerNode node, RavenCommand<TResult> command, out string url)
        {
            var request = command.CreateRequest(ctx, node, out url);
            if (request == null)
                return null;

            command.ModifyRequest?.Invoke(request);
            url = command.ModifyUrl?.Invoke(url) ?? url;

            var builder = new UriBuilder(url);

            if (command is IRaftCommand raftCommand)
            {
                Debug.Assert(raftCommand.RaftUniqueRequestId != null, $"Forget to create an id for {command.GetType()}?");

                builder.Query = AppendToQuery(builder.Query, "raft-request-id", raftCommand.RaftUniqueRequestId);
            }

            if (command.SelectedNodeTag != null)
                builder.Query = AppendToQuery(builder.Query, Constants.QueryString.NodeTag, command.SelectedNodeTag);

            if (command.SelectedShardNumber != null)
                builder.Query = AppendToQuery(builder.Query, Constants.QueryString.ShardNumber, command.SelectedShardNumber.ToString());

            if (ShouldBroadcast(command))
            {
                command.SetTimeout(command.Timeout ?? _firstBroadcastAttemptTimeout);
            }

            if (Conventions.HttpVersion != null)
                request.Version = Conventions.HttpVersion;

            request.RequestUri = builder.Uri;

            return request;

            static string AppendToQuery(string query, string key, string value)
            {
                return query?.Length > 1 ? $"{query.Substring(1)}&{key}={value}" : $"{key}={value}";
            }
        }

        private async ValueTask<bool> HandleUnsuccessfulResponse<TResult>(ServerNode chosenNode, int? nodeIndex, JsonOperationContext context, RavenCommand<TResult> command,
            HttpRequestMessage request, HttpResponseMessage response, string url, SessionInfo sessionInfo, bool shouldRetry, CancellationToken token = default)
        {
            switch (response.StatusCode)
            {
                case HttpStatusCode.NotFound:
                    Cache.SetNotFound(url, AggressiveCaching.Value != null);

                    return await command.ResponseBehavior.TryHandleNotFoundAsync(context, command, response).ConfigureAwait(false);
                case HttpStatusCode.Forbidden:
                    var msg = await TryGetResponseOfError(response).ConfigureAwait(false);
                    var builder = new StringBuilder("Forbidden access to ").
                        Append(chosenNode.Database).Append("@").Append(chosenNode.Url).Append(", ");
                    if (Certificate == null)
                    {
                        builder.Append("a certificate is required. ");
                    }
                    else if (Certificate.HasPrivateKey)
                    {
                        builder.Append(Certificate.FriendlyName).Append(" does not have permission to access it or is unknown. ");
                    }
                    else
                    {
                        builder.Append("The certificate ").Append(Certificate.FriendlyName)
                            .Append(" contains no private key. Constructing the certificate with the 'X509KeyStorageFlags.MachineKeySet' flag may solve this problem. ");
                    }
                    builder.Append("Method: ").Append(request.Method).Append(", Request: ").AppendLine(request.RequestUri.ToString()).Append(msg);
                    throw new AuthorizationException(builder.ToString());
                case HttpStatusCode.Gone: // request not relevant for the chosen node - the database has been moved to a different one
                    if (shouldRetry == false)
                        return false;

                    if (nodeIndex != null)
                        _nodeSelector.OnFailedRequest(nodeIndex.Value);

                    command.FailedNodes ??= new Dictionary<ServerNode, Exception>();

                    if (command.IsFailedWithNode(chosenNode) == false)
                        command.FailedNodes[chosenNode] = new UnsuccessfulRequestException($"Request to '{request.RequestUri}' ({request.Method}) is not relevant for this node anymore.");

                    (int index, ServerNode node) = ChooseNodeForRequest(command, sessionInfo);

                    if (command.FailedNodes.ContainsKey(node))
                    {
                        // we tried all the nodes, let's try to update topology and retry one more time
                        var success = await UpdateTopologyAsync(new UpdateTopologyParameters(chosenNode) { TimeoutInMs = 60 * 1000, ForceUpdate = true, DebugTag = "handle-unsuccessful-response" }).ConfigureAwait(false);

                        if (success == false)
                            return false;

                        command.FailedNodes.Clear(); // we just updated the topology
                        (index, node) = ChooseNodeForRequest(command, sessionInfo);

                        await ExecuteAsync(node, index, context, command, shouldRetry: false, sessionInfo: sessionInfo, token: token).ConfigureAwait(false);
                        return true;
                    }

                    await ExecuteAsync(node, index, context, command, shouldRetry: true, sessionInfo: sessionInfo, token: token).ConfigureAwait(false);
                    return true;

                case HttpStatusCode.GatewayTimeout:
                case HttpStatusCode.RequestTimeout:
                case HttpStatusCode.BadGateway:
                case HttpStatusCode.ServiceUnavailable:
                    return await HandleServerDown(url, chosenNode, nodeIndex, context, command, request, response, null, sessionInfo, shouldRetry, requestContext: null, token: token).ConfigureAwait(false);

                case HttpStatusCode.Conflict:
                    return await command.ResponseBehavior.TryHandleConflictAsync(context, command, response).ConfigureAwait(false);

                case (HttpStatusCode)425: // TooEarly

                    if (shouldRetry == false)
                        return false;

                    if (nodeIndex != null)
                        _nodeSelector.OnFailedRequest(nodeIndex.Value);

                    command.FailedNodes ??= new Dictionary<ServerNode, Exception>();

                    if (command.IsFailedWithNode(chosenNode) == false)
                        command.FailedNodes[chosenNode] = new UnsuccessfulRequestException($"Request to '{request.RequestUri}' ({request.Method}) is processing and not yet available on that node.");

                    var nextNode = ChooseNodeForRequest(command, sessionInfo);

                    await ExecuteAsync(nextNode.CurrentNode, nextNode.CurrentIndex, context, command, shouldRetry: true, sessionInfo: sessionInfo, token: token).ConfigureAwait(false);

                    _nodeSelector.RestoreNodeIndex(chosenNode);

                    return true;

                default:
                    return await command.ResponseBehavior.TryHandleUnsuccessfulResponseAsync(context, command, response).ConfigureAwait(false);
            }
        }

        private static async Task<string> TryGetResponseOfError(HttpResponseMessage response)
        {
            try
            {
                return (await response.Content.ReadAsStringAsync().ConfigureAwait(false));
            }
            catch (Exception e)
            {
                return "Could not read request: " + e.Message;
            }
        }

        public static async Task<Stream> ReadAsStreamUncompressedAsync(HttpResponseMessage response)
        {
            var serverStream = await response.Content.ReadAsStreamAsync().ConfigureAwait(false);
            var stream = serverStream;
            var encoding = response.Content.Headers.ContentEncoding.FirstOrDefault();
            if (encoding != null && encoding.Contains("gzip"))
                return new GZipStream(stream, CompressionMode.Decompress);
            if (encoding != null && encoding.Contains("deflate"))
                return new DeflateStream(stream, CompressionMode.Decompress);

            return serverStream;
        }

        private async Task<bool> HandleServerDown<TResult>(string url, ServerNode chosenNode, int? nodeIndex, JsonOperationContext context, RavenCommand<TResult> command,
            HttpRequestMessage request, HttpResponseMessage response, Exception e, SessionInfo sessionInfo, bool shouldRetry, RequestContext requestContext = null, CancellationToken token = default)
        {
            command.FailedNodes ??= new Dictionary<ServerNode, Exception>();

            var exception = await ReadExceptionFromServer(context, request, response, e).ConfigureAwait(false);
            if (exception is RavenTimeoutException { FailImmediately: true })
                throw exception;

            command.FailedNodes[chosenNode] = exception;

            if (nodeIndex.HasValue == false)
            {
                // we executed request over a node not in the topology. This means no failover...
                return false;
            }

            if (_nodeSelector == null)
            {
                SpawnHealthChecks(chosenNode, nodeIndex.Value);
                return false;
            }

            // As the server is down, we discard the server version to ensure we update when it goes up. 
            chosenNode.DiscardServerVersion();

            _nodeSelector.OnFailedRequest(nodeIndex.Value);

            if (ShouldBroadcast(command))
            {
                command.Result = await Broadcast(command, sessionInfo, token).ConfigureAwait(false);
                return true;
            }

            SpawnHealthChecks(chosenNode, nodeIndex.Value);

            var (currentIndex, currentNode) = ChooseNodeForRequest(command, sessionInfo);
            var topologyEtag = _nodeSelector.Topology?.Etag ?? -2;

            if (command.FailoverTopologyEtag != topologyEtag)
            {
                command.FailedNodes.Clear();
                command.FailoverTopologyEtag = topologyEtag;
            }

            if (command.FailedNodes.ContainsKey(currentNode))
            {
                if (requestContext == null || requestContext.HttpClientRemoved == false)
                    return false; //we tried all the nodes...nothing left to do
            }

            OnFailedRequestInvoke(url, e, response, request);

            await ExecuteAsync(currentNode, currentIndex, context, command, shouldRetry, sessionInfo: sessionInfo, token: token).ConfigureAwait(false);

            return true;
        }

        private bool ShouldBroadcast<TResult>(RavenCommand<TResult> command)
        {
            if (command is IBroadcast == false)
                return false;

            if (TopologyNodes == null ||
                TopologyNodes.Count < 2)
                return false;

            return true;
        }

        private class BroadcastState<TResult>
        {
            public RavenCommand<TResult> Command;
            public int Index;
            public ServerNode Node;
            public IDisposable ReturnContext;
        }

        private async Task<TResult> Broadcast<TResult>(RavenCommand<TResult> command, SessionInfo sessionInfo, CancellationToken token)
        {
            var broadcastCommand = command as IBroadcast;
            if (broadcastCommand == null)
                throw new InvalidOperationException("You can broadcast only commands that implement 'IBroadcast'.");

            var failedNodes = command.FailedNodes;
            command.FailedNodes = new Dictionary<ServerNode, Exception>(); // clear the current failures

            using (var broadcastCts = CancellationTokenSource.CreateLinkedTokenSource(token))
            {
                var broadcastTasks = new Dictionary<Task, BroadcastState<TResult>>();

                try
                {
                    SendToAllNodes(broadcastTasks, sessionInfo, broadcastCommand, broadcastCts.Token);

                    return await WaitForBroadcastResult(command, broadcastTasks, broadcastCts).ConfigureAwait(false);
                }
                finally
                {
                    foreach (var broadcastState in broadcastTasks)
                    {
                        // we can't dispose it right away, we need for the task to be completed in order not to have a concurrent usage of the context.
                        broadcastState.Key?.ContinueWith(_ =>
                        {
                            if (broadcastState.Key.IsFaulted || broadcastState.Key.IsCanceled)
                            {
                                var index = broadcastState.Value.Index;
                                var node = _nodeSelector.Topology.Nodes[index];
                                if (failedNodes.ContainsKey(node))
                                {
                                    // if other node succeed in broadcast we need to send health checks to the original failed node
                                    SpawnHealthChecks(node, index);
                                }
                            }

                            broadcastState.Value.ReturnContext.Dispose();
                        }, TaskContinuationOptions.ExecuteSynchronously);
                    }
                }
            }
        }

        private async Task<TResult> WaitForBroadcastResult<TResult>(RavenCommand<TResult> command, Dictionary<Task, BroadcastState<TResult>> tasks, CancellationTokenSource broadcastCts)
        {
            while (tasks.Count > 0)
            {
                var completed = await Task.WhenAny(tasks.Keys).ConfigureAwait(false);
                if (completed.IsCanceled || completed.IsFaulted)
                {
                    var failed = tasks[completed];
                    var node = _nodeSelector.Topology.Nodes[failed.Index];

                    command.FailedNodes[node] = completed.Exception?.ExtractSingleInnerException() ?? new UnsuccessfulRequestException(failed.Node.Url);

                    _nodeSelector.OnFailedRequest(failed.Index);
                    SpawnHealthChecks(node, failed.Index);

                    tasks.Remove(completed);
                    continue;
                }

                broadcastCts.Cancel(throwOnFirstException: false);

                _nodeSelector.RestoreNodeIndex(tasks[completed].Node);
                return tasks[completed].Command.Result;
            }

            var ae = new AggregateException(command.FailedNodes.Select(x => new UnsuccessfulRequestException(x.Key.Url, x.Value)));
            throw new AllTopologyNodesDownException($"Broadcasting {command.GetType()} failed.", ae);
        }

        private void SendToAllNodes<TResult>(Dictionary<Task, BroadcastState<TResult>> tasks, SessionInfo sessionInfo, IBroadcast command, CancellationToken token)
        {
            for (var index = 0; index < _nodeSelector.Topology.Nodes.Count; index++)
            {
                var state = new BroadcastState<TResult>
                {
                    ReturnContext = ContextPool.AllocateOperationContext(out JsonOperationContext ctx),
                    Index = index,
                    Node = _nodeSelector.Topology.Nodes[index],
                    Command = (RavenCommand<TResult>)command.PrepareToBroadcast(ctx, Conventions)
                };

                state.Command.SetTimeout(_secondBroadcastAttemptTimeout);

                var task = ExecuteAsync(state.Node, null, ctx, state.Command, shouldRetry: false, sessionInfo, token);
                tasks.Add(task, state);
            }
        }

        public async Task<ServerNode> HandleServerNotResponsive(string url, ServerNode chosenNode, int nodeIndex, Exception e)
        {
            SpawnHealthChecks(chosenNode, nodeIndex);
            _nodeSelector?.OnFailedRequest(nodeIndex);
            var (_, serverNode) = await GetPreferredNode().ConfigureAwait(false);

            if (_disableTopologyUpdates)
            {
                await PerformHealthCheck(chosenNode, nodeIndex).ConfigureAwait(false);
            }
            else
            {
                await UpdateTopologyAsync(new UpdateTopologyParameters(serverNode) { TimeoutInMs = 0, ForceUpdate = true, DebugTag = "handle-server-not-responsive" }).ConfigureAwait(false);
            }

            OnFailedRequestInvoke(url, e);
            return serverNode;
        }

        private void SpawnHealthChecks(ServerNode chosenNode, int nodeIndex)
        {
            if (_nodeSelector?.Topology.Nodes.Count < 2)
                return;

            var nodeStatus = new Lazy<NodeStatus>(() =>
            {
                var s = new NodeStatus(this, nodeIndex, chosenNode);
                s.StartTimer();

                return s;
            });

            var status = _failedNodesTimers.GetOrAdd(chosenNode, nodeStatus);
            if (status == nodeStatus)
            {
                var value = status.Value; // materialize
                return;
            }
        }

        internal Task CheckNodeStatusNow(string tag)
        {
            var copy = TopologyNodes;
            if (copy == null)
                throw new ArgumentException("There is no cluster topology available.");

            int i;
            for (i = 0; i < copy.Count; i++)
            {
                if (copy[i].ClusterTag == tag)
                    break;
            }
            if (i == copy.Count)
            {
                throw new ArgumentException($"Node {tag} was not found in the cluster topology.");
            }

            var nodeStatus = new NodeStatus(this, i, copy[i]);
            return CheckNodeStatusCallback(nodeStatus).ContinueWith(t => nodeStatus.Dispose());
        }

        private async Task CheckNodeStatusCallback(NodeStatus nodeStatus)
        {
            // In some cases, race conditions may occur with a recently changed topology and a failed node.
            // We still should check the node's health, and if healthy, remove its timer and restore its index.
            int nodeIndex;
            ServerNode serverNode;
            Lazy<NodeStatus> status;

            try
            {
                (nodeIndex, serverNode) = _nodeSelector.GetRequestedNode(nodeStatus.Node.ClusterTag);
            }
            catch (Exception e) when (e is DatabaseDoesNotExistException or RequestedNodeUnavailableException)
            {
                // There are no nodes in the topology or could not find requested node. Nothing we can do here
                if (_failedNodesTimers.TryRemove(nodeStatus.Node, out status))
                    status.Value.Dispose();

                return;
            }
            
            if (serverNode == null)
                return;

            try
            {
                using (ContextPool.AllocateOperationContext(out JsonOperationContext context))
                {
                    try
                    {
                        await PerformHealthCheck(serverNode, nodeIndex, context).ConfigureAwait(false);
                    }
                    catch (Exception e)
                    {
                        if (Logger.IsInfoEnabled)
                            Logger.Info($"{serverNode.ClusterTag} is still down", e);

                        if (_failedNodesTimers.TryGetValue(nodeStatus.Node, out status))
                            status.Value.UpdateTimer();

                        return;// will wait for the next timer call
                    }

                    if (_failedNodesTimers.TryRemove(nodeStatus.Node, out status))
                        status.Value.Dispose();

                    _nodeSelector?.RestoreNodeIndex(serverNode);
                }
            }
            catch (Exception e)
            {
                if (Logger.IsInfoEnabled)
                    Logger.Info("Failed to check node topology, will ignore this node until next topology update", e);
            }
        }

        protected virtual async Task PerformHealthCheck(ServerNode serverNode, int nodeIndex)
        {
            using (ContextPool.AllocateOperationContext(out JsonOperationContext context))
            {
                await PerformHealthCheck(serverNode, nodeIndex, context).ConfigureAwait(false);
            }
        }
        protected virtual async Task PerformHealthCheck(ServerNode serverNode, int nodeIndex, JsonOperationContext context)
        {
            try
            {
                if (_useOldFailureCheckOperation == null || _useOldFailureCheckOperation.Contains(serverNode.Url) == false)
                {
                    await ExecuteAsync(serverNode, nodeIndex, context, FailureCheckOperation.GetCommand(Conventions, context), shouldRetry: false, sessionInfo: null,
                        token: CancellationToken.None).ConfigureAwait(false);
                }
                else
                {
                    await ExecuteOldHealthCheck().ConfigureAwait(false);
                }
            }
            catch (ClientVersionMismatchException e) when (e.Message.Contains(nameof(RouteNotFoundException)))
            {
                Interlocked.CompareExchange(ref _useOldFailureCheckOperation, new ConcurrentSet<string>(), null);
                // ReSharper disable once PossibleNullReferenceException
                _useOldFailureCheckOperation.Add(serverNode.Url);
                await ExecuteOldHealthCheck().ConfigureAwait(false);
            }

            Task ExecuteOldHealthCheck()
            {
                return ExecuteAsync(serverNode, nodeIndex, context, BackwardCompatibilityFailureCheckOperation.GetCommand(Conventions, context), shouldRetry: false,
                    sessionInfo: null, token: CancellationToken.None);
            }
        }

        private static async Task<Exception> ReadExceptionFromServer(JsonOperationContext context, HttpRequestMessage request, HttpResponseMessage response, Exception e)
        {
            if (response != null)
            {
                var stream = await response.Content.ReadAsStreamAsync().ConfigureAwait(false);
                var ms = new MemoryStream(); // todo: have a pool of those
                await stream.CopyToAsync(ms).ConfigureAwait(false);
                try
                {
                    ms.Position = 0;
                    using (var responseJson = await context.ReadForMemoryAsync(ms, "RequestExecutor/HandleServerDown/ReadResponseContent").ConfigureAwait(false))
                    {
                        return ExceptionDispatcher.Get(responseJson, response.StatusCode, e);
                    }
                }
                catch
                {
                    // we failed to parse the error
                    ms.Position = 0;
                    return ExceptionDispatcher.Get(new ExceptionDispatcher.ExceptionSchema
                    {
                        Url = request.RequestUri.ToString(),
                        Message = "Got unrecognized response from the server",
                        Error = await new StreamReader(ms).ReadToEndAsync().ConfigureAwait(false),
                        Type = "Unparseable Server Response"
                    }, response.StatusCode, e);
                }
            }
            //this would be connections that didn't have response, such as "couldn't connect to remote server"
            return ExceptionDispatcher.Get(new ExceptionDispatcher.ExceptionSchema
            {
                Url = request.RequestUri.ToString(),
                Message = e.Message,
                Error = $"An exception occurred while contacting {request.RequestUri}.{Environment.NewLine}{e}.",
                Type = e.GetType().FullName
            }, HttpStatusCode.ServiceUnavailable, e);
        }

        protected Task _firstTopologyUpdate;
        protected string[] _lastKnownUrls;
        private readonly DisposeOnce<ExceptionRetry> _disposeOnceRunner;
        protected bool Disposed => _disposeOnceRunner.Disposed;

        public static bool HasServerCertificateCustomValidationCallback => _serverCertificateCustomValidationCallback?.Length > 0;

        public virtual void Dispose()
        {
            if (_disposeOnceRunner.Disposed)
                return;

            _disposeOnceRunner.Dispose();
        }

        public static HttpClientHandler CreateHttpMessageHandler(X509Certificate2 certificate, bool setSslProtocols, bool useHttpDecompression, bool hasExplicitlySetDecompressionUsage = false, TimeSpan? pooledConnectionLifetime = null, TimeSpan? pooledConnectionIdleTimeout = null)
        {
            HttpClientHandler httpMessageHandler;

            try
            {
                httpMessageHandler = new HttpClientHandler
                {
                    MaxConnectionsPerServer = DefaultConnectionLimit
                };
            }
            catch (NotImplementedException)
            {
                httpMessageHandler = new HttpClientHandler();
            }

            HttpClientHandlerHelper.Configure(httpMessageHandler, pooledConnectionLifetime, pooledConnectionIdleTimeout);

            if (httpMessageHandler.SupportsAutomaticDecompression)
            {
                httpMessageHandler.AutomaticDecompression =
                    useHttpDecompression ?
                        DecompressionMethods.GZip | DecompressionMethods.Deflate
                        : DecompressionMethods.None;
            }
            else if (useHttpDecompression && hasExplicitlySetDecompressionUsage)
            {
                throw new NotSupportedException("HttpClient implementation for the current platform does not support request compression.");
            }

            if (ServerCertificateCustomValidationCallbackRegistrationException == null)
                httpMessageHandler.ServerCertificateCustomValidationCallback += OnServerCertificateCustomValidationCallback;

            if (certificate != null)
            {
                httpMessageHandler.ClientCertificates.Add(certificate);
                try
                {
                    if (setSslProtocols)
                        httpMessageHandler.SslProtocols = TcpUtils.SupportedSslProtocols;
                }
                catch (PlatformNotSupportedException)
                {
                    // The user can set the following manually:
                    // ServicePointManager.SecurityProtocol = SecurityProtocolType.Tls12;
                }

                ValidateClientKeyUsages(certificate);
            }

            return httpMessageHandler;
        }

        public HttpClient CreateClient()
        {
#if NETCOREAPP3_1_OR_GREATER
            var httpPooledConnectionLifetime = Conventions.HttpPooledConnectionLifetime;
            var httpPooledConnectionIdleTimeout = Conventions.HttpPooledConnectionIdleTimeout;
#else
            TimeSpan? httpPooledConnectionLifetime = null;
            TimeSpan? httpPooledConnectionIdleTimeout = null;
#endif

            var httpMessageHandler = CreateHttpMessageHandler(Certificate,
                setSslProtocols: true,
                useHttpDecompression: Conventions.UseHttpDecompression,
                hasExplicitlySetDecompressionUsage: Conventions.HasExplicitlySetDecompressionUsage,
                httpPooledConnectionLifetime,
                httpPooledConnectionIdleTimeout
            );

            var httpClient = Conventions.CreateHttpClient(httpMessageHandler);
            httpClient.Timeout = GlobalHttpClientTimeout;

            return httpClient;
        }

        private static void ValidateClientKeyUsages(X509Certificate2 certificate)
        {
            var supported = false;
            foreach (var extension in certificate.Extensions)
            {
                if (extension.Oid.Value != "2.5.29.37") //Enhanced Key Usage extension
                    continue;

                if (!(extension is X509EnhancedKeyUsageExtension kue))
                    continue;

                foreach (var eku in kue.EnhancedKeyUsages)
                {
                    if (eku.Value != "1.3.6.1.5.5.7.3.2")
                        continue;

                    supported = true;
                    break;
                }

                if (supported)
                    break;
            }

            if (supported == false)
                throw new InvalidOperationException("Client certificate " + certificate.FriendlyName + " must be defined with the following 'Enhanced Key Usage': Client Authentication (Oid 1.3.6.1.5.5.7.3.2)");
        }

        private static readonly ConcurrentSet<string> UpdatedConnectionLimitUrls = new ConcurrentSet<string>(StringComparer.OrdinalIgnoreCase);

        private static void UpdateConnectionLimit(IEnumerable<string> urls)
        {
            foreach (var url in urls)
            {
                if (UpdatedConnectionLimitUrls.TryAdd(url) == false)
                    continue;

                try
                {
#pragma warning disable SYSLIB0014 // Type or member is obsolete
                    var servicePoint = ServicePointManager.FindServicePoint(new Uri(url));
#pragma warning restore SYSLIB0014 // Type or member is obsolete
                    servicePoint.ConnectionLimit = DefaultConnectionLimit;
                    servicePoint.MaxIdleTime = -1;
                }
                catch (Exception e)
                {
                    if (Logger.IsInfoEnabled)
                        Logger.Info($"Failed to set the connection limit for url: {url}", e);
                }
            }
        }

        private static RemoteCertificateValidationCallback[] _serverCertificateCustomValidationCallback = Array.Empty<RemoteCertificateValidationCallback>();
        private static readonly object _locker = new object();

        public static event RemoteCertificateValidationCallback RemoteCertificateValidationCallback
        {
            add
            {
                if (ServerCertificateCustomValidationCallbackRegistrationException != null)
                    ThrowRemoteCertificateValidationCallbackRegistrationException();

                lock (_locker)
                {
                    _serverCertificateCustomValidationCallback = _serverCertificateCustomValidationCallback.Concat(new[] { value }).ToArray();
                }
            }

            remove
            {
                if (ServerCertificateCustomValidationCallbackRegistrationException != null)
                    ThrowRemoteCertificateValidationCallbackRegistrationException();

                lock (_locker)
                {
                    _serverCertificateCustomValidationCallback = _serverCertificateCustomValidationCallback.Except(new[] { value }).ToArray();
                }
            }
        }

        private static void ThrowRemoteCertificateValidationCallbackRegistrationException()
        {
            throw new PlatformNotSupportedException(
                $"Cannot register {nameof(RemoteCertificateValidationCallback)}. {ServerCertificateCustomValidationCallbackRegistrationException.Message}",
                ServerCertificateCustomValidationCallbackRegistrationException);
        }

        internal static bool OnServerCertificateCustomValidationCallback(object sender, X509Certificate cert, X509Chain chain, SslPolicyErrors errors)
        {
            var onServerCertificateCustomValidationCallback = _serverCertificateCustomValidationCallback;
            if (onServerCertificateCustomValidationCallback == null ||
                onServerCertificateCustomValidationCallback.Length == 0)
            {
                if ((errors & SslPolicyErrors.RemoteCertificateNameMismatch) == SslPolicyErrors.RemoteCertificateNameMismatch)
                    ThrowCertificateNameMismatchException(sender, cert);

                return errors == SslPolicyErrors.None;
            }

            for (var i = 0; i < onServerCertificateCustomValidationCallback.Length; i++)
            {
                var result = onServerCertificateCustomValidationCallback[i](sender, cert, chain, errors);
                if (result)
                    return true;
            }

            if ((errors & SslPolicyErrors.RemoteCertificateNameMismatch) == SslPolicyErrors.RemoteCertificateNameMismatch)
                ThrowCertificateNameMismatchException(sender, cert);

            return false;
        }

        private static void ThrowCertificateNameMismatchException(object sender, X509Certificate cert)
        {
            var cert2 = cert as X509Certificate2 ?? new X509Certificate2(cert);
            var cn = cert2.Subject;
            var san = new List<string>();
            const string sanOid = "2.5.29.17";

            foreach (X509Extension extension in cert2.Extensions)
            {
                if (extension.Oid.Value.Equals(sanOid) == false)
                    continue;
                var asnData = new AsnEncodedData(extension.Oid, extension.RawData);
                san.Add(asnData.Format(false));
            }

            string hostname = ConvertSenderObjectToHostname(sender);

            // could not figure out hostname so instead let's throw a generic error
            if (string.IsNullOrEmpty(hostname))
                throw new CertificateNameMismatchException(
                    $"The hostname of the server URL must match one of the CN or SAN properties of the server certificate: {cn}, {string.Join(", ", san)}");

            throw new CertificateNameMismatchException(
                $"You are trying to contact host {hostname} but the hostname must match one of the CN or SAN properties of the server certificate: {cn}, {string.Join(", ", san)}");
        }

        public static string ConvertSenderObjectToHostname(object sender)
        {
            // The sender parameter passed to the RemoteCertificateValidationCallback can be a host string name or an object derived
            // from WebRequest. When using WebSockets, the sender parameter will be of type SslStream, but we cannot extract the
            // hostname from there so returning null.

            string hostname;
            switch (sender)
            {
                case HttpRequestMessage message:
                    hostname = message.RequestUri.DnsSafeHost;
                    break;

                case string host:
                    hostname = host;
                    break;

                case WebRequest request:
                    hostname = request.RequestUri.DnsSafeHost;
                    break;

                default:
                    hostname = string.Empty;
                    break;
            }

            return hostname;
        }

        public class NodeStatus : IDisposable
        {
            private TimeSpan _timerPeriod;
            private readonly RequestExecutor _requestExecutor;
            public readonly int NodeIndex;
            public readonly ServerNode Node;
            private Timer _timer;

            public NodeStatus(RequestExecutor requestExecutor, int nodeIndex, ServerNode node)
            {
                _requestExecutor = requestExecutor;
                NodeIndex = nodeIndex;
                Node = node;
                _timerPeriod = TimeSpan.FromMilliseconds(100);
            }

            private TimeSpan NextTimerPeriod()
            {
                if (_timerPeriod >= TimeSpan.FromSeconds(5))
                    return TimeSpan.FromSeconds(5);

                _timerPeriod += TimeSpan.FromMilliseconds(100);
                return _timerPeriod;
            }

            public void StartTimer()
            {
                _timer = new Timer(TimerCallback, null, _timerPeriod, Timeout.InfiniteTimeSpan);
            }

            private void TimerCallback(object state)
            {
                if (_requestExecutor.Disposed)
                {
                    Dispose();
                    return;
                }
#pragma warning disable CS4014 // Because this call is not awaited, execution of the current method continues before the call is completed
                _requestExecutor.CheckNodeStatusCallback(this);
#pragma warning restore CS4014
            }

            public void UpdateTimer()
            {
                Debug.Assert(_timer != null);
                _timer?.Change(NextTimerPeriod(), Timeout.InfiniteTimeSpan);
            }

            public void Dispose()
            {
                _timer?.Dispose();
            }
        }

        public async Task<(int Index, ServerNode Node)> GetRequestedNode(string nodeTag)
        {
            await EnsureNodeSelector().ConfigureAwait(false);
            return _nodeSelector.GetRequestedNode(nodeTag);
        }

        internal async Task<(int Index, ServerNode Node)> GetRequestedNode(string nodeTag, bool throwIfContainsFailures)
        {
            (var index, var node) = await GetRequestedNode(nodeTag).ConfigureAwait(false);
            if (throwIfContainsFailures && _nodeSelector.NodeIsAvailable(index) == false)
            {
                throw new RequestedNodeUnavailableException($"Requested node {nodeTag} currently unavailable, please try again later.");
            }

            return (index, node);
        }

        public async Task<(int Index, ServerNode Node)> GetPreferredNode()
        {
            await EnsureNodeSelector().ConfigureAwait(false);

            return _nodeSelector.GetPreferredNode();
        }

        public async Task<(int Index, ServerNode Node)> GetNodeBySessionId(int sessionId)
        {
            await EnsureNodeSelector().ConfigureAwait(false);

            return _nodeSelector.GetNodeBySessionId(sessionId);
        }

        public async Task<(int Index, ServerNode Node)> GetFastestNode()
        {
            await EnsureNodeSelector().ConfigureAwait(false);

            return _nodeSelector.GetFastestNode();
        }

        private async Task EnsureNodeSelector()
        {
            if (_disableTopologyUpdates == false)
                await WaitForTopologyUpdate(_firstTopologyUpdate).ConfigureAwait(false);

            _nodeSelector ??= new NodeSelector(new Topology
            {
                Nodes = TopologyNodes.ToList(),
                Etag = TopologyEtag
            });
        }

        private static void ThrowIfClientException(Exception e)
        {
            switch (e.InnerException)
            {
                case NullReferenceException _:
                case ObjectDisposedException _:
                case InvalidOperationException _:
                case ArgumentException _:
                case IndexOutOfRangeException _:
                    ExceptionDispatchInfo.Capture(e.InnerException).Throw();
                    break;

                default:
                    return;
            }
        }

        private class RequestContext
        {
            public bool HttpClientRemoved;
        }

        private class ReturnContext : IDisposable
        {
            private readonly AsyncLocal<RequestContext> _contexts;
            private readonly bool _dispose;

            public ReturnContext(AsyncLocal<RequestContext> contexts, bool dispose)
            {
                _contexts = contexts;
                _dispose = dispose;
            }

            public void Dispose()
            {
                if (_dispose == false)
                    return;

                _contexts.Value = null;
            }
        }

        public class UpdateTopologyParameters
        {
            public ServerNode Node { get; }
            public int TimeoutInMs { get; set; } = 15000;
            public bool ForceUpdate { get; set; }
            public string DebugTag { get; set; }
            public Guid? ApplicationIdentifier { get; set; }

            public UpdateTopologyParameters(ServerNode node)
            {
                Node = node ?? throw new ArgumentNullException(nameof(node));
            }
        }

        private class HttpClientCacheItem
        {
            public HttpClient HttpClient { get; set; }

            public DateTime CreatedAt { get; set; }
        }

        private readonly struct HttpClientCacheKey
        {
            private readonly string _certificateThumbprint;
            private readonly bool _useHttpDecompression;
            private readonly TimeSpan? _pooledConnectionLifetime;
            private readonly TimeSpan? _pooledConnectionIdleTimeout;
            private readonly TimeSpan _globalHttpClientTimeout;
            private readonly Type _httpClientType;

            public HttpClientCacheKey(string certificateThumbprint, bool useHttpDecompression, TimeSpan? pooledConnectionLifetime, TimeSpan? pooledConnectionIdleTimeout, TimeSpan globalHttpClientTimeout, Type httpClientType)
            {
                _certificateThumbprint = certificateThumbprint;
                _useHttpDecompression = useHttpDecompression;
                _pooledConnectionLifetime = pooledConnectionLifetime;
                _pooledConnectionIdleTimeout = pooledConnectionIdleTimeout;
                _globalHttpClientTimeout = globalHttpClientTimeout;
                _globalHttpClientTimeout = globalHttpClientTimeout;
                _httpClientType = httpClientType;
            }

            private bool Equals(HttpClientCacheKey other)
            {
                return _certificateThumbprint == other._certificateThumbprint 
                       && _useHttpDecompression == other._useHttpDecompression 
                       && Nullable.Equals(_pooledConnectionLifetime, other._pooledConnectionLifetime) 
                       && Nullable.Equals(_pooledConnectionIdleTimeout, other._pooledConnectionIdleTimeout)
                       && Nullable.Equals(_globalHttpClientTimeout, other._globalHttpClientTimeout)
                       && _httpClientType == other._httpClientType;
            }

            public override bool Equals(object obj)
            {
                return obj is HttpClientCacheKey other && Equals(other);
            }

            public override int GetHashCode()
            {
                return HashCode.Combine(_certificateThumbprint, _useHttpDecompression, _pooledConnectionLifetime, _pooledConnectionIdleTimeout, _pooledConnectionIdleTimeout, _httpClientType);
            }
        }

        internal TestingStuff ForTestingPurposes;

        internal TestingStuff ForTestingPurposesOnly()
        {
            if (ForTestingPurposes != null)
                return ForTestingPurposes;

            return ForTestingPurposes = new TestingStuff(this);
        }

        internal class TestingStuff
        {
            private readonly RequestExecutor _requestExecutor;

            internal TestingStuff(RequestExecutor requestExecutor)
            {
                _requestExecutor = requestExecutor;
            }

            internal int[] NodeSelectorFailures => _requestExecutor._nodeSelector.NodeSelectorFailures;
            internal ConcurrentDictionary<ServerNode, Lazy<NodeStatus>> FailedNodesTimers => _requestExecutor._failedNodesTimers;
            internal (int Index, ServerNode Node) PreferredNode => _requestExecutor._nodeSelector.GetPreferredNode();

            public Action<Task> ExecuteOnAllToFigureOutTheFastestOnTaskCompletion;

            public Action<Task[]> ExecuteOnAllToFigureOutTheFastestOnBeforeWait;

            internal Action<NodeSelector> OnBeforeScheduleSpeedTest;

            internal Action DelayRequest;

            internal Action<GetDatabaseTopologyCommand> SetCommandTimeout;
        }
    }
}<|MERGE_RESOLUTION|>--- conflicted
+++ resolved
@@ -511,16 +511,12 @@
 
                 using (ContextPool.AllocateOperationContext(out JsonOperationContext context))
                 {
-<<<<<<< HEAD
                     var command = new GetDatabaseTopologyCommand(parameters.DebugTag, Conventions.SendApplicationIdentifier ? parameters.ApplicationIdentifier : null, _usePrivateUrls);
-=======
-                    var command = new GetDatabaseTopologyCommand(parameters.DebugTag, Conventions.SendApplicationIdentifier ? parameters.ApplicationIdentifier : null);
                     ForTestingPurposes?.SetCommandTimeout?.Invoke(command);
 
                     if (DefaultTimeout.HasValue && DefaultTimeout.Value > command.Timeout)
                         command.Timeout = DefaultTimeout.Value;
 
->>>>>>> b729d33d
                     await ExecuteAsync(parameters.Node, null, context, command, shouldRetry: false, sessionInfo: null, token: CancellationToken.None).ConfigureAwait(false);
                     var topology = command.Result;
 
