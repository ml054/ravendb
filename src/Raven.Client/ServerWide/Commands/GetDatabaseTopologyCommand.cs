﻿using System;
using System.Net.Http;
using Raven.Client.Http;
using Raven.Client.Json.Serialization;
using Sparrow.Json;

namespace Raven.Client.ServerWide.Commands
{
    public class GetDatabaseTopologyCommand : RavenCommand<Topology>
    {
        private readonly Guid? _applicationIdentifier;
        private readonly string _debugTag;

        public GetDatabaseTopologyCommand()
        {
            CanCacheAggressively = false;
            Timeout = TimeSpan.FromSeconds(15);
        }

        public GetDatabaseTopologyCommand(string debugTag, Guid? applicationIdentifier)
            : this(debugTag)
        {
            _applicationIdentifier = applicationIdentifier;
        }

        public GetDatabaseTopologyCommand(string debugTag) : this()
        {
            _debugTag = debugTag;
<<<<<<< HEAD
            CanCacheAggressively = false;
            Timeout = TimeSpan.FromSeconds(15);
=======
>>>>>>> 8797fa1c
        }

        public override HttpRequestMessage CreateRequest(JsonOperationContext ctx, ServerNode node, out string url)
        {
            url = $"{node.Url}/topology?name={node.Database}";
            if (_debugTag != null)
                url += "&" + _debugTag;
            if (_applicationIdentifier != null)
                url += "&applicationIdentifier=" + _applicationIdentifier;

            if (node.Url.IndexOf(".fiddler", StringComparison.OrdinalIgnoreCase) != -1)
            {
                // we want to keep the '.fiddler' stuff there so we'll keep tracking request
                // so we are going to ask the server to respect it
                url += "&localUrl=" + Uri.EscapeDataString(node.Url);
            }

            return new HttpRequestMessage
            {
                Method = HttpMethod.Get
            };
        }

        public override void SetResponse(JsonOperationContext context, BlittableJsonReaderObject response, bool fromCache)
        {
            if (response == null)
                return;

            Result = JsonDeserializationClient.Topology(response);
        }

        public override bool IsReadRequest => true;
    }
}<|MERGE_RESOLUTION|>--- conflicted
+++ resolved
@@ -26,11 +26,7 @@
         public GetDatabaseTopologyCommand(string debugTag) : this()
         {
             _debugTag = debugTag;
-<<<<<<< HEAD
-            CanCacheAggressively = false;
             Timeout = TimeSpan.FromSeconds(15);
-=======
->>>>>>> 8797fa1c
         }
 
         public override HttpRequestMessage CreateRequest(JsonOperationContext ctx, ServerNode node, out string url)
