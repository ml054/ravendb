--- conflicted
+++ resolved
@@ -19,18 +19,10 @@
 {
     public class WebSocketBulkInsertOperation : IDisposable
     {
-<<<<<<< HEAD
-        private static readonly ILog Log = LogManager.GetLogger(typeof (WebSocketBulkInsertOperation));
-        private readonly CancellationTokenSource cts;
-        private RavenClientWebSocket connection;
-        private readonly Task socketConnectionTask;
-        private readonly MemoryStream _jsonBuffer = new MemoryStream();
-=======
         private static readonly ILog Log = LogManager.GetLogger(typeof(WebSocketBulkInsertOperation));
         private readonly CancellationTokenSource _cts;
         private ClientWebSocket _connection;
         private readonly Task _socketConnectionTask;
->>>>>>> d4439aa6
         private readonly MemoryStream _networkBuffer = new MemoryStream();
         private readonly BinaryWriter _networkBufferWriter;
         private readonly string _url;
@@ -62,15 +54,9 @@
             _unmanagedBuffersPool = new UnmanagedBuffersPool("bulk/insert/client");
             _jsonOperationContext = new JsonOperationContext(_unmanagedBuffersPool);
             _networkBufferWriter = new BinaryWriter(_networkBuffer);
-<<<<<<< HEAD
-            this.cts = cts ?? new CancellationTokenSource();
-            connection = new RavenClientWebSocket();
-            url = asyncServerClient.Url;
-=======
             this._cts = cts ?? new CancellationTokenSource();
             _connection = new ClientWebSocket();
             _url = asyncServerClient.Url;
->>>>>>> d4439aa6
 
             var serverUri = new Uri(_url);
             if (!serverUri.Scheme.Equals("http", StringComparison.OrdinalIgnoreCase) &&
