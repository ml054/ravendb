--- conflicted
+++ resolved
@@ -50,14 +50,9 @@
             // enlarge buffer if needed
             if (minSize > _compressionBuffer.SizeInBytes)
             {
-<<<<<<< HEAD
-                _compressionBuffer = _context.GetMemory(minSize);
-=======
-                _compressionBufferSize = Bits.NextPowerOf2(minSize);
-                _compressionBuffer = _context.Pool.GetMemory(_compressionBufferSize, out _compressionBufferSize);
->>>>>>> 5f9c5f37
-            }
-            return (byte*)_compressionBuffer.Address;
+                 _compressionBuffer = _context.GetMemory(minSize);
+            }
+             return (byte*)_compressionBuffer.Address;
         }
 
         [MethodImpl(MethodImplOptions.AggressiveInlining)]
@@ -66,15 +61,10 @@
             if (_buffer != null && minSize <= _buffer.SizeInBytes)
                 return (byte*)_buffer.Address;
             if (_buffer != null)
-<<<<<<< HEAD
+          
                 _context.ReturnMemory(_buffer);
             _buffer = _context.GetMemory(minSize);
             return (byte*) _buffer.Address;
-=======
-                _context.Pool.ReturnMemory(_buffer);
-            _bufferSize = Bits.NextPowerOf2(minSize);
-            return _buffer = _context.Pool.GetMemory(_bufferSize, out _bufferSize);
->>>>>>> 5f9c5f37
         }
 
         [MethodImpl(MethodImplOptions.AggressiveInlining)]
