--- conflicted
+++ resolved
@@ -146,9 +146,6 @@
                 ReleaseThread(pooled);
         }
 
-<<<<<<< HEAD
-        internal sealed class PooledThread
-=======
         private void Cleanup(object _)
         {
             const int minNumberOfItemsInPoolToPerformCleanupCheck = 64;
@@ -211,8 +208,7 @@
             }
         }
 
-        internal class PooledThread : PooledItem
->>>>>>> cd232d93
+        internal sealed class PooledThread : PooledItem
         {
             private static readonly FieldInfo ThreadFieldName;
 
