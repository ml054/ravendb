﻿using System;
using System.Collections.Generic;
using System.Diagnostics;
using System.IO;
using System.IO.Compression;
using System.Threading;
using System.Threading.Tasks;
using NCrontab.Advanced;
using Raven.Client.Documents.Operations;
using Raven.Client.Documents.Operations.Backups;
using Raven.Client.Documents.Operations.OngoingTasks;
using Raven.Client.Documents.Smuggler;
using Raven.Client.Json.Serialization;
using Raven.Client.ServerWide.Operations;
using Raven.Client.Util;
using Raven.Server.Config;
using Raven.Server.Config.Settings;
using Raven.Server.Documents;
using Raven.Server.Documents.PeriodicBackup;
using Raven.Server.Documents.PeriodicBackup.DirectUpload;
using Raven.Server.NotificationCenter;
using Raven.Server.Rachis;
using Raven.Server.ServerWide;
using Raven.Server.ServerWide.Commands.PeriodicBackup;
using Raven.Server.ServerWide.Context;
using Sparrow.Json;
using Sparrow.Logging;
using Sparrow.LowMemory;
using Sparrow.Server.Utils;
using Sparrow.Utils;
using BackupConfiguration = Raven.Client.Documents.Operations.Backups.BackupConfiguration;

namespace Raven.Server.Utils;

internal static class BackupUtils
{
    internal static BackupTask GetBackupTask(DocumentDatabase database, BackupParameters backupParameters, BackupConfiguration configuration, OperationCancelToken token, Logger logger, PeriodicBackupRunner.TestingStuff forTestingPurposes = null)
    {
        return configuration.BackupUploadMode == BackupUploadMode.DirectUpload
            ? new DirectUploadBackupTask(database, backupParameters, configuration, token, logger, forTestingPurposes) 
            : new BackupTask(database, backupParameters, configuration, token, logger, forTestingPurposes);
    }

    internal static async Task<Stream> GetDecompressionStreamAsync(Stream stream, CancellationToken token = default)
    {
        var buffer = new byte[4];

        var read = await stream.ReadAsync(buffer, 0, buffer.Length, token).ConfigureAwait(false);
        if (read == 0)
            throw new InvalidOperationException("Empty stream");

        var backupStream = new BackupStream(stream, buffer);

        if (read != buffer.Length)
            return backupStream;

        const uint zstdMagicNumber = 0xFD2FB528;
        var uintMagicNumber = BitConverter.ToUInt32(buffer);
        if (uintMagicNumber == zstdMagicNumber)
            return ZstdStream.Decompress(backupStream);

        if (buffer[0] == 0x1F && buffer[1] == 0x8B)
            return new GZipStream(backupStream, CompressionMode.Decompress);

        return backupStream;
    }

    internal static Stream GetCompressionStream(Stream stream, ExportCompressionAlgorithm compressionAlgorithm, CompressionLevel compressionLevel)
    {
        switch (compressionAlgorithm)
        {
            case ExportCompressionAlgorithm.Gzip:
                return new GZipStream(stream, compressionLevel, leaveOpen: true);
            case ExportCompressionAlgorithm.Zstd:
                if (compressionLevel == CompressionLevel.NoCompression)
                    return new LeaveOpenStream(stream);

                return ZstdStream.Compress(stream, compressionLevel, leaveOpen: true);
            default:
                throw new ArgumentOutOfRangeException();
        }
    }

    internal static BackupInfo GetBackupInfo(BackupInfoParameters parameters)
    {
        var oneTimeBackupStatus = GetBackupStatusFromCluster(parameters.ServerStore, parameters.Context, parameters.DatabaseName, taskId: 0L);

        if (parameters.PeriodicBackups.Count == 0 && oneTimeBackupStatus == null)
            return null;

        var lastBackup = 0L;
        PeriodicBackupStatus lastBackupStatus = null;
        var intervalUntilNextBackupInSec = long.MaxValue;
        if (oneTimeBackupStatus?.LastFullBackup != null && oneTimeBackupStatus.LastFullBackup.Value.Ticks > lastBackup)
        {
            lastBackup = oneTimeBackupStatus.LastFullBackup.Value.Ticks;
            lastBackupStatus = oneTimeBackupStatus;
        }

        foreach (var periodicBackup in parameters.PeriodicBackups)
        {
            var status = ComparePeriodicBackupStatus(periodicBackup.Configuration.TaskId,
                backupStatus: GetBackupStatusFromCluster(parameters.ServerStore, parameters.Context, parameters.DatabaseName, periodicBackup.Configuration.TaskId),
                inMemoryBackupStatus: periodicBackup.BackupStatus);

            if (status.LastFullBackup != null && status.LastFullBackup.Value.Ticks > lastBackup)
            {
                lastBackup = status.LastFullBackup.Value.Ticks;
                lastBackupStatus = status;
            }

            if (status.LastIncrementalBackup != null && status.LastIncrementalBackup.Value.Ticks > lastBackup)
            {
                lastBackup = status.LastIncrementalBackup.Value.Ticks;
                lastBackupStatus = status;
            }

            var nextBackup = GetNextBackupDetails(new NextBackupDetailsParameters
            {
                // OnParsingError and OnMissingNextBackupInfo are null's - for skipping error messages notification and log
                Configuration = periodicBackup.Configuration,
                BackupStatus = status,
                ResponsibleNodeTag = parameters.ServerStore.NodeTag,
                NodeTag = parameters.ServerStore.NodeTag
            });
            if (nextBackup == null)
                continue;

            if (nextBackup.TimeSpan.Ticks < intervalUntilNextBackupInSec)
                intervalUntilNextBackupInSec = nextBackup.TimeSpan.Ticks;
        }

        return new BackupInfo
        {
            LastBackup = lastBackup == 0L ? null : new DateTime(lastBackup),
            IntervalUntilNextBackupInSec = intervalUntilNextBackupInSec == long.MaxValue ? 0 : new TimeSpan(intervalUntilNextBackupInSec).TotalSeconds,
            BackupTaskType = lastBackupStatus?.TaskId == 0 ? BackupTaskType.OneTime : BackupTaskType.Periodic,
            Destinations = AddDestinations(lastBackupStatus)
        };
    }

    internal static PeriodicBackupStatus GetBackupStatusFromCluster(ServerStore serverStore, ClusterOperationContext context, string databaseName, long taskId)
    {
        var statusBlittable = serverStore.Cluster.Read(context, PeriodicBackupStatus.GenerateItemName(databaseName, taskId));

        if (statusBlittable == null)
            return null;

        var periodicBackupStatusJson = JsonDeserializationClient.PeriodicBackupStatus(statusBlittable);
        return periodicBackupStatusJson;
    }

    internal static BlittableJsonReaderObject GetResponsibleNodeInfoFromCluster(ServerStore serverStore, ClusterOperationContext context, string databaseName, long taskId)
    {
        var responsibleNodeBlittable = serverStore.Cluster.Read(context, ResponsibleNodeInfo.GenerateItemName(databaseName, taskId));
        return responsibleNodeBlittable;
    }

    internal static long GetTasksCountOnNode(ServerStore serverStore, string databaseName, ClusterOperationContext context)
    {
        var count = 0L;

        var prefix = ResponsibleNodeInfo.GetPrefix(databaseName);
        foreach (var keyValue in ClusterStateMachine.ReadValuesStartingWith(context, prefix))
        {
            if (keyValue.Value.TryGet(nameof(ResponsibleNodeInfo.ResponsibleNode), out string currentResponsibleNode) == false)
                continue;

            if (currentResponsibleNode != serverStore.NodeTag)
                continue;

            count++;
        }

        return count;
    }

    internal static string GetResponsibleNodeTag(ServerStore serverStore, string databaseName, long taskId)
    {
        using (serverStore.Engine.ContextPool.AllocateOperationContext(out ClusterOperationContext context))
        using (context.OpenReadTransaction())
        {
            var blittable = GetResponsibleNodeInfoFromCluster(serverStore, context, databaseName, taskId);
            if (blittable == null)
                return null;

            blittable.TryGet(nameof(ResponsibleNodeInfo.ResponsibleNode), out string responsibleNodeTag);
            return responsibleNodeTag;
        }
    }

    internal static PeriodicBackupStatus ComparePeriodicBackupStatus(long taskId, PeriodicBackupStatus backupStatus, PeriodicBackupStatus inMemoryBackupStatus)
    {
        if (backupStatus == null)
        {
            backupStatus = inMemoryBackupStatus ?? new PeriodicBackupStatus { TaskId = taskId };
        }
        else if (inMemoryBackupStatus?.Version > backupStatus.Version && inMemoryBackupStatus.NodeTag == backupStatus.NodeTag)
        {
            // the in memory backup status is more updated
            // and is of the same node (current one)
            backupStatus = inMemoryBackupStatus;
        }

        return backupStatus;
    }

    private static List<string> AddDestinations(PeriodicBackupStatus backupStatus)
    {
        if (backupStatus == null)
            return null;

        var destinations = new List<string>();
        if (backupStatus.UploadToAzure?.Skipped == false)
            destinations.Add(nameof(BackupConfiguration.BackupDestination.Azure));
        if (backupStatus.UploadToGlacier?.Skipped == false)
            destinations.Add(nameof(BackupConfiguration.BackupDestination.AmazonGlacier));
        if (backupStatus.UploadToFtp?.Skipped == false)
            destinations.Add(nameof(BackupConfiguration.BackupDestination.FTP));
        if (backupStatus.UploadToGoogleCloud?.Skipped == false)
            destinations.Add(nameof(BackupConfiguration.BackupDestination.GoogleCloud));
        if (backupStatus.UploadToS3?.Skipped == false)
            destinations.Add(nameof(BackupConfiguration.BackupDestination.AmazonS3));
        if (backupStatus.LocalBackup?.TempFolderUsed == false)
            destinations.Add(nameof(BackupConfiguration.BackupDestination.Local));
        if (destinations.Count == 0)
            destinations.Add(nameof(BackupConfiguration.BackupDestination.None));

        return destinations;
    }

    public static NextBackup GetNextBackupDetails(NextBackupDetailsParameters parameters)
    {
        var nowUtc = DateTime.UtcNow;
<<<<<<< HEAD

        var lastFullBackupUtc = parameters.BackupStatus.LastFullBackupInternal ?? parameters.DatabaseWakeUpTimeUtc ?? parameters.Configuration.CreatedAt ?? nowUtc;
        var lastIncrementalBackupUtc = parameters.BackupStatus.LastIncrementalBackupInternal ?? parameters.BackupStatus.LastFullBackupInternal ?? parameters.DatabaseWakeUpTimeUtc ?? nowUtc;
=======
        var lastFullBackupUtc = parameters.BackupStatus?.LastFullBackupInternal ?? parameters.DatabaseWakeUpTimeUtc ?? parameters.Configuration.CreatedAt ?? nowUtc;
        var lastIncrementalBackupUtc = parameters.BackupStatus?.LastIncrementalBackupInternal ?? parameters.BackupStatus?.LastFullBackupInternal ?? parameters.DatabaseWakeUpTimeUtc ?? nowUtc;

>>>>>>> e3fe7708
        var nextFullBackup = GetNextBackupOccurrence(new NextBackupOccurrenceParameters
        {
            BackupFrequency = parameters.Configuration.FullBackupFrequency,
            Configuration = parameters.Configuration,
            LastBackupUtc = lastFullBackupUtc,
            OnParsingError = parameters.OnParsingError,
        });
        var nextIncrementalBackup = GetNextBackupOccurrence(new NextBackupOccurrenceParameters
        {
            BackupFrequency = parameters.Configuration.IncrementalBackupFrequency,
            Configuration = parameters.Configuration,
            LastBackupUtc = lastIncrementalBackupUtc,
            OnParsingError = parameters.OnParsingError
        });

        if (nextFullBackup == null && nextIncrementalBackup == null)
        {
            parameters.OnMissingNextBackupInfo?.Invoke(parameters.Configuration);
            return null;
        }

        Debug.Assert(parameters.Configuration.TaskId != 0);

        var isFullBackup = IsFullBackup(parameters.BackupStatus, parameters.Configuration, nextFullBackup, nextIncrementalBackup, parameters.ResponsibleNodeTag);
        var nextBackupTimeLocal = GetNextBackupDateTime(nextFullBackup, nextIncrementalBackup, parameters.BackupStatus?.DelayUntil);
        var nextBackupTimeUtc = nextBackupTimeLocal.ToUniversalTime();
        var timeSpan = nextBackupTimeUtc - nowUtc;

        TimeSpan nextBackupTimeSpan;
        if (timeSpan.Ticks <= 0 && parameters.BackupStatus != null)
        {
            // overdue backup of current node or first backup
            if (parameters.BackupStatus.NodeTag == parameters.NodeTag || parameters.BackupStatus.NodeTag == null)
            {
                // the backup will run now
                nextBackupTimeSpan = TimeSpan.Zero;
                nextBackupTimeUtc = nowUtc;
            }
            else
            {
                // overdue backup from other node
                nextBackupTimeSpan = TimeSpan.FromMinutes(1);
                nextBackupTimeUtc = nowUtc + nextBackupTimeSpan;
            }
        }
        else
        {
            nextBackupTimeSpan = timeSpan;
        }
        nextBackupTimeUtc = DateTime.SpecifyKind(nextBackupTimeUtc, DateTimeKind.Utc);
        return new NextBackup
        {
            TimeSpan = nextBackupTimeSpan,
            DateTime = nextBackupTimeUtc,
            OriginalBackupTime = parameters.BackupStatus?.OriginalBackupTime,
            IsFull = isFullBackup,
            TaskId = parameters.Configuration.TaskId
        };
    }

    internal static DateTime? GetNextBackupOccurrence(NextBackupOccurrenceParameters parameters)
    {
        if (string.IsNullOrWhiteSpace(parameters.BackupFrequency))
            return null;

        try
        {
            var backupParser = CrontabSchedule.Parse(parameters.BackupFrequency);
            return backupParser.GetNextOccurrence(parameters.LastBackupUtc.ToLocalTime());
        }
        catch (Exception e)
        {
            parameters.OnParsingError?.Invoke(new OnParsingErrorParameters
            {
                Exception = e,
                BackupFrequency = parameters.BackupFrequency,
                Configuration = parameters.Configuration
            });

            return null;
        }
    }

    public static DateTime GetNextBackupDateTime(DateTime? nextFullBackup, DateTime? nextIncrementalBackup, DateTime? delayUntil)
    {
        Debug.Assert(nextFullBackup != null || nextIncrementalBackup != null);
        DateTime? nextBackup;

        if (nextFullBackup == null)
            nextBackup = nextIncrementalBackup;
        else if (nextIncrementalBackup == null)
            nextBackup = nextFullBackup;
        else
            nextBackup = nextFullBackup <= nextIncrementalBackup ? nextFullBackup.Value : nextIncrementalBackup.Value;

        return delayUntil.HasValue && delayUntil.Value.ToLocalTime() > nextBackup.Value
            ? delayUntil.Value.ToLocalTime() : nextBackup.Value;
    }

    private static bool IsFullBackup(PeriodicBackupStatus backupStatus,
        PeriodicBackupConfiguration configuration,
        DateTime? nextFullBackup, DateTime? nextIncrementalBackup, string responsibleNodeTag)
    {
        if (backupStatus?.LastFullBackup == null ||
            backupStatus.NodeTag != responsibleNodeTag ||
            backupStatus.BackupType != configuration.BackupType ||
            backupStatus.LastEtag == null)
        {
            // Reasons to start a new full backup:
            // 1. there is no previous full backup, we are going to create one now
            // 2. the node which is responsible for the backup was replaced
            // 3. the backup type changed (e.g. from backup to snapshot)
            // 4. last etag wasn't updated

            return true;
        }

        // 1. there is a full backup setup but the next incremental backup wasn't setup
        // 2. there is a full backup setup and the next full backup is before the incremental one
        return nextFullBackup != null &&
               (nextIncrementalBackup == null || nextFullBackup <= nextIncrementalBackup);
    }

    internal static void CheckServerHealthBeforeBackup(ServerStore serverStore, string name)
    {
        if (serverStore.Server.CpuCreditsBalance.BackgroundTasksAlertRaised.IsRaised())
        {
            throw new BackupDelayException($"Failed to start Backup Task: '{name}'. The task cannot run because the CPU credits allocated to this machine are nearing exhaustion.")
            {
                DelayPeriod = serverStore.Configuration.Server.CpuCreditsExhaustionBackupDelay.AsTimeSpan
            };
        }

        if (LowMemoryNotification.Instance.LowMemoryState)
        {
            throw new BackupDelayException($"Failed to start Backup Task: '{name}'. The task cannot run because the server is in low memory state.")
            {
                DelayPeriod = serverStore.Configuration.Backup.LowMemoryBackupDelay.AsTimeSpan
            };
        }

        if (LowMemoryNotification.Instance.DirtyMemoryState.IsHighDirty)
        {
            throw new BackupDelayException($"Failed to start Backup Task: '{name}'. The task cannot run because the server is in high dirty memory state.")
            {
                DelayPeriod = serverStore.Configuration.Backup.LowMemoryBackupDelay.AsTimeSpan
            };
        }
    }

    public static PathSetting GetBackupTempPath(RavenConfiguration configuration, string dir, out PathSetting basePath)
    {
        basePath = configuration.Backup.TempPath ?? configuration.Storage.TempPath ?? configuration.Core.DataDirectory;
        return basePath.Combine(dir);
    }

    public static IdleDatabaseActivity GetEarliestIdleDatabaseActivity(EarliestIdleDatabaseActivityParameters parameters)
    {
        IdleDatabaseActivity earliestAction = null;
        using (parameters.ServerStore.Engine.ContextPool.AllocateOperationContext(out ClusterOperationContext context))
        using (context.OpenReadTransaction())
        {
            var rawDatabaseRecord = parameters.ServerStore.Cluster.ReadRawDatabaseRecord(context, parameters.DatabaseName);

            foreach (var backup in rawDatabaseRecord.PeriodicBackups)
            {
                var nextAction = GetNextIdleDatabaseActivity(new NextIdleDatabaseActivityParameters(parameters, backup, context));

                if (nextAction == null)
                    continue;

                earliestAction =
                    earliestAction == null || nextAction.DateTime < earliestAction.DateTime
                        ? nextAction
                        : earliestAction;
            }
        }
        return earliestAction;
    }

    private static IdleDatabaseActivity GetNextIdleDatabaseActivity(NextIdleDatabaseActivityParameters parameters)
    {
        // we will always wake up the database for a full backup.
        // but for incremental we will wake the database only if there were changes made.

        if (parameters.Configuration.Disabled ||
            parameters.Configuration.IncrementalBackupFrequency == null && parameters.Configuration.FullBackupFrequency == null ||
            parameters.Configuration.HasBackup() == false)
            return null;

        var backupStatus = GetBackupStatusFromCluster(parameters.ServerStore, parameters.Context, parameters.DatabaseName, parameters.Configuration.TaskId);

        if (backupStatus == null && parameters.IsIdle == false)
        {
            // we might reach here from periodic backup runner that check whether due time is far enough in the future to justify unloading the db
            // if we never backed up the db then we want to do it now. returning the time now will prevent the unloading
            
            if (parameters.Logger.IsOperationsEnabled)
                parameters.Logger.Operations($"Backup Task '{parameters.Configuration.TaskId}' of database '{parameters.DatabaseName}' is never backed up yet.");
            
            return new IdleDatabaseActivity(IdleDatabaseActivityType.WakeUpDatabase, DateTime.UtcNow);
        }

        var responsibleNodeTag = GetResponsibleNodeTag(parameters.ServerStore, parameters.DatabaseName, parameters.Configuration.TaskId);
        if (responsibleNodeTag == null)
        {
            // cluster is down
            if (parameters.Logger.IsOperationsEnabled)
                parameters.Logger.Operations($"Could not find the responsible node for backup task '{parameters.Configuration.TaskId}' of database '{parameters.DatabaseName}'.");
            
            return null;
        }

        if (responsibleNodeTag != parameters.ServerStore.NodeTag)
        {
            // not responsible for this backup task
            if (parameters.Logger.IsOperationsEnabled)
                parameters.Logger.Operations($"Current server '{parameters.ServerStore.NodeTag}' is not responsible node for backup task '{parameters.Configuration.TaskId}' of database '{parameters.DatabaseName}'. Backup Task responsible node is '{responsibleNodeTag}'.");

            return null;
        }

        var nextBackup = GetNextBackupDetails(new NextBackupDetailsParameters
        {
            OnParsingError = parameters.OnParsingError,
            Configuration = parameters.Configuration,
            BackupStatus = backupStatus,
            ResponsibleNodeTag = responsibleNodeTag,
            DatabaseWakeUpTimeUtc = parameters.DatabaseWakeUpTimeUtc,
            NodeTag = parameters.ServerStore.NodeTag,
            OnMissingNextBackupInfo = parameters.OnMissingNextBackupInfo
        });

        if (nextBackup == null)
        {
            if (parameters.Logger.IsOperationsEnabled)
                parameters.Logger.Operations($"Backup Task '{parameters.Configuration.TaskId}' of database '{parameters.DatabaseName}' doesn't have next backup. Should not happen and likely a bug.");
            return null;
        }

        if (backupStatus == null)
        {
            // we want to wait for the backup occurrence
            if (parameters.Logger.IsOperationsEnabled)
                parameters.Logger.Operations($"Backup Task '{parameters.Configuration.TaskId}' of database '{parameters.DatabaseName}' is never backed up yet.");
            
            return new IdleDatabaseActivity(IdleDatabaseActivityType.WakeUpDatabase, nextBackup.DateTime);
        }

        var nowUtc = DateTime.UtcNow;
        if (nextBackup.DateTime < nowUtc)
        {
            // this backup is delayed
            if (parameters.Logger.IsOperationsEnabled)
                parameters.Logger.Operations($"Backup Task '{parameters.Configuration.TaskId}' of database '{parameters.DatabaseName}' is delayed.");
            return new IdleDatabaseActivity(IdleDatabaseActivityType.WakeUpDatabase, DateTime.UtcNow);
        }

        if (backupStatus.LastEtag != parameters.LastEtag)
        {
            // we have changes since last backup
            var type = nextBackup.IsFull ? "full" : "incremental";
            if (parameters.Logger.IsOperationsEnabled)
                parameters.Logger.Operations($"Backup Task '{parameters.Configuration.TaskId}' of database '{parameters.DatabaseName}' have changes since last backup. Wakeup timer will be set to the next {type} backup at '{nextBackup.DateTime}'.");
            return new IdleDatabaseActivity(IdleDatabaseActivityType.WakeUpDatabase, nextBackup.DateTime);
        }

        if (nextBackup.IsFull)
        {
            if (parameters.Logger.IsOperationsEnabled)
                parameters.Logger.Operations($"Backup Task '{parameters.Configuration.TaskId}' of database '{parameters.DatabaseName}' doesn't have changes since last backup. Wakeup timer will be set to the next full backup at '{nextBackup.DateTime}'.");
            return new IdleDatabaseActivity(IdleDatabaseActivityType.WakeUpDatabase, nextBackup.DateTime);
        }

        // we don't have changes since the last backup and the next backup are incremental
        var lastFullBackup = backupStatus.LastFullBackupInternal ?? nowUtc;
        var nextFullBackup = GetNextBackupOccurrence(new NextBackupOccurrenceParameters
        {
            BackupFrequency = parameters.Configuration.FullBackupFrequency,
            LastBackupUtc = lastFullBackup,
            Configuration = parameters.Configuration,
            OnParsingError = parameters.OnParsingError
        });

        if (nextFullBackup < nowUtc)
        {
            if (parameters.Logger.IsOperationsEnabled)
                parameters.Logger.Operations($"Backup Task '{parameters.Configuration.TaskId}' of database '{parameters.DatabaseName}' doesn't have changes since last backup but has delayed backup.");
            // this backup is delayed
            return new IdleDatabaseActivity(IdleDatabaseActivityType.WakeUpDatabase, DateTime.UtcNow);
        }

        if (parameters.Logger.IsOperationsEnabled)
            parameters.Logger.Operations($"Backup Task '{parameters.Configuration.TaskId}' of database '{parameters.DatabaseName}' doesn't have changes since last backup. Wakeup timer set to next full backup at {nextFullBackup}, and will skip the incremental backups.");

        return new IdleDatabaseActivity(IdleDatabaseActivityType.UpdateBackupStatusOnly, nextBackup.DateTime, parameters.Configuration.TaskId, parameters.LastEtag);
    }

    public static void SaveBackupStatus(PeriodicBackupStatus status, string databaseName, ServerStore serverStore, Logger logger,
        BackupResult backupResult = default, Action<IOperationProgress> onProgress = default, OperationCancelToken operationCancelToken = default)
    {
        try
        {
            var command = new UpdatePeriodicBackupStatusCommand(databaseName, RaftIdGenerator.NewId()) { PeriodicBackupStatus = status };

            AsyncHelpers.RunSync(async () =>
            {
                var index = await BackupHelper.RunWithRetriesAsync(maxRetries: 10, async () =>
                    {
                        var result = await serverStore.SendToLeaderAsync(command);
                        return result.Index;
                    },
                    infoMessage: "Saving the backup status in the cluster",
                    errorMessage: "Failed to save the backup status in the cluster",
                    backupResult, onProgress, operationCancelToken);

                await BackupHelper.RunWithRetriesAsync(maxRetries: 10, async () =>
                    {
                        await serverStore.WaitForCommitIndexChange(RachisConsensus.CommitIndexModification.GreaterOrEqual, index);
                        return default;
                    },
                    infoMessage: "Verifying that the backup status was successfully saved in the cluster",
                    errorMessage: "Failed to verify that the backup status was successfully saved in the cluster",
                    backupResult, onProgress, operationCancelToken);
            });

            if (logger.IsInfoEnabled)
                logger.Info($"Periodic backup status with task id {status.TaskId} was updated");
        }
        catch (Exception e)
        {
            const string message = "Error saving the periodic backup status";

            if (logger.IsOperationsEnabled)
                logger.Operations(message, e);

            backupResult?.AddError($"{message}{Environment.NewLine}{e}");
        }
    }

    public sealed class NextBackupOccurrenceParameters
    {
        public string BackupFrequency { get; set; }

        public DateTime LastBackupUtc { get; set; }

        public PeriodicBackupConfiguration Configuration { get; set; }

        public Action<OnParsingErrorParameters> OnParsingError { get; set; }
    }

    public sealed class OnParsingErrorParameters
    {
        public Exception Exception { get; set; }

        public string BackupFrequency { get; set; }

        public PeriodicBackupConfiguration Configuration { get; set; }
    }

    public sealed class NextBackupDetailsParameters
    {
        public PeriodicBackupConfiguration Configuration { get; set; }

        public PeriodicBackupStatus BackupStatus { get; set; }

        public string ResponsibleNodeTag { get; set; }

        public DateTime? DatabaseWakeUpTimeUtc { get; set; }

        public string NodeTag { get; set; }

        public Action<OnParsingErrorParameters> OnParsingError { get; set; }

        public Action<PeriodicBackupConfiguration> OnMissingNextBackupInfo { get; set; }
    }

    public sealed class BackupInfoParameters
    {
        public ClusterOperationContext Context { get; set; }
        public ServerStore ServerStore { get; set; }
        public List<PeriodicBackup> PeriodicBackups { get; set; }
        public string DatabaseName { get; set; }
    }

    public class EarliestIdleDatabaseActivityParameters
    {
        public string DatabaseName { get; set; }

        public bool IsIdle { get; set; }

        public DateTime? DatabaseWakeUpTimeUtc { get; set; }

        public long LastEtag { get; set; }

        public Logger Logger { get; set; }

        public AbstractNotificationCenter NotificationCenter { get; set; }

        public Action<OnParsingErrorParameters> OnParsingError { get; set; }

        public Action<PeriodicBackupConfiguration> OnMissingNextBackupInfo { get; set; }

        public ServerStore ServerStore { get; set; }
    }

    public sealed class NextIdleDatabaseActivityParameters : EarliestIdleDatabaseActivityParameters
    {
        public PeriodicBackupConfiguration Configuration { get; set; }

        public ClusterOperationContext Context { get; set; }

        public NextIdleDatabaseActivityParameters(EarliestIdleDatabaseActivityParameters parameters, PeriodicBackupConfiguration configuration, ClusterOperationContext context)
        {
            Context = context;
            Configuration = configuration;
            DatabaseName = parameters.DatabaseName;
            DatabaseWakeUpTimeUtc = parameters.DatabaseWakeUpTimeUtc;
            LastEtag = parameters.LastEtag;
            Logger = parameters.Logger;
            NotificationCenter = parameters.NotificationCenter;
            OnParsingError = parameters.OnParsingError;
            OnMissingNextBackupInfo = parameters.OnMissingNextBackupInfo;
            ServerStore = parameters.ServerStore;
            IsIdle = parameters.IsIdle;
        }
    }
}<|MERGE_RESOLUTION|>--- conflicted
+++ resolved
@@ -232,15 +232,9 @@
     public static NextBackup GetNextBackupDetails(NextBackupDetailsParameters parameters)
     {
         var nowUtc = DateTime.UtcNow;
-<<<<<<< HEAD
-
-        var lastFullBackupUtc = parameters.BackupStatus.LastFullBackupInternal ?? parameters.DatabaseWakeUpTimeUtc ?? parameters.Configuration.CreatedAt ?? nowUtc;
-        var lastIncrementalBackupUtc = parameters.BackupStatus.LastIncrementalBackupInternal ?? parameters.BackupStatus.LastFullBackupInternal ?? parameters.DatabaseWakeUpTimeUtc ?? nowUtc;
-=======
+
         var lastFullBackupUtc = parameters.BackupStatus?.LastFullBackupInternal ?? parameters.DatabaseWakeUpTimeUtc ?? parameters.Configuration.CreatedAt ?? nowUtc;
         var lastIncrementalBackupUtc = parameters.BackupStatus?.LastIncrementalBackupInternal ?? parameters.BackupStatus?.LastFullBackupInternal ?? parameters.DatabaseWakeUpTimeUtc ?? nowUtc;
-
->>>>>>> e3fe7708
         var nextFullBackup = GetNextBackupOccurrence(new NextBackupOccurrenceParameters
         {
             BackupFrequency = parameters.Configuration.FullBackupFrequency,
@@ -440,7 +434,7 @@
             
             if (parameters.Logger.IsOperationsEnabled)
                 parameters.Logger.Operations($"Backup Task '{parameters.Configuration.TaskId}' of database '{parameters.DatabaseName}' is never backed up yet.");
-            
+
             return new IdleDatabaseActivity(IdleDatabaseActivityType.WakeUpDatabase, DateTime.UtcNow);
         }
 
@@ -450,7 +444,7 @@
             // cluster is down
             if (parameters.Logger.IsOperationsEnabled)
                 parameters.Logger.Operations($"Could not find the responsible node for backup task '{parameters.Configuration.TaskId}' of database '{parameters.DatabaseName}'.");
-            
+
             return null;
         }
 
