--- conflicted
+++ resolved
@@ -164,13 +164,9 @@
 
         Debug.Assert(parameters.Configuration.TaskId != 0);
 
-<<<<<<< HEAD
         var isFullBackup = IsFullBackup(parameters.BackupStatus, parameters.Configuration, nextFullBackup, nextIncrementalBackup, parameters.ResponsibleNodeTag);
-        var nextBackupTimeLocal = GetNextBackupDateTime(nextFullBackup, nextIncrementalBackup, parameters.BackupStatus.DelayUntil, out var originalBackupTime);
-=======
-        var isFullBackup = IsFullBackup(parameters.BackupStatus, parameters.Configuration, nextFullBackup, nextIncrementalBackup, parameters.ResponsibleNodeTag );
         var nextBackupTimeLocal = GetNextBackupDateTime(nextFullBackup, nextIncrementalBackup, parameters.BackupStatus.DelayUntil);
->>>>>>> 63909e7d
+
         var nowLocalTime = SystemTime.UtcNow.ToLocalTime();
         var timeSpan = nextBackupTimeLocal - nowLocalTime;
 
