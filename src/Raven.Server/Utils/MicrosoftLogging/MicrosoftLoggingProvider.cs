using System;
using System.Collections.Concurrent;
using System.Collections.Generic;
using System.Linq;
using Microsoft.Extensions.Logging;
<<<<<<< HEAD
using Raven.Server.NotificationCenter;
using Raven.Server.NotificationCenter.Notifications;
using Raven.Server.NotificationCenter.Notifications.Details;
using Sparrow;
using Sparrow.Json;
=======
>>>>>>> 651495d6
using Sparrow.Logging;
using Sparrow.Threading;

namespace Raven.Server.Utils.MicrosoftLogging;

[ProviderAlias("Sparrow")]
public class MicrosoftLoggingProvider : ILoggerProvider
{
<<<<<<< HEAD
    private static readonly Logger Logger = LoggingSource.Instance.GetLogger("Server", nameof(MicrosoftLoggingProvider));

    public readonly LoggingSource LoggingSource;
    private readonly ServerNotificationCenter _notificationCenter;
    private readonly ConcurrentDictionary<string, SparrowLoggerWrapper> _loggers = new ConcurrentDictionary<string, SparrowLoggerWrapper>(StringComparer.Ordinal);
    private readonly ConcurrentDictionary<StringSegment, LogLevel> _configuration = new ConcurrentDictionary<StringSegment, LogLevel>();

    public MicrosoftLoggingProvider(LoggingSource loggingSource, ServerNotificationCenter notificationCenter)
=======
    private readonly ConcurrentDictionary<string, SparrowLoggerWrapper> _loggers = new ConcurrentDictionary<string, SparrowLoggerWrapper>(StringComparer.Ordinal);
    public readonly MicrosoftLoggingConfiguration Configuration;
    
    private readonly LoggingSource _loggingSource;
    private readonly MultipleUseFlag _enable = new MultipleUseFlag();
    public MicrosoftLoggingProvider(LoggingSource loggingSource, NotificationCenter.NotificationCenter notificationCenter)
>>>>>>> 651495d6
    {
        _loggingSource = loggingSource;
        Configuration = new MicrosoftLoggingConfiguration(_loggers, notificationCenter);
    }

    public ILogger CreateLogger(string categoryName)
    {
        var lastDot = categoryName.LastIndexOf('.');
        (string source, string loggerName) = lastDot >= 0
            ? (categoryName[..lastDot], categoryName.Substring(lastDot + 1, categoryName.Length - lastDot - 1))
            : (categoryName, categoryName);
        var sparrowLogger = _loggingSource.GetLogger(source, loggerName);
        var logLevel = _enable.IsRaised() 
            ? Configuration.GetLogLevelForCategory(categoryName)
            : LogLevel.None;
        var newLogger = new SparrowLoggerWrapper(sparrowLogger, logLevel);
        return _loggers.GetOrAdd(categoryName, s => newLogger);
    }
    public IEnumerable<(string Name, LogLevel MinLogLevel)> GetLoggers()
    {
        return _loggers.Select(x => (x.Key, x.Value.MinLogLevel));
    }
    
    public void ApplyConfiguration()
    {
        _enable.Raise();
        foreach (var (categoryName, logger) in _loggers)
        {
            logger.MinLogLevel = Configuration.GetLogLevelForCategory(categoryName);
        }
    }
    
    public void DisableLogging()
    {
        _enable.Lower();
        foreach (var (_, logger) in _loggers)
        {
            logger.MinLogLevel = LogLevel.None;
        }
    }
    
    public void Dispose()
    {
        _loggers.Clear();
    }
}<|MERGE_RESOLUTION|>--- conflicted
+++ resolved
@@ -3,14 +3,7 @@
 using System.Collections.Generic;
 using System.Linq;
 using Microsoft.Extensions.Logging;
-<<<<<<< HEAD
 using Raven.Server.NotificationCenter;
-using Raven.Server.NotificationCenter.Notifications;
-using Raven.Server.NotificationCenter.Notifications.Details;
-using Sparrow;
-using Sparrow.Json;
-=======
->>>>>>> 651495d6
 using Sparrow.Logging;
 using Sparrow.Threading;
 
@@ -19,25 +12,17 @@
 [ProviderAlias("Sparrow")]
 public class MicrosoftLoggingProvider : ILoggerProvider
 {
-<<<<<<< HEAD
     private static readonly Logger Logger = LoggingSource.Instance.GetLogger("Server", nameof(MicrosoftLoggingProvider));
 
     public readonly LoggingSource LoggingSource;
     private readonly ServerNotificationCenter _notificationCenter;
     private readonly ConcurrentDictionary<string, SparrowLoggerWrapper> _loggers = new ConcurrentDictionary<string, SparrowLoggerWrapper>(StringComparer.Ordinal);
-    private readonly ConcurrentDictionary<StringSegment, LogLevel> _configuration = new ConcurrentDictionary<StringSegment, LogLevel>();
+    private readonly MultipleUseFlag _enable = new MultipleUseFlag();
+    public readonly MicrosoftLoggingConfiguration Configuration;
 
     public MicrosoftLoggingProvider(LoggingSource loggingSource, ServerNotificationCenter notificationCenter)
-=======
-    private readonly ConcurrentDictionary<string, SparrowLoggerWrapper> _loggers = new ConcurrentDictionary<string, SparrowLoggerWrapper>(StringComparer.Ordinal);
-    public readonly MicrosoftLoggingConfiguration Configuration;
-    
-    private readonly LoggingSource _loggingSource;
-    private readonly MultipleUseFlag _enable = new MultipleUseFlag();
-    public MicrosoftLoggingProvider(LoggingSource loggingSource, NotificationCenter.NotificationCenter notificationCenter)
->>>>>>> 651495d6
     {
-        _loggingSource = loggingSource;
+        LoggingSource = loggingSource;
         Configuration = new MicrosoftLoggingConfiguration(_loggers, notificationCenter);
     }
 
@@ -47,7 +32,7 @@
         (string source, string loggerName) = lastDot >= 0
             ? (categoryName[..lastDot], categoryName.Substring(lastDot + 1, categoryName.Length - lastDot - 1))
             : (categoryName, categoryName);
-        var sparrowLogger = _loggingSource.GetLogger(source, loggerName);
+        var sparrowLogger = LoggingSource.GetLogger(source, loggerName);
         var logLevel = _enable.IsRaised() 
             ? Configuration.GetLogLevelForCategory(categoryName)
             : LogLevel.None;
