--- conflicted
+++ resolved
@@ -29,15 +29,10 @@
 
         public static readonly int MyCommandsVersion;
 
-<<<<<<< HEAD
-        public static event EventHandler<ClusterVersionChangeEventArgs> OnClusterVersionChange;
-
-        public static int CurrentClusterMinimalVersion => _currentClusterMinimalVersion;
-        private static int _currentClusterMinimalVersion;
-=======
         public int CurrentClusterMinimalVersion => _currentClusterMinimalVersion;
         private int _currentClusterMinimalVersion;
->>>>>>> eda22b5a
+        public event EventHandler<ClusterVersionChangeEventArgs> OnClusterVersionChange;
+
 
         private static readonly Logger Log = LoggingSource.Instance.GetLogger(typeof(ClusterCommandsVersionManager).FullName, typeof(ClusterCommandsVersionManager).FullName);
 
@@ -213,7 +208,6 @@
                 Interlocked.CompareExchange(ref _currentClusterMinimalVersion, version, currentVersion);
             }
 
-<<<<<<< HEAD
             if (previousVersion == version)
                 return;
             
@@ -223,16 +217,7 @@
                 Log.Info($"Cluster version was changed from {previousVersion} to {version}");
         }
 
-        public static int GetClusterMinimalVersion(List<int> versions, int? maximalVersion)
-=======
-            if (currentVersion != version && Log.IsInfoEnabled)
-            {
-                Log.Info($"Cluster version was changed from {currentVersion} to {version}");
-            }
-        }
-
         public int GetClusterMinimalVersion(List<int> versions, int? maximalVersion)
->>>>>>> eda22b5a
         {
             var minVersion = versions.Min();
             if (maximalVersion < minVersion)
