﻿using System;
using Raven.Client;
using Raven.Client.Documents.Subscriptions;
using Raven.Client.Exceptions.Documents.Subscriptions;
using Raven.Client.Json.Serialization;
using Raven.Client.ServerWide;
using Raven.Server.Documents;
using Raven.Server.Documents.Replication;
using Raven.Server.Documents.Subscriptions;
using Raven.Server.Documents.TcpHandlers;
using Raven.Server.Rachis;
using Raven.Server.ServerWide.Context;
using Sparrow.Json;
using Sparrow.Json.Parsing;
using Voron;
using Voron.Data.Tables;

namespace Raven.Server.ServerWide.Commands.Subscriptions
{
    public class PutSubscriptionCommand : UpdateValueForDatabaseCommand
    {
        public string Query;
        public string InitialChangeVector;
        public long? SubscriptionId;
        public string SubscriptionName;
        public bool Disabled;
        public string MentorNode;
        public bool PinToMentorNode;

        // for serialization
        protected PutSubscriptionCommand() { }

        public PutSubscriptionCommand(string databaseName, string query, string mentor, string uniqueRequestId) : base(databaseName, uniqueRequestId)
        {
            Query = query;
            MentorNode = mentor;
            // this verifies that the query is a valid subscription query
            SubscriptionConnection.ParseSubscriptionQuery(query);
        }

<<<<<<< HEAD
        protected override BlittableJsonReaderObject GetUpdatedValue(long index, RawDatabaseRecord record, ClusterOperationContext context,
            BlittableJsonReaderObject existingValue)
=======
        protected override UpdatedValue GetUpdatedValue(long index, RawDatabaseRecord record, JsonOperationContext context, BlittableJsonReaderObject existingValue)
>>>>>>> 992b5fc9
        {
            throw new NotImplementedException();
        }

        protected virtual void AssertCanPutSubscription(RawDatabaseRecord record)
        {
            if (record.IsSharded)
            {
                throw new SubscriptionCreationException($"'{nameof(PutSubscriptionCommand)}' is not supported for sharded database.");
            }
        }

        public override unsafe void Execute(ClusterOperationContext context, Table items, long index, RawDatabaseRecord record, RachisState state, out object result)
        {
            long i = 1;
            var originalName = SubscriptionName;
            var tryToSetName = true;
            result = null;
            var subscriptionId = SubscriptionId ?? index;

            SubscriptionName = string.IsNullOrEmpty(SubscriptionName) ? subscriptionId.ToString() : SubscriptionName;
            var baseName = SubscriptionName;
            if (SubscriptionName.Length > DocumentIdWorker.MaxIdSize)
                throw new SubscriptionNameException($"Subscription Name is too long, must be at most {DocumentIdWorker.MaxIdSize} bytes");

            while (tryToSetName)
            {
                var subscriptionItemName = SubscriptionState.GenerateSubscriptionItemKeyName(DatabaseName, SubscriptionName);
                using (Slice.From(context.Allocator, subscriptionItemName, out Slice valueName))
                using (Slice.From(context.Allocator, subscriptionItemName.ToLowerInvariant(), out Slice valueNameLowered))
                {
                    if (items.ReadByKey(valueNameLowered, out TableValueReader tvr))
                    {
                        var ptr = tvr.Read(2, out int size);
                        var doc = new BlittableJsonReaderObject(ptr, size, context);

                        var existingSubscriptionState = JsonDeserializationClient.SubscriptionState(doc);
                        if (SubscriptionId != existingSubscriptionState.SubscriptionId)
                        {
                            if (string.IsNullOrEmpty(originalName))
                            {
                                SubscriptionName = $"{baseName}.{i}";
                                i++;
                                continue;
                            }
                            throw new RachisApplyException("A subscription could not be modified because the name '" + subscriptionItemName +
                                                           "' is already in use in a subscription with different Id.");
                        }

                        HandleChangeVectorOnUpdate(context, existingSubscriptionState, subscriptionId);
                    }
                    else
                    {
                        AssertValidChangeVector();
                    }

                    using (var receivedSubscriptionState = context.ReadObject(CreateSubscriptionStateAsJson(subscriptionId), SubscriptionName))
                    {
                        ClusterStateMachine.UpdateValue(index, items, valueNameLowered, valueName, receivedSubscriptionState);
                    }
                    
                    tryToSetName = false;
                }
            }
        }

        protected virtual DynamicJsonValue CreateSubscriptionStateAsJson(long subscriptionId)
        {
            var json = new SubscriptionState
            {
                Query = Query,
                ChangeVectorForNextBatchStartingPoint = InitialChangeVector,
                SubscriptionId = subscriptionId,
                SubscriptionName = SubscriptionName,
                LastBatchAckTime = null,
                Disabled = Disabled,
                MentorNode = MentorNode,
                PinToMentorNode = PinToMentorNode,
                LastClientConnectionTime = null
            }.ToJson();
            return json;
        }

        protected virtual void HandleChangeVectorOnUpdate(ClusterOperationContext context, SubscriptionState existingSubscriptionState, long subscriptionId)
        {
            if (InitialChangeVector == nameof(Constants.Documents.SubscriptionChangeVectorSpecialStates.DoNotChange))
            {
                InitialChangeVector = existingSubscriptionState.ChangeVectorForNextBatchStartingPoint;
            }
            else
            {
                AssertValidChangeVector();
                if (InitialChangeVector != existingSubscriptionState.ChangeVectorForNextBatchStartingPoint)
                {
                    // modified by the admin
                    RemoveSubscriptionStateFromStorage(context, subscriptionId);
                }
            }
        }

        protected void RemoveSubscriptionStateFromStorage(ClusterOperationContext context, long subscriptionId)
        {
            var subscriptionStateTable = context.Transaction.InnerTransaction.OpenTable(ClusterStateMachine.SubscriptionStateSchema, ClusterStateMachine.SubscriptionState);
            using (AbstractSubscriptionConnectionsState.GetDatabaseAndSubscriptionPrefix(context, DatabaseName, subscriptionId, out var prefix))
            {
                using var _ = Slice.External(context.Allocator, prefix, out var prefixSlice);
                subscriptionStateTable.DeleteByPrimaryKeyPrefix(prefixSlice);
            }
        }

        public long FindFreeId(ClusterOperationContext context, long subscriptionId)
        {
            if (SubscriptionId.HasValue)
                return SubscriptionId.Value;

            bool idTaken;
            do
            {
                idTaken = false;
                foreach (var keyValue in ClusterStateMachine.ReadValuesStartingWith(context,
                    SubscriptionState.SubscriptionPrefix(DatabaseName)))
                {
                    if (keyValue.Value.TryGet(nameof(SubscriptionState.SubscriptionId), out long id) == false)
                        continue;

                    if (id == subscriptionId)
                    {
                        subscriptionId--; //  we don't care if this end up as a negative value, we need only to be unique
                        idTaken = true;
                        break;
                    }
                }
            } while (idTaken);

            return subscriptionId;
        }

        protected virtual void AssertValidChangeVector()
        {
            try
            {
                InitialChangeVector.ToChangeVector();
            }
            catch (Exception e)
            {
                throw new RachisApplyException(
                    $"Received change vector {InitialChangeVector} is not in a valid format, therefore request cannot be processed.", e);
            }
        }

        public override string GetItemId()
        {
            throw new NotImplementedException();
        }

        public override void FillJson(DynamicJsonValue json)
        {
            json[nameof(Query)] = Query;
            json[nameof(InitialChangeVector)] = InitialChangeVector;
            json[nameof(SubscriptionName)] = SubscriptionName;
            json[nameof(SubscriptionId)] = SubscriptionId;
            json[nameof(Disabled)] = Disabled;
            json[nameof(MentorNode)] = MentorNode;
            json[nameof(PinToMentorNode)] = PinToMentorNode;
        }
    }
}<|MERGE_RESOLUTION|>--- conflicted
+++ resolved
@@ -38,12 +38,7 @@
             SubscriptionConnection.ParseSubscriptionQuery(query);
         }
 
-<<<<<<< HEAD
-        protected override BlittableJsonReaderObject GetUpdatedValue(long index, RawDatabaseRecord record, ClusterOperationContext context,
-            BlittableJsonReaderObject existingValue)
-=======
-        protected override UpdatedValue GetUpdatedValue(long index, RawDatabaseRecord record, JsonOperationContext context, BlittableJsonReaderObject existingValue)
->>>>>>> 992b5fc9
+        protected override UpdatedValue GetUpdatedValue(long index, RawDatabaseRecord record, ClusterOperationContext context, BlittableJsonReaderObject existingValue)
         {
             throw new NotImplementedException();
         }
