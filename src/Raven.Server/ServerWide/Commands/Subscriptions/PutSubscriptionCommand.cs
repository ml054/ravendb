--- conflicted
+++ resolved
@@ -87,22 +87,7 @@
                         AssertValidChangeVector();
                     }
 
-<<<<<<< HEAD
                     using (var receivedSubscriptionState = context.ReadObject(CreateSubscriptionStateAsJson(subscriptionId), SubscriptionName))
-=======
-                    using (var receivedSubscriptionState = context.ReadObject(new SubscriptionState
-                    {
-                        Query = Query,
-                        ChangeVectorForNextBatchStartingPoint = InitialChangeVector,
-                        SubscriptionId = subscriptionId,
-                        SubscriptionName = SubscriptionName,
-                        LastBatchAckTime = null,
-                        Disabled = Disabled,
-                        MentorNode = MentorNode,
-                        PinToMentorNode = PinToMentorNode,
-                        LastClientConnectionTime = null
-                    }.ToJson(), SubscriptionName))
->>>>>>> 7a23056a
                     {
                         ClusterStateMachine.UpdateValue(index, items, valueNameLowered, valueName, receivedSubscriptionState);
                     }
@@ -123,6 +108,7 @@
                 LastBatchAckTime = null,
                 Disabled = Disabled,
                 MentorNode = MentorNode,
+                PinToMentorNode = PinToMentorNode,
                 LastClientConnectionTime = null
             }.ToJson();
             return json;
