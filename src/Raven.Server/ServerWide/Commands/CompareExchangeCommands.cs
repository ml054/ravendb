﻿using System;
using System.IO;
using System.Text;
using Raven.Client.Exceptions;
using Raven.Server.Rachis;
using Raven.Server.ServerWide.Context;
using Sparrow.Binary;
using Sparrow.Json;
using Sparrow.Json.Parsing;
using Sparrow.Server;
using Voron;
using Voron.Data.Tables;

namespace Raven.Server.ServerWide.Commands
{
    public abstract class CompareExchangeCommandBase : CommandBase
    {
        public string Key;
        public string Database;
        private string _actualKey;
        public bool FromBackup;

        protected string ActualKey => _actualKey ?? (_actualKey = CompareExchangeKey.GetStorageKey(Database, Key));

        public long Index;

        [JsonDeserializationIgnore]
        public JsonOperationContext ContextToWriteResult;

<<<<<<< HEAD
=======
        [JsonDeserializationIgnore]
        public Leader.ConvertResultAction ConvertResultAction;

        public static string GetActualKey(string database, string key)
        {
            return (database + "/" + key).ToLowerInvariant();
        }

>>>>>>> d9226fec
        protected CompareExchangeCommandBase() { }

        protected CompareExchangeCommandBase(string database, string key, long index, JsonOperationContext context, string uniqueRequestId, bool fromBackup) : base(uniqueRequestId)
        {
            if (string.IsNullOrEmpty(key))
                throw new ArgumentNullException(nameof(key), "The key argument must have value");
            if (string.IsNullOrEmpty(database))
                throw new ArgumentNullException(nameof(database), "The database argument must have value");
            if (index < 0)
                throw new InvalidDataException("Index must be a non-negative number");

            Key = key;
            Index = index;
            Database = database;
            ContextToWriteResult = context;
            FromBackup = fromBackup;
        }

        protected abstract CompareExchangeResult ExecuteInternal(ClusterOperationContext context, Table items, long index);

        public CompareExchangeResult Execute(ClusterOperationContext context, Table items, long index)
        {
            var result = ExecuteInternal(context, items, index);

            context.Transaction.AddAfterCommitNotification(new CompareExchangeChange { Database = Database });

            return result;
        }

        public static unsafe void GetKeyAndPrefixIndexSlices(
            ByteStringContext allocator, string db, string key, long index,
            out (ByteString Buffer, ByteStringContext<ByteStringMemoryCache>.InternalScope Scope) finalKey,
            out (ByteString Buffer, ByteStringContext<ByteStringMemoryCache>.InternalScope Scope) finalIndex)
        {
            var reservedSpace = Encoding.UTF8.GetMaxByteCount(db.Length + key.Length) + 1;  // length of ActualKey 'db/key'
            var keyScope = allocator.Allocate(reservedSpace, out ByteString keyBuffer);
            var indexScope = allocator.Allocate(Encoding.UTF8.GetMaxByteCount(db.Length) + sizeof(long) + 1, out ByteString indexBuffer); // length of 'db/[index]'
            fixed (char* pDb = db, pKey = key)
            {
                var len = Encoding.UTF8.GetBytes(pDb, db.Length, keyBuffer.Ptr, keyBuffer.Length);

                keyBuffer.Ptr[len++] = (byte)'/';
                len += Encoding.UTF8.GetBytes(pKey, key.Length, keyBuffer.Ptr + len, keyBuffer.Length - len);
                keyBuffer.Truncate(len);

                allocator.ToLowerCase(ref keyBuffer);

                len = Encoding.UTF8.GetBytes(pDb, db.Length, indexBuffer.Ptr, indexBuffer.Length);
                indexBuffer.Ptr[len++] = (byte)'/';
                indexBuffer.Truncate(len);
                allocator.ToLowerCase(ref indexBuffer);
                indexBuffer.Truncate(indexBuffer.Length + sizeof(long));

                *(long*)(indexBuffer.Ptr + len) = Bits.SwapBytes(index);

                finalIndex = (indexBuffer, indexScope);
                finalKey = (keyBuffer, keyScope);
            }
        }

        public static unsafe ByteStringContext<ByteStringMemoryCache>.InternalScope GetPrefixIndexSlices(
           ByteStringContext allocator, string db, long index,
            out ByteString finalIndex)
        {
            var indexScope = allocator.Allocate(Encoding.UTF8.GetMaxByteCount(db.Length) + sizeof(long) + 1, out ByteString indexBuffer);
            fixed (char* pDb = db)
            {
                var len = Encoding.UTF8.GetBytes(pDb, db.Length, indexBuffer.Ptr, indexBuffer.Length);
                indexBuffer.Ptr[len++] = (byte)'/';
                indexBuffer.Truncate(len);
                allocator.ToLowerCase(ref indexBuffer);
                indexBuffer.Truncate(indexBuffer.Length + sizeof(long));

                *(long*)(indexBuffer.Ptr + len) = Bits.SwapBytes(index);

                finalIndex = indexBuffer;

                return indexScope;
            }
        }

        public static unsafe void GetDbPrefixAndLastSlices(
            ByteStringContext allocator, string db,
            out (Slice Slice, ByteStringContext.ExternalScope Scope) prefix,
            out (Slice Slice, ByteStringContext.ExternalScope Scope) last)
        {
            var reservedSpace = Encoding.UTF8.GetMaxByteCount(db.Length) + 1;

            allocator.Allocate(reservedSpace, out var prefixBuffer); // db + '/'
            allocator.Allocate(reservedSpace, out var lastBuffer); // db + (char)('/'+1)

            fixed (char* pDb = db)
            {
                var len = Encoding.UTF8.GetBytes(pDb, db.Length, prefixBuffer.Ptr, prefixBuffer.Length);

                prefixBuffer.Ptr[len] = (byte)'/';
                prefixBuffer.Truncate(len + 1);

                allocator.ToLowerCase(ref prefixBuffer);

                prefixBuffer.CopyTo(lastBuffer.Ptr);

                lastBuffer.Ptr[len++] = '/' + 1;
                lastBuffer.Truncate(len);
            }

            prefix.Scope = Slice.External(allocator, prefixBuffer, prefixBuffer.Length, out prefix.Slice);
            last.Scope = Slice.External(allocator, lastBuffer, lastBuffer.Length, out last.Slice);

        }

        public unsafe bool Validate(ClusterOperationContext context, Table items, long index, out long currentIndex)
        {
            currentIndex = -1;
            using (Slice.From(context.Allocator, ActualKey, out Slice keySlice))
            {
                if (items.ReadByKey(keySlice, out var reader))
                {
                    currentIndex = *(long*)reader.Read((int)ClusterStateMachine.CompareExchangeTable.Index, out var _);
                    return Index == currentIndex;
                }
            }
            return index == 0;
        }

        public override DynamicJsonValue ToJson(JsonOperationContext context)
        {
            var json = base.ToJson(context);
            json[nameof(Key)] = Key;
            json[nameof(Index)] = Index;
            json[nameof(Database)] = Database;
            json[nameof(FromBackup)] = FromBackup;
            return json;
        }

        public override object FromRemote(object remoteResult)
        {
            return JsonDeserializationCluster.CompareExchangeResult(((BlittableJsonReaderObject)remoteResult).Clone(ContextToWriteResult));
        }

        public class CompareExchangeResult : IDynamicJsonValueConvertible
        {
            public long Index;
            public object Value;
            public DynamicJsonValue ToJson()
            {
                return new DynamicJsonValue
                {
                    [nameof(Index)] = Index,
                    [nameof(Value)] = Value
                };
            }
        }

        public static object ConvertResult(JsonOperationContext ctx, object result)
        {
            if (result is CompareExchangeResult tuple)
            {
                if (tuple.Value is BlittableJsonReaderObject value)
                {
                    return new CompareExchangeResult
                    {
                        Index = tuple.Index,
                        Value = ctx.ReadObject(value, "cmpXchg result clone")
                    };
                }

                return tuple;
            }

            if (result is BlittableJsonReaderObject blittable)
            {
                var converted = JsonDeserializationCluster.CompareExchangeResult(blittable);
                if (converted.Value is BlittableJsonReaderObject val)
                {
                    converted.Value = ctx.ReadObject(val, "cmpXchg result clone");
                }

                return converted;
            }

            throw new RachisApplyException("Unable to convert result type: " + result?.GetType()?.FullName + ", " + result);
        }
    }

    public class RemoveCompareExchangeCommand : CompareExchangeCommandBase
    {
        public RemoveCompareExchangeCommand() { }

        public RemoveCompareExchangeCommand(string database, string key, long index, JsonOperationContext contextToReturnResult, string uniqueRequestId, bool fromBackup = false) : base(database, key,
            index, contextToReturnResult, uniqueRequestId, fromBackup)
        {
        }

        protected override unsafe CompareExchangeResult ExecuteInternal(ClusterOperationContext context, Table items, long index)
        {
            using (Slice.From(context.Allocator, ActualKey, out Slice keySlice))
            {
                if (items.ReadByKey(keySlice, out var reader))
                {
                    if (FromBackup)
                    {
                        items.Delete(reader.Id);
                        return new CompareExchangeResult
                        {
                            Index = index,
                            Value = null
                        };
                    }
                    var itemIndex = *(long*)reader.Read((int)ClusterStateMachine.CompareExchangeTable.Index, out var _);
                    var storeValue = reader.Read((int)ClusterStateMachine.CompareExchangeTable.Value, out var size);
                    var result = new BlittableJsonReaderObject(storeValue, size, context);

                    if (Index == itemIndex)
                    {
                        result = result.Clone(context);
                        items.Delete(reader.Id);
                        WriteCompareExchangeTombstone(context, index);
                        return new CompareExchangeResult
                        {
                            Index = index,
                            Value = result
                        };
                    }
                    return new CompareExchangeResult
                    {
                        Index = itemIndex,
                        Value = result
                    };
                }
                // if we ever decide to make replication of compare exchange, then we should write the compare exchange tombstones to schema on restore
            }
            return new CompareExchangeResult
            {
                Index = index,
                Value = null
            };
        }

        private unsafe void WriteCompareExchangeTombstone(ClusterOperationContext context, long index)
        {
            GetKeyAndPrefixIndexSlices(context.Allocator, Database, Key, index, out var keyTuple, out var indexTuple);
            var tombstoneItems = context.Transaction.InnerTransaction.OpenTable(ClusterStateMachine.CompareExchangeTombstoneSchema, ClusterStateMachine.CompareExchangeTombstones);
            using (keyTuple.Scope)
            using (indexTuple.Scope)
            using (Slice.External(context.Allocator, keyTuple.Buffer.Ptr, keyTuple.Buffer.Length, out var keySlice))
            using (Slice.External(context.Allocator, indexTuple.Buffer.Ptr, indexTuple.Buffer.Length, out var prefixIndexSlice))
            using (tombstoneItems.Allocate(out var tvb))
            {
                tvb.Add(keySlice.Content.Ptr, keySlice.Size);
                tvb.Add(index);
                tvb.Add(prefixIndexSlice);
                tombstoneItems.Set(tvb);
            }
        }
    }

    public class AddOrUpdateCompareExchangeCommand : CompareExchangeCommandBase
    {
        private static readonly UTF8Encoding Encoding = new UTF8Encoding();

        internal const int MaxNumberOfCompareExchangeKeyBytes = 512;
        public long? ExpirationTicks;

        public BlittableJsonReaderObject Value;

        public AddOrUpdateCompareExchangeCommand() { }

        public AddOrUpdateCompareExchangeCommand(string database, string key, BlittableJsonReaderObject value, long index, JsonOperationContext contextToReturnResult, string uniqueRequestId, bool fromBackup = false)
            : base(database, key, index, contextToReturnResult, uniqueRequestId, fromBackup)
        {
            if (key.Length > MaxNumberOfCompareExchangeKeyBytes || Encoding.GetByteCount(key) > MaxNumberOfCompareExchangeKeyBytes)
                ThrowCompareExchangeKeyTooBig(key);
            if (CompareExchangeExpirationStorage.HasExpiredMetadata(value, out long ticks, Slices.Empty, ActualKey))
                ExpirationTicks = ticks;

            Value = value;
        }

        protected override unsafe CompareExchangeResult ExecuteInternal(ClusterOperationContext context, Table items, long index)
        {
            // We have to clone the Value because we might have gotten this command from another node
            // and it was serialized. In that case, it is an _internal_ object, not a full document,
            // so we have to clone it to get it into a standalone mode.
            Value = Value.Clone(context);
            GetKeyAndPrefixIndexSlices(context.Allocator, Database, Key, index, out var keyTuple, out var indexTuple);

            using (keyTuple.Scope)
            using (indexTuple.Scope)
            using (Slice.External(context.Allocator, keyTuple.Buffer.Ptr, keyTuple.Buffer.Length, out var keySlice))
            using (Slice.External(context.Allocator, indexTuple.Buffer.Ptr, indexTuple.Buffer.Length, out var prefixIndexSlice))
            using (items.Allocate(out var tvb))
            {
                tvb.Add(keySlice.Content.Ptr, keySlice.Size);
                tvb.Add(index);
                tvb.Add(Value.BasePointer, Value.Size);
                tvb.Add(prefixIndexSlice);

                if (items.ReadByKey(keySlice, out var reader))
                {
                    var itemIndex = *(long*)reader.Read((int)ClusterStateMachine.CompareExchangeTable.Index, out var _);
                    if (Index == itemIndex || (FromBackup && Index == 0))
                    {
                        if (ExpirationTicks != null)
                            CompareExchangeExpirationStorage.Put(context, keySlice, ExpirationTicks.Value);

                        items.Update(reader.Id, tvb);
                        TryRemoveCompareExchangeTombstone(context, keySlice);
                    }
                    else
                    {
                        // concurrency violation, so we return the current value
                        return new CompareExchangeResult
                        {
                            Index = itemIndex,
                            Value = new BlittableJsonReaderObject(reader.Read((int)ClusterStateMachine.CompareExchangeTable.Value, out var size), size, context)
                        };
                    }
                }
                else
                {
                    if (ExpirationTicks != null)
                        CompareExchangeExpirationStorage.Put(context, keySlice, ExpirationTicks.Value);

                    items.Set(tvb);
                    TryRemoveCompareExchangeTombstone(context, keySlice);
                }
            }
            return new CompareExchangeResult
            {
                Index = index,
                Value = Value
            };
        }

        private static void TryRemoveCompareExchangeTombstone(ClusterOperationContext context, Slice keySlice)
        {
            var tombstoneItems = context.Transaction.InnerTransaction.OpenTable(ClusterStateMachine.CompareExchangeTombstoneSchema, ClusterStateMachine.CompareExchangeTombstones);
            if (tombstoneItems.ReadByKey(keySlice, out var reader))
            {
                tombstoneItems.Delete(reader.Id);
            }
        }

        public override DynamicJsonValue ToJson(JsonOperationContext context)
        {
            var json = base.ToJson(context);
            json[nameof(Value)] = Value;
            json[nameof(ExpirationTicks)] = ExpirationTicks;
            return json;
        }

        private static void ThrowCompareExchangeKeyTooBig(string str)
        {
            throw new CompareExchangeKeyTooBigException(
                $"Compare Exchange key cannot exceed {MaxNumberOfCompareExchangeKeyBytes} bytes, " +
                $"but the key was {Encoding.GetByteCount(str)} bytes. The invalid key is '{str}'. Parameter '{nameof(str)}'");
        }
    }
}<|MERGE_RESOLUTION|>--- conflicted
+++ resolved
@@ -27,17 +27,10 @@
         [JsonDeserializationIgnore]
         public JsonOperationContext ContextToWriteResult;
 
-<<<<<<< HEAD
-=======
         [JsonDeserializationIgnore]
         public Leader.ConvertResultAction ConvertResultAction;
 
-        public static string GetActualKey(string database, string key)
-        {
-            return (database + "/" + key).ToLowerInvariant();
-        }
-
->>>>>>> d9226fec
+
         protected CompareExchangeCommandBase() { }
 
         protected CompareExchangeCommandBase(string database, string key, long index, JsonOperationContext context, string uniqueRequestId, bool fromBackup) : base(uniqueRequestId)
