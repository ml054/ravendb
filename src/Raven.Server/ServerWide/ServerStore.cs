--- conflicted
+++ resolved
@@ -769,12 +769,8 @@
             var timeoutTask = TimeoutManager.WaitFor(timeout, _shutdownNotification.Token);
             while (true)
             {
-<<<<<<< HEAD
                 ServerShutdown.ThrowIfCancellationRequested();
 
-=======
-                var logChange = _engine.WaitForHeartbeat();
->>>>>>> 36fb9805
                 if (_engine.CurrentState == RachisConsensus.State.Leader)
                 {
                     return await _engine.PutAsync(cmdJson);
@@ -803,14 +799,12 @@
                     if (Logger.IsInfoEnabled)
                         Logger.Info("Tried to send message to leader, retrying", ex);
 
-<<<<<<< HEAD
                     if (_engine.LeaderTag == cachedLeaderTag)
                         throw; // if the leader changed, let's try again
                 }
-=======
+                
                 if (await Task.WhenAny(logChange, timeoutTask) == timeoutTask)
                     ThrowTimeoutException();
->>>>>>> 36fb9805
             }
             
         }
