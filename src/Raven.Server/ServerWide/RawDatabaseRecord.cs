﻿using System;
using System.Collections.Generic;
using System.Linq;
using Raven.Client.Documents.Indexes;
using Raven.Client.Documents.Operations.Backups;
using Raven.Client.Documents.Operations.ETL;
using Raven.Client.Documents.Operations.ETL.SQL;
using Raven.Client.Documents.Operations.Expiration;
using Raven.Client.Documents.Operations.Refresh;
using Raven.Client.Documents.Operations.Replication;
using Raven.Client.Documents.Operations.Revisions;
using Raven.Client.Documents.Operations.TimeSeries;
using Raven.Client.Documents.Queries.Sorting;
using Raven.Client.Documents.Replication.Messages;
using Raven.Client.Json.Serialization;
using Raven.Client.ServerWide;
using Raven.Server.ServerWide.Context;
using Sparrow.Json;
using Sparrow.Json.Parsing;

namespace Raven.Server.ServerWide
{
    public class RawDatabaseRecord : IDisposable
    {
<<<<<<< HEAD
        private BlittableJsonReaderObject _record;

        private DatabaseRecord _materializedRecord;
=======
        private readonly JsonOperationContext _context;
        private readonly BlittableJsonReaderObject _record;
>>>>>>> e6455764

        public RawDatabaseRecord(JsonOperationContext context, BlittableJsonReaderObject record)
        {
<<<<<<< HEAD
            _record = record ?? throw new ArgumentNullException(nameof(record));
=======
            _context = context;
            _record = record;
>>>>>>> e6455764
        }

        public BlittableJsonReaderObject Raw
        {
            get
            {
                if (_record == null)
                    throw new ArgumentNullException(nameof(_record));

                return _record;
            }
        }

        private bool? _isDisabled;

        public bool IsDisabled
        {
            get
            {
                if (_materializedRecord != null)
                    return _materializedRecord.Disabled;

                if (_isDisabled == null)
                {
                    _isDisabled = _record.TryGet(nameof(DatabaseRecord.Disabled), out bool disabled)
                        ? disabled
                        : false;
                }

                return _isDisabled.Value;
            }
        }

        private bool? _isEncrypted;

        public bool IsEncrypted
        {
            get
            {
                if (_materializedRecord != null)
                    return _materializedRecord.Encrypted;

                if (_isEncrypted == null)
                {
                    _isEncrypted = _record.TryGet(nameof(DatabaseRecord.Encrypted), out bool encrypted)
                        ? encrypted
                        : false;
                }

                return _isEncrypted.Value;
            }
        }

        public long? _etagForBackup;

        public long EtagForBackup
        {
            get
            {
                if (_materializedRecord != null)
                    return _materializedRecord.EtagForBackup;

                if (_etagForBackup == null)
                {
                    _etagForBackup = _record.TryGet(nameof(DatabaseRecord.EtagForBackup), out long etagForBackup)
                        ? etagForBackup
                        : 0;
                }

                return _etagForBackup.Value;
            }
        }

        public string _databaseName;

        public string DatabaseName
        {
            get
            {
                if (_materializedRecord != null)
                    return _materializedRecord.DatabaseName;

                if (_databaseName == null)
                    _record.TryGet(nameof(DatabaseRecord.DatabaseName), out _databaseName);

                return _databaseName;
            }
        }

        private DatabaseTopology _topology;

        public DatabaseTopology Topology
        {
<<<<<<< HEAD
            get
            {
                if (_materializedRecord != null)
                    return _materializedRecord.Topology;
=======
            if (_record.TryGet(nameof(DatabaseRecord.Topology), out BlittableJsonReaderObject rawTopology) == false 
                || rawTopology == null)
                return null;
>>>>>>> e6455764

                if (_topology == null && _record.TryGet(nameof(DatabaseRecord.Topology), out BlittableJsonReaderObject topologyJson))
                    _topology = JsonDeserializationCluster.DatabaseTopology(topologyJson);

                return _topology;
            }
        }

<<<<<<< HEAD
        private DatabaseStateStatus? _databaseState;

        public DatabaseStateStatus DatabaseState
=======
        public bool IsSharded()
        {
            _record.TryGet(nameof(DatabaseRecord.Shards), out BlittableJsonReaderArray array);
            return array != null && array.Length > 0;
        }

        public RawDatabaseRecord GetShardedDatabaseRecord(int index)
        {
            _record.TryGet(nameof(DatabaseRecord.Shards), out BlittableJsonReaderArray array);
            var name = GetDatabaseName();
            var shardedTopology = (BlittableJsonReaderObject)array[index];
            var shardName = name + "$" + index;
            _record.Modifications = new DynamicJsonValue(_record)
            {
                [nameof(DatabaseRecord.DatabaseName)] = shardName,
                [nameof(DatabaseRecord.Topology)] = shardedTopology,
                [nameof(DatabaseRecord.ShardAllocations)] = null,
                [nameof(DatabaseRecord.Shards)] = null,
            };

            return new RawDatabaseRecord(_context, _context.ReadObject(_record, shardName));
        }

        public IEnumerable<RawDatabaseRecord> GetShardedDatabaseRecords()
        {
            if(_record.TryGet(nameof(DatabaseRecord.Shards), out BlittableJsonReaderArray array) == false 
               || array == null)
                yield break;

            var name = GetDatabaseName();

            for (var index = 0; index < array.Length; index++)
            {
                using (var clone = _record.CloneOnTheSameContext())
                {
                    var shardedTopology = (BlittableJsonReaderObject)array[index];
                    var shardName = name + "$" + index;
                    clone.Modifications = new DynamicJsonValue(clone)
                    {
                        [nameof(DatabaseRecord.DatabaseName)] = shardName,
                        [nameof(DatabaseRecord.Topology)] = shardedTopology,
                        [nameof(DatabaseRecord.ShardAllocations)] = null,
                        [nameof(DatabaseRecord.Shards)] = null,
                    };
                    var modifiedClone = _context.ReadObject(clone, shardName);
                    var shardRecord = new RawDatabaseRecord(_context, modifiedClone);
                    yield return shardRecord;
                }
            }
        }

        public DatabaseStateStatus GetDatabaseStateStatus()
>>>>>>> e6455764
        {
            get
            {
                if (_materializedRecord != null)
                    return _materializedRecord.DatabaseState;

                if (_databaseState == null && _record.TryGet(nameof(DatabaseRecord.DatabaseState), out _databaseState) == false)
                    _databaseState = DatabaseStateStatus.Normal;

                return _databaseState.Value;
            }
        }

        private TimeSeriesConfiguration _timeSeriesConfiguration;

        public TimeSeriesConfiguration TimeSeriesConfiguration
        {
            get
            {
                if (_materializedRecord != null)
                    return _materializedRecord.TimeSeries;
                
                if (_timeSeriesConfiguration == null && _record.TryGet(nameof(DatabaseRecord.TimeSeries), out BlittableJsonReaderObject config) && config != null)
                    _timeSeriesConfiguration = JsonDeserializationCluster.TimeSeriesConfiguration(config);

                return _timeSeriesConfiguration;
            }
        }

        private RevisionsConfiguration _revisionsConfiguration;

        public RevisionsConfiguration RevisionsConfiguration
        {
            get
            {
                if (_materializedRecord != null)
                    return _materializedRecord.Revisions;

                if (_revisionsConfiguration == null && _record.TryGet(nameof(DatabaseRecord.Revisions), out BlittableJsonReaderObject config) && config != null)
                    _revisionsConfiguration = JsonDeserializationCluster.RevisionsConfiguration(config);

                return _revisionsConfiguration;
            }
        }

        private RevisionsCollectionConfiguration _revisionsForConflictsConfiguration;

        public RevisionsCollectionConfiguration RevisionsForConflicts
        {
            get
            {
                if (_materializedRecord != null)
                    return _materializedRecord.RevisionsForConflicts;

                if (_revisionsForConflictsConfiguration == null && _record.TryGet(nameof(DatabaseRecord.RevisionsForConflicts), out BlittableJsonReaderObject config) &&
                    config != null)
                    _revisionsForConflictsConfiguration = JsonDeserializationCluster.RevisionsCollectionConfiguration(config);

                return _revisionsForConflictsConfiguration;
            }
        }  

        private DocumentsCompressionConfiguration _documentsCompressionConfiguration;

        public DocumentsCompressionConfiguration DocumentsCompressionConfiguration
        {
            get
            {
                if (_materializedRecord != null)
                    return _materializedRecord.DocumentsCompression;

                if (_documentsCompressionConfiguration == null && _record.TryGet(nameof(DatabaseRecord.DocumentsCompression), out BlittableJsonReaderObject config) && config != null)
                    _documentsCompressionConfiguration = JsonDeserializationCluster.DocumentsCompressionConfiguration(config);

                return _documentsCompressionConfiguration;
            }
        }
        
        private ConflictSolver _conflictSolverConfiguration;

        public ConflictSolver ConflictSolverConfiguration
        {
            get
            {
                if (_materializedRecord != null)
                    return _materializedRecord.ConflictSolverConfig;

                if (_conflictSolverConfiguration == null && _record.TryGet(nameof(DatabaseRecord.ConflictSolverConfig), out BlittableJsonReaderObject config) && config != null)
                    _conflictSolverConfiguration = JsonDeserializationCluster.ConflictSolverConfig(config);

                return _conflictSolverConfiguration;
            }
        }

        private ExpirationConfiguration _expirationConfiguration;

        public ExpirationConfiguration ExpirationConfiguration
        {
            get
            {
                if (_materializedRecord != null)
                    return _materializedRecord.Expiration;

                if (_expirationConfiguration == null && _record.TryGet(nameof(DatabaseRecord.Expiration), out BlittableJsonReaderObject config) && config != null)
                    _expirationConfiguration = JsonDeserializationCluster.ExpirationConfiguration(config);

                return _expirationConfiguration;
            }
        }

        private RefreshConfiguration _refreshConfiguration;

        public RefreshConfiguration RefreshConfiguration
        {
            get
            {
                if (_materializedRecord != null)
                    return _materializedRecord.Refresh;

                if (_refreshConfiguration == null && _record.TryGet(nameof(DatabaseRecord.Refresh), out BlittableJsonReaderObject config) && config != null)
                    _refreshConfiguration = JsonDeserializationCluster.RefreshConfiguration(config);

                return _refreshConfiguration;
            }
        }

        private List<ExternalReplication> _externalReplications;

        public List<ExternalReplication> ExternalReplications
        {
            get
            {
                if (_materializedRecord != null)
                    return _materializedRecord.ExternalReplications;

                if (_externalReplications == null)
                {
                    _externalReplications = new List<ExternalReplication>();
                    if (_record.TryGet(nameof(DatabaseRecord.ExternalReplications), out BlittableJsonReaderArray bjra) && bjra != null)
                    {
                        foreach (BlittableJsonReaderObject element in bjra)
                            _externalReplications.Add(JsonDeserializationCluster.ExternalReplication(element));
                    }
                }

                return _externalReplications;
            }
        }
        
        
        public PullReplicationDefinition GetHubPullReplicationByName(string name)
        {
            if (_record.TryGet(nameof(DatabaseRecord.HubPullReplications), out BlittableJsonReaderArray bjra) && bjra != null)
            {
                foreach (BlittableJsonReaderObject element in bjra)
                {
                    if (element.TryGet(nameof(PullReplicationDefinition.Name), out string n) && n == name)
                        return JsonDeserializationClient.PullReplicationDefinition(element);
                }
            }

            return null;
        }
        
        
        public PullReplicationDefinition GetHubPullReplicationById(in long key)
        {
            if (_record.TryGet(nameof(DatabaseRecord.HubPullReplications), out BlittableJsonReaderArray bjra) && bjra != null)
            {
                foreach (BlittableJsonReaderObject element in bjra)
                {
                    if (element.TryGet(nameof(PullReplicationDefinition.TaskId), out long id) && id == key)
                        return JsonDeserializationClient.PullReplicationDefinition(element);
                }
            }

            return null;
        }

        public bool HubPullReplicationDefinitionExist()
        {
            return _record.TryGet(nameof(DatabaseRecord.HubPullReplications), out BlittableJsonReaderArray bjra) && (bjra?.Length > 0);
        }

        private List<long> _periodicBackupsTaskIds;

        public List<long> PeriodicBackupsTaskIds
        {
            get
            {
                if (_periodicBackupsTaskIds == null)
                {
                    if (_materializedRecord != null)
                    {
                        _periodicBackupsTaskIds = _materializedRecord
                            .PeriodicBackups
                            .Select(x => x.TaskId)
                            .ToList();
                    }
                    else
                    {
                        _periodicBackupsTaskIds = new List<long>();
                        if (_record.TryGet(nameof(DatabaseRecord.PeriodicBackups), out BlittableJsonReaderArray bjra) && bjra != null)
                        {
                            foreach (BlittableJsonReaderObject element in bjra)
                            {
                                if (element.TryGet(nameof(PeriodicBackupConfiguration.TaskId), out long taskId) == false)
                                    continue;

                                _periodicBackupsTaskIds.Add(taskId);
                            }
                        }
                    }
                }

                return _periodicBackupsTaskIds;
            }
        }

        public PeriodicBackupConfiguration GetPeriodicBackupConfiguration(long taskId)
        {
            if (_materializedRecord != null)
                return _materializedRecord.PeriodicBackups.Find(x => x.TaskId == taskId);

            if (_record.TryGet(nameof(DatabaseRecord.PeriodicBackups), out BlittableJsonReaderArray bjra) == false || bjra == null)
                return null;

            foreach (BlittableJsonReaderObject element in bjra)
            {
                if (element.TryGet(nameof(PeriodicBackupConfiguration.TaskId), out long configurationTaskId) == false)
                    continue;

                if (taskId == configurationTaskId)
                    return JsonDeserializationCluster.PeriodicBackupConfiguration(element);
            }

            return null;
        }

        private List<RavenEtlConfiguration> _ravenEtls;

        public List<RavenEtlConfiguration> RavenEtls
        {
            get
            {
                if (_materializedRecord != null)
                    return _materializedRecord.RavenEtls;

                if (_ravenEtls == null)
                {
                    _ravenEtls = new List<RavenEtlConfiguration>();
                    if (_record.TryGet(nameof(DatabaseRecord.RavenEtls), out BlittableJsonReaderArray bjra) && bjra != null)
                    {
                        foreach (BlittableJsonReaderObject element in bjra)
                            _ravenEtls.Add(JsonDeserializationCluster.RavenEtlConfiguration(element));
                    }
                }

                return _ravenEtls;
            }
        }

        private List<SqlEtlConfiguration> _sqlEtls;

        public List<SqlEtlConfiguration> SqlEtls
        {
            get
            {
                if (_materializedRecord != null)
                    return _materializedRecord.SqlEtls;

                if (_sqlEtls == null)
                {
                    _sqlEtls = new List<SqlEtlConfiguration>();
                    if (_record.TryGet(nameof(DatabaseRecord.SqlEtls), out BlittableJsonReaderArray bjra) && bjra != null)
                    {
                        foreach (BlittableJsonReaderObject element in bjra)
                            _sqlEtls.Add(JsonDeserializationCluster.SqlEtlConfiguration(element));
                    }
                }

                return _sqlEtls;
            }
        }

        private Dictionary<string, string> _settings;

        public Dictionary<string, string> Settings
        {
            get
            {
                if (_materializedRecord != null)
                    return _materializedRecord.Settings;

                if (_settings == null)
                {
                    _settings = new Dictionary<string, string>();
                    if (_record.TryGet(nameof(DatabaseRecord.Settings), out BlittableJsonReaderObject obj) && obj != null)
                    {
                        var propertyDetails = new BlittableJsonReaderObject.PropertyDetails();
                        for (var i = 0; i < obj.Count; i++)
                        {
                            obj.GetPropertyByIndex(i, ref propertyDetails);

                            if (propertyDetails.Value == null)
                                continue;

                            _settings[propertyDetails.Name] = propertyDetails.Value.ToString();
                        }
                    }
                }

                return _settings;
            }
        }

        private Dictionary<string, DeletionInProgressStatus> _deletionInProgress;

        public Dictionary<string, DeletionInProgressStatus> DeletionInProgress
        {
            get
            {
                if (_materializedRecord != null)
                    return _materializedRecord.DeletionInProgress;

                if (_deletionInProgress == null)
                {
                    _deletionInProgress = new Dictionary<string, DeletionInProgressStatus>();
                    if (_record.TryGet(nameof(DatabaseRecord.DeletionInProgress), out BlittableJsonReaderObject obj) && obj != null)
                    {
                        var propertyDetails = new BlittableJsonReaderObject.PropertyDetails();
                        for (var i = 0; i < obj.Count; i++)
                        {
                            obj.GetPropertyByIndex(i, ref propertyDetails);

                            if (propertyDetails.Value == null)
                                continue;

                            if (Enum.TryParse(propertyDetails.Value.ToString(), out DeletionInProgressStatus result))
                                _deletionInProgress[propertyDetails.Name] = result;
                        }
                    }
                }

                return _deletionInProgress;
            }
        }

        private Dictionary<string, List<IndexHistoryEntry>> _indexesHistory;

        public Dictionary<string, List<IndexHistoryEntry>> IndexesHistory
        {
            get
            {
                if (_materializedRecord != null)
                    return _materializedRecord.IndexesHistory;

                if (_indexesHistory == null)
                {
                    _indexesHistory = new Dictionary<string, List<IndexHistoryEntry>>();
                    if (_record.TryGet(nameof(DatabaseRecord.IndexesHistory), out BlittableJsonReaderObject obj) && obj != null)
                    {
                        var propertyDetails = new BlittableJsonReaderObject.PropertyDetails();
                        for (var i = 0; i < obj.Count; i++)
                        {
                            obj.GetPropertyByIndex(i, ref propertyDetails);

                            if (propertyDetails.Value == null)
                                continue;

                            if (propertyDetails.Value is BlittableJsonReaderArray bjra)
                            {
                                var list = new List<IndexHistoryEntry>();
                                foreach (BlittableJsonReaderObject element in bjra)
                                    list.Add(JsonDeserializationCluster.IndexHistoryEntry(element));

                                _indexesHistory[propertyDetails.Name] = list;
                            }
                        }
                    }
                }

                return _indexesHistory;
            }
        }

        private int? _countOfIndexes;

        public int CountOfIndexes
        {
            get
            {
                if (_materializedRecord != null)
                    return _materializedRecord.Indexes?.Count ?? 0;

                if (_countOfIndexes == null)
                {
                    _countOfIndexes = 0;
                    if (_record.TryGet(nameof(DatabaseRecord.Indexes), out BlittableJsonReaderObject obj) && obj != null)
                    {
                        var propertyDetails = new BlittableJsonReaderObject.PropertyDetails();
                        for (var i = 0; i < obj.Count; i++)
                        {
                            obj.GetPropertyByIndex(i, ref propertyDetails);

                            if (propertyDetails.Value == null)
                                continue;

                            if (propertyDetails.Value is BlittableJsonReaderObject)
                                _countOfIndexes++;
                        }
                    }
                }

                return _countOfIndexes.Value;
            }
        }

        private Dictionary<string, IndexDefinition> _indexes;

        public Dictionary<string, IndexDefinition> Indexes
        {
            get
            {
                if (_materializedRecord != null)
                    return _materializedRecord.Indexes;

                if (_indexes == null)
                {
                    _indexes = new Dictionary<string, IndexDefinition>();
                    if (_record.TryGet(nameof(DatabaseRecord.Indexes), out BlittableJsonReaderObject obj) && obj != null)
                    {
                        var propertyDetails = new BlittableJsonReaderObject.PropertyDetails();
                        for (var i = 0; i < obj.Count; i++)
                        {
                            obj.GetPropertyByIndex(i, ref propertyDetails);

                            if (propertyDetails.Value == null)
                                continue;

                            if (propertyDetails.Value is BlittableJsonReaderObject bjro)
                                _indexes[propertyDetails.Name] = JsonDeserializationCluster.IndexDefinition(bjro);
                        }
                    }
                }

                return _indexes;
            }
        }

        private Dictionary<string, AutoIndexDefinition> _autoIndexes;

        public Dictionary<string, AutoIndexDefinition> AutoIndexes
        {
            get
            {
                if (_materializedRecord != null)
                    return _materializedRecord.AutoIndexes;

                if (_autoIndexes == null)
                {
                    _autoIndexes = new Dictionary<string, AutoIndexDefinition>();
                    if (_record.TryGet(nameof(DatabaseRecord.AutoIndexes), out BlittableJsonReaderObject obj) && obj != null)
                    {
                        var propertyDetails = new BlittableJsonReaderObject.PropertyDetails();
                        for (var i = 0; i < obj.Count; i++)
                        {
                            obj.GetPropertyByIndex(i, ref propertyDetails);

                            if (propertyDetails.Value == null)
                                continue;

                            if (propertyDetails.Value is BlittableJsonReaderObject bjro)
                                _autoIndexes[propertyDetails.Name] = JsonDeserializationCluster.AutoIndexDefinition(bjro);
                        }
                    }
                }

                return _autoIndexes;
            }
        }

        private Dictionary<string, SorterDefinition> _sorters;

        public Dictionary<string, SorterDefinition> Sorters
        {
            get
            {
                if (_materializedRecord != null)
                    return _materializedRecord.Sorters;

                if (_sorters == null)
                {
                    _sorters = new Dictionary<string, SorterDefinition>();
                    if (_record.TryGet(nameof(DatabaseRecord.Sorters), out BlittableJsonReaderObject obj) && obj != null)
                    {
                        var propertyDetails = new BlittableJsonReaderObject.PropertyDetails();
                        for (var i = 0; i < obj.Count; i++)
                        {
                            obj.GetPropertyByIndex(i, ref propertyDetails);

                            if (propertyDetails.Value == null)
                                continue;

                            if (propertyDetails.Value is BlittableJsonReaderObject bjro)
                                _sorters[propertyDetails.Name] = JsonDeserializationCluster.SorterDefinition(bjro);
                        }
                    }
                }

                return _sorters;
            }
        }

        private Dictionary<string, SqlConnectionString> _sqlConnectionStrings;

        public Dictionary<string, SqlConnectionString> SqlConnectionStrings
        {
            get
            {
                if (_materializedRecord != null)
                    return _materializedRecord.SqlConnectionStrings;

                if (_sqlConnectionStrings == null)
                {
                    _sqlConnectionStrings = new Dictionary<string, SqlConnectionString>();
                    if (_record.TryGet(nameof(DatabaseRecord.SqlConnectionStrings), out BlittableJsonReaderObject obj) && obj != null)
                    {
                        var propertyDetails = new BlittableJsonReaderObject.PropertyDetails();
                        for (var i = 0; i < obj.Count; i++)
                        {
                            obj.GetPropertyByIndex(i, ref propertyDetails);

                            if (propertyDetails.Value == null)
                                continue;

                            if (propertyDetails.Value is BlittableJsonReaderObject bjro)
                                _sqlConnectionStrings[propertyDetails.Name] = JsonDeserializationCluster.SqlConnectionString(bjro);
                        }
                    }
                }

                return _sqlConnectionStrings;
            }
        }

        private Dictionary<string, RavenConnectionString> _ravenConnectionStrings;

        public Dictionary<string, RavenConnectionString> RavenConnectionStrings
        {
            get
            {
                if (_materializedRecord != null)
                    return _materializedRecord.RavenConnectionStrings;

                if (_ravenConnectionStrings == null)
                {
                    _ravenConnectionStrings = new Dictionary<string, RavenConnectionString>();
                    if (_record.TryGet(nameof(DatabaseRecord.RavenConnectionStrings), out BlittableJsonReaderObject obj) && obj != null)
                    {
                        var propertyDetails = new BlittableJsonReaderObject.PropertyDetails();
                        for (var i = 0; i < obj.Count; i++)
                        {
                            obj.GetPropertyByIndex(i, ref propertyDetails);

                            if (propertyDetails.Value == null)
                                continue;

                            if (propertyDetails.Value is BlittableJsonReaderObject bjro)
                                _ravenConnectionStrings[propertyDetails.Name] = JsonDeserializationCluster.RavenConnectionString(bjro);
                        }
                    }
                }

                return _ravenConnectionStrings;
            }
        }

        public void Dispose()
        {
            _record?.Dispose();
            _record = null;
        }

        public DatabaseRecord MaterializedRecord
        {
            get
            {
                if (_materializedRecord == null)
                {
                    _materializedRecord = JsonDeserializationCluster.DatabaseRecord(_record);
                    Dispose();
                }

                return _materializedRecord;
            }
        }

    }
}<|MERGE_RESOLUTION|>--- conflicted
+++ resolved
@@ -14,7 +14,6 @@
 using Raven.Client.Documents.Replication.Messages;
 using Raven.Client.Json.Serialization;
 using Raven.Client.ServerWide;
-using Raven.Server.ServerWide.Context;
 using Sparrow.Json;
 using Sparrow.Json.Parsing;
 
@@ -22,23 +21,15 @@
 {
     public class RawDatabaseRecord : IDisposable
     {
-<<<<<<< HEAD
         private BlittableJsonReaderObject _record;
+        private readonly JsonOperationContext _context;
 
         private DatabaseRecord _materializedRecord;
-=======
-        private readonly JsonOperationContext _context;
-        private readonly BlittableJsonReaderObject _record;
->>>>>>> e6455764
-
-        public RawDatabaseRecord(JsonOperationContext context, BlittableJsonReaderObject record)
-        {
-<<<<<<< HEAD
+
+        public RawDatabaseRecord(JsonOperationContext context,BlittableJsonReaderObject record)
+        {
+            _context = context;
             _record = record ?? throw new ArgumentNullException(nameof(record));
-=======
-            _context = context;
-            _record = record;
->>>>>>> e6455764
         }
 
         public BlittableJsonReaderObject Raw
@@ -61,12 +52,7 @@
                 if (_materializedRecord != null)
                     return _materializedRecord.Disabled;
 
-                if (_isDisabled == null)
-                {
-                    _isDisabled = _record.TryGet(nameof(DatabaseRecord.Disabled), out bool disabled)
-                        ? disabled
-                        : false;
-                }
+                _isDisabled ??= _record.TryGet(nameof(DatabaseRecord.Disabled), out bool disabled) && disabled;
 
                 return _isDisabled.Value;
             }
@@ -81,12 +67,7 @@
                 if (_materializedRecord != null)
                     return _materializedRecord.Encrypted;
 
-                if (_isEncrypted == null)
-                {
-                    _isEncrypted = _record.TryGet(nameof(DatabaseRecord.Encrypted), out bool encrypted)
-                        ? encrypted
-                        : false;
-                }
+                _isEncrypted ??= _record.TryGet(nameof(DatabaseRecord.Encrypted), out bool encrypted) && encrypted;
 
                 return _isEncrypted.Value;
             }
@@ -101,12 +82,9 @@
                 if (_materializedRecord != null)
                     return _materializedRecord.EtagForBackup;
 
-                if (_etagForBackup == null)
-                {
-                    _etagForBackup = _record.TryGet(nameof(DatabaseRecord.EtagForBackup), out long etagForBackup)
-                        ? etagForBackup
-                        : 0;
-                }
+                _etagForBackup ??= _record.TryGet(nameof(DatabaseRecord.EtagForBackup), out long etagForBackup)
+                    ? etagForBackup
+                    : 0;
 
                 return _etagForBackup.Value;
             }
@@ -132,16 +110,10 @@
 
         public DatabaseTopology Topology
         {
-<<<<<<< HEAD
             get
             {
                 if (_materializedRecord != null)
                     return _materializedRecord.Topology;
-=======
-            if (_record.TryGet(nameof(DatabaseRecord.Topology), out BlittableJsonReaderObject rawTopology) == false 
-                || rawTopology == null)
-                return null;
->>>>>>> e6455764
 
                 if (_topology == null && _record.TryGet(nameof(DatabaseRecord.Topology), out BlittableJsonReaderObject topologyJson))
                     _topology = JsonDeserializationCluster.DatabaseTopology(topologyJson);
@@ -149,13 +121,8 @@
                 return _topology;
             }
         }
-
-<<<<<<< HEAD
-        private DatabaseStateStatus? _databaseState;
-
-        public DatabaseStateStatus DatabaseState
-=======
-        public bool IsSharded()
+        
+         public bool IsSharded()
         {
             _record.TryGet(nameof(DatabaseRecord.Shards), out BlittableJsonReaderArray array);
             return array != null && array.Length > 0;
@@ -164,7 +131,7 @@
         public RawDatabaseRecord GetShardedDatabaseRecord(int index)
         {
             _record.TryGet(nameof(DatabaseRecord.Shards), out BlittableJsonReaderArray array);
-            var name = GetDatabaseName();
+            var name = DatabaseName;
             var shardedTopology = (BlittableJsonReaderObject)array[index];
             var shardName = name + "$" + index;
             _record.Modifications = new DynamicJsonValue(_record)
@@ -184,7 +151,7 @@
                || array == null)
                 yield break;
 
-            var name = GetDatabaseName();
+            var name = DatabaseName;
 
             for (var index = 0; index < array.Length; index++)
             {
@@ -206,8 +173,9 @@
             }
         }
 
-        public DatabaseStateStatus GetDatabaseStateStatus()
->>>>>>> e6455764
+        private DatabaseStateStatus? _databaseState;
+
+        public DatabaseStateStatus DatabaseState
         {
             get
             {
