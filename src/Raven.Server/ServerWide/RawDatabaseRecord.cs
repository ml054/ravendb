﻿
using System;
using System.Collections.Generic;
using System.Diagnostics;
using System.IO;
using System.Linq;
using Raven.Client.Documents.Indexes;
using Raven.Client.Documents.Indexes.Analysis;
using Raven.Client.Documents.Operations.Backups;
using Raven.Client.Documents.Operations.Configuration;
using Raven.Client.Documents.Operations.ETL;
using Raven.Client.Documents.Operations.ETL.ElasticSearch;
using Raven.Client.Documents.Operations.ETL.OLAP;
using Raven.Client.Documents.Operations.ETL.Queue;
using Raven.Client.Documents.Operations.ETL.SQL;
using Raven.Client.Documents.Operations.Expiration;
using Raven.Client.Documents.Operations.Refresh;
using Raven.Client.Documents.Operations.Replication;
using Raven.Client.Documents.Operations.Revisions;
using Raven.Client.Documents.Operations.TimeSeries;
using Raven.Client.Documents.Queries.Sorting;
using Raven.Client.Json.Serialization;
using Raven.Client.ServerWide;
using Raven.Client.ServerWide.Sharding;
using Raven.Server.Config;
using Raven.Server.Json;
using Raven.Server.ServerWide.Sharding;
using Raven.Server.Utils;
using Sparrow.Json;
using Sparrow.Json.Parsing;
using Sparrow.Utils;

namespace Raven.Server.ServerWide
{
    public static class RawDatabaseRecordExtensions
    {
        public static DatabaseTopology TopologyForSubscriptions(this RawDatabaseRecord record)
        {
            if (record.IsSharded == false)
                return record.Topology;

            return record.Sharding.Orchestrator.Topology;
        }
    }

    public class RawDatabaseRecord : IDisposable
    {
        private BlittableJsonReaderObject _record;
        private readonly JsonOperationContext _context;

        private DatabaseRecord _materializedRecord;

        public RawDatabaseRecord(JsonOperationContext context, BlittableJsonReaderObject record)
        {
            _context = context;
            _record = record ?? throw new ArgumentNullException(nameof(record));
        }

        private RawDatabaseRecord(DatabaseRecord record)
        {
            _materializedRecord = record;
        }

        public BlittableJsonReaderObject Raw
        {
            get
            {
                if (_record == null)
                    throw new ArgumentNullException(nameof(_record));

                return _record;
            }
        }

        private bool? _isDisabled;

        public bool IsDisabled
        {
            get
            {
                if (_materializedRecord != null)
                    return _materializedRecord.Disabled;

                _isDisabled ??= _record.TryGet(nameof(DatabaseRecord.Disabled), out bool disabled) && disabled;

                return _isDisabled.Value;
            }
        }

        private bool? _isEncrypted;

        public bool IsEncrypted
        {
            get
            {
                if (_materializedRecord != null)
                    return _materializedRecord.Encrypted;

                _isEncrypted ??= _record.TryGet(nameof(DatabaseRecord.Encrypted), out bool encrypted) && encrypted;

                return _isEncrypted.Value;
            }
        }

        private long? _etagForBackup;

        public long EtagForBackup
        {
            get
            {
                if (_materializedRecord != null)
                    return _materializedRecord.EtagForBackup;

                _etagForBackup ??= _record.TryGet(nameof(DatabaseRecord.EtagForBackup), out long etagForBackup)
                    ? etagForBackup
                    : 0;

                return _etagForBackup.Value;
            }
        }

        private string _databaseName;

        public string DatabaseName
        {
            get
            {
                if (_materializedRecord != null)
                    return _materializedRecord.DatabaseName;

                if (_databaseName == null)
                    _record.TryGet(nameof(DatabaseRecord.DatabaseName), out _databaseName);

                return _databaseName;
            }
        }

        public IEnumerable<(string Name, DatabaseTopology Topology)> Topologies
        {
            get
            {
                if (IsSharded)
                    return GetShardedDatabaseRecords().Select(x => (x.DatabaseName, x.Topology));

                return new[] { (DatabaseName, Topology) };
            }
        }

        private RawShardingConfiguration _sharding;

        public RawShardingConfiguration Sharding
        {
            get
            {
                if (_materializedRecord != null)
                {
                    if (_materializedRecord.Sharding == null)
                        return null;

                    _sharding = new RawShardingConfiguration(_materializedRecord.Sharding);

                    return _sharding;
                }

                if (_sharding == null)
                {
                    if (_record.TryGet(nameof(DatabaseRecord.Sharding), out BlittableJsonReaderObject obj) && obj != null)
                        _sharding = new RawShardingConfiguration(_context, obj);
                }

                return _sharding;
            }
        }

        private DatabaseTopology _topology;

        public DatabaseTopology Topology
        {
            get
            {
                if (_materializedRecord != null)
                    return _materializedRecord.Topology;

                if (_topology == null && _record.TryGet(nameof(DatabaseRecord.Topology), out BlittableJsonReaderObject topologyJson) && topologyJson != null)
                {
                    _topology = JsonDeserializationCluster.DatabaseTopology(topologyJson);
                }

                return _topology;
            }
        }

        private bool? _isSharded;

        public bool IsSharded
        {
            get
            {
                if (_materializedRecord != null)
                    return _materializedRecord.IsSharded;

                if (_isSharded == null)
                {
                    var sharding = Sharding;
                    if (sharding != null)
                    {
                        sharding.Raw.TryGet(nameof(DatabaseRecord.Sharding.Shards), out BlittableJsonReaderObject shardTopologies);
                        _isSharded = shardTopologies is { Count: > 0 };
                    }
                    else
                    {
                        _isSharded = false;
                    }
                }

                return _isSharded.Value;
            }
        }

        public RawDatabaseRecord GetShardedDatabaseRecord(int shardNumber)
        {
            Sharding.Raw.TryGet(nameof(ShardingConfiguration.Shards), out BlittableJsonReaderObject shardTopologies);
            if (shardTopologies.TryGet(shardNumber.ToString(), out BlittableJsonReaderObject shardedTopology) == false)
            {
                throw new ArgumentException($"Can't fetch topology of shard number {shardNumber} from the raw record because it does not exist.");
            }
            var shardName = ShardHelper.ToShardName(DatabaseName, shardNumber);

            var settings = new Dictionary<string, string>();
            foreach (var setting in Settings)
                settings.Add(setting.Key, setting.Value);

            var dataDirectoryKey = RavenConfiguration.GetKey(x => x.Core.DataDirectory);
            if (settings.TryGetValue(dataDirectoryKey, out string dir))
                settings[dataDirectoryKey] = Path.Combine(dir, shardName);

            var sharding = Sharding.Raw;
            sharding.Modifications = new DynamicJsonValue(sharding)
            {
                [nameof(ShardingConfiguration.Shards)] = null
            };

            _record.Modifications = new DynamicJsonValue(_record)
            {
                [nameof(DatabaseRecord.DatabaseName)] = shardName,
                [nameof(DatabaseRecord.Topology)] = shardedTopology,
                [nameof(DatabaseRecord.Settings)] = DynamicJsonValue.Convert(settings)
            };

            return new RawDatabaseRecord(_context, _context.ReadObject(_record, shardName));
        }

        public IEnumerable<RawDatabaseRecord> AsShardsOrNormal(string nodeTag = null)
        {
            if (IsSharded == false)
            {
                if (nodeTag == null || Topology.RelevantFor(nodeTag))
                {
                    return new[] {this};
                }

                return Array.Empty<RawDatabaseRecord>();
            }

            return GetShardedDatabaseRecords(nodeTag);
        }

        public IEnumerable<RawDatabaseRecord> GetShardedDatabaseRecords(string nodeTag = null)
        {
            if (IsSharded == false)
                yield break;

            Sharding.Raw.TryGet(nameof(ShardingConfiguration.Shards), out BlittableJsonReaderObject shardTopologies);

            for (int i = 0; i < shardTopologies.Count; i++)
            {
                var propertyDetails = new BlittableJsonReaderObject.PropertyDetails();
                shardTopologies.GetPropertyByIndex(i, ref propertyDetails);

                if(propertyDetails.Value == null)
                    continue;

                var shardNumber = RawShardingConfiguration.GetShardNumberFromPropertyDetails(propertyDetails);

                var shardedDatabaseRecord = GetShardedDatabaseRecord(shardNumber);
                if (nodeTag == null || shardedDatabaseRecord.Topology.RelevantFor(nodeTag))
                    yield return GetShardedDatabaseRecord(shardNumber);
            }
        }

        public bool EntireDatabasePendingDeletion()
        {
            if (IsSharded)
            {
                if (DeletionInProgress.Count == 0)
                    return false;

                if (Sharding.Shards.Sum(x => x.Value.Count) == 0)
                    return true;

                int shard = 0;
                foreach (var shardTopology in Sharding.Shards)
                {
                    foreach (var nodeWithShard in shardTopology.Value.AllNodes)
                    {
                        if (DeletionInProgress.TryGetValue(DatabaseRecord.GetKeyForDeletionInProgress(nodeWithShard, shard), out var deletionStatus) == false || deletionStatus == DeletionInProgressStatus.No)
                        {
                            return false;
                        }
                    }

                    shard++;
                }
                DevelopmentHelper.ShardingToDo(DevelopmentHelper.TeamMember.Stav, DevelopmentHelper.Severity.Normal,
                    "Handle case where shard numbers are not consecutive");
                return true;
            }
            else
            {
                if (Topology.Count == 0)
                    return true;

                if (DeletionInProgress?.Count > 0)
                {
                    foreach (var node in Topology.AllNodes)
                    {
                        if (DeletionInProgress.TryGetValue(node, out var deletionStatus) == false || deletionStatus == DeletionInProgressStatus.No)
                            return false;
                    }

                    return true;
                }

                return false;
            }
        }

        public string GetClusterTransactionId()
        {
            if (_materializedRecord != null)
                return _materializedRecord.GetClusterTransactionId();

            if (IsSharded == false)
                return Topology.ClusterTransactionIdBase64;

            Debug.Assert(Sharding.Shards.All(s => s.Value.ClusterTransactionIdBase64.Equals(Sharding.Shards.ElementAt(0).Value.ClusterTransactionIdBase64)));
            return Sharding.Shards.ElementAt(0).Value.ClusterTransactionIdBase64;
        }

        private DatabaseStateStatus? _databaseState;

        public DatabaseStateStatus DatabaseState
        {
            get
            {
                if (_materializedRecord != null)
                    return _materializedRecord.DatabaseState;

                if (_databaseState == null && _record.TryGet(nameof(DatabaseRecord.DatabaseState), out _databaseState) == false)
                    _databaseState = DatabaseStateStatus.Normal;

                return _databaseState.Value;
            }
        }

        private DatabaseLockMode? _lockMode;

        public DatabaseLockMode LockMode
        {
            get
            {
                if (_materializedRecord != null)
                    return _materializedRecord.LockMode;

                if (_lockMode == null && _record.TryGet(nameof(DatabaseRecord.LockMode), out _lockMode) == false)
                    _lockMode = DatabaseLockMode.Unlock;

                return _lockMode.Value;
            }
        }

        private StudioConfiguration _studioConfiguration;

        public StudioConfiguration StudioConfiguration
        {
            get
            {
                if (_materializedRecord != null)
                    return _materializedRecord.Studio;

                if (_studioConfiguration == null && _record.TryGet(nameof(DatabaseRecord.Studio), out BlittableJsonReaderObject config) && config != null)
                    _studioConfiguration = JsonDeserializationServer.StudioConfiguration(config);

                return _studioConfiguration;
            }
        }

        private TimeSeriesConfiguration _timeSeriesConfiguration;

        public TimeSeriesConfiguration TimeSeriesConfiguration
        {
            get
            {
                if (_materializedRecord != null)
                    return _materializedRecord.TimeSeries;

                if (_timeSeriesConfiguration == null && _record.TryGet(nameof(DatabaseRecord.TimeSeries), out BlittableJsonReaderObject config) && config != null)
                    _timeSeriesConfiguration = JsonDeserializationCluster.TimeSeriesConfiguration(config);

                return _timeSeriesConfiguration;
            }
        }

        private RevisionsConfiguration _revisionsConfiguration;

        public RevisionsConfiguration RevisionsConfiguration
        {
            get
            {
                if (_materializedRecord != null)
                    return _materializedRecord.Revisions;

                if (_revisionsConfiguration == null && _record.TryGet(nameof(DatabaseRecord.Revisions), out BlittableJsonReaderObject config) && config != null)
                    _revisionsConfiguration = JsonDeserializationCluster.RevisionsConfiguration(config);

                return _revisionsConfiguration;
            }
        }

        private RevisionsCollectionConfiguration _revisionsForConflictsConfiguration;

        public RevisionsCollectionConfiguration RevisionsForConflicts
        {
            get
            {
                if (_materializedRecord != null)
                    return _materializedRecord.RevisionsForConflicts;

                if (_revisionsForConflictsConfiguration == null && _record.TryGet(nameof(DatabaseRecord.RevisionsForConflicts), out BlittableJsonReaderObject config) &&
                    config != null)
                    _revisionsForConflictsConfiguration = JsonDeserializationCluster.RevisionsCollectionConfiguration(config);

                return _revisionsForConflictsConfiguration;
            }
        }

        private DocumentsCompressionConfiguration _documentsCompressionConfiguration;

        public DocumentsCompressionConfiguration DocumentsCompressionConfiguration
        {
            get
            {
                if (_materializedRecord != null)
                    return _materializedRecord.DocumentsCompression;

                if (_documentsCompressionConfiguration == null && _record.TryGet(nameof(DatabaseRecord.DocumentsCompression), out BlittableJsonReaderObject config) && config != null)
                    _documentsCompressionConfiguration = JsonDeserializationCluster.DocumentsCompressionConfiguration(config);

                return _documentsCompressionConfiguration;
            }
        }

        private ConflictSolver _conflictSolverConfiguration;

        public ConflictSolver ConflictSolverConfiguration
        {
            get
            {
                if (_materializedRecord != null)
                    return _materializedRecord.ConflictSolverConfig;

                if (_conflictSolverConfiguration == null && _record.TryGet(nameof(DatabaseRecord.ConflictSolverConfig), out BlittableJsonReaderObject config) && config != null)
                    _conflictSolverConfiguration = JsonDeserializationCluster.ConflictSolverConfig(config);

                return _conflictSolverConfiguration;
            }
        }

        private ExpirationConfiguration _expirationConfiguration;

        public ExpirationConfiguration ExpirationConfiguration
        {
            get
            {
                if (_materializedRecord != null)
                    return _materializedRecord.Expiration;

                if (_expirationConfiguration == null && _record.TryGet(nameof(DatabaseRecord.Expiration), out BlittableJsonReaderObject config) && config != null)
                    _expirationConfiguration = JsonDeserializationCluster.ExpirationConfiguration(config);

                return _expirationConfiguration;
            }
        }

        private RefreshConfiguration _refreshConfiguration;

        public RefreshConfiguration RefreshConfiguration
        {
            get
            {
                if (_materializedRecord != null)
                    return _materializedRecord.Refresh;

                if (_refreshConfiguration == null && _record.TryGet(nameof(DatabaseRecord.Refresh), out BlittableJsonReaderObject config) && config != null)
                    _refreshConfiguration = JsonDeserializationCluster.RefreshConfiguration(config);

                return _refreshConfiguration;
            }
        }

        private List<ExternalReplication> _externalReplications;

        public List<ExternalReplication> ExternalReplications
        {
            get
            {
                if (_materializedRecord != null)
                    return _materializedRecord.ExternalReplications;

                if (_externalReplications == null)
                {
                    _externalReplications = new List<ExternalReplication>();
                    if (_record.TryGet(nameof(DatabaseRecord.ExternalReplications), out BlittableJsonReaderArray bjra) && bjra != null)
                    {
                        foreach (BlittableJsonReaderObject element in bjra)
                            _externalReplications.Add(JsonDeserializationCluster.ExternalReplication(element));
                    }
                }

                return _externalReplications;
            }
        }


        public PullReplicationDefinition GetHubPullReplicationByName(string name)
        {
            if (_record.TryGet(nameof(DatabaseRecord.HubPullReplications), out BlittableJsonReaderArray bjra) && bjra != null)
            {
                foreach (BlittableJsonReaderObject element in bjra)
                {
                    if (element.TryGet(nameof(PullReplicationDefinition.Name), out string n) && n == name)
                        return JsonDeserializationClient.PullReplicationDefinition(element);
                }
            }

            return null;
        }


        public PullReplicationDefinition GetHubPullReplicationById(in long key)
        {
            if (_record.TryGet(nameof(DatabaseRecord.HubPullReplications), out BlittableJsonReaderArray bjra) && bjra != null)
            {
                foreach (BlittableJsonReaderObject element in bjra)
                {
                    if (element.TryGet(nameof(PullReplicationDefinition.TaskId), out long id) && id == key)
                        return JsonDeserializationClient.PullReplicationDefinition(element);
                }
            }

            return null;
        }

        public bool HubPullReplicationDefinitionExist()
        {
            return _record.TryGet(nameof(DatabaseRecord.HubPullReplications), out BlittableJsonReaderArray bjra) && (bjra?.Length > 0);
        }

        private List<long> _periodicBackupsTaskIds;

        public List<long> PeriodicBackupsTaskIds
        {
            get
            {
                if (_periodicBackupsTaskIds == null)
                {
                    if (_materializedRecord != null)
                    {
                        _periodicBackupsTaskIds = _materializedRecord
                            .PeriodicBackups
                            .Select(x => x.TaskId)
                            .ToList();
                    }
                    else
                    {
                        _periodicBackupsTaskIds = new List<long>();
                        if (_record.TryGet(nameof(DatabaseRecord.PeriodicBackups), out BlittableJsonReaderArray bjra) && bjra != null)
                        {
                            foreach (BlittableJsonReaderObject element in bjra)
                            {
                                if (element.TryGet(nameof(PeriodicBackupConfiguration.TaskId), out long taskId) == false)
                                    continue;

                                _periodicBackupsTaskIds.Add(taskId);
                            }
                        }
                    }
                }

                return _periodicBackupsTaskIds;
            }
        }

<<<<<<< HEAD
        private List<PeriodicBackupConfiguration> _periodicBackupsConfiguration;

        public List<PeriodicBackupConfiguration> PeriodicBackupsConfiguration
        {
            get
            {
                if (_periodicBackupsConfiguration == null)
                {
                    if (_materializedRecord != null)
                    {
                        _periodicBackupsConfiguration = _materializedRecord.PeriodicBackups;
                    }
                    else
                    {
                        _periodicBackupsConfiguration = new List<PeriodicBackupConfiguration>();
                        
                        if (_record.TryGet(nameof(DatabaseRecord.PeriodicBackups), out BlittableJsonReaderArray bjra) && bjra != null)
                        {
                            foreach (BlittableJsonReaderObject element in bjra)
                            {
                                _periodicBackupsConfiguration.Add(JsonDeserializationCluster.PeriodicBackupConfiguration(element));
                            }
                        }
                    }
                }

                return _periodicBackupsConfiguration;
=======
        private List<PeriodicBackupConfiguration> _periodicBackups;

        public List<PeriodicBackupConfiguration> PeriodicBackups
        {
            get
            {
                if (_periodicBackups != null) 
                    return _periodicBackups;

                if (_materializedRecord != null)
                {
                    _periodicBackups = _materializedRecord.PeriodicBackups;
                }
                else
                {
                    _periodicBackups = new List<PeriodicBackupConfiguration>();
                    if (_record.TryGet(nameof(DatabaseRecord.PeriodicBackups), out BlittableJsonReaderArray periodicBackups) && periodicBackups != null)
                    {
                        foreach (BlittableJsonReaderObject backup in periodicBackups)
                        {
                            var backupConfiguration = JsonDeserializationServer.GetPeriodicBackupConfiguration(backup);
                            _periodicBackups.Add(backupConfiguration);
                        }
                    }
                }

                return _periodicBackups;
>>>>>>> 9ee983f4
            }
        }

        public PeriodicBackupConfiguration GetPeriodicBackupConfiguration(long taskId)
        {
            if (_materializedRecord != null)
                return _materializedRecord.PeriodicBackups.Find(x => x.TaskId == taskId);

            if (_record.TryGet(nameof(DatabaseRecord.PeriodicBackups), out BlittableJsonReaderArray bjra) == false || bjra == null)
                return null;

            foreach (BlittableJsonReaderObject element in bjra)
            {
                if (element.TryGet(nameof(PeriodicBackupConfiguration.TaskId), out long configurationTaskId) == false)
                    continue;

                if (taskId == configurationTaskId)
                    return JsonDeserializationCluster.PeriodicBackupConfiguration(element);
            }

            return null;
        }

        private List<RavenEtlConfiguration> _ravenEtls;

        public List<RavenEtlConfiguration> RavenEtls
        {
            get
            {
                if (_materializedRecord != null)
                    return _materializedRecord.RavenEtls;

                if (_ravenEtls == null)
                {
                    _ravenEtls = new List<RavenEtlConfiguration>();
                    if (_record.TryGet(nameof(DatabaseRecord.RavenEtls), out BlittableJsonReaderArray bjra) && bjra != null)
                    {
                        foreach (BlittableJsonReaderObject element in bjra)
                            _ravenEtls.Add(JsonDeserializationCluster.RavenEtlConfiguration(element));
                    }
                }

                return _ravenEtls;
            }
        }

        private List<SqlEtlConfiguration> _sqlEtls;

        public List<SqlEtlConfiguration> SqlEtls
        {
            get
            {
                if (_materializedRecord != null)
                    return _materializedRecord.SqlEtls;

                if (_sqlEtls == null)
                {
                    _sqlEtls = new List<SqlEtlConfiguration>();
                    if (_record.TryGet(nameof(DatabaseRecord.SqlEtls), out BlittableJsonReaderArray bjra) && bjra != null)
                    {
                        foreach (BlittableJsonReaderObject element in bjra)
                            _sqlEtls.Add(JsonDeserializationCluster.SqlEtlConfiguration(element));
                    }
                }

                return _sqlEtls;
            }
        }


        private List<OlapEtlConfiguration> _olapEtls;

        public List<OlapEtlConfiguration> OlapEtls
        {
            get
            {
                if (_materializedRecord != null)
                    return _materializedRecord.OlapEtls;

                if (_olapEtls == null)
                {
                    _olapEtls = new List<OlapEtlConfiguration>();
                    if (_record.TryGet(nameof(DatabaseRecord.OlapEtls), out BlittableJsonReaderArray bjra) && bjra != null)
                    {
                        foreach (BlittableJsonReaderObject element in bjra)
                            _olapEtls.Add(JsonDeserializationCluster.OlapEtlConfiguration(element));
                    }
                }

                return _olapEtls;
            }
        }

        private List<ElasticSearchEtlConfiguration> _elasticSearchEtls;

        public List<ElasticSearchEtlConfiguration> ElasticSearchEtls
        {
            get
            {
                if (_materializedRecord != null)
                    return _materializedRecord.ElasticSearchEtls;

                if (_elasticSearchEtls == null)
                {
                    _elasticSearchEtls = new List<ElasticSearchEtlConfiguration>();
                    if (_record.TryGet(nameof(DatabaseRecord.ElasticSearchEtls), out BlittableJsonReaderArray bjra) && bjra != null)
                    {
                        foreach (BlittableJsonReaderObject element in bjra)
                            _elasticSearchEtls.Add(JsonDeserializationCluster.ElasticSearchEtlConfiguration(element));
                    }
                }

                return _elasticSearchEtls;
            }
        }

        private List<QueueEtlConfiguration> _queueEtls;

        public List<QueueEtlConfiguration> QueueEtls
        {
            get
            {
                if (_materializedRecord != null)
                    return _materializedRecord.QueueEtls;

                if (_queueEtls == null)
                {
                    _queueEtls = new List<QueueEtlConfiguration>();
                    if (_record.TryGet(nameof(DatabaseRecord.QueueEtls), out BlittableJsonReaderArray bjra) && bjra != null)
                    {
                        foreach (BlittableJsonReaderObject element in bjra)
                            _queueEtls.Add(JsonDeserializationCluster.QueueEtlConfiguration(element));
                    }
                }

                return _queueEtls;
            }
        }

        private Dictionary<string, string> _settings;

        public Dictionary<string, string> Settings
        {
            get
            {
                if (_materializedRecord != null)
                    return _materializedRecord.Settings;

                if (_settings == null)
                {
                    _settings = new Dictionary<string, string>();
                    if (_record.TryGet(nameof(DatabaseRecord.Settings), out BlittableJsonReaderObject obj) && obj != null)
                    {
                        var propertyDetails = new BlittableJsonReaderObject.PropertyDetails();
                        for (var i = 0; i < obj.Count; i++)
                        {
                            obj.GetPropertyByIndex(i, ref propertyDetails);

                            if (propertyDetails.Value == null)
                                continue;

                            _settings[propertyDetails.Name] = propertyDetails.Value.ToString();
                        }
                    }
                }

                return _settings;
            }
        }

        private Dictionary<string, DeletionInProgressStatus> _deletionInProgress;

        public Dictionary<string, DeletionInProgressStatus> DeletionInProgress
        {
            get
            {
                if (_materializedRecord != null)
                    return _materializedRecord.DeletionInProgress;

                if (_deletionInProgress == null)
                {
                    _deletionInProgress = new Dictionary<string, DeletionInProgressStatus>();
                    if (_record.TryGet(nameof(DatabaseRecord.DeletionInProgress), out BlittableJsonReaderObject obj) && obj != null)
                    {
                        var propertyDetails = new BlittableJsonReaderObject.PropertyDetails();
                        for (var i = 0; i < obj.Count; i++)
                        {
                            obj.GetPropertyByIndex(i, ref propertyDetails);

                            if (propertyDetails.Value == null)
                                continue;

                            if (Enum.TryParse(propertyDetails.Value.ToString(), out DeletionInProgressStatus result))
                                _deletionInProgress[propertyDetails.Name] = result;
                        }
                    }
                }

                return _deletionInProgress;
            }
        }


        private Dictionary<string, RollingIndex> _rollingIndexes;

        public Dictionary<string, RollingIndex> RollingIndexes
        {
            get
            {
                if (_materializedRecord != null)
                    return _materializedRecord.RollingIndexes;

                if (_rollingIndexes == null)
                {
                    if (_record.TryGet(nameof(DatabaseRecord.RollingIndexes), out BlittableJsonReaderObject obj) && obj != null)
                    {
                        _rollingIndexes = new Dictionary<string, RollingIndex>();
                        var propertyDetails = new BlittableJsonReaderObject.PropertyDetails();
                        for (var i = 0; i < obj.Count; i++)
                        {
                            obj.GetPropertyByIndex(i, ref propertyDetails);

                            if (propertyDetails.Value == null)
                                continue;

                            if (propertyDetails.Value is BlittableJsonReaderObject bjro)
                                _rollingIndexes[propertyDetails.Name] = JsonDeserializationCluster.RollingIndexes(bjro);
                        }
                    }
                }
                return _rollingIndexes;
            }
        }

        private Dictionary<string, List<IndexHistoryEntry>> _indexesHistory;

        public Dictionary<string, List<IndexHistoryEntry>> IndexesHistory
        {
            get
            {
                if (_materializedRecord != null)
                    return _materializedRecord.IndexesHistory;

                if (_indexesHistory == null)
                {
                    _indexesHistory = new Dictionary<string, List<IndexHistoryEntry>>();
                    if (_record.TryGet(nameof(DatabaseRecord.IndexesHistory), out BlittableJsonReaderObject obj) && obj != null)
                    {
                        var propertyDetails = new BlittableJsonReaderObject.PropertyDetails();
                        for (var i = 0; i < obj.Count; i++)
                        {
                            obj.GetPropertyByIndex(i, ref propertyDetails);

                            if (propertyDetails.Value == null)
                                continue;

                            if (propertyDetails.Value is BlittableJsonReaderArray bjra)
                            {
                                var list = new List<IndexHistoryEntry>();
                                foreach (BlittableJsonReaderObject element in bjra)
                                    list.Add(JsonDeserializationCluster.IndexHistoryEntry(element));

                                _indexesHistory[propertyDetails.Name] = list;
                            }
                        }
                    }
                }

                return _indexesHistory;
            }
        }

        private int? _countOfIndexes;

        public int CountOfIndexes
        {
            get
            {
                if (_materializedRecord != null)
                    return (_materializedRecord.Indexes?.Count ?? 0) + (_materializedRecord.AutoIndexes?.Count ?? 0);

                if (_countOfIndexes == null)
                {
                    _countOfIndexes = 0;
                    if (_record.TryGet(nameof(DatabaseRecord.Indexes), out BlittableJsonReaderObject obj) && obj != null)
                    {
                        var propertyDetails = new BlittableJsonReaderObject.PropertyDetails();
                        for (var i = 0; i < obj.Count; i++)
                        {
                            obj.GetPropertyByIndex(i, ref propertyDetails);

                            if (propertyDetails.Value == null)
                                continue;

                            if (propertyDetails.Value is BlittableJsonReaderObject)
                                _countOfIndexes++;
                        }
                    }

                    if (_record.TryGet(nameof(DatabaseRecord.AutoIndexes), out obj) && obj != null)
                    {
                        var propertyDetails = new BlittableJsonReaderObject.PropertyDetails();
                        for (var i = 0; i < obj.Count; i++)
                        {
                            obj.GetPropertyByIndex(i, ref propertyDetails);

                            if (propertyDetails.Value == null)
                                continue;

                            if (propertyDetails.Value is BlittableJsonReaderObject)
                                _countOfIndexes++;
                        }
                    }
                }

                return _countOfIndexes.Value;
            }
        }

        private Dictionary<string, IndexDefinition> _indexes;

        public Dictionary<string, IndexDefinition> Indexes
        {
            get
            {
                if (_materializedRecord != null)
                    return _materializedRecord.Indexes;

                if (_indexes == null)
                {
                    _indexes = new Dictionary<string, IndexDefinition>();
                    if (_record.TryGet(nameof(DatabaseRecord.Indexes), out BlittableJsonReaderObject obj) && obj != null)
                    {
                        var propertyDetails = new BlittableJsonReaderObject.PropertyDetails();
                        for (var i = 0; i < obj.Count; i++)
                        {
                            obj.GetPropertyByIndex(i, ref propertyDetails);

                            if (propertyDetails.Value == null)
                                continue;

                            if (propertyDetails.Value is BlittableJsonReaderObject bjro)
                                _indexes[propertyDetails.Name] = JsonDeserializationCluster.IndexDefinition(bjro);
                        }
                    }
                }

                return _indexes;
            }
        }

        private Dictionary<string, AutoIndexDefinition> _autoIndexes;

        public Dictionary<string, AutoIndexDefinition> AutoIndexes
        {
            get
            {
                if (_materializedRecord != null)
                    return _materializedRecord.AutoIndexes;

                if (_autoIndexes == null)
                {
                    _autoIndexes = new Dictionary<string, AutoIndexDefinition>();
                    if (_record.TryGet(nameof(DatabaseRecord.AutoIndexes), out BlittableJsonReaderObject obj) && obj != null)
                    {
                        var propertyDetails = new BlittableJsonReaderObject.PropertyDetails();
                        for (var i = 0; i < obj.Count; i++)
                        {
                            obj.GetPropertyByIndex(i, ref propertyDetails);

                            if (propertyDetails.Value == null)
                                continue;

                            if (propertyDetails.Value is BlittableJsonReaderObject bjro)
                                _autoIndexes[propertyDetails.Name] = JsonDeserializationCluster.AutoIndexDefinition(bjro);
                        }
                    }
                }

                return _autoIndexes;
            }
        }

        private Dictionary<string, SorterDefinition> _sorters;

        public Dictionary<string, SorterDefinition> Sorters
        {
            get
            {
                if (_materializedRecord != null)
                    return _materializedRecord.Sorters;

                if (_sorters == null)
                {
                    _sorters = new Dictionary<string, SorterDefinition>();
                    if (_record.TryGet(nameof(DatabaseRecord.Sorters), out BlittableJsonReaderObject obj) && obj != null)
                    {
                        var propertyDetails = new BlittableJsonReaderObject.PropertyDetails();
                        for (var i = 0; i < obj.Count; i++)
                        {
                            obj.GetPropertyByIndex(i, ref propertyDetails);

                            if (propertyDetails.Value == null)
                                continue;

                            if (propertyDetails.Value is BlittableJsonReaderObject bjro)
                                _sorters[propertyDetails.Name] = JsonDeserializationServer.SorterDefinition(bjro);
                        }
                    }
                }

                return _sorters;
            }
        }

        private Dictionary<string, AnalyzerDefinition> _analyzers;

        public Dictionary<string, AnalyzerDefinition> Analyzers
        {
            get
            {
                if (_materializedRecord != null)
                    return _materializedRecord.Analyzers;

                if (_analyzers == null)
                {
                    _analyzers = new Dictionary<string, AnalyzerDefinition>();
                    if (_record.TryGet(nameof(DatabaseRecord.Analyzers), out BlittableJsonReaderObject obj) && obj != null)
                    {
                        var propertyDetails = new BlittableJsonReaderObject.PropertyDetails();
                        for (var i = 0; i < obj.Count; i++)
                        {
                            obj.GetPropertyByIndex(i, ref propertyDetails);

                            if (propertyDetails.Value == null)
                                continue;

                            if (propertyDetails.Value is BlittableJsonReaderObject bjro)
                                _analyzers[propertyDetails.Name] = JsonDeserializationServer.AnalyzerDefinition(bjro);
                        }
                    }
                }

                return _analyzers;
            }
        }

        private Dictionary<string, SqlConnectionString> _sqlConnectionStrings;

        public Dictionary<string, SqlConnectionString> SqlConnectionStrings
        {
            get
            {
                if (_materializedRecord != null)
                    return _materializedRecord.SqlConnectionStrings;

                if (_sqlConnectionStrings == null)
                {
                    _sqlConnectionStrings = new Dictionary<string, SqlConnectionString>();
                    if (_record.TryGet(nameof(DatabaseRecord.SqlConnectionStrings), out BlittableJsonReaderObject obj) && obj != null)
                    {
                        var propertyDetails = new BlittableJsonReaderObject.PropertyDetails();
                        for (var i = 0; i < obj.Count; i++)
                        {
                            obj.GetPropertyByIndex(i, ref propertyDetails);

                            if (propertyDetails.Value == null)
                                continue;

                            if (propertyDetails.Value is BlittableJsonReaderObject bjro)
                                _sqlConnectionStrings[propertyDetails.Name] = JsonDeserializationCluster.SqlConnectionString(bjro);
                        }
                    }
                }

                return _sqlConnectionStrings;
            }
        }

        private Dictionary<string, ElasticSearchConnectionString> _elasticSearchConnectionStrings;

        public Dictionary<string, ElasticSearchConnectionString> ElasticSearchConnectionStrings
        {
            get
            {
                if (_materializedRecord != null)
                    return _materializedRecord.ElasticSearchConnectionStrings;

                if (_elasticSearchConnectionStrings == null)
                {
                    _elasticSearchConnectionStrings = new Dictionary<string, ElasticSearchConnectionString>();
                    if (_record.TryGet(nameof(DatabaseRecord.ElasticSearchConnectionStrings), out BlittableJsonReaderObject obj) && obj != null)
                    {
                        var propertyDetails = new BlittableJsonReaderObject.PropertyDetails();
                        for (var i = 0; i < obj.Count; i++)
                        {
                            obj.GetPropertyByIndex(i, ref propertyDetails);

                            if (propertyDetails.Value == null)
                                continue;

                            if (propertyDetails.Value is BlittableJsonReaderObject bjro)
                                _elasticSearchConnectionStrings[propertyDetails.Name] = JsonDeserializationCluster.ElasticSearchConnectionString(bjro);
                        }
                    }
                }

                return _elasticSearchConnectionStrings;
            }
        }

        private Dictionary<string, RavenConnectionString> _ravenConnectionStrings;

        public Dictionary<string, RavenConnectionString> RavenConnectionStrings
        {
            get
            {
                if (_materializedRecord != null)
                    return _materializedRecord.RavenConnectionStrings;

                if (_ravenConnectionStrings == null)
                {
                    _ravenConnectionStrings = new Dictionary<string, RavenConnectionString>();
                    if (_record.TryGet(nameof(DatabaseRecord.RavenConnectionStrings), out BlittableJsonReaderObject obj) && obj != null)
                    {
                        var propertyDetails = new BlittableJsonReaderObject.PropertyDetails();
                        for (var i = 0; i < obj.Count; i++)
                        {
                            obj.GetPropertyByIndex(i, ref propertyDetails);

                            if (propertyDetails.Value == null)
                                continue;

                            if (propertyDetails.Value is BlittableJsonReaderObject bjro)
                                _ravenConnectionStrings[propertyDetails.Name] = JsonDeserializationCluster.RavenConnectionString(bjro);
                        }
                    }
                }

                return _ravenConnectionStrings;
            }
        }

        private Dictionary<string, OlapConnectionString> _olapConnectionStrings;

        public Dictionary<string, OlapConnectionString> OlapConnectionString
        {
            get
            {
                if (_materializedRecord != null)
                    return _materializedRecord.OlapConnectionStrings;

                if (_olapConnectionStrings == null)
                {
                    _olapConnectionStrings = new Dictionary<string, OlapConnectionString>();
                    if (_record.TryGet(nameof(DatabaseRecord.OlapConnectionStrings), out BlittableJsonReaderObject obj) && obj != null)
                    {
                        var propertyDetails = new BlittableJsonReaderObject.PropertyDetails();
                        for (var i = 0; i < obj.Count; i++)
                        {
                            obj.GetPropertyByIndex(i, ref propertyDetails);

                            if (propertyDetails.Value == null)
                                continue;

                            if (propertyDetails.Value is BlittableJsonReaderObject bjro)
                                _olapConnectionStrings[propertyDetails.Name] = JsonDeserializationCluster.OlapConnectionString(bjro);
                        }
                    }
                }

                return _olapConnectionStrings;
            }
        }

        private Dictionary<string, QueueConnectionString> _queueConnectionStrings;

        public Dictionary<string, QueueConnectionString> QueueConnectionStrings
        {
            get
            {
                if (_materializedRecord != null)
                    return _materializedRecord.QueueConnectionStrings;

                if (_queueConnectionStrings == null)
                {
                    _queueConnectionStrings = new Dictionary<string, QueueConnectionString>();
                    if (_record.TryGet(nameof(DatabaseRecord.QueueConnectionStrings), out BlittableJsonReaderObject obj) && obj != null)
                    {
                        var propertyDetails = new BlittableJsonReaderObject.PropertyDetails();
                        for (var i = 0; i < obj.Count; i++)
                        {
                            obj.GetPropertyByIndex(i, ref propertyDetails);

                            if (propertyDetails.Value == null)
                                continue;

                            if (propertyDetails.Value is BlittableJsonReaderObject bjro)
                                _queueConnectionStrings[propertyDetails.Name] = JsonDeserializationCluster.QueueConnectionString(bjro);
                        }
                    }
                }

                return _queueConnectionStrings;
            }
        }

        internal bool IsShardBeingDeletedOnAnyNode(int shardNumber)
        {
            foreach (var deletion in DeletionInProgress)
            {
                if (deletion.Key.Contains($"${shardNumber}"))
                    return true;
            }

            return false;
        }

        public void Dispose()
        {
            _record?.Dispose();
            _record = null;
        }

        public DatabaseRecord MaterializedRecord
        {
            get
            {
                if (_materializedRecord == null)
                {
                    _materializedRecord = JsonDeserializationCluster.DatabaseRecord(_record);
                    Dispose();
                }

                return _materializedRecord;
            }
        }

        public static implicit operator DatabaseRecord(RawDatabaseRecord raw) => raw.MaterializedRecord;
        public static implicit operator RawDatabaseRecord(DatabaseRecord record) => new RawDatabaseRecord(record);
    }
}<|MERGE_RESOLUTION|>--- conflicted
+++ resolved
@@ -601,35 +601,6 @@
             }
         }
 
-<<<<<<< HEAD
-        private List<PeriodicBackupConfiguration> _periodicBackupsConfiguration;
-
-        public List<PeriodicBackupConfiguration> PeriodicBackupsConfiguration
-        {
-            get
-            {
-                if (_periodicBackupsConfiguration == null)
-                {
-                    if (_materializedRecord != null)
-                    {
-                        _periodicBackupsConfiguration = _materializedRecord.PeriodicBackups;
-                    }
-                    else
-                    {
-                        _periodicBackupsConfiguration = new List<PeriodicBackupConfiguration>();
-                        
-                        if (_record.TryGet(nameof(DatabaseRecord.PeriodicBackups), out BlittableJsonReaderArray bjra) && bjra != null)
-                        {
-                            foreach (BlittableJsonReaderObject element in bjra)
-                            {
-                                _periodicBackupsConfiguration.Add(JsonDeserializationCluster.PeriodicBackupConfiguration(element));
-                            }
-                        }
-                    }
-                }
-
-                return _periodicBackupsConfiguration;
-=======
         private List<PeriodicBackupConfiguration> _periodicBackups;
 
         public List<PeriodicBackupConfiguration> PeriodicBackups
@@ -657,7 +628,6 @@
                 }
 
                 return _periodicBackups;
->>>>>>> 9ee983f4
             }
         }
 
