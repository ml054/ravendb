﻿using System;
using Raven.Server.Platform.Posix;
using Raven.Server.Utils;
using Sparrow.LowMemory;
using Sparrow.Platform;
using Sparrow.Platform.Posix;
using Sparrow.Server.Utils;

namespace Raven.Server.ServerWide
{
    public class ServerMetricCacher : MetricCacher
    {
        private readonly SmapsReader _smapsReader;
        private readonly RavenServer _server;

        public ServerMetricCacher(RavenServer server)
        {
            _server = server;

            if (PlatformDetails.RunningOnLinux)
                _smapsReader = new SmapsReader(new[] { new byte[SmapsReader.BufferSize], new byte[SmapsReader.BufferSize] });
        }

        public void Initialize()
        {
            Register(MetricCacher.Keys.Server.CpuUsage, TimeSpan.FromSeconds(1), _server.CpuUsageCalculator.Calculate);
            Register(MetricCacher.Keys.Server.MemoryInfo, TimeSpan.FromSeconds(1), CalculateMemoryInfo);
            Register(MetricCacher.Keys.Server.MemoryInfoExtended, TimeSpan.FromSeconds(15), CalculateMemoryInfoExtended);
            Register(MetricCacher.Keys.Server.DiskSpaceInfo, TimeSpan.FromSeconds(15), CalculateDiskSpaceInfo);
<<<<<<< HEAD
            Register(MetricCacher.Keys.Server.GcAny, TimeSpan.FromSeconds(15), () => CalculateGcMemoryInfo(GCKind.Any));
            Register(MetricCacher.Keys.Server.GcBackground, TimeSpan.FromSeconds(15), () => CalculateGcMemoryInfo(GCKind.Background));
            Register(MetricCacher.Keys.Server.GcEphemeral, TimeSpan.FromSeconds(15), () => CalculateGcMemoryInfo(GCKind.Ephemeral));
            Register(MetricCacher.Keys.Server.GcFullBlocking, TimeSpan.FromSeconds(15), () => CalculateGcMemoryInfo(GCKind.FullBlocking));
=======
            Register(MetricCacher.Keys.Server.MemInfo, TimeSpan.FromSeconds(15), CalculateMemInfo);
>>>>>>> 2a3ac3b9
        }

        private object CalculateMemoryInfo()
        {
            return MemoryInformation.GetMemoryInfo();
        }

        private object CalculateMemoryInfoExtended()
        {
            return MemoryInformation.GetMemoryInfo(_smapsReader, extended: true);
        }

        private DiskSpaceResult CalculateDiskSpaceInfo()
        {
            return DiskSpaceChecker.GetDiskSpaceInfo(_server.ServerStore.Configuration.Core.DataDirectory.FullPath);
        }

<<<<<<< HEAD
        private GCMemoryInfo CalculateGcMemoryInfo(GCKind gcKind)
        {
            return GC.GetGCMemoryInfo(gcKind);
=======
        private static MemInfo CalculateMemInfo()
        {
            if (PlatformDetails.RunningOnPosix == false)
                return MemInfo.Invalid;

            return MemInfoReader.Read();
>>>>>>> 2a3ac3b9
        }
    }
}<|MERGE_RESOLUTION|>--- conflicted
+++ resolved
@@ -27,14 +27,11 @@
             Register(MetricCacher.Keys.Server.MemoryInfo, TimeSpan.FromSeconds(1), CalculateMemoryInfo);
             Register(MetricCacher.Keys.Server.MemoryInfoExtended, TimeSpan.FromSeconds(15), CalculateMemoryInfoExtended);
             Register(MetricCacher.Keys.Server.DiskSpaceInfo, TimeSpan.FromSeconds(15), CalculateDiskSpaceInfo);
-<<<<<<< HEAD
+            Register(MetricCacher.Keys.Server.MemInfo, TimeSpan.FromSeconds(15), CalculateMemInfo);
             Register(MetricCacher.Keys.Server.GcAny, TimeSpan.FromSeconds(15), () => CalculateGcMemoryInfo(GCKind.Any));
             Register(MetricCacher.Keys.Server.GcBackground, TimeSpan.FromSeconds(15), () => CalculateGcMemoryInfo(GCKind.Background));
             Register(MetricCacher.Keys.Server.GcEphemeral, TimeSpan.FromSeconds(15), () => CalculateGcMemoryInfo(GCKind.Ephemeral));
             Register(MetricCacher.Keys.Server.GcFullBlocking, TimeSpan.FromSeconds(15), () => CalculateGcMemoryInfo(GCKind.FullBlocking));
-=======
-            Register(MetricCacher.Keys.Server.MemInfo, TimeSpan.FromSeconds(15), CalculateMemInfo);
->>>>>>> 2a3ac3b9
         }
 
         private object CalculateMemoryInfo()
@@ -52,18 +49,16 @@
             return DiskSpaceChecker.GetDiskSpaceInfo(_server.ServerStore.Configuration.Core.DataDirectory.FullPath);
         }
 
-<<<<<<< HEAD
         private GCMemoryInfo CalculateGcMemoryInfo(GCKind gcKind)
         {
             return GC.GetGCMemoryInfo(gcKind);
-=======
+        }
         private static MemInfo CalculateMemInfo()
         {
             if (PlatformDetails.RunningOnPosix == false)
                 return MemInfo.Invalid;
 
             return MemInfoReader.Read();
->>>>>>> 2a3ac3b9
         }
     }
 }