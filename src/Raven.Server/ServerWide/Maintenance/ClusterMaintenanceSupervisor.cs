﻿using System;
using System.Collections.Concurrent;
using System.Collections.Generic;
using System.IO;
using System.Net.Sockets;
using System.Threading;
using System.Threading.Tasks;
using Raven.Client.Exceptions.Security;
using Raven.Client.ServerWide.Commands;
using Raven.Client.ServerWide.Tcp;
using Raven.Client.Util;
using Raven.Server.Config.Categories;
using Raven.Server.Json;
using Raven.Server.Rachis;
using Raven.Server.Utils;
using Sparrow.Json;
using Sparrow.Logging;
using Sparrow.Server.Json.Sync;

namespace Raven.Server.ServerWide.Maintenance
{
    public class ClusterMaintenanceSupervisor : IDisposable
    {
        private readonly string _leaderClusterTag;

        //maintenance handler is valid for specific term, otherwise it's requests will be rejected by nodes
        private readonly long _term;

        private bool _isDisposed;

        private readonly ConcurrentDictionary<string, ClusterNode> _clusterNodes = new ConcurrentDictionary<string, ClusterNode>();

        private readonly CancellationTokenSource _cts = new CancellationTokenSource();
        private readonly JsonContextPool _contextPool;

        internal readonly ClusterConfiguration Config;
        private readonly ServerStore _server;

        internal TestingStuff ForTestingPurposes;

        internal TestingStuff ForTestingPurposesOnly()
        {
            if (ForTestingPurposes != null)
                return ForTestingPurposes;

            return ForTestingPurposes = new TestingStuff();
        }

        internal class TestingStuff
        {
            internal Action<ClusterNode> NoChangeFoundAction;
            internal Action<ClusterNode> BeforeReportBuildAction;
            internal Action<ClusterNode> AfterSettingReportAction;

            private TriggerState _currentState;
            private ClusterNode _currentClusterNode;

            internal void SetTriggerTimeoutAfterNoChangeAction(string tag)
            {
                AfterSettingReportAction = BeforeReportBuildAction = NoChangeFoundAction = (node) =>
                {
                    if (node.ClusterTag != tag)
                        return;

                    if (_currentClusterNode != node)
                    {
                        _currentClusterNode = node;
                        _currentState = TriggerState.None;
                    }

                    switch (_currentState)
                    {
                        case TriggerState.None:
                            _currentState = TriggerState.Ready;
                            break;
                        case TriggerState.Ready:
                            _currentState = TriggerState.Armed;
                            break;
                        case TriggerState.Armed:
                            node.OnTimeout();
                            _currentState = TriggerState.Fired;
                            break;
                        case TriggerState.Fired:
                            break;
                        default:
                            throw new ArgumentOutOfRangeException();
                    }
                };
            }
            private enum TriggerState
            {
                None,
                Ready,
                Armed,
                Fired
            }
        }

        public ClusterMaintenanceSupervisor(ServerStore server, string leaderClusterTag, long term)
        {
            _leaderClusterTag = leaderClusterTag;
            _term = term;
            _server = server;
            _contextPool = new JsonContextPool(server.Configuration.Memory.MaxContextSizeToKeep);
            Config = server.Configuration.Cluster;
        }

        public void AddToCluster(string clusterTag, string url)
        {
            var clusterNode = new ClusterNode(clusterTag, url, _term, _contextPool, this, _cts.Token);
            _clusterNodes[clusterTag] = clusterNode;
            clusterNode.Start();
        }

        public Dictionary<string, ClusterNodeStatusReport> GetStats()
        {
            var clusterStats = new Dictionary<string, ClusterNodeStatusReport>();
            foreach (var node in _clusterNodes)
            {
                clusterStats[node.Key] = node.Value.ReceivedReport;
            }
            return clusterStats;
        }

        public void RemoveFromCluster(string clusterTag)
        {
            if (_clusterNodes.TryRemove(clusterTag, out ClusterNode node))
            {
                node.Dispose();
            }
        }

        public void Dispose()
        {
            if (_isDisposed)
                return;

            _isDisposed = true;
            _cts.Cancel();

            Parallel.ForEach(_clusterNodes, (node) =>
            {
                try
                {
                    node.Value.Dispose();
                }
                catch
                {
                    //don't care, we are disposing
                }
            });

            try
            {
                _contextPool.Dispose();
            }
            catch
            {
                //don't care -> disposing
            }
        }

        public class ClusterNode : IDisposable
        {
            private readonly JsonContextPool _contextPool;
            private readonly ClusterMaintenanceSupervisor _parent;
            private readonly CancellationToken _token;
            private readonly CancellationTokenSource _cts;

            private readonly Logger _log;

            public string ClusterTag { get; }
            public string Url { get; }

            public ClusterNodeStatusReport ReceivedReport = new ClusterNodeStatusReport(
                new ServerReport(),
                new Dictionary<string, DatabaseStatusReport>(),
                ClusterNodeStatusReport.ReportStatus.WaitingForResponse,
                null, DateTime.MinValue, null);

            private bool _isDisposed;
            private readonly string _readStatusUpdateDebugString;
            private ClusterNodeStatusReport _lastSuccessfulReceivedReport;
            private readonly string _name;
            private PoolOfThreads.LongRunningWork _maintenanceTask;

            public ClusterNode(
                string clusterTag,
                string url,
                long term,
                JsonContextPool contextPool,
                ClusterMaintenanceSupervisor parent,
                CancellationToken token)
            {
                ClusterTag = clusterTag;
                Url = url;

                _contextPool = contextPool;
                _parent = parent;
                _cts = CancellationTokenSource.CreateLinkedTokenSource(token);
                _token = _cts.Token;
                _readStatusUpdateDebugString = $"ClusterMaintenanceServer/{ClusterTag}/UpdateState/Read-Response in term {term}";
                _name = $"Heartbeats supervisor from {_parent._server.NodeTag} to {ClusterTag} in term {term}";
                _log = LoggingSource.Instance.GetLogger<ClusterNode>(_name);
            }

            public void Start()
            {
                _maintenanceTask = PoolOfThreads.GlobalRavenThreadPool.LongRunning(_ =>
                {
                    try
                    {
                        ListenToMaintenanceWorker();
                    }
                    catch (ObjectDisposedException)
                    {
                        // expected
                    }
                    catch (OperationCanceledException)
                    {
                        // expected
                    }
                    catch (Exception e)
                    {
                        if (_log.IsInfoEnabled)
                        {
                            _log.Info($"Exception occurred while collecting info from {ClusterTag}. Task is closed.", e);
                        }
                        // we don't want to crash the process so we don't propagate this exception.
                    }
                }, null, _name);
            }

            private void ListenToMaintenanceWorker()
            {
                var firstIteration = true;
                var onErrorDelayTime = _parent.Config.OnErrorDelayTime.AsTimeSpan;
                var receiveFromWorkerTimeout = _parent.Config.ReceiveFromWorkerTimeout.AsTimeSpan;
                var tcpTimeout = _parent.Config.TcpConnectionTimeout.AsTimeSpan;

                if (tcpTimeout < receiveFromWorkerTimeout)
                {
                    if (_log.IsInfoEnabled)
                    {
                        _log.Info(
                            $"Warning: TCP timeout is lower than the receive from worker timeout ({tcpTimeout} < {receiveFromWorkerTimeout}), " +
                            "this could affect the cluster observer's decisions.");
                    }
                }

                while (_token.IsCancellationRequested == false)
                {
                    try
                    {
                        if (firstIteration == false)
                        {
                            // avoid tight loop if there was timeout / error
                            _token.WaitHandle.WaitOne(onErrorDelayTime);
                            if (_token.IsCancellationRequested)
                                return;
                        }
                        firstIteration = false;

                        TcpConnectionInfo tcpConnection = null;
                        using (var timeout = new CancellationTokenSource(tcpTimeout))
                        using (var combined = CancellationTokenSource.CreateLinkedTokenSource(_token, timeout.Token))
                        {
                            tcpConnection = ReplicationUtils.GetTcpInfo(Url, null, "Supervisor", _parent._server.Server.Certificate.Certificate, combined.Token);
                            if (tcpConnection == null)
                            {
                                continue;
                            }
                        }

                        var connection = ConnectToClientNode(tcpConnection, _parent._server.Engine.TcpConnectionTimeout);
                        var tcpClient = connection.TcpClient;
                        var stream = connection.Stream;
                        using (tcpClient)
                        using (_cts.Token.Register(tcpClient.Dispose))
                        using (_contextPool.AllocateOperationContext(out JsonOperationContext context))
                        using (var timeoutEvent = new TimeoutEvent(receiveFromWorkerTimeout, $"Timeout event for: {_name}", singleShot: false))
                        {
                            timeoutEvent.Start(OnTimeout);
                            var unchangedReports = new List<DatabaseStatusReport>();

                            while (_token.IsCancellationRequested == false)
                            {
                                context.Reset();
                                context.Renew();
                                BlittableJsonReaderObject rawReport;
                                try
                                {
                                    // even if there is a timeout event, we will keep waiting on the same connection until the TCP timeout occurs.
                                    rawReport = context.Sync.ReadForMemory(stream, _readStatusUpdateDebugString);
                                    timeoutEvent.Defer(_parent._leaderClusterTag);
                                }
                                catch (Exception e)
                                {
                                    if (_token.IsCancellationRequested)
                                    {
                                        return;
                                    }

                                    if (_log.IsInfoEnabled)
                                    {
                                        _log.Info("Exception occurred while reading the report from the connection", e);
                                    }

                                    ReceivedReport = new ClusterNodeStatusReport(new ServerReport(), new Dictionary<string, DatabaseStatusReport>(),
                                        ClusterNodeStatusReport.ReportStatus.Error,
                                        e,
                                        DateTime.UtcNow,
                                        _lastSuccessfulReceivedReport);

                                    break;
                                }

                                _parent.ForTestingPurposes?.BeforeReportBuildAction(this);

                                var nodeReport = BuildReport(rawReport, connection.SupportedFeatures);
                                timeoutEvent.Defer(_parent._leaderClusterTag);


                                UpdateNodeReportIfNeeded(nodeReport, unchangedReports);
                                unchangedReports.Clear();

                                ReceivedReport = _lastSuccessfulReceivedReport = nodeReport;
<<<<<<< HEAD
=======

                                _parent.ForTestingPurposes?.AfterSettingReportAction(this);
>>>>>>> 6c5f7163
                            }
                        }
                    }
                    catch (Exception e)
                    {
                        if (_token.IsCancellationRequested)
                            return;

                        if (_log.IsInfoEnabled)
                        {
                            _log.Info($"Exception was thrown while collecting info from {ClusterTag}", e);
                        }

                        ReceivedReport = new ClusterNodeStatusReport(new ServerReport(), new Dictionary<string, DatabaseStatusReport>(),
                            ClusterNodeStatusReport.ReportStatus.Error,
                            e,
                            DateTime.UtcNow,
                            _lastSuccessfulReceivedReport);
                    }
                }
            }

            private void UpdateNodeReportIfNeeded(ClusterNodeStatusReport nodeReport, List<DatabaseStatusReport> unchangedReports)
            {
                foreach (var dbReport in nodeReport.Report)
                {
                    if (dbReport.Value.Status == DatabaseStatus.NoChange)
                    {
                        _parent.ForTestingPurposes?.NoChangeFoundAction(this);
                        
                        unchangedReports.Add(dbReport.Value);
                    }
                }

                if (unchangedReports.Count == 0)
                    return;

                // we take the last received and not the last successful.
                // we don't want to reuse by mistake a successful report when we receive an 'unchanged' error.
                var lastReport = ReceivedReport;
                if (lastReport.Status != ClusterNodeStatusReport.ReportStatus.Ok)
                {
                    throw new InvalidOperationException(
                        $"We have databases with '{DatabaseStatus.NoChange}' status, but our last report from this node is '{lastReport.Status}'");
                }

                foreach (var dbReport in unchangedReports)
                {
                    var dbName = dbReport.Name;
                    if (lastReport.Report.TryGetValue(dbName, out var previous) == false)
                    {
                        throw new InvalidOperationException(
                            $"We got '{DatabaseStatus.NoChange}' for the database '{dbReport}', but it is missing in the last good report");
                    }

                    previous.LastSentEtag = dbReport.LastSentEtag;
                    previous.UpTime = dbReport.UpTime;
                    nodeReport.Report[dbName] = previous;
                }
            }

            internal void OnTimeout()
            {
                if (_token.IsCancellationRequested)
                    return;

                // expected timeout
                if (_log.IsInfoEnabled)
                {
                    _log.Info("Timeout occurred while collecting info report.");
                }

                ReceivedReport = new ClusterNodeStatusReport(new ServerReport(), new Dictionary<string, DatabaseStatusReport>(),
                    ClusterNodeStatusReport.ReportStatus.Timeout,
                    null,
                    DateTime.UtcNow,
                    _lastSuccessfulReceivedReport);
            }

            private ClusterNodeStatusReport BuildReport(BlittableJsonReaderObject rawReport, TcpConnectionHeaderMessage.SupportedFeatures supportedFeatures)
            {
                using (rawReport)
                {
                    if (supportedFeatures.Heartbeats.IncludeServerInfo)
                    {
                        var maintenanceReport = JsonDeserializationServer.MaintenanceReport(rawReport);

                        return new ClusterNodeStatusReport(
                            maintenanceReport.ServerReport,
                            maintenanceReport.DatabasesReport,
                            GetStatus(),
                            null,
                            DateTime.UtcNow,
                            _lastSuccessfulReceivedReport);

                        ClusterNodeStatusReport.ReportStatus GetStatus()
                        {
                            if (maintenanceReport.ServerReport.OutOfCpuCredits == true)
                                return ClusterNodeStatusReport.ReportStatus.OutOfCredits;

                            if (maintenanceReport.ServerReport.EarlyOutOfMemory == true)
                                return ClusterNodeStatusReport.ReportStatus.EarlyOutOfMemory;

                            if (maintenanceReport.ServerReport.HighDirtyMemory == true)
                                return ClusterNodeStatusReport.ReportStatus.HighDirtyMemory;

                            return ClusterNodeStatusReport.ReportStatus.Ok;
                        }
                    }

                    var report = new Dictionary<string, DatabaseStatusReport>();
                    foreach (var property in rawReport.GetPropertyNames())
                    {
                        var value = (BlittableJsonReaderObject)rawReport[property];
                        report.Add(property, JsonDeserializationServer.DatabaseStatusReport(value));
                    }

                    return new ClusterNodeStatusReport(
                        new ServerReport(),
                        report,
                        ClusterNodeStatusReport.ReportStatus.Ok,
                        null,
                        DateTime.UtcNow,
                        _lastSuccessfulReceivedReport);
                }
            }

            private ClusterMaintenanceConnection ConnectToClientNode(TcpConnectionInfo tcpConnectionInfo, TimeSpan timeout)
            {
                return AsyncHelpers.RunSync(() => ConnectToClientNodeAsync(tcpConnectionInfo, timeout));
            }

            private async Task<ClusterMaintenanceConnection> ConnectToClientNodeAsync(TcpConnectionInfo tcpConnectionInfo, TimeSpan timeout)
            {
                TcpConnectionHeaderMessage.SupportedFeatures supportedFeatures;
                Stream connection;
                TcpClient tcpClient;

                using (_contextPool.AllocateOperationContext(out JsonOperationContext ctx))
                {
                    var result = await TcpUtils.ConnectSecuredTcpSocket(
                        tcpConnectionInfo,
                        _parent._server.Server.Certificate.Certificate,
                        _parent._server.Server.CipherSuitesPolicy,
                        TcpConnectionHeaderMessage.OperationTypes.Heartbeats,
                        NegotiateProtocolVersionAsyncForClusterSupervisor,
                        ctx,
                        timeout, null, _token);

                    tcpClient = result.TcpClient;
                    connection = result.Stream;
                    supportedFeatures = result.SupportedFeatures;

                    await using (var writer = new AsyncBlittableJsonTextWriter(ctx, connection))
                    {
                        await WriteClusterMaintenanceConnectionHeaderAsync(writer);
                    }
                }

                return new ClusterMaintenanceConnection
                {
                    TcpClient = tcpClient,
                    Stream = connection,
                    SupportedFeatures = supportedFeatures
                };
            }

            private async Task<TcpConnectionHeaderMessage.SupportedFeatures> NegotiateProtocolVersionAsyncForClusterSupervisor(string url, TcpConnectionInfo info, Stream stream, JsonOperationContext context, List<string> _)
            {
                var parameters = new AsyncTcpNegotiateParameters
                {
                    Database = null,
                    Operation = TcpConnectionHeaderMessage.OperationTypes.Heartbeats,
                    Version = TcpConnectionHeaderMessage.HeartbeatsTcpVersion,
                    ReadResponseAndGetVersionCallbackAsync = SupervisorReadResponseAndGetVersionAsync,
                    DestinationUrl = url,
                    DestinationNodeTag = ClusterTag,
                    DestinationServerId = info.ServerId
                };
                return await TcpNegotiation.NegotiateProtocolVersionAsync(context, stream, parameters);
            }

            private async ValueTask<int> SupervisorReadResponseAndGetVersionAsync(JsonOperationContext ctx, AsyncBlittableJsonTextWriter writer, Stream stream, string url)
            {
                using (var responseJson = await ctx.ReadForMemoryAsync(stream, _readStatusUpdateDebugString + "/Read-Handshake-Response"))
                {
                    var headerResponse = JsonDeserializationServer.TcpConnectionHeaderResponse(responseJson);
                    switch (headerResponse.Status)
                    {
                        case TcpConnectionStatus.Ok:
                            return headerResponse.Version;

                        case TcpConnectionStatus.AuthorizationFailed:
                            throw new AuthorizationException(
                                $"Node with ClusterTag = {ClusterTag} replied to initial handshake with authorization failure {headerResponse.Message}");
                        case TcpConnectionStatus.TcpVersionMismatch:
                            if (headerResponse.Version != TcpNegotiation.OutOfRangeStatus)
                            {
                                return headerResponse.Version;
                            }
                            //Kindly request the server to drop the connection
                            await WriteOperationHeaderToRemoteAsync(writer, headerResponse.Version, drop: true);
                            throw new InvalidOperationException($"Node with ClusterTag = {ClusterTag} replied to initial handshake with mismatching tcp version {headerResponse.Message}");
                        case TcpConnectionStatus.InvalidNetworkTopology:
                            throw new AuthorizationException(
                                $"Node with ClusterTag = {ClusterTag} replied to initial handshake with {nameof(TcpConnectionStatus.InvalidNetworkTopology)} error {headerResponse.Message}");
                        default:
                            throw new InvalidOperationException($"{url} replied with unknown status {headerResponse.Status}, message:{headerResponse.Message}");
                    }
                }
            }

            private static async ValueTask WriteOperationHeaderToRemoteAsync(AsyncBlittableJsonTextWriter writer, int remoteVersion = -1, bool drop = false)
            {
                var operation = drop ? TcpConnectionHeaderMessage.OperationTypes.Drop : TcpConnectionHeaderMessage.OperationTypes.Heartbeats;
                writer.WriteStartObject();
                {
                    writer.WritePropertyName(nameof(TcpConnectionHeaderMessage.Operation));
                    writer.WriteString(operation.ToString());
                    writer.WriteComma();
                    writer.WritePropertyName(nameof(TcpConnectionHeaderMessage.OperationVersion));
                    writer.WriteInteger(TcpConnectionHeaderMessage.HeartbeatsTcpVersion);
                    writer.WriteComma();
                    writer.WritePropertyName(nameof(TcpConnectionHeaderMessage.DatabaseName));
                    writer.WriteString((string)null);
                    if (drop)
                    {
                        writer.WriteComma();
                        writer.WritePropertyName(nameof(TcpConnectionHeaderMessage.Info));
                        writer.WriteString($"Couldn't agree on heartbeats tcp version ours:{TcpConnectionHeaderMessage.HeartbeatsTcpVersion} theirs:{remoteVersion}");
                    }
                }
                writer.WriteEndObject();
                await writer.FlushAsync();
            }

            private async ValueTask WriteClusterMaintenanceConnectionHeaderAsync(AsyncBlittableJsonTextWriter writer)
            {
                writer.WriteStartObject();
                {
                    writer.WritePropertyName(nameof(ClusterMaintenanceConnectionHeader.LeaderClusterTag));
                    writer.WriteString(_parent._leaderClusterTag);
                    writer.WritePropertyName(nameof(ClusterMaintenanceConnectionHeader.Term));
                    writer.WriteInteger(_parent._term);
                }
                writer.WriteEndObject();
                await writer.FlushAsync();
            }

            protected bool Equals(ClusterNode other)
            {
                return string.Equals(ClusterTag, other.ClusterTag);
            }

            public override bool Equals(object other)
            {
                if (ReferenceEquals(null, other))
                    return false;
                if (ReferenceEquals(this, other))
                    return true;
                return other.GetType() == GetType() && Equals((ClusterNode)other);
            }

            public override int GetHashCode() => ClusterTag?.GetHashCode() ?? 0;

            public void Dispose()
            {
                if (_isDisposed)
                    return;

                _isDisposed = true;
                _cts.Cancel();

                try
                {
                    if (_maintenanceTask == null)
                        return;

                    if (_maintenanceTask.ManagedThreadId == Thread.CurrentThread.ManagedThreadId)
                        return;

                    if (_maintenanceTask.Join((int)TimeSpan.FromSeconds(30).TotalMilliseconds) == false)
                    {
                        throw new ObjectDisposedException($"{_name} still running and can't be closed");
                    }
                }
                finally
                {
                    _cts.Dispose();
                }
            }
        }

        public enum StateUpdateResult
        {
            Timeout = 1,
            OutdatedTerm = 2,
            Error = 3,
            Ok = 4
        }

        public class ClusterMaintenanceConnectionHeader
        {
            public string LeaderClusterTag { get; set; }

            public long Term { get; set; }
        }
    }
}<|MERGE_RESOLUTION|>--- conflicted
+++ resolved
@@ -325,11 +325,7 @@
                                 unchangedReports.Clear();
 
                                 ReceivedReport = _lastSuccessfulReceivedReport = nodeReport;
-<<<<<<< HEAD
-=======
-
                                 _parent.ForTestingPurposes?.AfterSettingReportAction(this);
->>>>>>> 6c5f7163
                             }
                         }
                     }
@@ -359,7 +355,7 @@
                     if (dbReport.Value.Status == DatabaseStatus.NoChange)
                     {
                         _parent.ForTestingPurposes?.NoChangeFoundAction(this);
-                        
+
                         unchangedReports.Add(dbReport.Value);
                     }
                 }
