﻿using System;
using System.Collections.Generic;
using System.IO;
using System.Runtime.CompilerServices;
using System.Threading;
using Raven.Server.ServerWide;
using Sparrow;
using Sparrow.Collections;
using Sparrow.Json;
using Sparrow.Json.Parsing;
using Sparrow.Logging;
using Sparrow.Server.Utils;
using Sparrow.Threading;

namespace Raven.Server.Rachis.Remote
{
    public class RemoteConnection : IDisposable
    {
        private string _destTag;
        private string _src;
        private readonly Stream _stream;
        private readonly JsonOperationContext.MemoryBuffer _buffer;
        private readonly JsonOperationContext _context;
        private readonly IDisposable _releaseBuffer;
        private Logger _log;
        private readonly Action _disconnect;
        private readonly DisposeLock _disposerLock = new DisposeLock(nameof(RemoteConnection));
        private readonly DisposeOnce<SingleAttempt> _disposeOnce;

        public string Source => _src;
        public Stream Stream => _stream;
        public string Dest => _destTag;

        public RemoteConnection(string src, long term, Stream stream, Action disconnect, [CallerMemberName] string caller = null)
            : this(dest: "?", src, term, stream, disconnect, caller)
        {
        }

        public RemoteConnection(string dest, string src, long term, Stream stream, Action disconnect, [CallerMemberName] string caller = null)
        {
            _destTag = dest;
            _src = src;
            _stream = stream;
            _disconnect = disconnect;
            _context = JsonOperationContext.ShortTermSingleUse();
            _releaseBuffer = _context.GetMemoryBuffer(out _buffer);
            _disposeOnce = new DisposeOnce<SingleAttempt>(DisposeInternal);
            _log = LoggingSource.Instance.GetLogger<RemoteConnection>($"{src} > {dest}");
            RegisterConnection(dest, term, caller);
        }

        public class RemoteConnectionInfo
        {
            public string Caller;
            public DateTime StartAt;
            public string Destination;
            public int Number;
            public long Term;
        }

        private RemoteConnectionInfo _info;
        private static int _connectionNumber = 0;
        public static ConcurrentSet<RemoteConnectionInfo> RemoteConnectionsList = new ConcurrentSet<RemoteConnectionInfo>();

        public void Send(JsonOperationContext context, RachisHello helloMsg)
        {
            if (_log.IsInfoEnabled)
                _log.Info($"{helloMsg.DebugSourceIdentifier} says hello to {helloMsg.DebugDestinationIdentifier} with {helloMsg.InitialMessageType}");

            Send(context, new DynamicJsonValue
            {
                ["Type"] = nameof(RachisHello),
                [nameof(RachisHello.DebugSourceIdentifier)] = helloMsg.DebugSourceIdentifier,
                [nameof(RachisHello.DebugDestinationIdentifier)] = helloMsg.DebugDestinationIdentifier,
                [nameof(RachisHello.InitialMessageType)] = helloMsg.InitialMessageType,
                [nameof(RachisHello.TopologyId)] = helloMsg.TopologyId,
                [nameof(RachisHello.SendingThread)] = Thread.CurrentThread.ManagedThreadId,
                [nameof(RachisHello.ElectionTimeout)] = helloMsg.ElectionTimeout,
                [nameof(RachisHello.SourceUrl)] = helloMsg.SourceUrl,
                [nameof(RachisHello.DestinationUrl)] = helloMsg.DestinationUrl,
                [nameof(RachisHello.ServerBuildVersion)] = ServerVersion.Build
            });
        }

        private void Send(JsonOperationContext context, DynamicJsonValue msg)
        {
            using (var msgJson = context.ReadObject(msg, "msg"))
            {
                Send(context, msgJson);
            }
        }

        private void Send(JsonOperationContext context, BlittableJsonReaderObject msg)
        {
            using (_disposerLock.EnsureNotDisposed())
            using (var writer = new BlittableJsonTextWriter(context, _stream))
            {
                context.Write(writer, msg);
            }
        }

        public void Send(JsonOperationContext context, RequestVoteResponse rvr)
        {
            if (_log.IsInfoEnabled)
            {
                _log.Info($"Voting {rvr.VoteGranted} for term {rvr.Term:#,#;;0} because: {rvr.Message}");
            }

            Send(context, new DynamicJsonValue
            {
                ["Type"] = nameof(RequestVoteResponse),
                [nameof(RequestVoteResponse.NotInTopology)] = rvr.NotInTopology,
                [nameof(RequestVoteResponse.Term)] = rvr.Term,
                [nameof(RequestVoteResponse.VoteGranted)] = rvr.VoteGranted,
                [nameof(RequestVoteResponse.ClusterCommandsVersion)] = ClusterCommandsVersionManager.MyCommandsVersion,
                [nameof(RequestVoteResponse.Message)] = rvr.Message
            });
        }

        public void Send(JsonOperationContext context, LogLengthNegotiation lln)
        {
            if (_log.IsInfoEnabled)
                _log.Info($"Log length negotiation request with ({lln.PrevLogIndex:#,#;;0} / {lln.PrevLogTerm:#,#;;0}), term: {lln.Term:#,#;;0}, Truncated: {lln.Truncated}");

            Send(context, new DynamicJsonValue
            {
                ["Type"] = nameof(LogLengthNegotiation),
                [nameof(LogLengthNegotiation.Term)] = lln.Term,
                [nameof(LogLengthNegotiation.PrevLogIndex)] = lln.PrevLogIndex,
                [nameof(LogLengthNegotiation.PrevLogTerm)] = lln.PrevLogTerm,
                [nameof(LogLengthNegotiation.Truncated)] = lln.Truncated,
                [nameof(LogLengthNegotiation.SendingThread)] = Thread.CurrentThread.ManagedThreadId
            });
        }

        public void Send(JsonOperationContext context, LogLengthNegotiationResponse lln)
        {
            if (_log.IsInfoEnabled)
                _log.Info($"Log length negotiation response with ({lln.MidpointIndex:#,#;;0} / {lln.MidpointTerm:#,#;;0}), MinIndex: {lln.MinIndex:#,#;;0}, MaxIndex: {lln.MaxIndex:#,#;;0}, LastLogIndex: {lln.LastLogIndex:#,#;;0}, Status: {lln.Status}, {lln.Message}");

            Send(context, new DynamicJsonValue
            {
                ["Type"] = nameof(LogLengthNegotiationResponse),
                [nameof(LogLengthNegotiationResponse.Status)] = lln.Status,
                [nameof(LogLengthNegotiationResponse.Message)] = lln.Message,
                [nameof(LogLengthNegotiationResponse.CurrentTerm)] = lln.CurrentTerm,
                [nameof(LogLengthNegotiationResponse.LastLogIndex)] = lln.LastLogIndex,
                [nameof(LogLengthNegotiationResponse.MaxIndex)] = lln.MaxIndex,
                [nameof(LogLengthNegotiationResponse.MinIndex)] = lln.MinIndex,
                [nameof(LogLengthNegotiationResponse.MidpointIndex)] = lln.MidpointIndex,
                [nameof(LogLengthNegotiationResponse.MidpointTerm)] = lln.MidpointTerm,
                [nameof(LogLengthNegotiationResponse.CommandsVersion)] = ClusterCommandsVersionManager.MyCommandsVersion
            });
        }

        public void Send(JsonOperationContext context, RequestVote rv)
        {
            if (_log.IsInfoEnabled)
            {
                _log.Info(
                    $"{rv.Source} requests vote in {rv.Term:#,#;;0}, trial: {rv.IsTrialElection}, forced: {rv.IsForcedElection}, result: {rv.ElectionResult} with: ({rv.LastLogIndex:#,#;;0} / {rv.LastLogTerm:#,#;;0}).");
            }
            Send(context, new DynamicJsonValue
            {
                ["Type"] = nameof(RequestVote),
                [nameof(RequestVote.Term)] = rv.Term,
                [nameof(RequestVote.Source)] = rv.Source,
                [nameof(RequestVote.LastLogTerm)] = rv.LastLogTerm,
                [nameof(RequestVote.LastLogIndex)] = rv.LastLogIndex,
                [nameof(RequestVote.IsTrialElection)] = rv.IsTrialElection,
                [nameof(RequestVote.IsForcedElection)] = rv.IsForcedElection,
                [nameof(RequestVote.ElectionResult)] = rv.ElectionResult,
                [nameof(RequestVote.SendingThread)] = Thread.CurrentThread.ManagedThreadId
            });
        }

        public void Send(JsonOperationContext context, Action updateFollowerTicks, AppendEntries ae, List<BlittableJsonReaderObject> items = null)
        {
            if (_log.IsInfoEnabled)
            {
                if (ae.EntriesCount > 0)
                {
                    _log.Info(
                        $"AppendEntries ({ae.EntriesCount:#,#;;0}) in {ae.Term:#,#;;0}, commit: {ae.LeaderCommit:#,#;;0}, leader for: {ae.TimeAsLeader:#,#;;0}, ({ae.PrevLogIndex:#,#;;0} / {ae.PrevLogTerm:#,#;;0}), truncate: {ae.TruncateLogBefore:#,#;;0}, force elections: {ae.ForceElections}.");
                }
            }

            var msg = new DynamicJsonValue
            {
                ["Type"] = nameof(AppendEntries),
                [nameof(AppendEntries.EntriesCount)] = ae.EntriesCount,
                [nameof(AppendEntries.LeaderCommit)] = ae.LeaderCommit,
                [nameof(AppendEntries.PrevLogIndex)] = ae.PrevLogIndex,
                [nameof(AppendEntries.PrevLogTerm)] = ae.PrevLogTerm,
                [nameof(AppendEntries.Term)] = ae.Term,
                [nameof(AppendEntries.TruncateLogBefore)] = ae.TruncateLogBefore,
                [nameof(AppendEntries.TimeAsLeader)] = ae.TimeAsLeader,
                [nameof(AppendEntries.SendingThread)] = Thread.CurrentThread.ManagedThreadId,
                [nameof(AppendEntries.MinCommandVersion)] = ae.MinCommandVersion
            };

            if (ae.ForceElections)
                msg[nameof(AppendEntries.ForceElections)] = true;

            Send(context, msg);

            if (items == null || items.Count == 0)
                return;

            foreach (var item in items)
            {
                updateFollowerTicks();
                Send(context, item);
            }
        }

        public void Send(JsonOperationContext context, InstallSnapshot installSnapshot)
        {
            if (_log.IsInfoEnabled)
                _log.Info($"Install snapshot on: ({installSnapshot.LastIncludedIndex:#,#;;0} / {installSnapshot.LastIncludedTerm:#,#;;0})");

            Send(context, new DynamicJsonValue
            {
                ["Type"] = nameof(InstallSnapshot),
                [nameof(InstallSnapshot.LastIncludedIndex)] = installSnapshot.LastIncludedIndex,
                [nameof(InstallSnapshot.LastIncludedTerm)] = installSnapshot.LastIncludedTerm,
                [nameof(InstallSnapshot.Topology)] = installSnapshot.Topology
            });
        }

        public void Send(JsonOperationContext context, InstallSnapshotResponse installSnapshotResponse)
        {
            if (_log.IsInfoEnabled)
                _log.Info($"Install snapshot response in {installSnapshotResponse.CurrentTerm:#,#;;0}, last log index: {installSnapshotResponse.LastLogIndex:#,#;;0}, Done: {installSnapshotResponse.Done}");

            Send(context, new DynamicJsonValue
            {
                ["Type"] = nameof(InstallSnapshotResponse),
                [nameof(InstallSnapshotResponse.CurrentTerm)] = installSnapshotResponse.CurrentTerm,
                [nameof(InstallSnapshotResponse.LastLogIndex)] = installSnapshotResponse.LastLogIndex,
                [nameof(InstallSnapshotResponse.Done)] = installSnapshotResponse.Done
            });
        }

        public void Send(JsonOperationContext context, Exception e)
        {
            if (_log.IsInfoEnabled)
            {
                _log.Info("Sending an error (and aborting connection)", e);
            }

            Send(context, new DynamicJsonValue
            {
                ["Type"] = "Error",
                ["ExceptionType"] = e.GetType().Name,
                ["Message"] = e.Message,
                ["Exception"] = e.ToString()
            });
        }

        internal int Read(byte[] buffer, int offset, int count)
        {
            using (_disposerLock.EnsureNotDisposed())
            {
                if (_buffer.Used < _buffer.Valid)
                    return ReadFromBuffer(buffer, offset, count);

                return _stream.Read(buffer, offset, count);
            }
        }

        private unsafe int ReadFromBuffer(byte[] buffer, int offset, int count)
        {
            var size = Math.Min(count, _buffer.Valid - _buffer.Used);
            fixed (byte* pBuffer = buffer)
            {
                Memory.Copy(pBuffer + offset, _buffer.Pointer + _buffer.Used, size);
                _buffer.Used += size;
                return size;
            }
        }

        public SnapshotReader CreateReader()
        {
            return new RemoteSnapshotReader(this);
        }

        public SnapshotReader CreateReaderToStream(Stream stream)
        {
            return new RemoteToStreamSnapshotReader(this, stream);
        }

        public T Read<T>(JsonOperationContext context)
            where T : class
        {
            using (_disposerLock.EnsureNotDisposed())
            using (
                var json = context.ParseToMemory(_stream, "rachis-item",
                    BlittableJsonDocumentBuilder.UsageMode.None, _buffer))
            {
                json.BlittableValidation();
                ValidateMessage(typeof(T).Name, json);
                return JsonDeserializationRachis<T>.Deserialize(json);
            }
        }

        public InstallSnapshot ReadInstallSnapshot(JsonOperationContext context)
        {
            // we explicitly not disposing this here, because we need to access the topology
            BlittableJsonReaderObject json = null;

            try
            {
                using (_disposerLock.EnsureNotDisposed())
                {
                    json = context.ParseToMemory(_stream, "rachis-snapshot",
                        BlittableJsonDocumentBuilder.UsageMode.None, _buffer);
                    json.BlittableValidation();
                    ValidateMessage(nameof(InstallSnapshot), json);
                    return JsonDeserializationRachis<InstallSnapshot>.Deserialize(json);
                }
            }
            catch
            {
                json?.Dispose();
                throw;
            }
        }

        public RachisEntry ReadRachisEntry(JsonOperationContext context)
        {
            // we explicitly not disposing this here, because we need to access the entry
            BlittableJsonReaderObject json = null;

            try
            {
                using (_disposerLock.EnsureNotDisposed())
                {
                    json = context.ParseToMemory(_stream, "rachis-entry",
                    BlittableJsonDocumentBuilder.UsageMode.None, _buffer);
                    json.BlittableValidation();
                    ValidateMessage(nameof(RachisEntry), json);
                    return JsonDeserializationRachis<RachisEntry>.Deserialize(json);
                }
            }
            catch
            {
                json?.Dispose();
                throw;
            }
        }

        public void Send(JsonOperationContext context, AppendEntriesResponse aer)
        {
            if (_log.IsInfoEnabled)
            {
                _log.Info(aer.ToString());
            }

            var msg = new DynamicJsonValue
            {
                ["Type"] = nameof(AppendEntriesResponse),
                [nameof(AppendEntriesResponse.Success)] = aer.Success,
                [nameof(AppendEntriesResponse.Pending)] = aer.Pending,
                [nameof(AppendEntriesResponse.Message)] = aer.Message,
                [nameof(AppendEntriesResponse.CurrentTerm)] = aer.CurrentTerm,
                [nameof(AppendEntriesResponse.LastLogIndex)] = aer.LastLogIndex,
            };

            Send(context, msg);
        }

        public void Dispose()
        {
            _disposeOnce.Dispose();
        }

        private void DisposeInternal()
        {
            using (_disposerLock.StartDisposing())
            {
                RemoteConnectionsList.TryRemove(_info);
<<<<<<< HEAD
                _stream?.Dispose();
                _releaseBuffer?.Dispose();
                _context?.Dispose();
=======

                try
                {
                    _disconnect(); // force disconnection, to abort read/write
                }
                catch (Exception)
                {
                    // even if we get an error , we must continue to the actual disposal
                }

                if (_buffer is IDisposable s)
                    s.Dispose();
>>>>>>> d1de611b
            }
        }

        public RachisHello InitFollower(JsonOperationContext context)
        {
            using (_disposerLock.EnsureNotDisposed())
            using (
                var json = context.ParseToMemory(_stream, "rachis-initial-msg",
                    BlittableJsonDocumentBuilder.UsageMode.None, _buffer))
            {
                json.BlittableValidation();
                ValidateMessage(nameof(RachisHello), json);
                var rachisHello = JsonDeserializationRachis<RachisHello>.Deserialize(json);
                _src = rachisHello.DebugSourceIdentifier ?? "unknown";
                _destTag = rachisHello.DebugDestinationIdentifier ?? _destTag;
                _log = LoggingSource.Instance.GetLogger<RemoteConnection>($"{_src} > {_destTag}");
                _info.Destination = _destTag;

                return rachisHello;
            }
        }

        public override string ToString()
        {
            return $"Remote connection (cluster) : {_src} > {_destTag}";
        }

        private void RegisterConnection(string dest, long term, string caller)
        {
            var number = Interlocked.Increment(ref _connectionNumber);
            _info = new RemoteConnectionInfo
            {
                Caller = caller,
                Destination = dest,
                StartAt = DateTime.UtcNow,
                Number = number,
                Term = term
            };
            RemoteConnectionsList.Add(_info);
        }

        private static void ValidateMessage(string expectedType, BlittableJsonReaderObject json)
        {
            if (json.TryGet("Type", out string type) == false || type != expectedType)
                ThrowUnexpectedMessage(type, expectedType, json);
        }

        private static void ThrowUnexpectedMessage(string type, string expectedType, BlittableJsonReaderObject json)
        {
            if (type == "Error")
            {
                if (json.TryGet("ExceptionType", out string errorType) && errorType == typeof(TopologyMismatchException).Name)
                {
                    json.TryGet("Message", out string message);
                    throw new TopologyMismatchException(message);
                }
            }
            throw new InvalidDataException(
                $"Expected to get type of \'{expectedType}\' message, but got \'{type}\' message.", new Exception(json.ToString()));
        }
    }
}<|MERGE_RESOLUTION|>--- conflicted
+++ resolved
@@ -380,24 +380,18 @@
             using (_disposerLock.StartDisposing())
             {
                 RemoteConnectionsList.TryRemove(_info);
-<<<<<<< HEAD
-                _stream?.Dispose();
+
+                try
+                {
+                    _disconnect(); // force disconnection, to abort read/write
+                }
+                catch (Exception)
+                {
+                    // even if we get an error , we must continue to the actual disposal
+                }
+
                 _releaseBuffer?.Dispose();
                 _context?.Dispose();
-=======
-
-                try
-                {
-                    _disconnect(); // force disconnection, to abort read/write
-                }
-                catch (Exception)
-                {
-                    // even if we get an error , we must continue to the actual disposal
-                }
-
-                if (_buffer is IDisposable s)
-                    s.Dispose();
->>>>>>> d1de611b
             }
         }
 
