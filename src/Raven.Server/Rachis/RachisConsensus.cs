﻿using System;
using System.Collections.Generic;
using System.Diagnostics;
using System.IO;
using System.Linq;
using System.Net.Sockets;
using System.Text;
using System.Threading;
using System.Threading.Tasks;
using Raven.Client.Exceptions;
using Raven.Server.ServerWide.Context;
using Sparrow;
using Sparrow.Binary;
using Sparrow.Json;
using Sparrow.Json.Parsing;
using Sparrow.Logging;
using Voron;
using Voron.Data;
using Voron.Data.Tables;
using Voron.Impl;

namespace Raven.Server.Rachis
{
    public class RachisConsensus<TStateMachine> : RachisConsensus
        where TStateMachine : RachisStateMachine, new()
    {
        public RachisConsensus(int? seed = null) : base(seed)
        {
        }

        public TStateMachine StateMachine;

        protected override void InitializeState(TransactionOperationContext context)
        {
            StateMachine = new TStateMachine();
            StateMachine.Initialize(this, context);
        }

        public override void Dispose()
        {
            SetNewState(State.Follower, new NullDisposable(), -1, "Disposing Rachis");
            StateMachine?.Dispose();
            base.Dispose();
        }

        public override void Apply(TransactionOperationContext context, long uptoInclusive, Leader leader)
        {
            StateMachine.Apply(context, uptoInclusive, leader);
        }

        public override bool ShouldSnapshot(Slice slice, RootObjectType type)
        {
            return StateMachine.ShouldSnapshot(slice, type);
        }

        public override void SnapshotInstalled(TransactionOperationContext context)
        {
            StateMachine.OnSnapshotInstalled(context);
        }

        public override async Task<Stream> ConenctToPeer(string url, string apiKey, TransactionOperationContext context = null)
        {
            return await StateMachine.ConenctToPeer(url, apiKey);
        }

        private class NullDisposable : IDisposable
        {
            public void Dispose()
            {

            }
        }
    }

    public abstract class RachisConsensus : IDisposable
    {
        public enum State
        {
            Passive,
            Candidate,
            Follower,
            LeaderElect,
            Leader
        }

        public State CurrentState { get; private set; }
        public TimeoutEvent Timeout { get; private set; }
        public string LastStateChangeReason => _lastStateChangeReason;

        private string _tag;
        public TransactionContextPool ContextPool { get; private set; }
        private StorageEnvironment _persistentState;
        internal Logger Log;

        private readonly List<IDisposable> _disposables = new List<IDisposable>();


        public long CurrentTerm { get; private set; }
        public string Tag => _tag;

        public string Url;

        private static readonly Slice GlobalStateSlice;
        private static readonly Slice CurrentTermSlice;
        private static readonly Slice VotedForSlice;
        private static readonly Slice LastCommitSlice;
        private static readonly Slice LastTruncatedSlice;
        private static readonly Slice TopologySlice;
        private static readonly Slice TagSlice;



        internal static readonly Slice EntriesSlice;
        internal static readonly TableSchema LogsTable;

        static RachisConsensus()
        {
            Slice.From(StorageEnvironment.LabelsContext, "GlobalState", out GlobalStateSlice);
            Slice.From(StorageEnvironment.LabelsContext, "Tag", out TagSlice);

            Slice.From(StorageEnvironment.LabelsContext, "CurrentTerm", out CurrentTermSlice);
            Slice.From(StorageEnvironment.LabelsContext, "VotedFor", out VotedForSlice);
            Slice.From(StorageEnvironment.LabelsContext, "LastCommit", out LastCommitSlice);
            Slice.From(StorageEnvironment.LabelsContext, "Topology", out TopologySlice);
            Slice.From(StorageEnvironment.LabelsContext, "LastTruncated", out LastTruncatedSlice);


            Slice.From(StorageEnvironment.LabelsContext, "Entries", out EntriesSlice);

            /*
             
            index - int64 big endian
            term  - int64 little endian
            entry - blittable value
            flags - cmd, no op, topology, etc

             */
            LogsTable = new TableSchema();
            LogsTable.DefineKey(new TableSchema.SchemaIndexDef
            {
                StartIndex = 0,
            });
        }
        public int ElectionTimeoutMs = Debugger.IsAttached ? 3000 : 300;

        private Leader _currentLeader;
        private TaskCompletionSource<object> _topologyChanged = new TaskCompletionSource<object>();
        private TaskCompletionSource<object> _stateChanged = new TaskCompletionSource<object>();
        private TaskCompletionSource<object> _commitIndexChanged = new TaskCompletionSource<object>();
        private int? _seed;
        private string _lastStateChangeReason;

        protected RachisConsensus(int? seed = null)
        {
            _seed = seed;
        }

        public unsafe void Initialize(StorageEnvironment env)
        {
            try
            {
                _persistentState = env;

                ContextPool = new TransactionContextPool(_persistentState);

                ClusterTopology topology;
                TransactionOperationContext context;
                using (ContextPool.AllocateOperationContext(out context))
                using (var tx = context.OpenWriteTransaction())
                {
                    var state = tx.InnerTransaction.CreateTree(GlobalStateSlice);

                    var readResult = state.Read(TagSlice);
                    _tag = readResult == null ? "?" : readResult.Reader.ToStringValue();

                    Log = LoggingSource.Instance.GetLogger<RachisConsensus>(_tag);

                    LogsTable.Create(tx.InnerTransaction, EntriesSlice, 16);

                    var read = state.Read(CurrentTermSlice);
                    if (read == null || read.Reader.Length != sizeof(long))
                    {
                        byte* ptr;
                        using (state.DirectAdd(CurrentTermSlice, sizeof(long), out ptr))
                            *(long*)ptr = CurrentTerm = 0;
                    }
                    else
                        CurrentTerm = read.Reader.ReadLittleEndianInt64();

                    topology = GetTopology(context);

                    InitializeState(context);

                    tx.Commit();
                }
                //We want to be able to reproduce rare issues that are related to timing
                var rand = _seed.HasValue ? new Random(_seed.Value) : new Random();
                Timeout = new TimeoutEvent(rand.Next(ElectionTimeoutMs / 3 * 2, ElectionTimeoutMs));

                // if we don't have a topology id, then we are passive
                // an admin needs to let us know that it is fine, either
                // by explicit bootstraping or by connecting us to a cluster
                if (topology.TopologyId == null ||
                    topology.Members.ContainsKey(_tag) == false)
                {
                    CurrentState = State.Passive;
                    return;
                }

                CurrentState = State.Follower;
                if (topology.Members.Count == 1)
                    SwitchToSingleLeader();
                else
                    Timeout.Start(SwitchToCandidateStateOnTimeout);
            }
            catch (Exception)
            {
                Dispose();
                throw;
            }
        }

        private void SwitchToSingleLeader()
        {
            TransactionOperationContext context;
            var electionTerm = CurrentTerm + 1;
            using (ContextPool.AllocateOperationContext(out context))
            using (var tx = context.OpenWriteTransaction())
            {
                CastVoteInTerm(context, electionTerm, Tag);

                tx.Commit();
            }
            SwitchToLeaderState(electionTerm, "I'm the only one in the cluster, so I'm the leader");
        }

        protected abstract void InitializeState(TransactionOperationContext context);


        public async Task WaitForState(State state)
        {
            while (true)
            {
                var task = _stateChanged.Task;
                if (CurrentState == state)
                    return;
                await task;
            }
        }

        public async Task WaitForTopology(Leader.TopologyModification modification, string nodeTag = null)
        {
<<<<<<< HEAD
            var tag = nodeTag ?? _tag;
=======
>>>>>>> 5c5e226e
            while (true)
            {
                var task = _topologyChanged.Task;
                var tag = nodeTag ?? _tag;
                TransactionOperationContext context;
                using (ContextPool.AllocateOperationContext(out context))
                using (context.OpenReadTransaction())
                {
                    var clusterTopology = GetTopology(context);
                    switch (modification)
                    {
                        case Leader.TopologyModification.Voter:
                            if (clusterTopology.Members.ContainsKey(tag))
                                return;
                            break;
                        case Leader.TopologyModification.Promotable:
                            if (clusterTopology.Promotables.ContainsKey(tag))
                                return;
                            break;
                        case Leader.TopologyModification.NonVoter:
                            if (clusterTopology.Watchers.ContainsKey(tag))
                                return;
                            break;
                        case Leader.TopologyModification.Remove:
                            if (clusterTopology.Members.ContainsKey(tag) == false &&
                                clusterTopology.Promotables.ContainsKey(tag) == false &&
                                clusterTopology.Watchers.ContainsKey(tag) == false)
                                return;
                            break;
                        default:
                            throw new ArgumentOutOfRangeException(nameof(modification), modification, null);
                    }
                }

                await task;
            }
        }

        public enum CommitIndexModification
        {
            Equal,
            GreaterOrEqual,
            AnyChange
        }

        public void SetNewState(State state, IDisposable disposable, long expectedTerm, string stateChangedReason)
        {
            List<IDisposable> toDispose;

            TransactionOperationContext context;
            using (ContextPool.AllocateOperationContext(out context))
            using (context.OpenWriteTransaction()) // we use the write transaction lock here
            {
                if (expectedTerm != CurrentTerm && expectedTerm != -1)
                    throw new ConcurrencyException(
                        $"Attempted to switch state to {state} on expected term {expectedTerm} but the real term is {CurrentTerm}");

                _currentLeader = null;
                _lastStateChangeReason = stateChangedReason;
                toDispose = new List<IDisposable>(_disposables);

                _disposables.Clear();

                if (disposable != null)
                    _disposables.Add(disposable);
                else if (state != State.Passive)// if we are back to null state, wait to become candidate if no one talks to us
                    Timeout.Start(SwitchToCandidateStateOnTimeout);

                if (state == State.Passive)
                {
                    DeleteTopology(context);
                }
                context.Transaction.Commit();
            }

            UpdateState(state);

            Task.Run(() =>
            {
                foreach (var t in toDispose)
                {
                    t.Dispose();
                }
            });
        }

        public void TakeOffice()
        {
            if (CurrentState != State.LeaderElect)
                return;

            UpdateState(State.Leader);
        }


        private void UpdateState(State state)
        {
            CurrentState = state;
            ThreadPool.QueueUserWorkItem(
                _ => { Interlocked.Exchange(ref _stateChanged, new TaskCompletionSource<object>()).TrySetResult(null); });
        }

        public void AppendStateDisposable(IDisposable parentState, IDisposable disposeOnStateChange)
        {
            TransactionOperationContext context;
            using (ContextPool.AllocateOperationContext(out context))
            using (context.OpenWriteTransaction()) // using write tx just for the lock here
            {
                if (_disposables.Count == 0 || ReferenceEquals(_disposables[0], parentState) == false)
                    throw new ConcurrencyException(
                        "Could not set the disposeOnStateChange because by the time we did it the parent state has changed");
                _disposables.Add(disposeOnStateChange);
            }
        }

        public void SwitchToLeaderState(long electionTerm, string reason)
        {
            if (Log.IsInfoEnabled)
            {
                Log.Info("Switching to leader state");
            }
            var leader = new Leader(this);
            SetNewState(State.LeaderElect, leader, electionTerm, reason);
            _currentLeader = leader;
            leader.Start();
        }

        public Task<long> PutAsync(BlittableJsonReaderObject cmd)
        {
            var leader = _currentLeader;
            if (leader == null)
                throw new NotLeadingException("Not a leader, cannot accept commands. " + _lastStateChangeReason);

            return leader.PutAsync(cmd);
        }

        public void SwitchToCandidateStateOnTimeout()
        {
            SwitchToCandidateState("Election timeout");
        }

        public void SwitchToCandidateState(string reason, bool forced = false)
        {
            TransactionOperationContext context;
            using (ContextPool.AllocateOperationContext(out context))
            using (context.OpenReadTransaction())
            {
                var clusterTopology = GetTopology(context);
                if (clusterTopology.TopologyId == null ||
                    clusterTopology.Members.ContainsKey(_tag) == false)
                {
                    if (Log.IsInfoEnabled)
                    {
                        Log.Info("Can't switch to candidate mode when not initialized with topology / not a voter");
                    }
                    return;
                }
            }

            if (Log.IsInfoEnabled)
            {
                Log.Info("Switching to candidate state");
            }
            var candidate = new Candidate(this)
            {
                IsForcedElection = forced
            };
            SetNewState(State.Candidate, candidate, CurrentTerm, reason);
            candidate.Start();
        }

        public void DeleteTopology(TransactionOperationContext context)
        {
            var topology = GetTopology(context);
            var newTopology = new ClusterTopology(
                topology.TopologyId,
                null,
                new Dictionary<string, string>(),
                new Dictionary<string, string>(),
                new Dictionary<string, string>(),
                topology.LastNodeId
            );
            SetTopology(context, newTopology);
        }

        public unsafe ClusterTopology GetTopology(TransactionOperationContext context)
        {
            Debug.Assert(context.Transaction != null);
            var state = context.Transaction.InnerTransaction.ReadTree(GlobalStateSlice);
            var read = state.Read(TopologySlice);
            if (read == null)
            {
                return new ClusterTopology(
                    null,
                    null,
                    new Dictionary<string, string>(),
                    new Dictionary<string, string>(),
                    new Dictionary<string, string>(),
                    ""
                );
            }

            var json = new BlittableJsonReaderObject(read.Reader.Base, read.Reader.Length, context);
            return JsonDeserializationRachis<ClusterTopology>.Deserialize(json);
        }

        public unsafe BlittableJsonReaderObject GetTopologyRaw(TransactionOperationContext context)
        {
            Debug.Assert(context.Transaction != null);
            var state = context.Transaction.InnerTransaction.ReadTree(GlobalStateSlice);
            var read = state.Read(TopologySlice);
            if (read == null)
                return null;

            return new BlittableJsonReaderObject(read.Reader.Base, read.Reader.Length, context);
        }

        public BlittableJsonReaderObject SetTopology(TransactionOperationContext context, ClusterTopology topology)
        {
            Debug.Assert(context.Transaction != null);
            var tx = context.Transaction.InnerTransaction;
            var topologyJson = SetTopology(this, tx, context, topology);

            return topologyJson;
        }

        private static BlittableJsonReaderObject SetTopology(RachisConsensus engine, Transaction tx,
            JsonOperationContext context, ClusterTopology topology)
        {
            var djv = new DynamicJsonValue
            {
                [nameof(ClusterTopology.TopologyId)] = topology.TopologyId,
                [nameof(ClusterTopology.ApiKey)] = topology.ApiKey,
                [nameof(ClusterTopology.Members)] = ToDynamicJsonValue(topology.Members),
                [nameof(ClusterTopology.Promotables)] = ToDynamicJsonValue(topology.Promotables),
                [nameof(ClusterTopology.Watchers)] = ToDynamicJsonValue(topology.Watchers),
<<<<<<< HEAD
=======
                [nameof(ClusterTopology.LastNodeId)] = topology.LastNodeId
>>>>>>> 5c5e226e
            };

            var topologyJson = context.ReadObject(djv, "topology");

            SetTopology(engine, tx, topologyJson);

            return topologyJson;
        }

        private static DynamicJsonValue ToDynamicJsonValue(Dictionary<string, string> dictionary)
        {
            var djv = new DynamicJsonValue();
            foreach (var kvp in dictionary)
            {
                djv[kvp.Key] = kvp.Value;
            }
            return djv;
        }

        public static unsafe void SetTopology(RachisConsensus engine, Transaction tx,
            BlittableJsonReaderObject topologyJson)
        {
            var state = tx.CreateTree(GlobalStateSlice);
            byte* ptr;
            using (state.DirectAdd(TopologySlice, topologyJson.Size, out ptr))
            {
                topologyJson.CopyTo(ptr);
            }

            if (engine == null)
                return;


            tx.LowLevelTransaction.OnDispose += _ =>
            {
                Task.Run(() =>
                {
                    Interlocked.Exchange(ref engine._topologyChanged, new TaskCompletionSource<object>()).TrySetResult(null);
                });
            };


        }

<<<<<<< HEAD
        public string GetDebugInformation()
        {
            return _tag;
        }

=======
>>>>>>> 5c5e226e
        /// <summary>
        /// This method is expected to run for a long time (lifetime of the connection)
        /// and can never throw. We expect this to be on a separate thread
        /// </summary>
        public void AcceptNewConnection(TcpClient tcpClient, Action<RachisHello> sayHello = null)
        {
            RemoteConnection remoteConnection = null;
            try
            {
                remoteConnection = new RemoteConnection(_tag, tcpClient.GetStream());
                try
                {
                    RachisHello initialMessage;
                    ClusterTopology clusterTopology;
                    TransactionOperationContext context;
                    using (ContextPool.AllocateOperationContext(out context))
                    {
                        initialMessage = remoteConnection.InitFollower(context);
                        sayHello?.Invoke(initialMessage);
                        using (context.OpenReadTransaction())
                        {
                            clusterTopology = GetTopology(context);
                        }
                    }

                    if (initialMessage.TopologyId != clusterTopology.TopologyId &&
                        string.IsNullOrEmpty(clusterTopology.TopologyId) == false)
                    {
                        throw new InvalidOperationException(
                            $"{initialMessage.DebugSourceIdentifier} attempted to connect to us with topology id {initialMessage.TopologyId} but our topology id is already set ({clusterTopology.TopologyId}). " +
                            $"Rejecting connection from outside our cluster, this is likely an old server trying to connect to us.");
                    }

                    if(_tag == "?")
                        _tag = initialMessage.DebugDestinationIdentifier;

                    switch (initialMessage.InitialMessageType)
                    {
                        case InitialMessageType.RequestVote:
                            var elector = new Elector(this, remoteConnection);
                            elector.HandleVoteRequest();
                            break;
                        case InitialMessageType.AppendEntries:
                            var follower = new Follower(this, remoteConnection);
                            follower.TryAcceptConnection();
                            break;
                        default:
                            throw new ArgumentOutOfRangeException("Uknown initial message value: " +
                                                                  initialMessage.InitialMessageType +
                                                                  ", no idea how to handle it");
                    }

                    //initialMessage.AppendEntries
                    // validate that can handle this
                    // start listening thread
                }
                catch (Exception e)
                {
                    TransactionOperationContext context;
                    using (ContextPool.AllocateOperationContext(out context))
                        remoteConnection.Send(context, e);
                }
            }
            catch (Exception e)
            {
                if (Log.IsInfoEnabled)
                {
                    Log.Info("Failed to process incoming connection", e);
                }

                try
                {
                    remoteConnection?.Dispose();
                }
                catch (Exception)
                {
                }

                try
                {
                    tcpClient?.Dispose();
                }
                catch (Exception)
                {
                }

            }
        }

        public unsafe long InsertToLeaderLog(TransactionOperationContext context, BlittableJsonReaderObject cmd,
            RachisEntryFlags flags)
        {
            Debug.Assert(context.Transaction != null);
            var table = context.Transaction.InnerTransaction.OpenTable(LogsTable, EntriesSlice);

            long lastIndex;

            TableValueReader reader;
            if (table.SeekOnePrimaryKey(Slices.AfterAllKeys, out reader))
            {
                int size;
                lastIndex = Bits.SwapBytes(*(long*)reader.Read(0, out size));
                Debug.Assert(size == sizeof(long));
            }
            else
            {
                long lastIndexTerm;
                GetLastTruncated(context, out lastIndex, out lastIndexTerm);
            }
            lastIndex += 1;
            TableValueBuilder tvb;
            using (table.Allocate(out tvb))
            {
                tvb.Add(Bits.SwapBytes(lastIndex));
                tvb.Add(CurrentTerm);
                tvb.Add(cmd.BasePointer, cmd.Size);
                tvb.Add((int)flags);
                table.Insert(tvb);
            }

            return lastIndex;
        }

        public unsafe void TruncateLogBefore(TransactionOperationContext context, long upto)
        {
            long lastIndex;
            long lastTerm;
            GetLastCommitIndex(context, out lastIndex, out lastTerm);

            long entryTerm;
            long entryIndex;

            if (lastIndex < upto)
            {
                upto = lastIndex; // max we can delete
                entryIndex = lastIndex;
                entryTerm = lastTerm;
            }
            else
            {
                var maybeTerm = GetTermFor(context, upto);
                if (maybeTerm == null)
                    return;
                entryIndex = upto;
                entryTerm = maybeTerm.Value;
            }
            GetLastTruncated(context, out lastIndex, out lastTerm);

            if (lastIndex >= upto)
                return;

            var table = context.Transaction.InnerTransaction.OpenTable(LogsTable, EntriesSlice);
            while (true)
            {
                TableValueReader reader;
                if (table.SeekOnePrimaryKey(Slices.BeforeAllKeys, out reader) == false)
                    break;

                int size;
                entryIndex = Bits.SwapBytes(*(long*)reader.Read(0, out size));
                if (entryIndex > upto)
                    break;
                Debug.Assert(size == sizeof(long));

                entryTerm = *(long*)reader.Read(1, out size);
                Debug.Assert(size == sizeof(long));

                table.Delete(reader.Id);
            }
            var state = context.Transaction.InnerTransaction.CreateTree(GlobalStateSlice);
            byte* ptr;
            using (state.DirectAdd(LastTruncatedSlice, sizeof(long) * 2, out ptr))
            {
                var data = (long*)ptr;
                data[0] = entryIndex;
                data[1] = entryTerm;
            }
        }

        public unsafe BlittableJsonReaderObject AppendToLog(TransactionOperationContext context,
            List<RachisEntry> entries)
        {
            Debug.Assert(entries.Count > 0);
            Debug.Assert(context.Transaction != null);
            var table = context.Transaction.InnerTransaction.OpenTable(LogsTable, EntriesSlice);

            long reversedEntryIndex = -1;

            BlittableJsonReaderObject lastTopology = null;

            Slice key;
            using (
                Slice.External(context.Transaction.InnerTransaction.Allocator, (byte*)&reversedEntryIndex, sizeof(long),
                    out key))
            {
                var lastEntryIndex = GetLastEntryIndex(context);
                var firstIndexInEntriesThatWeHaveNotSeen = 0;
                foreach (var entry in entries)
                {
                    if (entry.Index > lastEntryIndex)
                        break;

                    firstIndexInEntriesThatWeHaveNotSeen++;
                }
                var prevIndex = lastEntryIndex;

                for (var index = firstIndexInEntriesThatWeHaveNotSeen; index < entries.Count; index++)
                {
                    var entry = entries[index];
                    if (entry.Index != prevIndex + 1)
                    {
                        throw new InvalidOperationException(
                            $"Gap in the entries, prev was {prevIndex} but now trying {entry.Index}");
                    }

                    prevIndex = entry.Index;
                    reversedEntryIndex = Bits.SwapBytes(entry.Index);
                    TableValueReader reader;
                    if (table.ReadByKey(key, out reader)) // already exists
                    {
                        int size;
                        var term = *(long*)reader.Read(1, out size);
                        Debug.Assert(size == sizeof(long));
                        if (term == entry.Term)
                            continue; // same, can skip

                        // we have found a divergence in the log, and we now need to trucate it from this
                        // location forward

                        do
                        {
                            table.Delete(reader.Id);
                            // move to the next id, have to swap to little endian & back to get proper
                            // behavior
                            reversedEntryIndex = Bits.SwapBytes(Bits.SwapBytes(reversedEntryIndex) + 1);
                            // now we'll find the next item to delete, and do so until we run out of items 
                            // to write
                        } while (table.ReadByKey(key, out reader));
                    }

                    var nested = context.ReadObject(entry.Entry, "entry");
                    TableValueBuilder tableValueBuilder;
                    using (table.Allocate(out tableValueBuilder))
                    {
                        tableValueBuilder.Add(reversedEntryIndex);
                        tableValueBuilder.Add(entry.Term);
                        tableValueBuilder.Add(nested.BasePointer, nested.Size);
                        tableValueBuilder.Add((int)entry.Flags);
                        table.Insert(tableValueBuilder);
                    }
                    if (entry.Flags == RachisEntryFlags.Topology)
                    {
                        lastTopology?.Dispose();
                        lastTopology = nested;
                    }
                    else
                    {
                        nested.Dispose();
                    }
                }
            }
            return lastTopology;
        }

        private static void GetLastTruncated(TransactionOperationContext context, out long lastTruncatedIndex,
            out long lastTruncatedTerm)
        {
            var state = context.Transaction.InnerTransaction.ReadTree(GlobalStateSlice);
            var read = state.Read(LastTruncatedSlice);
            if (read == null)
            {
                lastTruncatedIndex = 0;
                lastTruncatedTerm = 0;
                return;
            }
            var reader = read.Reader;
            lastTruncatedIndex = reader.ReadLittleEndianInt64();
            lastTruncatedTerm = reader.ReadLittleEndianInt64();
        }


        public unsafe BlittableJsonReaderObject GetEntry(TransactionOperationContext context, long index,
            out RachisEntryFlags flags)
        {
            var table = context.Transaction.InnerTransaction.OpenTable(LogsTable, EntriesSlice);
            var reversedIndex = Bits.SwapBytes(index);
            Slice key;
            using (Slice.External(context.Allocator, (byte*)&reversedIndex, sizeof(long), out key))
            {
                TableValueReader reader;
                if (table.ReadByKey(key, out reader) == false)
                {
                    flags = RachisEntryFlags.Invalid;
                    return null;
                }
                int size;
                flags = *(RachisEntryFlags*)reader.Read(3, out size);
                Debug.Assert(size == sizeof(RachisEntryFlags));
                var ptr = reader.Read(2, out size);
                return new BlittableJsonReaderObject(ptr, size, context);
            }
        }

        public long GetLastCommitIndex(TransactionOperationContext context)
        {
            Debug.Assert(context.Transaction != null);

            var state = context.Transaction.InnerTransaction.ReadTree(GlobalStateSlice);
            var read = state.Read(LastCommitSlice);
            if (read == null)
                return 0;
            return read.Reader.ReadLittleEndianInt64();
        }

        public void GetLastCommitIndex(TransactionOperationContext context, out long index, out long term)
        {
            Debug.Assert(context.Transaction != null);

            var state = context.Transaction.InnerTransaction.ReadTree(GlobalStateSlice);
            var read = state.Read(LastCommitSlice);
            if (read == null)
            {
                index = 0;
                term = 0;
                return;
            }
            var reader = read.Reader;
            index = reader.ReadLittleEndianInt64();
            term = reader.ReadLittleEndianInt64();
        }



        public unsafe void SetLastCommitIndex(TransactionOperationContext context, long index, long term)
        {
            Debug.Assert(context.Transaction != null);

            var state = context.Transaction.InnerTransaction.ReadTree(GlobalStateSlice);
            var read = state.Read(LastCommitSlice);
            if (read != null)
            {
                var reader = read.Reader;
                var oldIndex = reader.ReadLittleEndianInt64();
                if (oldIndex > index)
                    throw new InvalidOperationException(
                        $"Cannot reduce the last commit index (is {oldIndex} but was requested to reduce to {index})");
                if (oldIndex == index)
                {
                    var oldTerm = reader.ReadLittleEndianInt64();
                    if (oldTerm != term)
                        throw new InvalidOperationException(
                            $"Cannot change just the last commit index (is {oldIndex} term, was {oldTerm} but was requested to change it to {term})");
                }
            }

            byte* ptr;
            using (state.DirectAdd(LastCommitSlice, sizeof(long) * 2, out ptr))
            {
                var data = (long*)ptr;
                data[0] = index;
                data[1] = term;
            }

            context.Transaction.InnerTransaction.LowLevelTransaction.OnDispose += _ =>
            {
                Interlocked.Exchange(ref _commitIndexChanged, new TaskCompletionSource<object>()).TrySetResult(null);
            };
        }

        public async Task WaitForCommitIndexChange(CommitIndexModification modification, long value)
        {
            while (true)
            {
                var task = _commitIndexChanged.Task;
                TransactionOperationContext context;
                using (ContextPool.AllocateOperationContext(out context))
                using (context.OpenReadTransaction())
                {
                    var commitIndex = GetLastCommitIndex(context);
                    switch (modification)
                    {
                        case CommitIndexModification.Equal:
                            if (value == commitIndex)
                                return;
                            break;
                        case CommitIndexModification.GreaterOrEqual:
                            if (value <= commitIndex)
                                return;
                            break;
                        case CommitIndexModification.AnyChange:
                            break;
                        default:
                            throw new ArgumentOutOfRangeException(nameof(modification), modification, null);
                    }
                }
                await task;
            }
        }

        public unsafe Tuple<long, long> GetLogEntriesRange(TransactionOperationContext context)
        {
            Debug.Assert(context.Transaction != null);

            var table = context.Transaction.InnerTransaction.OpenTable(LogsTable, EntriesSlice);
            TableValueReader reader;
            if (table.SeekOnePrimaryKey(Slices.AfterAllKeys, out reader) == false)
                return Tuple.Create(0L, 0L);
            int size;
            var max = Bits.SwapBytes(*(long*)reader.Read(0, out size));
            Debug.Assert(size == sizeof(long));
            if (table.SeekOnePrimaryKey(Slices.BeforeAllKeys, out reader) == false)
                return Tuple.Create(0L, 0L);
            var min = Bits.SwapBytes(*(long*)reader.Read(0, out size));
            Debug.Assert(size == sizeof(long));

            return Tuple.Create(min, max);
        }

        public unsafe long GetFirstEntryIndex(TransactionOperationContext context)
        {
            Debug.Assert(context.Transaction != null);

            var table = context.Transaction.InnerTransaction.OpenTable(LogsTable, EntriesSlice);
            TableValueReader reader;
            if (table.SeekOnePrimaryKey(Slices.BeforeAllKeys, out reader) == false)
            {
                long lastTruncatedIndex;
                long _;
                GetLastTruncated(context, out lastTruncatedIndex, out _);
                return lastTruncatedIndex;
            }
            int size;
            var max = Bits.SwapBytes(*(long*)reader.Read(0, out size));
            Debug.Assert(size == sizeof(long));
            return max;
        }

        public unsafe long GetLastEntryIndex(TransactionOperationContext context)
        {
            Debug.Assert(context.Transaction != null);

            var table = context.Transaction.InnerTransaction.OpenTable(LogsTable, EntriesSlice);
            TableValueReader reader;
            if (table.SeekOnePrimaryKey(Slices.AfterAllKeys, out reader) == false)
            {
                long lastTruncatedIndex;
                long _;
                GetLastTruncated(context, out lastTruncatedIndex, out _);
                return lastTruncatedIndex;
            }
            int size;
            var max = Bits.SwapBytes(*(long*)reader.Read(0, out size));
            Debug.Assert(size == sizeof(long));
            return max;
        }

        public long GetTermForKnownExisting(TransactionOperationContext context, long index)
        {
            var termFor = GetTermFor(context, index);
            if (termFor == null)
                throw new InvalidOperationException("Expected the index " + index +
                                                    " to have a term in the entries, but got null");
            return termFor.Value;
        }

        public unsafe long? GetTermFor(TransactionOperationContext context, long index)
        {
            Debug.Assert(context.Transaction != null);
            var table = context.Transaction.InnerTransaction.OpenTable(LogsTable, EntriesSlice);
            var reversedIndex = Bits.SwapBytes(index);
            Slice key;
            using (
                Slice.External(context.Transaction.InnerTransaction.Allocator, (byte*)&reversedIndex, sizeof(long),
                    out key))
            {
                TableValueReader reader;
                if (table.ReadByKey(key, out reader) == false)
                {
                    long lastIndex;
                    long lastTerm;
                    GetLastCommitIndex(context, out lastIndex, out lastTerm);
                    if (lastIndex == index)
                        return lastTerm;
                    GetLastTruncated(context, out lastIndex, out lastTerm);
                    if (lastIndex == index)
                        return lastTerm;
                    return null;
                }
                int size;
                var term = *(long*)reader.Read(1, out size);
                Debug.Assert(size == sizeof(long));
                return term;
            }
        }

        public void FoundAboutHigherTerm(long term)
        {
            if (term == CurrentTerm)
                return;

            TransactionOperationContext context;
            using (ContextPool.AllocateOperationContext(out context))
            {
                using (var tx = context.OpenWriteTransaction())
                {
                    // we check it here again because now we are under the tx lock, so we can't get into concurrency issues
                    if (term == CurrentTerm)
                        return;

                    CastVoteInTerm(context, term, votedFor: null);

                    tx.Commit();
                }
            }
        }

        public unsafe void CastVoteInTerm(TransactionOperationContext context, long term, string votedFor)
        {
            Debug.Assert(context.Transaction != null);
            if (term <= CurrentTerm)
                throw new ConcurrencyException($"The current term {CurrentTerm} is larger than {term}, aborting change");

            var state = context.Transaction.InnerTransaction.CreateTree(GlobalStateSlice);
            byte* ptr;
            using (state.DirectAdd(CurrentTermSlice, sizeof(long), out ptr))
            {
                *(long*)ptr = term;
            }

            votedFor = votedFor ?? String.Empty;

            var size = Encoding.UTF8.GetByteCount(votedFor);

            using (state.DirectAdd(VotedForSlice, size, out ptr))
            {
                fixed (char* pVotedFor = votedFor)
                {
                    Encoding.UTF8.GetBytes(pVotedFor, votedFor.Length, ptr, size);
                }
            }

            CurrentTerm = term;
        }

        public string GetWhoGotMyVoteIn(TransactionOperationContext context, long term)
        {
            Debug.Assert(context.Transaction != null);

            var state = context.Transaction.InnerTransaction.CreateTree(GlobalStateSlice);
            var read = state.Read(CurrentTermSlice);

            var votedTerm = read?.Reader.ReadLittleEndianInt64();

            if (votedTerm != term)
                return null;

            read = state.Read(VotedForSlice);

            return read?.Reader.ReadString(read.Reader.Length);
        }

        public event EventHandler OnDispose;

        public virtual void Dispose()
        {
            OnDispose?.Invoke(this, EventArgs.Empty);
            ThreadPool.QueueUserWorkItem(_ => _topologyChanged.TrySetCanceled());
            ContextPool?.Dispose();
        }

        public abstract Task<Stream> ConenctToPeer(string url, string apiKey, TransactionOperationContext context = null);

        public void Bootstarp(string selfUrl)
        {
<<<<<<< HEAD
            var tcpInfo = new Uri(url);
            var tcpClient = new TcpClient();
            tcpClient.ConnectAsync(tcpInfo.Host, tcpInfo.Port).Wait();
            return tcpClient.GetStream();
        }

        public void Bootstarp(string selfUrl)
        {
            if (selfUrl == null)
                throw new ArgumentNullException(nameof(selfUrl));

            using (var tx = _persistentState.WriteTransaction())
            using (var ctx = JsonOperationContext.ShortTermSingleUse())
            {
                if (CurrentState != State.Passive)
                    return;

                _tag = "A";

=======
            if (selfUrl == null)
                throw new ArgumentNullException(nameof(selfUrl));

            using (var tx = _persistentState.WriteTransaction())
            using (var ctx = JsonOperationContext.ShortTermSingleUse())
            {
                if (CurrentState != State.Passive)
                    return;

                _tag = "A";

>>>>>>> 5c5e226e

                Slice str;
                using (Slice.From(tx.Allocator, _tag, out str))
                {
                    var state = tx.CreateTree(GlobalStateSlice);
                    state.Add(TagSlice, str);
                }

                var topology = new ClusterTopology(
                    Guid.NewGuid().ToString(),
                    null,
                    new Dictionary<string, string>
                    {
                        [_tag] = selfUrl
                    },
                    new Dictionary<string, string>(),
                    new Dictionary<string, string>(),
                    "A"
                );

                SetTopology(null, tx, ctx, topology);

                tx.Commit();
            }

            SwitchToSingleLeader();
        }

        public Task AddToClusterAsync(string url)
        {
            return ModifyTopologyAsync(null, url, Leader.TopologyModification.Promotable, true);
        }

        public Task RemoveFromClusterAsync(string nodeTag)
        {
            return ModifyTopologyAsync(nodeTag, null, Leader.TopologyModification.Remove);
        }

        private async Task ModifyTopologyAsync(string nodeTag, string nodeUrl, Leader.TopologyModification modification, bool validateNotInTopology = false)
        {
            var leader = _currentLeader;
            if (leader == null)
                throw new NotLeadingException("Not a leader, cannot accept commands. " + _lastStateChangeReason);

            Task task;
            while (leader.TryModifyTopology(nodeTag, nodeUrl, modification, out task, validateNotInTopology) == false)
                await task;

            await task;
        }

        private volatile string _leaderTag;
        public string LeaderTag
        {
            get
            {
                switch (CurrentState)
                {
                    case State.Passive:
                        return string.Empty;
                    case State.Candidate:
                        return "<me, I hope?>";
                    case State.Follower:
                        return _leaderTag;
                    case State.LeaderElect:
                    case State.Leader:
                        return _tag;
                    default:
                        throw new ArgumentOutOfRangeException();
                }
            }
            internal set
            {
                _leaderTag = value;
            }
        }
        public abstract bool ShouldSnapshot(Slice slice, RootObjectType type);

        public abstract void Apply(TransactionOperationContext context, long uptoInclusive, Leader leader);

        public abstract void SnapshotInstalled(TransactionOperationContext context);

        private readonly AsyncManualResetEvent _leadershipTimeChanged = new AsyncManualResetEvent();
        private int _hasTimers;

        public Task WaitForHeartbeat()
        {
            Interlocked.Increment(ref _hasTimers);
            try
            {
                return _leadershipTimeChanged.WaitAsync();
            }
            finally
            {
                Interlocked.Decrement(ref _hasTimers);
            }
        }

        public async Task WaitForTimeout(long knownLeaderTime, int timeoutMillseconds)
        {
            Interlocked.Increment(ref _hasTimers);
            try
            {
                var term = CurrentTerm;
                var task = _leadershipTimeChanged.WaitAsync(timeoutMillseconds);

                while (true)
                {
                    if (term != CurrentTerm)
                        knownLeaderTime = 0;

                    var timePassed = _leaderTime - knownLeaderTime;
                    if (timePassed > timeoutMillseconds)
                        return;

                    if (await task == false)
                        return;

                    var remaining = timeoutMillseconds - (int)timePassed;

                    task = _leadershipTimeChanged.WaitAsync(remaining);
                }
            }
            finally
            {
                Interlocked.Decrement(ref _hasTimers);
            }
        }
        public Task WaitForTimeout(int timeoutMillseconds)
        {
            return WaitForTimeout(_leaderTime, timeoutMillseconds);
        }

        private long _leaderTime;

        public void ReportLeaderTime(long leaderTime)
        {
            Interlocked.Exchange(ref _leaderTime, leaderTime);

            if (_hasTimers == 0)
                return;

            _leadershipTimeChanged.SetInAsyncMannerFireAndForget();
        }
    }

    public class NotLeadingException : Exception
    {
        public NotLeadingException()
        {
        }

        public NotLeadingException(string message) : base(message)
        {
        }

        public NotLeadingException(string message, Exception inner) : base(message, inner)
        {
        }
    }
}<|MERGE_RESOLUTION|>--- conflicted
+++ resolved
@@ -250,10 +250,6 @@
 
         public async Task WaitForTopology(Leader.TopologyModification modification, string nodeTag = null)
         {
-<<<<<<< HEAD
-            var tag = nodeTag ?? _tag;
-=======
->>>>>>> 5c5e226e
             while (true)
             {
                 var task = _topologyChanged.Task;
@@ -490,10 +486,7 @@
                 [nameof(ClusterTopology.Members)] = ToDynamicJsonValue(topology.Members),
                 [nameof(ClusterTopology.Promotables)] = ToDynamicJsonValue(topology.Promotables),
                 [nameof(ClusterTopology.Watchers)] = ToDynamicJsonValue(topology.Watchers),
-<<<<<<< HEAD
-=======
                 [nameof(ClusterTopology.LastNodeId)] = topology.LastNodeId
->>>>>>> 5c5e226e
             };
 
             var topologyJson = context.ReadObject(djv, "topology");
@@ -538,14 +531,6 @@
 
         }
 
-<<<<<<< HEAD
-        public string GetDebugInformation()
-        {
-            return _tag;
-        }
-
-=======
->>>>>>> 5c5e226e
         /// <summary>
         /// This method is expected to run for a long time (lifetime of the connection)
         /// and can never throw. We expect this to be on a separate thread
@@ -1120,15 +1105,6 @@
 
         public void Bootstarp(string selfUrl)
         {
-<<<<<<< HEAD
-            var tcpInfo = new Uri(url);
-            var tcpClient = new TcpClient();
-            tcpClient.ConnectAsync(tcpInfo.Host, tcpInfo.Port).Wait();
-            return tcpClient.GetStream();
-        }
-
-        public void Bootstarp(string selfUrl)
-        {
             if (selfUrl == null)
                 throw new ArgumentNullException(nameof(selfUrl));
 
@@ -1140,19 +1116,6 @@
 
                 _tag = "A";
 
-=======
-            if (selfUrl == null)
-                throw new ArgumentNullException(nameof(selfUrl));
-
-            using (var tx = _persistentState.WriteTransaction())
-            using (var ctx = JsonOperationContext.ShortTermSingleUse())
-            {
-                if (CurrentState != State.Passive)
-                    return;
-
-                _tag = "A";
-
->>>>>>> 5c5e226e
 
                 Slice str;
                 using (Slice.From(tx.Allocator, _tag, out str))
