﻿using System;
using System.Collections.Generic;
using System.Diagnostics;
using System.IO;
using System.Linq;
using System.Threading;
using System.Threading.Tasks;
using Raven.Client;
using Raven.Client.Documents.Indexes;
using Raven.Client.Documents.Operations.Counters;
using Raven.Client.Documents.Operations.Replication;
using Raven.Client.Documents.Smuggler;
using Raven.Client.Documents.Subscriptions;
using Raven.Client.ServerWide;
using Raven.Client.ServerWide.Operations.Configuration;
using Raven.Client.ServerWide.Operations.OngoingTasks;
using Raven.Client.Util;
using Raven.Server.Documents;
using Raven.Server.ServerWide;
using Raven.Server.ServerWide.Context;
using Raven.Server.Smuggler.Documents.Data;
using Raven.Server.Smuggler.Documents.Iteration;
using Raven.Server.Utils.Enumerators;
using Sparrow.Json;
using Sparrow.Logging;
using Voron;

namespace Raven.Server.Smuggler.Documents
{
    public class DatabaseSource : ISmugglerSource
    {
        private readonly DocumentDatabase _database;
        private DocumentsOperationContext _context;
        private TransactionOperationContext _serverContext;

        private readonly long _startDocumentEtag;
        private readonly long _startRaftIndex;
        private readonly Logger _logger;
        private IDisposable _returnContext;
        private IDisposable _returnServerContext;
        private DocumentsTransaction _disposeTransaction;
        private IDisposable _disposeServerTransaction;

        private int _currentTypeIndex;

        private readonly DatabaseItemType[] _types =
        {
            DatabaseItemType.DatabaseRecord,
            DatabaseItemType.Documents,
            DatabaseItemType.RevisionDocuments,
            DatabaseItemType.Tombstones,
            DatabaseItemType.Conflicts,
            DatabaseItemType.Indexes,
            DatabaseItemType.Identities,
            DatabaseItemType.CompareExchange,
            DatabaseItemType.CompareExchangeTombstones,
            DatabaseItemType.CounterGroups,
            DatabaseItemType.Subscriptions,
            DatabaseItemType.TimeSeries,
            DatabaseItemType.ReplicationHubCertificates,
            DatabaseItemType.None
        };

        public long LastEtag { get; private set; }
        public string LastDatabaseChangeVector { get; private set; }
        public long LastRaftIndex { get; private set; }

        private readonly SmugglerSourceType _type;

        public DatabaseSource(DocumentDatabase database, long startDocumentEtag, long startRaftIndex, Logger logger)
        {
            _database = database;
            _startDocumentEtag = startDocumentEtag;
            _startRaftIndex = startRaftIndex;
            _logger = logger;
            _type = _startDocumentEtag == 0 ? SmugglerSourceType.FullExport : SmugglerSourceType.IncrementalExport;
        }

        public Task<SmugglerInitializeResult> InitializeAsync(DatabaseSmugglerOptionsServerSide options, SmugglerResult result)
        {
            _currentTypeIndex = 0;

            if (options.OperateOnTypes.HasFlag(DatabaseItemType.Documents) ||
                options.OperateOnTypes.HasFlag(DatabaseItemType.RevisionDocuments) ||
                options.OperateOnTypes.HasFlag(DatabaseItemType.Tombstones) ||
                options.OperateOnTypes.HasFlag(DatabaseItemType.Conflicts) ||
                options.OperateOnTypes.HasFlag(DatabaseItemType.CounterGroups) ||
                options.OperateOnTypes.HasFlag(DatabaseItemType.TimeSeries))
            {
                _returnContext = _database.DocumentsStorage.ContextPool.AllocateOperationContext(out _context);
                _disposeTransaction = _context.OpenReadTransaction();
                LastEtag = DocumentsStorage.ReadLastEtag(_disposeTransaction.InnerTransaction);
                LastDatabaseChangeVector = DocumentsStorage.GetDatabaseChangeVector(_disposeTransaction.InnerTransaction);
            }

            if (options.OperateOnTypes.HasFlag(DatabaseItemType.CompareExchange) ||
                options.OperateOnTypes.HasFlag(DatabaseItemType.Identities) ||
                options.OperateOnTypes.HasFlag(DatabaseItemType.CompareExchangeTombstones) ||
                options.OperateOnTypes.HasFlag(DatabaseItemType.Subscriptions) ||
                options.OperateOnTypes.HasFlag(DatabaseItemType.ReplicationHubCertificates))
            {
                _returnServerContext = _database.ServerStore.ContextPool.AllocateOperationContext(out _serverContext);
                _disposeServerTransaction = _serverContext.OpenReadTransaction();

                using (var rawRecord = _database.ServerStore.Cluster.ReadRawDatabaseRecord(_serverContext, _database.Name))
                {
                    LastRaftIndex = rawRecord.EtagForBackup;
                }
            }

            var disposable = new DisposableAction(() =>
            {
                _disposeServerTransaction?.Dispose();
                _returnServerContext?.Dispose();

                _disposeTransaction?.Dispose();
                _returnContext?.Dispose();
            });

            return Task.FromResult(new SmugglerInitializeResult(disposable, ServerVersion.Build));
        }

        public Task<DatabaseItemType> GetNextTypeAsync()
        {
            return Task.FromResult(_types[_currentTypeIndex++]);
        }

        public Task<DatabaseRecord> GetDatabaseRecordAsync()
        {
            var databaseRecord = _database.ReadDatabaseRecord();

            // filter server-wide backup tasks
            for (var i = databaseRecord.PeriodicBackups.Count - 1; i >= 0; i--)
            {
                var periodicBackup = databaseRecord.PeriodicBackups[i];
                if (periodicBackup.Name == null)
                    continue;

                if (periodicBackup.Name.StartsWith(ServerWideBackupConfiguration.NamePrefix, StringComparison.OrdinalIgnoreCase))
                {
                    databaseRecord.PeriodicBackups.RemoveAt(i);
                }
            }

            // filter server-wide external replication tasks
            for (var i = databaseRecord.ExternalReplications.Count - 1; i >= 0; i--)
            {
                var periodicBackup = databaseRecord.ExternalReplications[i];
                if (periodicBackup.Name == null)
                    continue;

                if (periodicBackup.Name.StartsWith(ServerWideExternalReplication.NamePrefix, StringComparison.OrdinalIgnoreCase))
                {
                    databaseRecord.ExternalReplications.RemoveAt(i);
                }
            }

            return Task.FromResult(databaseRecord);
        }

#pragma warning disable CS1998 // Async method lacks 'await' operators and will run synchronously

        public async IAsyncEnumerable<DocumentItem> GetDocumentsAsync(List<string> collectionsToExport, INewDocumentActions actions)
#pragma warning restore CS1998 // Async method lacks 'await' operators and will run synchronously
        {
            Debug.Assert(_context != null);

            var enumerator = new PulsedTransactionEnumerator<Document, DocumentsIterationState>(_context,
                state =>
                {
                    if (state.StartEtagByCollection.Count != 0)
                        return GetDocumentsFromCollections(_context, state);

                    return _database.DocumentsStorage.GetDocumentsFrom(_context, state.StartEtag, 0, long.MaxValue);
                },
                new DocumentsIterationState(_context, _database.Configuration.Databases.PulseReadTransactionLimit) // initial state
                {
                    StartEtag = _startDocumentEtag,
                    StartEtagByCollection = collectionsToExport.ToDictionary(x => x, x => _startDocumentEtag)
                });

            while (enumerator.MoveNext())
            {
                yield return new DocumentItem
                {
                    Document = enumerator.Current
                };
            }
        }

        private IEnumerable<Document> GetDocumentsFromCollections(DocumentsOperationContext context, DocumentsIterationState state)
        {
            var collections = state.StartEtagByCollection.Keys.ToList();

            foreach (var collection in collections)
            {
                var etag = state.StartEtagByCollection[collection];

                state.CurrentCollection = collection;

                foreach (var document in _database.DocumentsStorage.GetDocumentsFrom(context, collection, etag, 0, long.MaxValue))
                {
                    yield return document;
                }
            }
        }

#pragma warning disable CS1998 // Async method lacks 'await' operators and will run synchronously

        public async IAsyncEnumerable<DocumentItem> GetRevisionDocumentsAsync(List<string> collectionsToExport, INewDocumentActions actions)
#pragma warning restore CS1998 // Async method lacks 'await' operators and will run synchronously
        {
            Debug.Assert(_context != null);

            var revisionsStorage = _database.DocumentsStorage.RevisionsStorage;

            var enumerator = new PulsedTransactionEnumerator<Document, DocumentsIterationState>(_context,
                state =>
                {
                    if (state.StartEtagByCollection.Count != 0)
                        return GetRevisionsFromCollections(_context, state);

                    return revisionsStorage.GetRevisionsFrom(_context, state.StartEtag, long.MaxValue);
                },
                new DocumentsIterationState(_context, _database.Configuration.Databases.PulseReadTransactionLimit) // initial state
                {
                    StartEtag = _startDocumentEtag,
                    StartEtagByCollection = collectionsToExport.ToDictionary(x => x, x => _startDocumentEtag)
                });

            while (enumerator.MoveNext())
            {
                yield return new DocumentItem
                {
                    Document = enumerator.Current
                };
            }
        }

        private IEnumerable<Document> GetRevisionsFromCollections(DocumentsOperationContext context, DocumentsIterationState state)
        {
            var collections = state.StartEtagByCollection.Keys.ToList();

            foreach (var collection in collections)
            {
                var etag = state.StartEtagByCollection[collection];

                var collectionName = _database.DocumentsStorage.GetCollection(collection, throwIfDoesNotExist: false);
                if (collectionName == null)
                    continue;

                state.CurrentCollection = collection;

                foreach (var document in _database.DocumentsStorage.RevisionsStorage.GetRevisionsFrom(context, collectionName, etag, long.MaxValue))
                {
                    yield return document.current;
                }
            }
        }

        public IAsyncEnumerable<DocumentItem> GetLegacyAttachmentsAsync(INewDocumentActions actions)
        {
            return AsyncEnumerable.Empty<DocumentItem>();
        }

        public IAsyncEnumerable<string> GetLegacyAttachmentDeletionsAsync()
        {
            return AsyncEnumerable.Empty<string>();
        }

        public IAsyncEnumerable<string> GetLegacyDocumentDeletionsAsync()
        {
            return AsyncEnumerable.Empty<string>();
        }

        public Stream GetAttachmentStream(LazyStringValue hash, out string tag)
        {
            Debug.Assert(_context != null);

            using (Slice.External(_context.Allocator, hash, out Slice hashSlice))
            {
                return _database.DocumentsStorage.AttachmentsStorage.GetAttachmentStream(_context, hashSlice, out tag);
            }
        }

#pragma warning disable CS1998 // Async method lacks 'await' operators and will run synchronously

        public async IAsyncEnumerable<Tombstone> GetTombstonesAsync(List<string> collectionsToExport, INewDocumentActions actions)
#pragma warning restore CS1998 // Async method lacks 'await' operators and will run synchronously
        {
            Debug.Assert(_context != null);

            var enumerator = new PulsedTransactionEnumerator<Tombstone, TombstonesIterationState>(_context,
                state =>
                {
                    if (state.StartEtagByCollection.Count != 0)
                        return GetTombstonesFromCollections(_context, state);

                    return _database.DocumentsStorage.GetTombstonesFrom(_context, state.StartEtag, 0, long.MaxValue);
                },
                new TombstonesIterationState(_context, _database.Configuration.Databases.PulseReadTransactionLimit)
                {
                    StartEtag = _startDocumentEtag,
                    StartEtagByCollection = collectionsToExport.ToDictionary(x => x, x => _startDocumentEtag)
                });

            while (enumerator.MoveNext())
            {
                yield return enumerator.Current;
            }
        }

        private IEnumerable<Tombstone> GetTombstonesFromCollections(DocumentsOperationContext context, TombstonesIterationState state)
        {
            var collections = state.StartEtagByCollection.Keys.ToList();

            foreach (var collection in collections)
            {
                var etag = state.StartEtagByCollection[collection];

                state.CurrentCollection = collection;

                foreach (var counter in _database.DocumentsStorage.GetTombstonesFrom(context, collection, etag, 0, long.MaxValue))
                {
                    yield return counter;
                }
            }
        }

#pragma warning disable CS1998 // Async method lacks 'await' operators and will run synchronously

        public async IAsyncEnumerable<DocumentConflict> GetConflictsAsync(List<string> collectionsToExport, INewDocumentActions actions)
#pragma warning restore CS1998 // Async method lacks 'await' operators and will run synchronously
        {
            Debug.Assert(_context != null);

            var enumerator = new PulsedTransactionEnumerator<DocumentConflict, DocumentConflictsIterationState>(_context,
                state =>
                {
                    if (collectionsToExport.Count != 0)
                        return GetConflictsFromCollections(_context, collectionsToExport.ToHashSet(), state);

                    return _database.DocumentsStorage.ConflictsStorage.GetConflictsFrom(_context, state.StartEtag);
                },
                new DocumentConflictsIterationState(_context, _database.Configuration.Databases.PulseReadTransactionLimit)
                {
                    StartEtag = _startDocumentEtag,
                });

            while (enumerator.MoveNext())
            {
                yield return enumerator.Current;
            }
        }

        private IEnumerable<DocumentConflict> GetConflictsFromCollections(DocumentsOperationContext context, HashSet<string> collections, DocumentConflictsIterationState state)
        {
            foreach (var conflict in _database.DocumentsStorage.ConflictsStorage.GetConflictsFrom(context, state.StartEtag))
            {
                if (collections.Contains(conflict.Collection) == false)
                {
                    state.StartEtag = conflict.Etag + 1; // when skipping an item we need to increment StartEtag
                    continue;
                }

                yield return conflict;
            }
        }

#pragma warning disable CS1998 // Async method lacks 'await' operators and will run synchronously

        public async IAsyncEnumerable<IndexDefinitionAndType> GetIndexesAsync()
#pragma warning restore CS1998 // Async method lacks 'await' operators and will run synchronously
        {
            var allIndexes = _database.IndexStore.GetIndexes().ToList();
            var sideBySideIndexes = allIndexes.Where(x => x.Name.StartsWith(Constants.Documents.Indexing.SideBySideIndexNamePrefix)).ToList();

            var originalSideBySideIndexNames = new HashSet<string>(StringComparer.OrdinalIgnoreCase);
            foreach (var index in sideBySideIndexes)
            {
                allIndexes.Remove(index);

                if (index.Type == IndexType.Faulty)
                    continue;

                var indexName = index.Name.Remove(0, Constants.Documents.Indexing.SideBySideIndexNamePrefix.Length);
                originalSideBySideIndexNames.Add(indexName);
                var indexDefinition = index.GetIndexDefinition();
                indexDefinition.Name = indexName;

                yield return new IndexDefinitionAndType
                {
                    IndexDefinition = indexDefinition,
                    Type = index.Type
                };
            }

            foreach (var index in allIndexes)
            {
                if (originalSideBySideIndexNames.Contains(index.Name))
                    continue;

                if (index.Type == IndexType.Faulty)
                    continue;

                if (index.Type.IsStatic())
                {
                    yield return new IndexDefinitionAndType
                    {
                        IndexDefinition = index.GetIndexDefinition(),
                        Type = index.Type
                    };

                    continue;
                }

                yield return new IndexDefinitionAndType
                {
                    IndexDefinition = index.Definition,
                    Type = index.Type
                };
            }
        }

        public IAsyncEnumerable<(string Prefix, long Value, long Index)> GetIdentitiesAsync()
        {
            Debug.Assert(_serverContext != null);

            return _database.ServerStore.Cluster.GetIdentitiesFromPrefix(_serverContext, _database.Name, _startRaftIndex, long.MaxValue).ToAsyncEnumerable();
        }

<<<<<<< HEAD
        public IAsyncEnumerable<(CompareExchangeKey Key, long Index, BlittableJsonReaderObject Value)> GetCompareExchangeValuesAsync()
=======
        public IEnumerable<(CompareExchangeKey Key, long Index, BlittableJsonReaderObject Value)> GetCompareExchangeValues(INewCompareExchangeActions actions)
>>>>>>> d7900b7d
        {
            Debug.Assert(_serverContext != null);

            return _database.ServerStore.Cluster.GetCompareExchangeFromPrefix(_serverContext, _database.Name, _startRaftIndex, long.MaxValue).ToAsyncEnumerable();
        }

        public IAsyncEnumerable<(CompareExchangeKey Key, long Index)> GetCompareExchangeTombstonesAsync()
        {
            Debug.Assert(_serverContext != null);

            return _database.ServerStore.Cluster.GetCompareExchangeTombstonesByKey(_serverContext, _database.Name).ToAsyncEnumerable();
        }

#pragma warning disable CS1998 // Async method lacks 'await' operators and will run synchronously

        public async IAsyncEnumerable<CounterGroupDetail> GetCounterValuesAsync(List<string> collectionsToExport, ICounterActions actions)
#pragma warning restore CS1998 // Async method lacks 'await' operators and will run synchronously
        {
            Debug.Assert(_context != null);

            var enumerator = new PulsedTransactionEnumerator<CounterGroupDetail, CountersIterationState>(_context,
                state =>
                {
                    if (state.StartEtagByCollection.Count != 0)
                        return GetCounterValuesFromCollections(_context, state);

                    return _database.DocumentsStorage.CountersStorage.GetCountersFrom(_context, state.StartEtag, 0, long.MaxValue);
                },
                new CountersIterationState(_context, _database.Configuration.Databases.PulseReadTransactionLimit) // initial state
                {
                    StartEtag = _startDocumentEtag,
                    StartEtagByCollection = collectionsToExport.ToDictionary(x => x, x => _startDocumentEtag)
                });

            while (enumerator.MoveNext())
            {
                yield return enumerator.Current;
            }
        }

        private IEnumerable<CounterGroupDetail> GetCounterValuesFromCollections(DocumentsOperationContext context, CountersIterationState state)
        {
            var collections = state.StartEtagByCollection.Keys.ToList();

            foreach (var collection in collections)
            {
                var etag = state.StartEtagByCollection[collection];

                state.CurrentCollection = collection;

                foreach (var counter in _database.DocumentsStorage.CountersStorage.GetCountersFrom(context, collection, etag, 0, long.MaxValue))
                {
                    yield return counter;
                }
            }
        }

        public IAsyncEnumerable<CounterDetail> GetLegacyCounterValuesAsync()
        {
            // used only in StreamSource
            return AsyncEnumerable.Empty<CounterDetail>();
        }

        public IAsyncEnumerable<(string Hub, ReplicationHubAccess Access)> GetReplicationHubCertificatesAsync()
        {
            return _database.ServerStore.Cluster.GetReplicationHubCertificateForDatabase(_serverContext, _database.Name).ToAsyncEnumerable();
        }

        public IAsyncEnumerable<SubscriptionState> GetSubscriptionsAsync()
        {
            Debug.Assert(_serverContext != null);

            return _database.SubscriptionStorage.GetAllSubscriptions(_serverContext, false, 0, int.MaxValue).ToAsyncEnumerable();
        }

#pragma warning disable CS1998 // Async method lacks 'await' operators and will run synchronously

        public async IAsyncEnumerable<TimeSeriesItem> GetTimeSeriesAsync(List<string> collectionsToExport)
#pragma warning restore CS1998 // Async method lacks 'await' operators and will run synchronously
        {
            Debug.Assert(_context != null);

            var initialState = new TimeSeriesIterationState(_context, _database.Configuration.Databases.PulseReadTransactionLimit)
            {
                StartEtag = _startDocumentEtag,
                StartEtagByCollection = collectionsToExport.ToDictionary(x => x, x => _startDocumentEtag)
            };

            var enumerator = new PulsedTransactionEnumerator<TimeSeriesItem, TimeSeriesIterationState>(_context,
                state =>
                {
                    if (state.StartEtagByCollection.Count != 0)
                        return GetTimeSeriesFromCollections(_context, state);

                    return GetAllTimeSeriesItems(_context, state.StartEtag);
                }, initialState);

            while (enumerator.MoveNext())
            {
                yield return enumerator.Current;
            }
        }

        private static IEnumerable<TimeSeriesItem> GetAllTimeSeriesItems(DocumentsOperationContext context, long startEtag)
        {
            var database = context.DocumentDatabase;
            foreach (var ts in database.DocumentsStorage.TimeSeriesStorage.GetTimeSeriesFrom(context, startEtag, long.MaxValue))
            {
                yield return new TimeSeriesItem
                {
                    Name = database.DocumentsStorage.TimeSeriesStorage.GetOriginalName(context, ts.DocId, ts.Name),
                    DocId = ts.DocId,
                    Baseline = ts.Start,
                    ChangeVector = ts.ChangeVector,
                    Collection = ts.Collection,
                    SegmentSize = ts.SegmentSize,
                    Segment = ts.Segment,
                    Etag = ts.Etag
                };
            }
        }

        private static IEnumerable<TimeSeriesItem> GetTimeSeriesFromCollections(DocumentsOperationContext context, TimeSeriesIterationState state)
        {
            var database = context.DocumentDatabase;
            var collections = state.StartEtagByCollection.Keys.ToList();

            foreach (var collection in collections)
            {
                var etag = state.StartEtagByCollection[collection];

                state.CurrentCollection = collection;

                foreach (var ts in database.DocumentsStorage.TimeSeriesStorage.GetTimeSeriesFrom(context, collection, etag, long.MaxValue))
                {
                    yield return new TimeSeriesItem
                    {
                        Name = database.DocumentsStorage.TimeSeriesStorage.GetOriginalName(context, ts.DocId, ts.Name),
                        DocId = ts.DocId,
                        Baseline = ts.Start,
                        ChangeVector = ts.ChangeVector,
                        Collection = ts.Collection,
                        SegmentSize = ts.SegmentSize,
                        Segment = ts.Segment,
                        Etag = ts.Etag,
                    };
                }
            }
        }

        public Task<long> SkipTypeAsync(DatabaseItemType type, Action<long> onSkipped, CancellationToken token)
        {
            return Task.FromResult(0L); // no-op
        }

        public SmugglerSourceType GetSourceType()
        {
            return _type;
        }
    }
}<|MERGE_RESOLUTION|>--- conflicted
+++ resolved
@@ -429,11 +429,7 @@
             return _database.ServerStore.Cluster.GetIdentitiesFromPrefix(_serverContext, _database.Name, _startRaftIndex, long.MaxValue).ToAsyncEnumerable();
         }
 
-<<<<<<< HEAD
-        public IAsyncEnumerable<(CompareExchangeKey Key, long Index, BlittableJsonReaderObject Value)> GetCompareExchangeValuesAsync()
-=======
-        public IEnumerable<(CompareExchangeKey Key, long Index, BlittableJsonReaderObject Value)> GetCompareExchangeValues(INewCompareExchangeActions actions)
->>>>>>> d7900b7d
+        public IAsyncEnumerable<(CompareExchangeKey Key, long Index, BlittableJsonReaderObject Value)> GetCompareExchangeValuesAsync(INewCompareExchangeActions actions)
         {
             Debug.Assert(_serverContext != null);
 
