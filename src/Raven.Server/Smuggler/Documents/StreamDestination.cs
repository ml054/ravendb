--- conflicted
+++ resolved
@@ -1,6 +1,7 @@
 ﻿using System;
 using System.Collections.Generic;
 using System.IO;
+using System.IO.Compression;
 using System.Linq;
 using System.Threading.Tasks;
 using Raven.Client;
@@ -26,10 +27,8 @@
 using Raven.Client.Documents.Subscriptions;
 using Raven.Client.ServerWide;
 using Raven.Client.ServerWide.Operations.Integrations.PostgreSQL;
-using Raven.Client.ServerWide.Sharding;
 using Raven.Client.Util;
 using Raven.Server.Config;
-using Raven.Server.Config.Categories;
 using Raven.Server.Documents;
 using Raven.Server.Documents.Indexes;
 using Raven.Server.Documents.PeriodicBackup;
@@ -42,52 +41,35 @@
 using Sparrow.Json;
 using Sparrow.Json.Parsing;
 using BackupUtils = Raven.Server.Utils.BackupUtils;
+using ShardingConfiguration = Raven.Client.ServerWide.Sharding.ShardingConfiguration;
 
 namespace Raven.Server.Smuggler.Documents
 {
     public sealed class StreamDestination : ISmugglerDestination
     {
         private readonly Stream _stream;
-<<<<<<< HEAD
-        private GZipStream _gzipStream;
+        private Stream _outputStream;
         private readonly JsonOperationContext _context;
         private readonly ISmugglerSource _source;
         private readonly CompressionLevel _compressionLevel;
-=======
-        private Stream _outputStream;
-        private readonly DocumentsOperationContext _context;
-        private readonly DatabaseSource _source;
         private readonly ExportCompressionAlgorithm _compressionAlgorithm;
->>>>>>> 2ce9e629
         private AsyncBlittableJsonTextWriter _writer;
         private DatabaseSmugglerOptionsServerSide _options;
         private Func<LazyStringValue, bool> _filterMetadataProperty;
 
-<<<<<<< HEAD
-        public StreamDestination(Stream stream, JsonOperationContext context, ISmugglerSource source, CompressionLevel compressionLevel = CompressionLevel.Optimal)
-=======
-        public StreamDestination(Stream stream, DocumentsOperationContext context, DatabaseSource source, ExportCompressionAlgorithm compressionAlgorithm)
->>>>>>> 2ce9e629
+        public StreamDestination(Stream stream, JsonOperationContext context, ISmugglerSource source, ExportCompressionAlgorithm compressionAlgorithm, CompressionLevel compressionLevel = CompressionLevel.Optimal)
         {
             _stream = stream;
             _context = context;
             _source = source;
-<<<<<<< HEAD
+            _compressionAlgorithm = compressionAlgorithm;
             _compressionLevel = compressionLevel;
-=======
-            _compressionAlgorithm = compressionAlgorithm;
->>>>>>> 2ce9e629
         }
 
         public ValueTask<IAsyncDisposable> InitializeAsync(DatabaseSmugglerOptionsServerSide options, SmugglerResult result, long buildVersion)
         {
-<<<<<<< HEAD
-            _gzipStream = new GZipStream(_stream, _compressionLevel, leaveOpen: true);
-            _writer = new AsyncBlittableJsonTextWriter(_context, _gzipStream);
-=======
-            _outputStream = BackupUtils.GetCompressionStream(_stream, _compressionAlgorithm);
+            _outputStream = BackupUtils.GetCompressionStream(_stream, _compressionAlgorithm, _compressionLevel);
             _writer = new AsyncBlittableJsonTextWriter(_context, _outputStream);
->>>>>>> 2ce9e629
             _options = options;
 
             SetupMetadataFilterMethod(_context);
@@ -321,7 +303,7 @@
                     _writer.WritePropertyName(nameof(databaseRecord.Expiration));
                     WriteExpiration(databaseRecord.Expiration);
                 }
-                
+
                 if (databaseRecordItemType.Contain(DatabaseRecordItemType.DataArchival))
                 {
                     _writer.WriteComma();
@@ -860,7 +842,7 @@
 
                 _context.Write(_writer, expiration.ToJson());
             }
-            
+
             private void WriteDataArchival(DataArchivalConfiguration dataArchival)
             {
                 if (dataArchival == null)
