﻿using System;
using System.Collections.Concurrent;
using System.Collections.Generic;
using System.Diagnostics;
using System.Linq;
using System.Threading;
using System.Threading.Tasks;
using Raven.Client;
using Raven.Client.Documents.Indexes;
using Raven.Client.Documents.Operations.Backups;
using Raven.Client.Documents.Operations.ETL;
using Raven.Client.Documents.Operations.ETL.OLAP;
using Raven.Client.Documents.Operations.ETL.SQL;
using Raven.Client.Documents.Operations.Replication;
using Raven.Client.Documents.Subscriptions;
using Raven.Client.Json.Serialization;
using Raven.Client.ServerWide;
using Raven.Client.ServerWide.Operations;
using Raven.Client.Util;
using Raven.Server.Config.Categories;
using Raven.Server.Documents;
using Raven.Server.Documents.ETL;
using Raven.Server.Documents.Replication;
using Raven.Server.Documents.Replication.Outgoing;
using Raven.Server.Json;
using Raven.Server.ServerWide;
using Raven.Server.ServerWide.Context;
using Raven.Server.Storage;
using Raven.Server.Utils;
using Sparrow;
using Sparrow.Json;
using Sparrow.Server.Utils;
using Voron;
using Size = Sparrow.Size;

namespace Raven.Server.Dashboard
{
    public class DatabasesInfoRetriever : MetricCacher
    {
        private readonly ServerStore _serverStore;
        private readonly CanAccessDatabase _canAccessDatabase;
        private const string DatabasesInfoKey = "DatabasesInfo";

        public DatabasesInfoRetriever(ServerStore serverStore, CanAccessDatabase canAccessDatabase)
        {
            _serverStore = serverStore;
            _canAccessDatabase = canAccessDatabase;

            Initialize();
        }

        public static TimeSpan RefreshRate { get; } = TimeSpan.FromSeconds(3);

        public void Initialize()
        {
            Register(DatabasesInfoKey, TimeSpan.FromSeconds(3), CreateDatabasesInfo);
        }

        private List<AbstractDashboardNotification> CreateDatabasesInfo()
        {
            List<AbstractDashboardNotification> result = FetchDatabasesInfo(_serverStore, _canAccessDatabase, true, _serverStore.ServerShutdown).ToList();

            return result;
        }

        public DatabasesInfo GetDatabasesInfo()
        {
            return GetValue<List<AbstractDashboardNotification>>(DatabasesInfoKey).OfType<DatabasesInfo>().First();
        }

        public DatabasesOngoingTasksInfo GetDatabasesOngoingTasksInfo()
        {
            return GetValue<List<AbstractDashboardNotification>>(DatabasesInfoKey).OfType<DatabasesOngoingTasksInfo>().First();
        }

        public IndexingSpeed GetIndexingSpeed()
        {
            return GetValue<List<AbstractDashboardNotification>>(DatabasesInfoKey).OfType<IndexingSpeed>().First();
        }

        public TrafficWatch GetTrafficWatch()
        {
            return GetValue<List<AbstractDashboardNotification>>(DatabasesInfoKey).OfType<TrafficWatch>().First();
        }

        public DrivesUsage GetDrivesUsage()
        {
            return GetValue<List<AbstractDashboardNotification>>(DatabasesInfoKey).OfType<DrivesUsage>().First();
        }

        public static IEnumerable<AbstractDashboardNotification> FetchDatabasesInfo(ServerStore serverStore, CanAccessDatabase isValidFor, bool collectOngoingTasks, CancellationToken token)
        {
            var databasesInfo = new DatabasesInfo();
            var databasesOngoingTasksInfo = new DatabasesOngoingTasksInfo();
            var indexingSpeed = new IndexingSpeed();
            var trafficWatch = new TrafficWatch();
            var drivesUsage = new DrivesUsage();

            trafficWatch.AverageRequestDuration = serverStore.Server.Metrics.Requests.AverageDuration.GetRate();

            using (serverStore.ContextPool.AllocateOperationContext(out TransactionOperationContext context))
            using (context.OpenReadTransaction())
            {
                // 1. Fetch databases info
                foreach (var databaseTuple in serverStore.Cluster.ItemsStartingWith(context, Constants.Documents.Prefix, 0, long.MaxValue))
                {
                    var databaseName = databaseTuple.ItemName.Substring(Constants.Documents.Prefix.Length);
                    if (token.IsCancellationRequested)
                        yield break;

                    if (isValidFor != null && isValidFor(databaseName, false) == false)
                        continue;

                    if (serverStore.DatabasesLandlord.DatabasesCache.TryGetValue(databaseName, out var databaseTask) == false)
                    {
                        // database does not exist on this server, is offline or disabled
                        SetOfflineDatabaseInfo(serverStore, context, databaseName, databasesInfo, drivesUsage, disabled: DatabasesLandlord.IsDatabaseDisabled(databaseTuple.Value));
                        continue;
                    }

                    try
                    {
                        var databaseOnline = IsDatabaseOnline(databaseTask, out var database);
                        if (databaseOnline == false)
                        {
                            SetOfflineDatabaseInfo(serverStore, context, databaseName, databasesInfo, drivesUsage, disabled: false);
                            continue;
                        }

                        var rate = (int)RefreshRate.TotalSeconds;

                        var indexingSpeedItem = new IndexingSpeedItem
                        {
                            Database = database.Name,
                            IndexedPerSecond = database.Metrics.MapIndexes.IndexedPerSec.GetRate(rate),
                            MappedPerSecond = database.Metrics.MapReduceIndexes.MappedPerSec.GetRate(rate),
                            ReducedPerSecond = database.Metrics.MapReduceIndexes.ReducedPerSec.GetRate(rate)
                        };
                        indexingSpeed.Items.Add(indexingSpeedItem);

                        var replicationFactor = GetReplicationFactor(databaseTuple.Value);
                        var documentsStorage = database.DocumentsStorage;
                        var indexStorage = database.IndexStore;

                        var trafficWatchItem = new TrafficWatchItem
                        {
                            Database = database.Name,
                            RequestsPerSecond = (int)database.Metrics.Requests.RequestsPerSec.GetRate(rate),
                            AverageRequestDuration = database.Metrics.Requests.AverageDuration.GetRate(),
                            DocumentWritesPerSecond = (int)database.Metrics.Docs.PutsPerSec.GetRate(rate),
                            AttachmentWritesPerSecond = (int)database.Metrics.Attachments.PutsPerSec.GetRate(rate),
                            CounterWritesPerSecond = (int)database.Metrics.Counters.PutsPerSec.GetRate(rate),
                            TimeSeriesWritesPerSecond = (int)database.Metrics.TimeSeries.PutsPerSec.GetRate(rate),
                            DocumentsWriteBytesPerSecond = database.Metrics.Docs.BytesPutsPerSec.GetRate(rate),
                            AttachmentsWriteBytesPerSecond = database.Metrics.Attachments.BytesPutsPerSec.GetRate(rate),
                            CountersWriteBytesPerSecond = database.Metrics.Counters.BytesPutsPerSec.GetRate(rate),
                            TimeSeriesWriteBytesPerSecond = database.Metrics.TimeSeries.BytesPutsPerSec.GetRate(rate)
                        };
                        trafficWatch.Items.Add(trafficWatchItem);
<<<<<<< HEAD

                        databasesOngoingTasksInfo.Items.Add(GetOngoingTasksInfoItem(database, serverStore, context, out var ongoingTasksCount));
=======
             
                        var ongoingTasksInfoItem = GetOngoingTasksInfoItem(database, serverStore, context, out var ongoingTasksCount);
                        if (collectOngoingTasks)
                        {
                            databasesOngoingTasksInfo.Items.Add(ongoingTasksInfoItem);
                        }
>>>>>>> 3ef06434

                        // TODO: RavenDB-17004 - hash should report on all relevant info 
                        var currentEnvironmentsHash = database.GetEnvironmentsHash();

                        if (CachedDatabaseInfo.TryGetValue(database.Name, out var item) &&
                            item.Hash == currentEnvironmentsHash &&
                            item.Item.OngoingTasksCount == ongoingTasksCount)
                        {
                            databasesInfo.Items.Add(item.Item);

                            if (item.NextDiskSpaceCheck < SystemTime.UtcNow)
                            {
                                item.MountPoints = new List<Client.ServerWide.Operations.MountPointUsage>();
                                DiskUsageCheck(item, database, drivesUsage, token);
                            }
                            else
                            {
                                foreach (var cachedMountPoint in item.MountPoints)
                                {
                                    UpdateMountPoint(database.Configuration.Storage, cachedMountPoint, database.Name, drivesUsage);
                                }
                            }
                        }
                        else
                        {
                            using (documentsStorage.ContextPool.AllocateOperationContext(out DocumentsOperationContext documentsContext))
                            using (documentsContext.OpenReadTransaction())
                            {
                                var databaseInfoItem = new DatabaseInfoItem
                                {
                                    Database = database.Name,
                                    DocumentsCount = documentsStorage.GetNumberOfDocuments(documentsContext),
                                    IndexesCount = database.IndexStore.Count,
                                    AlertsCount = database.NotificationCenter.GetAlertCount(),
                                    PerformanceHintsCount = database.NotificationCenter.GetPerformanceHintCount(),
                                    ReplicationFactor = replicationFactor,
                                    ErroredIndexesCount = indexStorage.GetIndexes().Count(index => index.State == IndexState.Error),
                                    IndexingErrorsCount = indexStorage.GetIndexes().Sum(index => index.GetErrorCount()),
                                    BackupInfo = database.PeriodicBackupRunner?.GetBackupInfo(context),
                                    OngoingTasksCount = ongoingTasksCount,
                                    Online = true
                                };

                                databasesInfo.Items.Add(databaseInfoItem);

                                CachedDatabaseInfo[database.Name] = item = new DatabaseInfoCache
                                {
                                    Hash = currentEnvironmentsHash,
                                    Item = databaseInfoItem
                                };
                            }

                            DiskUsageCheck(item, database, drivesUsage, token);
                        }
                    }
                    catch (Exception)
                    {
                        SetOfflineDatabaseInfo(serverStore, context, databaseName, databasesInfo, drivesUsage, disabled: false);
                    }
                }

                // 2. Fetch <system> info
                if (isValidFor == null)
                {
                    var currentSystemHash = serverStore._env.CurrentReadTransactionId;
                    var cachedSystemInfoCopy = CachedSystemInfo;

                    if (currentSystemHash != cachedSystemInfoCopy.Hash || cachedSystemInfoCopy.NextDiskSpaceCheck < SystemTime.UtcNow)
                    {
                        var systemInfo = new SystemInfoCache()
                        {
                            Hash = currentSystemHash,
                            NextDiskSpaceCheck = SystemTime.UtcNow.AddSeconds(30),
                            MountPoints = new List<Client.ServerWide.Operations.MountPointUsage>()
                        };

                        // Get new data
                        var systemEnv = new StorageEnvironmentWithType("<System>", StorageEnvironmentWithType.StorageEnvironmentType.System, serverStore._env);
                        var systemMountPoints = ServerStore.GetMountPointUsageDetailsFor(systemEnv, includeTempBuffers: true);

                        foreach (var systemPoint in systemMountPoints)
                        {
                            UpdateMountPoint(serverStore.Configuration.Storage, systemPoint, "<System>", drivesUsage);
                            systemInfo.MountPoints.Add(systemPoint);
                        }

                        // Update the cache
                        Interlocked.Exchange(ref CachedSystemInfo, systemInfo);
                    }
                    else
                    {
                        // Use existing data
                        foreach (var systemPoint in cachedSystemInfoCopy.MountPoints)
                        {
                            UpdateMountPoint(serverStore.Configuration.Storage, systemPoint, "<System>", drivesUsage);
                        }
                    }
                }
            }

            yield return databasesInfo;
            yield return indexingSpeed;
            yield return trafficWatch;
            yield return drivesUsage;
            
            if (collectOngoingTasks)
            {
                yield return databasesOngoingTasksInfo;
            }
        }

        private static DatabaseOngoingTasksInfoItem GetOngoingTasksInfoItem(DocumentDatabase database, ServerStore serverStore, TransactionOperationContext context, out long ongoingTasksCount)
        {
            var dbRecord = database.ReadDatabaseRecord();

            var extRepCount = dbRecord.ExternalReplications.Count;
            long extRepCountOnNode = GetTaskCountOnNode<ExternalReplication>(database, dbRecord, serverStore, dbRecord.ExternalReplications,
                task => ReplicationLoader.GetExternalReplicationState(serverStore, database.Name, task.TaskId));

            long replicationHubCountOnNode = 0;
            var replicationHubCount = database.ReplicationLoader.OutgoingHandlers.Count(x => x is OutgoingPullReplicationHandler);
            replicationHubCountOnNode += replicationHubCount;

            var replicationSinkCount = dbRecord.SinkPullReplications.Count;
            long replicationSinkCountOnNode = GetTaskCountOnNode<PullReplicationAsSink>(database, dbRecord, serverStore, dbRecord.SinkPullReplications, task => null);

            var ravenEtlCount = database.EtlLoader.RavenDestinations.Count;
            long ravenEtlCountOnNode = GetTaskCountOnNode<RavenEtlConfiguration>(database, dbRecord, serverStore, database.EtlLoader.RavenDestinations,
                task => EtlLoader.GetProcessState(task.Transforms, database, task.Name));

            var sqlEtlCount = database.EtlLoader.SqlDestinations.Count;
            long sqlEtlCountOnNode = GetTaskCountOnNode<SqlEtlConfiguration>(database, dbRecord, serverStore, database.EtlLoader.SqlDestinations,
                task => EtlLoader.GetProcessState(task.Transforms, database, task.Name));

            var olapEtlCount = database.EtlLoader.OlapDestinations.Count;
            long olapEtlCountOnNode = GetTaskCountOnNode<OlapEtlConfiguration>(database, dbRecord, serverStore, database.EtlLoader.OlapDestinations,
                task => EtlLoader.GetProcessState(task.Transforms, database, task.Name));

            var periodicBackupCount = database.PeriodicBackupRunner.PeriodicBackups.Count;
            long periodicBackupCountOnNode = GetTaskCountOnNode<PeriodicBackupConfiguration>(database, dbRecord, serverStore,
                database.PeriodicBackupRunner.PeriodicBackups.Select(x => x.Configuration),
                task => database.PeriodicBackupRunner.GetBackupStatus(task.TaskId),
                task => task.Name.StartsWith("Server Wide") == false);

            var subscriptionCount = database.SubscriptionStorage.GetAllSubscriptionsCount();
            long subscriptionCountOnNode = GetSubscriptionCountOnNode(database, dbRecord, serverStore, context);

            ongoingTasksCount = extRepCount + replicationHubCount + replicationSinkCount +
                                ravenEtlCount + sqlEtlCount + olapEtlCount + periodicBackupCount + subscriptionCount;

            return new DatabaseOngoingTasksInfoItem()
            {
                Database = database.Name,
                ExternalReplicationCount = extRepCountOnNode,
                ReplicationHubCount = replicationHubCountOnNode,
                ReplicationSinkCount = replicationSinkCountOnNode,
                RavenEtlCount = ravenEtlCountOnNode,
                SqlEtlCount = sqlEtlCountOnNode,
                OlapEtlCount = olapEtlCountOnNode,
                PeriodicBackupCount = periodicBackupCountOnNode,
                SubscriptionCount = subscriptionCountOnNode
            };
        }

        private static long GetTaskCountOnNode<T>(DocumentDatabase database,
            DatabaseRecord dbRecord, ServerStore serverStore, IEnumerable<IDatabaseTask> tasks,
            Func<T, IDatabaseTaskStatus> getTaskStatus, Func<T, bool> filter = null) where T : IDatabaseTask
        {
            long taskCountOnNode = 0;
            foreach (var task in tasks)
            {
                if (filter != null && filter((T)task) == false)
                    continue;

                var state = getTaskStatus((T)task);
                var taskTag = database.WhoseTaskIsIt(dbRecord.Topology, task, state);
                if (serverStore.NodeTag == taskTag)
                {
                    taskCountOnNode++;
                }
            }
            return taskCountOnNode;
        }

        private static long GetSubscriptionCountOnNode(DocumentDatabase database, DatabaseRecord dbRecord, ServerStore serverStore, TransactionOperationContext context)
        {
            long taskCountOnNode = 0;
            foreach (var keyValue in ClusterStateMachine.ReadValuesStartingWith(context, SubscriptionState.SubscriptionPrefix(database.Name)))
            {
                var subscriptionState = JsonDeserializationClient.SubscriptionState(keyValue.Value);
                var taskTag = database.WhoseTaskIsIt(dbRecord.Topology, subscriptionState, subscriptionState);
                if (serverStore.NodeTag == taskTag)
                {
                    taskCountOnNode++;
                }
            }

            return taskCountOnNode;
        }

        private static readonly ConcurrentDictionary<string, DatabaseInfoCache> CachedDatabaseInfo =
            new ConcurrentDictionary<string, DatabaseInfoCache>(StringComparer.OrdinalIgnoreCase);

        private class DatabaseInfoCache
        {
            public long Hash;
            public DatabaseInfoItem Item;
            public List<Client.ServerWide.Operations.MountPointUsage> MountPoints = new List<Client.ServerWide.Operations.MountPointUsage>();
            public DateTime NextDiskSpaceCheck;
        }

        private static SystemInfoCache CachedSystemInfo = new SystemInfoCache();

        private class SystemInfoCache
        {
            public long Hash;
            public List<Client.ServerWide.Operations.MountPointUsage> MountPoints = new List<Client.ServerWide.Operations.MountPointUsage>();
            public DateTime NextDiskSpaceCheck;
        }

        private static void DiskUsageCheck(DatabaseInfoCache item, DocumentDatabase database, DrivesUsage drivesUsage, CancellationToken token)
        {
            foreach (var mountPointUsage in database.GetMountPointsUsage(includeTempBuffers: true))
            {
                if (token.IsCancellationRequested)
                    return;

                UpdateMountPoint(database.Configuration.Storage, mountPointUsage, database.Name, drivesUsage);
                item.MountPoints.Add(mountPointUsage);
            }

            item.NextDiskSpaceCheck = SystemTime.UtcNow.AddSeconds(30);
        }

        private static void UpdateMountPoint(StorageConfiguration storageConfiguration, Client.ServerWide.Operations.MountPointUsage mountPointUsage,
            string databaseName, DrivesUsage drivesUsage)
        {
            var mountPoint = mountPointUsage.DiskSpaceResult.DriveName;
            var usage = drivesUsage.Items.FirstOrDefault(x => x.MountPoint == mountPoint);
            if (usage == null)
            {
                usage = new MountPointUsage
                {
                    MountPoint = mountPoint,
                };
                drivesUsage.Items.Add(usage);
            }

            usage.VolumeLabel = mountPointUsage.DiskSpaceResult.VolumeLabel;
            usage.FreeSpace = mountPointUsage.DiskSpaceResult.TotalFreeSpaceInBytes;
            usage.TotalCapacity = mountPointUsage.DiskSpaceResult.TotalSizeInBytes;
            usage.IsLowSpace = StorageSpaceMonitor.IsLowSpace(new Size(usage.FreeSpace, SizeUnit.Bytes), new Size(usage.TotalCapacity, SizeUnit.Bytes), storageConfiguration, out string _);

            var existingDatabaseUsage = usage.Items.FirstOrDefault(x => x.Database == databaseName);
            if (existingDatabaseUsage == null)
            {
                existingDatabaseUsage = new DatabaseDiskUsage
                {
                    Database = databaseName
                };
                usage.Items.Add(existingDatabaseUsage);
            }

            existingDatabaseUsage.Size += mountPointUsage.UsedSpace;
            existingDatabaseUsage.TempBuffersSize += mountPointUsage.UsedSpaceByTempBuffers;
        }

        private static void SetOfflineDatabaseInfo(
            ServerStore serverStore,
            TransactionOperationContext context,
            string databaseName,
            DatabasesInfo existingDatabasesInfo,
            DrivesUsage existingDrivesUsage,
            bool disabled)
        {
            using (var databaseRecord = serverStore.Cluster.ReadRawDatabaseRecord(context, databaseName))
            {
                if (databaseRecord == null)
                {
                    // database doesn't exist
                    return;
                }

                var databaseTopology = databaseRecord.Topology;

                var irrelevant = databaseTopology == null ||
                                 databaseTopology.AllNodes.Contains(serverStore.NodeTag) == false;
                var databaseInfoItem = new DatabaseInfoItem
                {
                    Database = databaseName,
                    Online = false,
                    Disabled = disabled,
                    Irrelevant = irrelevant
                };

                if (irrelevant == false)
                {
                    // nothing to fetch if irrelevant on this node
                    UpdateDatabaseInfo(databaseRecord, serverStore, databaseName, existingDrivesUsage, databaseInfoItem);
                }

                existingDatabasesInfo.Items.Add(databaseInfoItem);
            }
        }

        private static void UpdateDatabaseInfo(RawDatabaseRecord databaseRecord, ServerStore serverStore, string databaseName, DrivesUsage existingDrivesUsage,
            DatabaseInfoItem databaseInfoItem)
        {
            DatabaseInfo databaseInfo = null;
            if (serverStore.DatabaseInfoCache.TryGet(databaseName, databaseInfoJson =>
            {
                databaseInfo = JsonDeserializationServer.DatabaseInfo(databaseInfoJson);
            }) == false)
                return;

            Debug.Assert(databaseInfo != null);
            var databaseTopology = databaseRecord.Topology;
            var indexesCount = databaseRecord.CountOfIndexes;

            databaseInfoItem.DocumentsCount = databaseInfo.DocumentsCount ?? 0;
            databaseInfoItem.IndexesCount = databaseInfo.IndexesCount ?? indexesCount;
            databaseInfoItem.ReplicationFactor = databaseTopology?.ReplicationFactor ?? databaseInfo.ReplicationFactor;
            databaseInfoItem.ErroredIndexesCount = databaseInfo.IndexingErrors ?? 0;

            if (databaseInfo.MountPointsUsage == null)
                return;

            foreach (var mountPointUsage in databaseInfo.MountPointsUsage)
            {
                var driveName = mountPointUsage.DiskSpaceResult.DriveName;
                var diskSpaceResult = DiskSpaceChecker.GetDiskSpaceInfo(
                    mountPointUsage.DiskSpaceResult.DriveName,
                    new DriveInfoBase
                    {
                        DriveName = driveName
                    });

                if (diskSpaceResult != null)
                {
                    // update the latest drive info
                    mountPointUsage.DiskSpaceResult = new Client.ServerWide.Operations.DiskSpaceResult
                    {
                        DriveName = diskSpaceResult.DriveName,
                        VolumeLabel = diskSpaceResult.VolumeLabel,
                        TotalFreeSpaceInBytes = diskSpaceResult.TotalFreeSpace.GetValue(SizeUnit.Bytes),
                        TotalSizeInBytes = diskSpaceResult.TotalSize.GetValue(SizeUnit.Bytes)
                    };
                }

                UpdateMountPoint(serverStore.Configuration.Storage, mountPointUsage, databaseName, existingDrivesUsage);
            }
        }

        private static int GetReplicationFactor(BlittableJsonReaderObject databaseRecordBlittable)
        {
            if (databaseRecordBlittable.TryGet(nameof(DatabaseRecord.Topology), out BlittableJsonReaderObject topology) == false)
                return 1;

            if (topology.TryGet(nameof(DatabaseTopology.ReplicationFactor), out int replicationFactor) == false)
                return 1;

            return replicationFactor;
        }

        private static bool IsDatabaseOnline(Task<DocumentDatabase> databaseTask, out DocumentDatabase database)
        {
            if (databaseTask.IsCanceled || databaseTask.IsFaulted || databaseTask.IsCompleted == false)
            {
                database = null;
                return false;
            }

            database = databaseTask.Result;
            return database.DatabaseShutdown.IsCancellationRequested == false;
        }
    }
}<|MERGE_RESOLUTION|>--- conflicted
+++ resolved
@@ -157,17 +157,12 @@
                             TimeSeriesWriteBytesPerSecond = database.Metrics.TimeSeries.BytesPutsPerSec.GetRate(rate)
                         };
                         trafficWatch.Items.Add(trafficWatchItem);
-<<<<<<< HEAD
-
-                        databasesOngoingTasksInfo.Items.Add(GetOngoingTasksInfoItem(database, serverStore, context, out var ongoingTasksCount));
-=======
-             
+
                         var ongoingTasksInfoItem = GetOngoingTasksInfoItem(database, serverStore, context, out var ongoingTasksCount);
                         if (collectOngoingTasks)
                         {
                             databasesOngoingTasksInfo.Items.Add(ongoingTasksInfoItem);
                         }
->>>>>>> 3ef06434
 
                         // TODO: RavenDB-17004 - hash should report on all relevant info 
                         var currentEnvironmentsHash = database.GetEnvironmentsHash();
@@ -276,7 +271,7 @@
             if (collectOngoingTasks)
             {
                 yield return databasesOngoingTasksInfo;
-            }
+        }
         }
 
         private static DatabaseOngoingTasksInfoItem GetOngoingTasksInfoItem(DocumentDatabase database, ServerStore serverStore, TransactionOperationContext context, out long ongoingTasksCount)
