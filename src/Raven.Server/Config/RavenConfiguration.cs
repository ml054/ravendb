﻿using System;
using System.Collections;
using System.Collections.Generic;
using System.ComponentModel;
using System.Diagnostics;
using System.IO;
using System.Linq;
using System.Linq.Expressions;
using System.Reflection;
using System.Text;
using System.Threading;
using Microsoft.Extensions.Configuration;

#if !RVN
using Microsoft.Extensions.Configuration.CommandLine;
using Microsoft.Extensions.Configuration.Memory;
using Raven.Client.Documents.Conventions;
#endif

using Raven.Client.Extensions;
using Raven.Server.Commercial;
using Raven.Server.Config.Attributes;
using Raven.Server.Config.Categories;
using Raven.Server.Config.Settings;
using Raven.Server.ServerWide;
using Raven.Server.Utils;
using Sparrow.Logging;
using Voron.Util.Settings;

namespace Raven.Server.Config
{
    public class RavenConfiguration
    {
#if !RVN
        internal static readonly RavenConfiguration Default = new RavenConfiguration("__default", ResourceType.Server);

        private readonly Logger _logger;

        private readonly string _customConfigPath;

        private readonly IConfigurationBuilder _configBuilder;

        public bool Initialized { get; private set; }
#endif
        public LicenseConfiguration Licensing { get; }

        public CoreConfiguration Core { get; }

        public SecurityConfiguration Security { get; }

#if !RVN
        public HttpConfiguration Http { get; }

        public EtlConfiguration Etl { get; }

        public ReplicationConfiguration Replication { get; }

        public ClusterConfiguration Cluster { get; }

        public StorageConfiguration Storage { get; }

        public BackupConfiguration Backup { get; }

        public IndexingConfiguration Indexing { get; set; }

        public MonitoringConfiguration Monitoring { get; }

        public QueryConfiguration Queries { get; }

        public PatchingConfiguration Patching { get; }

        public ServerConfiguration Server { get; }

        public EmbeddedConfiguration Embedded { get; }

        public MemoryConfiguration Memory { get; }

        public StudioConfiguration Studio { get; }

        public DatabaseConfiguration Databases { get; }

        public PerformanceHintsConfiguration PerformanceHints { get; }

        public TombstoneConfiguration Tombstones { get; }

        public SubscriptionsConfiguration Subscriptions { get; }

        public TransactionMergerConfiguration TransactionMergerConfiguration { get; }

        public NotificationsConfiguration Notifications { get; }

        public UpdatesConfiguration Updates { get; }

        public MigrationConfiguration Migration { get; }

        public IntegrationsConfiguration Integrations { get;  }

        internal IConfigurationRoot ServerWideSettings { get; set; }

        internal IConfigurationRoot Settings { get; set; }

        public TrafficWatchConfiguration TrafficWatch { get; }

        internal string ConfigPath => _customConfigPath
                                      ?? Path.Combine(AppContext.BaseDirectory, "settings.json");

        internal CommandLineConfigurationSource CommandLineSettings =>
            _configBuilder.Sources.OfType<CommandLineConfigurationSource>().FirstOrDefault();

        private RavenConfiguration(string resourceName, ResourceType resourceType, string customConfigPath = null, bool skipEnvironmentVariables = false)
        {
            _logger = LoggingSource.Instance.GetLogger<RavenConfiguration>(resourceName);

            ResourceName = resourceName;
            ResourceType = resourceType;
            _customConfigPath = customConfigPath;
            PathSettingBase<string>.ValidatePath(_customConfigPath);
            _configBuilder = new ConfigurationBuilder();
            if(skipEnvironmentVariables == false)
                AddEnvironmentVariables();
            AddJsonConfigurationVariables(customConfigPath);

            Settings = _configBuilder.Build();

            Core = new CoreConfiguration();

            Http = new HttpConfiguration();
            Replication = new ReplicationConfiguration();
            Cluster = new ClusterConfiguration();
            Etl = new EtlConfiguration();
            Storage = new StorageConfiguration();
            Security = new SecurityConfiguration();
            Backup = new BackupConfiguration();
            PerformanceHints = new PerformanceHintsConfiguration();
            Indexing = new IndexingConfiguration(this);
            Monitoring = new MonitoringConfiguration();
            Queries = new QueryConfiguration();
            Patching = new PatchingConfiguration();
            Logs = new LogsConfiguration();
            Server = new ServerConfiguration();
            Embedded = new EmbeddedConfiguration();
            Databases = new DatabaseConfiguration(Storage.ForceUsing32BitsPager);
            Memory = new MemoryConfiguration();
            Studio = new StudioConfiguration();
            Licensing = new LicenseConfiguration();
            Tombstones = new TombstoneConfiguration();
            Subscriptions = new SubscriptionsConfiguration();
            TransactionMergerConfiguration = new TransactionMergerConfiguration(Storage.ForceUsing32BitsPager);
            Notifications = new NotificationsConfiguration();
            Updates = new UpdatesConfiguration();
            Migration = new MigrationConfiguration();
<<<<<<< HEAD
            Integrations = new IntegrationsConfiguration();
=======
            TrafficWatch = new TrafficWatchConfiguration();
>>>>>>> 9264e7e2
        }

        private void AddJsonConfigurationVariables(string customConfigPath = null)
        {
            if (string.IsNullOrEmpty(customConfigPath) == false)
            {
                if (File.Exists(customConfigPath) == false)
                    throw new FileNotFoundException("Custom configuration file has not been found.", customConfigPath);

                _configBuilder.AddJsonFile(customConfigPath, optional: true);
            }
            else
            {
                _configBuilder.AddJsonFile("settings.json", optional: true);
            }
        }

        private void AddEnvironmentVariables()
        {
            _configBuilder.Add(new EnvironmentVariablesConfigurationSource());
        }

        public LogsConfiguration Logs { get; set; }

        public string ResourceName { get; }

        public ResourceType ResourceType { get; }

        public RavenConfiguration Initialize()
        {
            var settingsNames = Settings.AsEnumerable().Select(pair => pair.Key).ToHashSet(StringComparer.OrdinalIgnoreCase);
            var serverWideSettingsNames = ServerWideSettings?.AsEnumerable().Select(pair => pair.Key).ToHashSet(StringComparer.OrdinalIgnoreCase);

            Http.Initialize(Settings, settingsNames, ServerWideSettings, serverWideSettingsNames, ResourceType, ResourceName);
            Embedded.Initialize(Settings, settingsNames, ServerWideSettings, serverWideSettingsNames, ResourceType, ResourceName);
            Server.Initialize(Settings, settingsNames, ServerWideSettings, serverWideSettingsNames, ResourceType, ResourceName);
            Core.Initialize(Settings, settingsNames, ServerWideSettings, serverWideSettingsNames, ResourceType, ResourceName);
            Replication.Initialize(Settings, settingsNames, ServerWideSettings, serverWideSettingsNames, ResourceType, ResourceName);
            Cluster.Initialize(Settings, settingsNames, ServerWideSettings, serverWideSettingsNames, ResourceType, ResourceName);
            Etl.Initialize(Settings, settingsNames, ServerWideSettings, serverWideSettingsNames, ResourceType, ResourceName);
            Queries.Initialize(Settings, settingsNames, ServerWideSettings, serverWideSettingsNames, ResourceType, ResourceName);
            Patching.Initialize(Settings, settingsNames, ServerWideSettings, serverWideSettingsNames, ResourceType, ResourceName);
            Logs.Initialize(Settings, settingsNames, ServerWideSettings, serverWideSettingsNames, ResourceType, ResourceName);
            Memory.Initialize(Settings, settingsNames, ServerWideSettings, serverWideSettingsNames, ResourceType, ResourceName);
            Storage.Initialize(Settings, settingsNames, ServerWideSettings, serverWideSettingsNames, ResourceType, ResourceName);
            Security.Initialize(Settings, settingsNames, ServerWideSettings, serverWideSettingsNames, ResourceType, ResourceName);
            Backup.Initialize(Settings, settingsNames, ServerWideSettings, serverWideSettingsNames, ResourceType, ResourceName);
            Indexing.Initialize(Settings, settingsNames, ServerWideSettings, serverWideSettingsNames, ResourceType, ResourceName);
            Monitoring.Initialize(Settings, settingsNames, ServerWideSettings, serverWideSettingsNames, ResourceType, ResourceName);
            Studio.Initialize(Settings, settingsNames, ServerWideSettings, serverWideSettingsNames, ResourceType, ResourceName);
            Databases.Initialize(Settings, settingsNames, ServerWideSettings, serverWideSettingsNames, ResourceType, ResourceName);
            PerformanceHints.Initialize(Settings, settingsNames, ServerWideSettings, serverWideSettingsNames, ResourceType, ResourceName);
            Licensing.Initialize(Settings, settingsNames, ServerWideSettings, serverWideSettingsNames, ResourceType, ResourceName);
            Tombstones.Initialize(Settings, settingsNames, ServerWideSettings, serverWideSettingsNames, ResourceType, ResourceName);
            Subscriptions.Initialize(Settings, settingsNames, ServerWideSettings, serverWideSettingsNames, ResourceType, ResourceName);
            TransactionMergerConfiguration.Initialize(Settings, settingsNames, ServerWideSettings, serverWideSettingsNames, ResourceType, ResourceName);
            Notifications.Initialize(Settings, settingsNames, ServerWideSettings, serverWideSettingsNames, ResourceType, ResourceName);
            Updates.Initialize(Settings, settingsNames, ServerWideSettings, serverWideSettingsNames, ResourceType, ResourceName);
            Migration.Initialize(Settings, settingsNames, ServerWideSettings, serverWideSettingsNames, ResourceType, ResourceName);
<<<<<<< HEAD
            Integrations.Initialize(Settings, settingsNames, ServerWideSettings, serverWideSettingsNames, ResourceType, ResourceName);
=======
            TrafficWatch.Initialize(Settings, settingsNames, ServerWideSettings, serverWideSettingsNames, ResourceType, ResourceName);
>>>>>>> 9264e7e2

            PostInit();

            Initialized = true;

            return this;
        }

        public void PostInit()
        {
            if (ResourceType != ResourceType.Server)
                return;

            try
            {
                SecurityConfiguration.Validate(this);
            }
            catch (Exception e)
            {
                if (_logger.IsOperationsEnabled)
                    _logger.OperationsWithWait("Invalid security configuration. Stopping RavenDB server startup", e)
                        .Wait(UnhandledExceptions.TimeToWaitForLog); // using async version to wait and ensure that we'll wait for the log to be written to disk since we're gonna break the service startup

                throw;
            }
        }

        public void SetSetting(string key, string value)
        {
            if (Initialized)
                throw new InvalidOperationException("Configuration already initialized. You cannot specify an already initialized setting.");

            Settings[key] = value;
        }

        public string GetSetting(string key)
        {
            return Settings[key];
        }

        public string GetServerWideSetting(string key)
        {
            return ServerWideSettings?[key];
        }

        internal static readonly Lazy<HashSet<ConfigurationEntryMetadata>> AllConfigurationEntries = new Lazy<HashSet<ConfigurationEntryMetadata>>(() =>
        {
            var results = new HashSet<ConfigurationEntryMetadata>();

            var type = typeof(RavenConfiguration);
            foreach (var configurationCategoryProperty in type.GetProperties(BindingFlags.Instance | BindingFlags.Public))
            {
                var propertyType = configurationCategoryProperty.PropertyType;
                if (propertyType.IsSubclassOf(typeof(ConfigurationCategory)) == false)
                    continue;

                foreach (var configurationProperty in propertyType.GetProperties(BindingFlags.Instance | BindingFlags.Public))
                {
                    if (configurationProperty.GetCustomAttributes<ConfigurationEntryAttribute>(inherit: true).Any() == false)
                        continue;

                    results.Add(new ConfigurationEntryMetadata(configurationCategoryProperty, configurationProperty));
                }
            }

            return results;
        });

        public static bool ContainsKey(string key)
        {
            return AllConfigurationEntries.Value.Any(x => x.IsMatch(key));
        }
#endif

        public static string GetKey<T>(Expression<Func<RavenConfiguration, T>> getKey)
        {
            var property = getKey.ToProperty();
            var configurationEntryAttribute = property
                .GetCustomAttributes<ConfigurationEntryAttribute>()
                .OrderBy(x => x.Order)
                .FirstOrDefault();

            if (configurationEntryAttribute == null)
                throw new InvalidOperationException($"Property '{property.Name}' does not contain '{nameof(ConfigurationEntryAttribute)}'. Please make sure that this is a valid configuration property.");

            return configurationEntryAttribute.Key;
        }

        public static object GetDefaultValue<T>(Expression<Func<RavenConfiguration, T>> getKey)
        {
            var prop = getKey.ToProperty();
            return prop.GetCustomAttributes<DefaultValueAttribute>().FirstOrDefault()?.Value;
        }

#if !RVN
        public static object GetValue<T>(Expression<Func<RavenConfiguration, T>> getKey, RavenConfiguration serverConfiguration, Dictionary<string, string> settings)
        {
            TimeUnitAttribute timeUnit = null;

            var property = (PropertyInfo)getKey.ToProperty();
            if (property.PropertyType == typeof(TimeSetting) ||
                property.PropertyType == typeof(TimeSetting?))
            {
                timeUnit = property.GetCustomAttribute<TimeUnitAttribute>();
                Debug.Assert(timeUnit != null);
            }

            object value = null;
            foreach (var entry in property
                .GetCustomAttributes<ConfigurationEntryAttribute>()
                .OrderBy(x => x.Order))
            {
                if (settings.TryGetValue(entry.Key, out var valueAsString) == false)
                    value = serverConfiguration.GetSetting(entry.Key);

                if (valueAsString != null)
                {
                    value = valueAsString;
                    break;
                }
            }

            if (value == null)
                value = GetDefaultValue(getKey);

            if (value == null)
                return null;

            if (timeUnit != null)
                return new TimeSetting(Convert.ToInt64(value), timeUnit.Unit);

            throw new NotSupportedException("Cannot get value of a property of type: " + property.PropertyType.Name);
        }

        public static string GetDataDirectoryPath(CoreConfiguration coreConfiguration, string name, ResourceType type)
        {
            var dataDirectory = coreConfiguration.DataDirectory;
            var dataDirectoryPath = dataDirectory != null ? coreConfiguration.DataDirectory.Combine(Inflector.Pluralize(type.ToString())).Combine(name).ToFullPath() :
                GenerateDefaultDataDirectory(coreConfiguration.GetDefaultValue<CoreConfiguration>(v => v.DataDirectory).ToString(), type, name);
            return dataDirectoryPath;
        }

        public static RavenConfiguration CreateForServer(string name, string customConfigPath = null)
        {
            return new RavenConfiguration(name, ResourceType.Server, customConfigPath);
        }

        public static RavenConfiguration CreateForDatabase(RavenConfiguration parent, string name)
        {
            var dataDirectoryPath = GetDataDirectoryPath(parent.Core, name, ResourceType.Database);

            var result = new RavenConfiguration(name, ResourceType.Database)
            {
                ServerWideSettings = parent.Settings,
                Settings = new ConfigurationRoot(new List<IConfigurationProvider> { new MemoryConfigurationProvider(new MemoryConfigurationSource()) })
                {
                    [GetKey(x => x.Core.RunInMemory)] = parent.Core.RunInMemory.ToString(),
                    [GetKey(x => x.Core.DataDirectory)] = dataDirectoryPath
                }
            };

            return result;
        }

        /// <summary>
        /// This method should only be used for testing purposes
        /// </summary>
        internal static RavenConfiguration CreateForTesting(string name, ResourceType resourceType, string customConfigPath = null)
        {
            return new RavenConfiguration(name, resourceType, customConfigPath, skipEnvironmentVariables: true);
        }

        private static string GenerateDefaultDataDirectory(string template, ResourceType type, string name)
        {
            return template.Replace("{pluralizedResourceType}", Inflector.Pluralize(type.ToString()))
                           .Replace("{name}", name);
        }

        public void AddCommandLine(string[] args)
        {
            _configBuilder.AddCommandLine(args);
            Settings = _configBuilder.Build();
        }

        private static int _pathCounter = 0;

        public void CheckDirectoryPermissions()
        {
            if (Core.RunInMemory)
                return;

            Dictionary<string, KeyValuePair<string, string>> results = null;
            foreach (var configurationProperty in typeof(RavenConfiguration).GetProperties(BindingFlags.Instance | BindingFlags.Public))
            {
                if (configurationProperty.PropertyType.IsSubclassOf(typeof(ConfigurationCategory)) == false)
                    continue;

                var categoryValue = configurationProperty.GetValue(this);

                foreach (var categoryProperty in configurationProperty.PropertyType.GetProperties(BindingFlags.Instance | BindingFlags.Public))
                {
                    if (categoryProperty.PropertyType != typeof(PathSetting))
                        continue;

                    var pathSettingValue = categoryProperty.GetValue(categoryValue) as PathSetting;
                    if (pathSettingValue == null)
                        continue;

                    var readOnly = categoryProperty.GetCustomAttribute<ReadOnlyPathAttribute>();
                    if (readOnly != null)
                        continue;

                    var fileName = Guid.NewGuid().ToString("N");

                    var path = pathSettingValue.ToFullPath();
                    var fullPath = Path.Combine(path, fileName);

                    var configEntry = categoryProperty.GetCustomAttributes<ConfigurationEntryAttribute>()
                        .OrderBy(x => x.Order)
                        .First();

                    if (configEntry.Scope == ConfigurationEntryScope.ServerWideOnly &&
                        ResourceType == ResourceType.Database)
                        continue;

                    var configurationKey = configEntry.Key;

                    string createdDirectory = null;
                    try
                    {
                        // if there is no 'path' directory, we are going to create a directory with a similar name, in order to avoid deleting a directory in use afterwards,
                        // and write a sample file inside it, in order to check write permissions.
                        if (Directory.Exists(path) == false)
                        {
                            var curPathCounterVal = Interlocked.Increment(ref _pathCounter);
                            // test that we can create the directory, but
                            // not actually create it
                            createdDirectory = path + "$" + curPathCounterVal.ToString();
                            Directory.CreateDirectory(createdDirectory);
                            var createdFile = Path.Combine(createdDirectory, "test.file");
                            File.WriteAllText(createdFile, string.Empty);
                            File.Delete(createdFile);
                        }
                        // in case there is a 'path' directory, we are going to try and write to it some file, in order to check write permissions
                        else
                        {
                            File.WriteAllText(fullPath, string.Empty);
                            File.Delete(fullPath);
                        }
                    }
                    catch (Exception e)
                    {
                        if (results == null)
                            results = new Dictionary<string, KeyValuePair<string, string>>();

                        var errorousDirPath = createdDirectory ?? path;
                        results[configurationKey] = new KeyValuePair<string, string>(errorousDirPath, e.Message);
                    }
                    finally
                    {
                        if (createdDirectory != null)
                        {
                            Interlocked.Decrement(ref _pathCounter);
                            IOExtensions.DeleteDirectory(createdDirectory);
                        }
                    }
                }
            }

            if (results == null || results.Count == 0)
                return;

            var sb = new StringBuilder("Could not access some of the specified paths. Please check if you have sufficient privileges to access following paths:");
            sb.Append(Environment.NewLine);

            foreach (var result in results)
                sb.AppendLine($"Key: '{result.Key}' Path: '{result.Value.Key}' Error: '{result.Value.Value}'");

            throw new InvalidOperationException(sb.ToString());
        }

        public static string EnvironmentVariableLicenseString { private set; get; }

        private class EnvironmentVariablesConfigurationSource : ConfigurationProvider, IConfigurationSource
        {
            private const string Prefix1 = "RAVEN.";

            private const string Prefix2 = "RAVEN_";

            public IConfigurationProvider Build(IConfigurationBuilder builder)
            {
                return this;
            }

            public override void Load()
            {
                Data = new Dictionary<string, string>(StringComparer.OrdinalIgnoreCase);

                var envs = Environment.GetEnvironmentVariables().Cast<DictionaryEntry>();
                foreach (var env in envs)
                {
                    var key = env.Key as string;
                    if (key == null)
                        continue;

                    if (key.StartsWith(Prefix1, StringComparison.OrdinalIgnoreCase) == false &&
                        key.StartsWith(Prefix2, StringComparison.OrdinalIgnoreCase) == false)
                        continue;

                    var originalKey = key;

                    key = key
                        .Substring(Prefix1.Length)
                        .Replace("_", ".");

                    if (key.Equals(LicenseHelper.LicenseStringConfigurationName, StringComparison.OrdinalIgnoreCase))
                    {
                        EnvironmentVariableLicenseString = originalKey;
                    }

                    Data[key] = env.Value as string;
                }
            }
        }

        public bool DoesKeyExistInSettings(string keyName, bool serverWide = false)
        {
            IConfiguration cfg = serverWide ? ServerWideSettings : Settings;

            if (cfg == null || keyName == null)
                return false;

            foreach (var kvp in cfg.AsEnumerable())
            {
                if (string.Equals(kvp.Key, keyName, StringComparison.OrdinalIgnoreCase))
                    return true;
            }

            return false;
        }
#endif
    }
}<|MERGE_RESOLUTION|>--- conflicted
+++ resolved
@@ -102,7 +102,7 @@
         public TrafficWatchConfiguration TrafficWatch { get; }
 
         internal string ConfigPath => _customConfigPath
-                                      ?? Path.Combine(AppContext.BaseDirectory, "settings.json");
+                       ?? Path.Combine(AppContext.BaseDirectory, "settings.json");
 
         internal CommandLineConfigurationSource CommandLineSettings =>
             _configBuilder.Sources.OfType<CommandLineConfigurationSource>().FirstOrDefault();
@@ -149,11 +149,8 @@
             Notifications = new NotificationsConfiguration();
             Updates = new UpdatesConfiguration();
             Migration = new MigrationConfiguration();
-<<<<<<< HEAD
+            TrafficWatch = new TrafficWatchConfiguration();
             Integrations = new IntegrationsConfiguration();
-=======
-            TrafficWatch = new TrafficWatchConfiguration();
->>>>>>> 9264e7e2
         }
 
         private void AddJsonConfigurationVariables(string customConfigPath = null)
@@ -213,11 +210,8 @@
             Notifications.Initialize(Settings, settingsNames, ServerWideSettings, serverWideSettingsNames, ResourceType, ResourceName);
             Updates.Initialize(Settings, settingsNames, ServerWideSettings, serverWideSettingsNames, ResourceType, ResourceName);
             Migration.Initialize(Settings, settingsNames, ServerWideSettings, serverWideSettingsNames, ResourceType, ResourceName);
-<<<<<<< HEAD
+            TrafficWatch.Initialize(Settings, settingsNames, ServerWideSettings, serverWideSettingsNames, ResourceType, ResourceName);
             Integrations.Initialize(Settings, settingsNames, ServerWideSettings, serverWideSettingsNames, ResourceType, ResourceName);
-=======
-            TrafficWatch.Initialize(Settings, settingsNames, ServerWideSettings, serverWideSettingsNames, ResourceType, ResourceName);
->>>>>>> 9264e7e2
 
             PostInit();
 
