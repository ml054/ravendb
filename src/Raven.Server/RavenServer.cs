using System;
using System.Collections.Generic;
using System.Diagnostics;
using System.IO;
using System.IO.Pipes;
using System.Linq;
using System.Net;
using System.Net.Http;
using System.Net.Security;
using System.Net.Sockets;
using System.Security.Claims;
using System.Security.Cryptography.X509Certificates;
using System.Text;
using System.Threading;
using System.Threading.Tasks;
using Microsoft.AspNetCore.Builder;
using Microsoft.AspNetCore.Connections;
using Microsoft.AspNetCore.Hosting;
using Microsoft.AspNetCore.Hosting.Server.Features;
using Microsoft.AspNetCore.Http.Features;
using Microsoft.AspNetCore.Http.Features.Authentication;
using Microsoft.AspNetCore.ResponseCompression;
using Microsoft.AspNetCore.Server.Kestrel.Core;
using Microsoft.Extensions.DependencyInjection;
using Newtonsoft.Json;
using Org.BouncyCastle.Pkcs;
<<<<<<< HEAD
=======
using Raven.Client.Documents.Changes;
>>>>>>> d7900b7d
using Raven.Client.Documents.Operations.Replication;
using Raven.Client.Exceptions.Database;
using Raven.Client.Exceptions.Security;
using Raven.Client.Extensions;
using Raven.Client.Http;
using Raven.Client.Json.Serialization;
using Raven.Client.ServerWide.Operations.Certificates;
using Raven.Client.ServerWide.Tcp;
using Raven.Client.Util;
using Raven.Server.Commercial;
using Raven.Server.Config;
using Raven.Server.Config.Categories;
using Raven.Server.Documents;
using Raven.Server.Documents.Patch;
using Raven.Server.Documents.TcpHandlers;
using Raven.Server.Https;
using Raven.Server.Json;
using Raven.Server.Monitoring.Snmp;
using Raven.Server.NotificationCenter.Notifications;
using Raven.Server.NotificationCenter.Notifications.Details;
using Raven.Server.Rachis;
using Raven.Server.Routing;
using Raven.Server.ServerWide;
using Raven.Server.ServerWide.Commands;
using Raven.Server.ServerWide.Context;
using Raven.Server.ServerWide.Maintenance;
using Raven.Server.TrafficWatch;
using Raven.Server.Utils;
using Raven.Server.Utils.Cpu;
using Raven.Server.Web.ResponseCompression;
using Sparrow;
using Sparrow.Json;
using Sparrow.Json.Parsing;
using Sparrow.Logging;
using Sparrow.Server.Debugging;
using Sparrow.Server.Json.Sync;
using Sparrow.Threading;
using Voron;
using DateTime = System.DateTime;

namespace Raven.Server
{
    public class RavenServer : IDisposable
    {
        static RavenServer()
        {
            DebugStuff.Attach();
            UnhandledExceptions.Track(Logger);
        }

        private static readonly Logger Logger = LoggingSource.Instance.GetLogger<RavenServer>("Server");
        private readonly Logger _authAuditLog = LoggingSource.AuditLog.GetLogger("AuthenticateCertificate", "Audit");
        private TestingStuff _forTestingPurposes;

        public readonly RavenConfiguration Configuration;

        public Timer ServerMaintenanceTimer;

        public SystemTime Time = new SystemTime();

        public readonly ServerStore ServerStore;

        private IWebHost _webHost;

        private IWebHost _redirectingWebHost;

        private readonly Logger _tcpLogger;
        private readonly ExternalCertificateValidator _externalCertificateValidator;
        internal readonly JsonContextPool _tcpContextPool;

        public event Action AfterDisposal;

        public readonly ServerStatistics Statistics;

        public event EventHandler ServerCertificateChanged;

        public ICpuUsageCalculator CpuUsageCalculator;

        internal bool ThrowOnLicenseActivationFailure;

        internal Action<StorageEnvironment> BeforeSchemaUpgrade;

        internal string DebugTag;

        internal CipherSuitesPolicy CipherSuitesPolicy => _httpsConnectionMiddleware?.CipherSuitesPolicy;

        public RavenServer(RavenConfiguration configuration)
        {
            JsonDeserializationValidator.Validate();

            Configuration = configuration ?? throw new ArgumentNullException(nameof(configuration));
            if (Configuration.Initialized == false)
                throw new InvalidOperationException("Configuration must be initialized");

            Statistics = new ServerStatistics();

            AdminScripts = new ScriptRunnerCache(null, Configuration)
            {
                EnableClr = true
            };

            ServerStore = new ServerStore(Configuration, this);
            Metrics = new MetricCounters();
            MetricCacher = new ServerMetricCacher(this);

            _tcpLogger = LoggingSource.Instance.GetLogger<RavenServer>("Server/TCP");
            _externalCertificateValidator = new ExternalCertificateValidator(this, Logger);
            _tcpContextPool = new JsonContextPool(Configuration.Memory.MaxContextSizeToKeep);
        }

        public TcpListenerStatus GetTcpServerStatus()
        {
            return _tcpListenerStatus;
        }

        public void Initialize()
        {
            var sp = Stopwatch.StartNew();
            Certificate = LoadCertificateAtStartup() ?? new CertificateHolder();

            CpuUsageCalculator = string.IsNullOrEmpty(Configuration.Monitoring.CpuUsageMonitorExec)
                ? CpuHelper.GetOSCpuUsageCalculator()
                : CpuHelper.GetExtensionPointCpuUsageCalculator(_tcpContextPool, Configuration.Monitoring, ServerStore.NotificationCenter);

            CpuUsageCalculator.Init();
            MetricCacher.Initialize();

            if (Logger.IsInfoEnabled)
                Logger.Info($"Server store started took {sp.ElapsedMilliseconds:#,#;;0} ms");

            sp.Restart();
            ListenToPipes().IgnoreUnobservedExceptions();
            Router = new RequestRouter(RouteScanner.AllRoutes, this);

            try
            {
                ListenEndpoints = GetServerAddressesAndPort();

                void ConfigureKestrel(KestrelServerOptions options)
                {
                    options.AllowSynchronousIO = Configuration.Http.AllowSynchronousIo;

                    options.Limits.MaxRequestLineSize = (int)Configuration.Http.MaxRequestLineSize.GetValue(SizeUnit.Bytes);
                    options.Limits.MaxRequestBodySize = null; // no limit!
                    options.Limits.MinResponseDataRate = null; // no limit!
                    options.Limits.MinRequestBodyDataRate = null; // no limit!

                    if (Configuration.Http.MinDataRatePerSecond.HasValue && Configuration.Http.MinDataRateGracePeriod.HasValue)
                    {
                        options.Limits.MinResponseDataRate = new MinDataRate(Configuration.Http.MinDataRatePerSecond.Value.GetValue(SizeUnit.Bytes),
                            Configuration.Http.MinDataRateGracePeriod.Value.AsTimeSpan);
                        options.Limits.MinRequestBodyDataRate = new MinDataRate(Configuration.Http.MinDataRatePerSecond.Value.GetValue(SizeUnit.Bytes),
                            Configuration.Http.MinDataRateGracePeriod.Value.AsTimeSpan);
                    }

                    if (Configuration.Http.MaxRequestBufferSize.HasValue)
                        options.Limits.MaxRequestBufferSize = Configuration.Http.MaxRequestBufferSize.Value.GetValue(SizeUnit.Bytes);

                    options.ConfigureEndpointDefaults(listenOptions => listenOptions.Protocols = Configuration.Http.Protocols);

                    if (Certificate.Certificate != null)
                    {
                        _httpsConnectionMiddleware = new HttpsConnectionMiddleware(this, options);
                        _httpsConnectionMiddleware.SetCertificate(Certificate.Certificate);

                        foreach (var address in ListenEndpoints.Addresses)
                        {
                            options.Listen(address, ListenEndpoints.Port, listenOptions =>
                            {
                                listenOptions
                                    .UseHttps()
                                    .Use(_httpsConnectionMiddleware.OnConnectionAsync);
                            });
                        }

                        _refreshClusterCertificate = new Timer(RefreshClusterCertificateTimerCallback);
                    }
                }

                var webHostBuilder = new WebHostBuilder()
                    .CaptureStartupErrors(captureStartupErrors: true)
                    .UseKestrel(ConfigureKestrel)
                    .UseUrls(Configuration.Core.ServerUrls)
                    .UseStartup<RavenServerStartup>()
                    .UseShutdownTimeout(TimeSpan.FromSeconds(1))
                    .ConfigureServices(services =>
                    {
                        if (Configuration.Http.UseResponseCompression)
                        {
                            services.Configure<ResponseCompressionOptions>(options =>
                            {
                                options.EnableForHttps = Configuration.Http.AllowResponseCompressionOverHttps;
                                options.Providers.Add(typeof(GzipCompressionProvider));
                                options.Providers.Add(typeof(DeflateCompressionProvider));
                            });

                            services.Configure<GzipCompressionProviderOptions>(options => { options.Level = Configuration.Http.GzipResponseCompressionLevel; });

                            services.Configure<DeflateCompressionProviderOptions>(options => { options.Level = Configuration.Http.DeflateResponseCompressionLevel; });

                            services.AddResponseCompression();
                        }

                        services.AddSingleton(Router);
                        services.AddSingleton(this);
                        services.Configure<FormOptions>(options => { options.MultipartBodyLengthLimit = long.MaxValue; });
                    });

                _webHost = webHostBuilder.Build();
            }
            catch (Exception e)
            {
                if (Logger.IsInfoEnabled)
                    Logger.Info("Could not configure server", e);
                throw;
            }

            if (Logger.IsInfoEnabled)
                Logger.Info($"Configuring HTTP server took {sp.ElapsedMilliseconds:#,#;;0} ms");

            try
            {
                _webHost.Start();

                var serverAddressesFeature = _webHost.ServerFeatures.Get<IServerAddressesFeature>();
                WebUrl = GetWebUrl(serverAddressesFeature.Addresses.First()).TrimEnd('/');

                if (Certificate.Certificate != null)
                {
                    try
                    {
                        AssertServerCanContactItselfWhenAuthIsOn(Certificate.Certificate)
                            .IgnoreUnobservedExceptions()
                            // here we wait a bit, just enough so for normal servers
                            // we'll be successful, but not enough to hang the server
                            // startup if there is some issue talking to the node because
                            // of firewall, ssl issues, etc.
                            .Wait(250);
                    }
                    catch
                    {
                        // the .Wait() can throw as well, so we'll ignore any
                        // errors here, it all goes to the log anyway
                    }

                    ServerCertificateChanged += OnServerCertificateChanged;

                    _externalCertificateValidator.Initialize();

                    var port = new Uri(Configuration.Core.ServerUrls[0]).Port;
                    if (port == 443 && Configuration.Security.DisableHttpsRedirection == false)
                    {
                        RedirectsHttpTrafficToHttps();
                    }

                    SecretProtection.AddCertificateChainToTheUserCertificateAuthorityStoreAndCleanExpiredCerts(Certificate.Certificate, Certificate.Certificate.Export(X509ContentType.Cert), Configuration.Security.CertificatePassword);
                }

                if (Logger.IsInfoEnabled)
                    Logger.Info($"Initialized Server... {WebUrl}");

                _tcpListenerStatus = StartTcpListener();

                try
                {
                    ServerStore.Initialize();
                }
                catch (Exception e)
                {
                    if (Logger.IsOperationsEnabled)
                        Logger.Operations("Could not open the server store", e);
                    throw;
                }

                ServerStore.TriggerDatabases();

                StartSnmp();

                if (Configuration.Server.CpuCreditsBase != null ||
                    Configuration.Server.CpuCreditsMax != null ||
                    Configuration.Server.CpuCreditsExhaustionFailoverThreshold != null ||
                    Configuration.Server.CpuCreditsExhaustionBackgroundTasksThreshold != null ||
                    Configuration.Server.CpuCreditsExec != null)
                {
                    if (Configuration.Server.CpuCreditsBase == null ||
                        Configuration.Server.CpuCreditsMax == null)
                        throw new InvalidOperationException($"Both {RavenConfiguration.GetKey(s => s.Server.CpuCreditsBase)} and {RavenConfiguration.GetKey(s => s.Server.CpuCreditsMax)} must be specified");

                    if (string.IsNullOrEmpty(Configuration.Server.CpuCreditsExec))
                        throw new InvalidOperationException($"CPU credits were configured but missing the {RavenConfiguration.GetKey(s => s.Server.CpuCreditsExec)} key.");

                    CpuCreditsBalance.BaseCredits = Configuration.Server.CpuCreditsBase.Value;
                    CpuCreditsBalance.MaxCredits = Configuration.Server.CpuCreditsMax.Value;
                    CpuCreditsBalance.BackgroundTasksThreshold =
                        // default to 1/4 of the base CPU credits
                        Configuration.Server.CpuCreditsExhaustionBackgroundTasksThreshold ?? CpuCreditsBalance.BaseCredits / 4;
                    CpuCreditsBalance.FailoverThreshold =
                        // default to disabled
                        Configuration.Server.CpuCreditsExhaustionFailoverThreshold ?? -1;

                    // Until we know differently, we don't want to falsely restrict ourselves.
                    CpuCreditsBalance.RemainingCpuCredits = CpuCreditsBalance.MaxCredits;

                    _cpuCreditsMonitoring = PoolOfThreads.GlobalRavenThreadPool.LongRunning(_ =>
                    {
                        try
                        {
                            StartMonitoringCpuCredits();
                        }
                        catch (Exception e)
                        {
                            if (Logger.IsOperationsEnabled)
                                Logger.Operations("Fatal exception occured during cpu credit monitoring", e);
                        }
                    }, null, "CPU Credits Monitoring");
                }

                _refreshClusterCertificate?.Change(TimeSpan.FromMinutes(1), TimeSpan.FromHours(1));
            }
            catch (Exception e)
            {
                if (Logger.IsOperationsEnabled)
                    Logger.Operations("Could not start server", e);
                throw;
            }
        }

        private void UpdateCertificateExpirationAlert()
        {
            var remainingDays = (Certificate.Certificate.NotAfter - Time.GetUtcNow().ToLocalTime()).TotalDays;
            if (remainingDays <= 0)
            {
                string msg = $"The server certificate has expired on {Certificate.Certificate.NotAfter.ToShortDateString()}.";

                if (Configuration.Core.SetupMode == SetupMode.LetsEncrypt)
                {
                    msg += $" Automatic renewal is no longer possible. Please check the logs for errors and contact support@ravendb.net.";
                }

                ServerStore.NotificationCenter.Add(AlertRaised.Create(null, CertificateReplacement.CertReplaceAlertTitle, msg, AlertType.Certificates_Expiration, NotificationSeverity.Error));

                if (Logger.IsOperationsEnabled)
                    Logger.Operations(msg);
            }
            else if (remainingDays <= 20)
            {
                string msg = $"The server certificate will expire on {Certificate.Certificate.NotAfter.ToShortDateString()}. There are only {(int)remainingDays} days left for renewal.";

                if (Configuration.Core.SetupMode == SetupMode.LetsEncrypt)
                {
                    if (ServerStore.LicenseManager.LicenseStatus.CanAutoRenewLetsEncryptCertificate)
                    {
                        msg += " You are using a Let's Encrypt server certificate which was supposed to renew automatically. Please check the logs for errors and contact support@ravendb.net.";
                    }
                    else
                    {
                        msg += " You are using a Let's Encrypt server certificate but automatic renewal is not supported by your license. Go to the certificate page in the studio and trigger the renewal manually.";
                    }
                }

                var severity = remainingDays < 3 ? NotificationSeverity.Error : NotificationSeverity.Warning;

                ServerStore.NotificationCenter.Add(AlertRaised.Create(null, CertificateReplacement.CertReplaceAlertTitle, msg, AlertType.Certificates_Expiration, severity));

                if (Logger.IsOperationsEnabled)
                    Logger.Operations(msg);
            }
            else
            {
                ServerStore.NotificationCenter.Dismiss(AlertRaised.GetKey(AlertType.Certificates_Expiration, null));
            }
        }

        private void OnServerCertificateChanged(object sender, EventArgs e)
        {
            if (RequestExecutor.HasServerCertificateCustomValidationCallback)
            {
                RequestExecutor.RemoteCertificateValidationCallback -= CertificateCallback;
            }

            try
            {
                AssertServerCanContactItselfWhenAuthIsOn(Certificate.Certificate)
                    .IgnoreUnobservedExceptions()
                    // here we wait a bit, just enough so for normal servers
                    // we'll be successful, but not enough to hang the server
                    // if there is some issue talking to the node because
                    // of firewall, ssl issues, etc.
                    .Wait(250);
            }
            catch
            {
                // the .Wait() can throw as well, so we'll ignore any
                // errors here, it all goes to the log anyway
            }

            try
            {
                UpdateCertificateExpirationAlert();
            }
            catch (Exception exception)
            {
                if (Logger.IsOperationsEnabled)
                    Logger.Operations($"Failed to check the expiration date of the new server certificate '{Certificate.Certificate?.Subject} ({Certificate.Certificate?.Thumbprint})'", exception);
            }
        }

        public void ClearExternalCertificateValidationCache()
        {
            // Can be called from the Admin JS Console
            _externalCertificateValidator?.ClearCache();
        }

        public void ForceSyncCpuCredits()
        {
            CpuCreditsBalance.ForceSync = true;
        }

        public readonly CpuCreditsState CpuCreditsBalance = new CpuCreditsState();

        public class CpuCreditsState : IDynamicJson
        {
            public bool Used;
            public double BaseCredits;
            public double MaxCredits;
            public double BackgroundTasksThreshold;
            public double FailoverThreshold;
            private double _remainingCpuCredits;
            public DateTime LastSyncTime;

            public double RemainingCpuCredits
            {
                get => Interlocked.CompareExchange(ref _remainingCpuCredits, 0, 0); //atomic read of double
                set => Interlocked.Exchange(ref _remainingCpuCredits, value);
            }

            public bool ForceSync { get; set; }

            public double BackgroundTasksThresholdReleaseValue;
            public double FailoverThresholdReleaseValue;
            public double CreditsGainedPerSecond;
            public double CurrentConsumption;
            public double MachineCpuUsage;
            public double[] History = new double[60 * 60];
            public int HistoryCurrentIndex;

            public MultipleUseFlag BackgroundTasksAlertRaised = new MultipleUseFlag();
            public MultipleUseFlag FailoverAlertRaised = new MultipleUseFlag();

            public DynamicJsonValue ToJson()
            {
                var historyByMinute = new DynamicJsonArray();
                var current = HistoryCurrentIndex;
                int currentMinItems = 0;
                var currentMinuteValue = 0d;
                for (int i = 0; i < History.Length; i++)
                {
                    var val = History[(current + i) % History.Length];
                    currentMinuteValue += val;
                    if (++currentMinItems == 60)
                    {
                        currentMinItems = 0;
                        historyByMinute.Add(currentMinuteValue / 60);
                        currentMinuteValue = 0d;
                    }
                }

                return new DynamicJsonValue
                {
                    [nameof(Used)] = Used,
                    [nameof(BaseCredits)] = BaseCredits,
                    [nameof(MaxCredits)] = MaxCredits,
                    [nameof(FailoverThreshold)] = FailoverThreshold,
                    [nameof(BackgroundTasksThreshold)] = BackgroundTasksThreshold,
                    [nameof(RemainingCpuCredits)] = RemainingCpuCredits,
                    [nameof(BackgroundTasksThresholdReleaseValue)] = BackgroundTasksThresholdReleaseValue,
                    [nameof(FailoverThresholdReleaseValue)] = FailoverThresholdReleaseValue,
                    [nameof(CreditsGainedPerSecond)] = CreditsGainedPerSecond,
                    [nameof(CurrentConsumption)] = CurrentConsumption,
                    [nameof(MachineCpuUsage)] = MachineCpuUsage,
                    [nameof(History)] = historyByMinute,
                    [nameof(LastSyncTime)] = LastSyncTime
                };
            }
        }

        private void StartMonitoringCpuCredits()
        {
            var duringStartup = true;
            CpuCreditsBalance.Used = true;
            CpuCreditsBalance.BackgroundTasksThresholdReleaseValue = CpuCreditsBalance.BackgroundTasksThreshold * 1.25;
            CpuCreditsBalance.FailoverThresholdReleaseValue = CpuCreditsBalance.FailoverThreshold * 1.25;
            CpuCreditsBalance.CreditsGainedPerSecond = CpuCreditsBalance.BaseCredits / 3600;

            int remainingTimeToBackgroundAlert = 15, remainingTimeToFailvoerAlert = 5;
            AlertRaised backgroundTasksAlert = null, failoverAlert = null;

            var sw = Stopwatch.StartNew();
            var startupRetriesSw = Stopwatch.StartNew();
            Stopwatch err = null;

            try
            {
                UpdateCpuCreditsFromExec();
            }
            catch (Exception e)
            {
                if (Logger.IsOperationsEnabled)
                    Logger.Operations("During CPU credits monitoring, failed to sync the remaining credits.", e);
            }

            while (ServerStore.ServerShutdown.IsCancellationRequested == false)
            {
                try
                {
                    var (overallMachineCpuUsage, _, _) = MetricCacher.GetValue(Raven.Server.Utils.MetricCacher.Keys.Server.CpuUsage, CpuUsageCalculator.Calculate);
                    var utilizationOverAllCores = (overallMachineCpuUsage / 100) * Environment.ProcessorCount;
                    CpuCreditsBalance.CurrentConsumption = utilizationOverAllCores;
                    CpuCreditsBalance.MachineCpuUsage = overallMachineCpuUsage;
                    CpuCreditsBalance.RemainingCpuCredits += CpuCreditsBalance.History[CpuCreditsBalance.HistoryCurrentIndex];
                    CpuCreditsBalance.History[CpuCreditsBalance.HistoryCurrentIndex] = utilizationOverAllCores;

                    CpuCreditsBalance.RemainingCpuCredits -= utilizationOverAllCores; // how much we spent this second
                    CpuCreditsBalance.RemainingCpuCredits += CpuCreditsBalance.CreditsGainedPerSecond; // how much we earned this second

                    if (CpuCreditsBalance.RemainingCpuCredits > CpuCreditsBalance.MaxCredits)
                        CpuCreditsBalance.RemainingCpuCredits = CpuCreditsBalance.MaxCredits;
                    if (CpuCreditsBalance.RemainingCpuCredits < 0)
                        CpuCreditsBalance.RemainingCpuCredits = 0;

                    if (++CpuCreditsBalance.HistoryCurrentIndex >= CpuCreditsBalance.History.Length)
                        CpuCreditsBalance.HistoryCurrentIndex = 0;

                    MaybeRaiseAlert(CpuCreditsBalance.BackgroundTasksThreshold,
                        CpuCreditsBalance.BackgroundTasksThresholdReleaseValue,
                        CpuCreditsBalance.BackgroundTasksAlertRaised,
                        "The CPU credits balance for this instance is nearly exhausted (see /debug/cpu-credits endpoint for details), " +
                        "RavenDB will throttle internal processes to reduce CPU consumption such as indexing, ETL processes and backups.",
                        15,
                        ref backgroundTasksAlert,
                        ref remainingTimeToBackgroundAlert);

                    MaybeRaiseAlert(CpuCreditsBalance.FailoverThreshold,
                        CpuCreditsBalance.FailoverThresholdReleaseValue,
                        CpuCreditsBalance.FailoverAlertRaised,
                        "The CPU credits balance for this instance is nearly exhausted (see /debug/cpu-credits endpoint for details), " +
                        "rejecting requests to databases to alleviate machine load.",
                        5,
                        ref failoverAlert,
                        ref remainingTimeToFailvoerAlert);
                }
                catch (Exception e)
                {
                    if (Logger.IsOperationsEnabled)
                        Logger.Operations("Unhandled exception occured during cpu credit monitoring", e);
                }

                // During startup and until we get a valid result, we retry once a minute
                // After that we retry every sync interval (from configuration) or if ForceSyncCpuCredits() is called
                try
                {
                    if (sw.Elapsed.TotalSeconds >= (int)Configuration.Server.CpuCreditsExecSyncInterval.AsTimeSpan.TotalSeconds
                        || CpuCreditsBalance.ForceSync
                        || (duringStartup && startupRetriesSw.Elapsed.TotalSeconds >= TimeSpan.FromMinutes(1).TotalSeconds)) // Time to wait between retries = 1 minute
                    {
                        sw.Restart();

                        UpdateCpuCreditsFromExec();

                        CpuCreditsBalance.ForceSync = false;
                        duringStartup = false;
                        startupRetriesSw = null;
                    }
                }
                catch (Exception e)
                {
                    if (duringStartup)
                    {
                        startupRetriesSw.Restart();
                        if (Logger.IsOperationsEnabled)
                            Logger.Operations("During startup, failed to sync CPU credits. Retrying in 1 minute.", e);
                    }

                    // If it's the first time, or if we logged the last error more than 15 minutes ago
                    if (err == null || err.Elapsed.TotalMinutes > 15)
                    {
                        if (Logger.IsOperationsEnabled)
                            Logger.Operations("During CPU credits monitoring, failed to sync the remaining credits.", e);
                        if (err == null)
                            err = Stopwatch.StartNew();
                        else
                            err.Restart();
                    }
                }

                try
                {
                    Task.Delay(1000).Wait(ServerStore.ServerShutdown);
                }
                catch (OperationCanceledException)
                {
                    return;
                }
            }

            void MaybeRaiseAlert(
                double threshold,
                double threadholdReleaseValue,
                MultipleUseFlag alertFlag,
                string alertMessage,
                int defaultTimeToAlert,
                ref AlertRaised alert,
                ref int remainingTimeToAlert)
            {
                if (CpuCreditsBalance.RemainingCpuCredits < threshold)
                {
                    if (alertFlag.IsRaised() == false)
                    {
                        alertFlag.Raise();
                        return;
                    }
                    if (alert == null && remainingTimeToAlert-- > 0)
                    {
                        alert = AlertRaised.Create(null, "CPU credits balance exhausted", alertMessage,
                            AlertType.Throttling_CpuCreditsBalance,
                            NotificationSeverity.Warning);
                        ServerStore.NotificationCenter.Add(alert);
                    }
                }
                if (alertFlag.IsRaised() && CpuCreditsBalance.RemainingCpuCredits > threadholdReleaseValue)
                {
                    alertFlag.Lower();
                    if (alert != null)
                    {
                        ServerStore.NotificationCenter.Dismiss(alert.Id);
                        alert = null;
                        remainingTimeToAlert = defaultTimeToAlert;
                    }
                }
            }
        }

        internal double UpdateCpuCreditsFromExec()
        {
            var response = GetCpuCreditsFromExec();

            if (response.Timestamp < DateTime.UtcNow.AddHours(-1))
                throw new InvalidOperationException($"Cannot sync the remaining CPU credits, got a result with a timestamp of more than one hour ago: {response.Timestamp}.");

            CpuCreditsBalance.RemainingCpuCredits = response.Remaining;
            CpuCreditsBalance.LastSyncTime = response.Timestamp;
            CpuCreditsBalance.HistoryCurrentIndex = 0;
            Array.Clear(CpuCreditsBalance.History, 0, CpuCreditsBalance.History.Length);

            return response.Remaining;
        }

        public class CpuCreditsResponse
        {
            public double Remaining { get; set; }
            public DateTime Timestamp { get; set; }
        }

        private CpuCreditsResponse GetCpuCreditsFromExec()
        {
            var command = Configuration.Server.CpuCreditsExec;
            var arguments = Configuration.Server.CpuCreditsExecArguments;

            var startInfo = new ProcessStartInfo
            {
                FileName = command,
                Arguments = arguments,
                UseShellExecute = false,
                RedirectStandardOutput = true,
                RedirectStandardError = true,
                CreateNoWindow = true
            };

            Process process;

            try
            {
                process = Process.Start(startInfo);
            }
            catch (Exception e)
            {
                throw new InvalidOperationException($"Unable to get cpu credits by executing {command} {arguments}. Failed to start process.", e);
            }

            using (var ms = new MemoryStream())
            {
                var readErrors = process.StandardError.ReadToEndAsync();
                var readStdOut = process.StandardOutput.BaseStream.CopyToAsync(ms);
                var timeoutInMs = (int)Configuration.Server.CpuCreditsExecTimeout.AsTimeSpan.TotalMilliseconds;

                string GetStdError()
                {
                    try
                    {
                        return readErrors.Result;
                    }
                    catch
                    {
                        return "Unable to get stdout";
                    }
                }

                try
                {
                    readStdOut.Wait(timeoutInMs);
                    readErrors.Wait(timeoutInMs);
                }
                catch (Exception e)
                {
                    throw new InvalidOperationException($"Unable to get cpu credits by executing {command} {arguments}, waited for {timeoutInMs}ms but the process didn't exit. Stderr: {GetStdError()}", e);
                }

                if (process.WaitForExit(timeoutInMs) == false)
                {
                    process.Kill();

                    throw new InvalidOperationException($"Unable to get cpu credits by executing {command} {arguments}, waited for {timeoutInMs}ms but the process didn't exit. Stderr: {GetStdError()}");
                }

                if (process.ExitCode != 0)
                {
                    throw new InvalidOperationException($"Unable to get cpu credits by executing {command} {arguments}, the exit code was {process.ExitCode}. Stderr: {GetStdError()}");
                }

                using (ServerStore.ContextPool.AllocateOperationContext(out JsonOperationContext context))
                {
                    try
                    {
                        ms.Position = 0;
                        var response = context.Sync.ReadForMemory(ms, "cpu-credits-from-script");
                        if (response.TryGet("Error", out string err))
                        {
                            throw new InvalidOperationException("Error from server: " + err);
                        }
                        if (response.GetPropertyIndex(nameof(CpuCreditsResponse.Remaining)) == -1)
                        {
                            throw new InvalidOperationException("Missing required property: " + nameof(CpuCreditsResponse.Remaining));
                        }
                        var cpuCreditsFromExec = JsonDeserializationServer.CpuCreditsResponse(response);
                        return cpuCreditsFromExec;
                    }
                    catch (Exception e)
                    {
                        string s = null;
                        try
                        {
                            if (ms.TryGetBuffer(out var buffer))
                            {
                                s = Encoding.UTF8.GetString(new ReadOnlySpan<byte>(buffer.Array, buffer.Offset, buffer.Count));
                            }
                        }
                        catch
                        {
                            // nothing to do
                        }

                        throw new InvalidOperationException("Failed to get cpu credits: " + s, e);
                    }
                }
            }
        }

        private void RedirectsHttpTrafficToHttps()
        {
            try
            {
                var serverUrlsToRedirect = Configuration.Core.ServerUrls.Select(serverUrl => new Uri(serverUrl))
                    .Select(newUri => new UriBuilder(newUri)
                    {
                        Scheme = "http",
                        Port = 80
                    }.Uri.ToString())
                    .ToArray();

                if (Logger.IsOperationsEnabled)
                    Logger.Operations($"HTTPS is on. Setting up a new web host to redirect incoming HTTP traffic on port 80 to HTTPS on port 443. The new web host is listening to { string.Join(", ", serverUrlsToRedirect) }");

                var webHostBuilder = new WebHostBuilder()
                    .UseKestrel()
                    .UseUrls(serverUrlsToRedirect)
                    .UseStartup<RedirectServerStartup>()
                    .UseShutdownTimeout(TimeSpan.FromSeconds(1));

                _redirectingWebHost = webHostBuilder.Build();

                _redirectingWebHost.Start();
            }
            catch (Exception e)
            {
                if (Logger.IsOperationsEnabled)
                    Logger.Operations("Failed to create a webhost to redirect HTTP traffic to HTTPS", e);
            }
        }

        private async Task AssertServerCanContactItselfWhenAuthIsOn(X509Certificate2 certificateCertificate)
        {
            var url = Configuration.Core.PublicServerUrl.HasValue ? Configuration.Core.PublicServerUrl.Value.UriValue : WebUrl;

            try
            {
                using (var httpMessageHandler = new HttpClientHandler())
                {
                    httpMessageHandler.SslProtocols = TcpUtils.SupportedSslProtocols;

                    if (Logger.IsOperationsEnabled)
                        Logger.Operations($"When setting the certificate, validating that the server can authenticate with itself using {url}.");

                    // Using the server certificate as a client certificate to test if we can talk to ourselves
                    httpMessageHandler.ClientCertificates.Add(certificateCertificate);
                    using (var client = new HttpClient(httpMessageHandler)
                    {
                        BaseAddress = new Uri(url),
                        Timeout = TimeSpan.FromSeconds(15)
                    })
                    {
                        await client.GetAsync("/setup/alive");
                    }
                    if (Logger.IsOperationsEnabled)
                        Logger.Operations($"Successful connection to {url}.");
                }
            }
            catch (Exception e)
            {
                if (Logger.IsOperationsEnabled)
                    Logger.Operations($"Server failed to contact itself @ {url}. " +
                                      $"This can happen if PublicServerUrl is not the same as the domain in the certificate or you have other certificate errors. " +
                                      "Trying again, this time with a RemoteCertificateValidationCallback which allows connections with the same certificate.", e);

                try
                {
                    using (var httpMessageHandler = new HttpClientHandler())
                    {
                        // Try again, this time the callback should allow the connection.
                        httpMessageHandler.ServerCertificateCustomValidationCallback += CertificateCallback;
                        httpMessageHandler.SslProtocols = TcpUtils.SupportedSslProtocols;
                        httpMessageHandler.ClientCertificates.Add(certificateCertificate);

                        using (var client = new HttpClient(httpMessageHandler)
                        {
                            BaseAddress = new Uri(url),
                            Timeout = TimeSpan.FromSeconds(15)
                        })
                        {
                            var response = await client.GetAsync("/setup/alive");

                            if (response.IsSuccessStatusCode)
                            {
                                // It worked, let's register this callback globally in the RequestExecutor
                                if (RequestExecutor.HasServerCertificateCustomValidationCallback == false)
                                {
                                    RequestExecutor.RemoteCertificateValidationCallback += CertificateCallback;
                                }
                            }

                            if (Logger.IsOperationsEnabled)
                                Logger.Operations($"Successful connection with RemoteCertificateValidationCallback to {url}.");
                        }
                    }
                }
                catch (Exception e2)
                {
                    if (Logger.IsOperationsEnabled)
                        Logger.Operations($"Server failed to contact itself @ {url} even though RemoteCertificateValidationCallback allows connections with the same certificate.", e2);
                }
            }
        }

        private bool CertificateCallback(object sender, X509Certificate cert, X509Chain chain, SslPolicyErrors errors)
        {
            if (errors == SslPolicyErrors.None)
                return true;

            var cert2 = HttpsConnectionMiddleware.ConvertToX509Certificate2(cert);

            // We trust ourselves
            if (cert2?.Thumbprint == Certificate?.Certificate?.Thumbprint)
                return true;

            // self-signed is acceptable only if we have the same issuer as the remote certificate
            if (errors == SslPolicyErrors.RemoteCertificateChainErrors)
            {
                X509Certificate2 issuer = chain.ChainElements.Count > 1
                    ? chain.ChainElements[1].Certificate
                    : chain.ChainElements[0].Certificate;

                if (issuer?.Thumbprint == Certificate?.Certificate?.Thumbprint)
                    return true;
            }

            return false;
        }

        private Task _currentRefreshTask = Task.CompletedTask;

        public Task RefreshTask => _currentRefreshTask;

        public void RefreshClusterCertificateTimerCallback(object state)
        {
            RefreshClusterCertificate(state, RaftIdGenerator.NewId());

            try
            {
                UpdateCertificateExpirationAlert();
            }
            catch (Exception exception)
            {
                if (Logger.IsOperationsEnabled)
                    Logger.Operations("Periodic check of the server certificate expiration date failed.", exception);
            }
        }

        public bool RefreshClusterCertificate(object state, string raftRequestId)
        {
            // If the setup mode is anything but SetupMode.LetsEncrypt, we'll
            // check if the certificate changed and if so we'll update it immediately
            // on the local node (only). Admin is responsible for registering the new
            // certificate in the cluster and updating all the nodes

            // If the setup mode is SetupMode.LetsEncrypt, we'll check if we need to
            // update it, and if so, we'll re-generate the certificate then we'll
            // distribute it via the cluster. We'll update the cert only when all nodes
            // confirm they got it (or if there are less than 3 days to spare).

            var currentCertificate = Certificate;
            if (currentCertificate.Certificate == null)
            {
                return false; // shouldn't happen, but just in case
            }

            var forceRenew = state as bool? ?? false;

            var currentRefreshTask = _currentRefreshTask;
            if (currentRefreshTask.IsCompleted == false)
            {
                _refreshClusterCertificate?.Change(TimeSpan.FromMinutes(1), TimeSpan.FromHours(1));
                return false;
            }

            var refreshCertificate = new Task(async () => { await DoActualCertificateRefresh(currentCertificate, raftRequestId, forceRenew: forceRenew); });
            if (Interlocked.CompareExchange(ref _currentRefreshTask, currentRefreshTask, refreshCertificate) != currentRefreshTask)
                return false;

            refreshCertificate.Start();

            return true;
        }

        private async Task DoActualCertificateRefresh(CertificateHolder currentCertificate, string raftRequestId, bool forceRenew = false)
        {
            try
            {
                CertificateHolder newCertificate;
                var msg = "Tried to load certificate as part of refresh check, and got a null back, but got a valid certificate on startup!";
                try
                {
                    newCertificate = LoadCertificate();
                    if (newCertificate == null)
                    {
                        if (Logger.IsOperationsEnabled)
                            Logger.Operations(msg);

                        ServerStore.NotificationCenter.Add(AlertRaised.Create(
                            null,
                            CertificateReplacement.CertReplaceAlertTitle,
                            msg,
                            AlertType.Certificates_ReplaceError,
                            NotificationSeverity.Error));
                        return;
                    }
                }
                catch (Exception e)
                {
                    throw new InvalidOperationException("Tried to load certificate as part of refresh check, but got an error!", e);
                }

                if (newCertificate.Certificate.Thumbprint != currentCertificate.Certificate.Thumbprint)
                {
                    if (Interlocked.CompareExchange(ref Certificate, newCertificate, currentCertificate) == currentCertificate)
                        _httpsConnectionMiddleware.SetCertificate(newCertificate.Certificate);
                    ServerCertificateChanged?.Invoke(this, EventArgs.Empty);
                    return;
                }

                if (ServerStore.IsLeader() == false)
                    return;

                byte[] newCertBytes;

                if (Configuration.Core.SetupMode == SetupMode.LetsEncrypt)
                {
                    newCertBytes = await RefreshViaLetsEncrypt(currentCertificate, forceRenew);
                }
                else if (string.IsNullOrEmpty(Configuration.Security.CertificateRenewExec) == false)
                {
                    newCertBytes = RefreshViaExecutable();
                }
                else
                {
                    // The case of the periodic check, if the certificate changed on disk.
                    return;
                }

                // One of the prerequisites for the refresh has failed and it has been logged. Nothing to do anymore.
                if (newCertBytes == null)
                    return;

                await StartCertificateReplicationAsync(newCertBytes, false, raftRequestId);
            }
            catch (Exception e)
            {
                var msg = "Failed to replace the server certificate.";
                if (Logger.IsOperationsEnabled)
                    Logger.Operations(msg, e);

                ServerStore.NotificationCenter.Add(AlertRaised.Create(
                    null,
                    CertificateReplacement.CertReplaceAlertTitle,
                    msg,
                    AlertType.Certificates_ReplaceError,
                    NotificationSeverity.Error,
                    details: new ExceptionDetails(e)));
            }
        }

        private byte[] RefreshViaExecutable()
        {
            try
            {
                var certHolder = ServerStore.Secrets.LoadCertificateWithExecutable(Configuration.Security.CertificateRenewExec, Configuration.Security.CertificateRenewExecArguments, ServerStore);

                return certHolder.Certificate.Export(X509ContentType.Pfx); // With the private key
            }
            catch (Exception e)
            {
                throw new InvalidOperationException("Unable to refresh certificate with executable.", e);
            }
        }

        protected async Task<byte[]> RefreshViaLetsEncrypt(CertificateHolder currentCertificate, bool forceRenew)
        {
            byte[] newCertBytes;
            if (ClusterCommandsVersionManager.ClusterCommandsVersions.TryGetValue(nameof(ConfirmServerCertificateReplacedCommand), out var commandVersion) == false)
                throw new InvalidOperationException($"Failed to get the command version of '{nameof(ConfirmServerCertificateReplacedCommand)}'.");

            if (ClusterCommandsVersionManager.CurrentClusterMinimalVersion < commandVersion)
                throw new ClusterNodesVersionMismatchException(
                    "It is not possible to refresh/replace the cluster certificate in the current cluster topology. Please make sure that all the cluster nodes have an equal or newer version than the command version." +
                    $"Cluster Version: {ClusterCommandsVersionManager.CurrentClusterMinimalVersion}, Command Version: {commandVersion}.");

            // we need to see if there is already an ongoing process
            using (ServerStore.ContextPool.AllocateOperationContext(out TransactionOperationContext context))
            using (context.OpenReadTransaction())
            {
                var certUpdate = ServerStore.Cluster.GetItem(context, CertificateReplacement.CertificateReplacementDoc);
                if (certUpdate != null)
                {
                    if (certUpdate.TryGet(nameof(CertificateReplacement.Confirmations), out int confirmations) == false)
                        throw new InvalidOperationException($"Expected to get '{nameof(CertificateReplacement.Confirmations)}' count");

                    var nodesInCluster = ServerStore.GetClusterTopology(context).AllNodes.Count;
                    if (nodesInCluster > confirmations)
                    {
                        // we are already in the process of updating the certificate, so we need
                        // to nudge all the nodes in the cluster to check the replacement state.
                        // If a node confirmed but failed with the actual replacement (e.g. file permissions)
                        // this will make sure it will try again in the next round (1 hour).
                        await ServerStore.SendToLeaderAsync(new RecheckStatusOfServerCertificateCommand());
                        return null;
                    }

                    if (certUpdate.TryGet(nameof(CertificateReplacement.Replaced), out int replaced) == false)
                        replaced = 0;

                    if (nodesInCluster > replaced)
                    {
                        // This is for the case where all nodes confirmed they received the replacement cert but
                        // not all nodes have made the actual change yet.
                        await ServerStore.SendToLeaderAsync(new RecheckStatusOfServerCertificateReplacementCommand());
                    }

                    return null;
                }
            }

            // same certificate, but now we need to see if we need to auto update it
            var (shouldRenew, renewalDate) = CalculateRenewalDate(currentCertificate, forceRenew);
            if (shouldRenew == false)
            {
                // We don't want an alert here, this happens frequently.
                if (Logger.IsOperationsEnabled)
                    Logger.Operations(
                        $"Renew check: still have time left to renew the server certificate with thumbprint `{currentCertificate.Certificate.Thumbprint}`, estimated renewal date: {renewalDate}");
                return null;
            }

            if (ServerStore.LicenseManager.LicenseStatus.CanAutoRenewLetsEncryptCertificate == false && forceRenew == false)
            {
                var msg =
                    "It's time to renew your Let's Encrypt server certificate but automatic renewal is not supported by your license. Go to the certificate page in the studio and trigger the renewal manually.";
                ServerStore.NotificationCenter.Add(AlertRaised.Create(
                    null,
                    CertificateReplacement.CertReplaceAlertTitle,
                    msg,
                    AlertType.Certificates_DeveloperLetsEncryptRenewal,
                    NotificationSeverity.Warning));

                if (Logger.IsOperationsEnabled)
                    Logger.Operations(msg);
                return null;
            }

            try
            {
                newCertBytes = await RenewLetsEncryptCertificate(currentCertificate);
            }
            catch (Exception e)
            {
                throw new InvalidOperationException("Failed to update certificate from Lets Encrypt", e);
            }

            return newCertBytes;
        }

        public (bool ShouldRenew, DateTime RenewalDate) CalculateRenewalDate(CertificateHolder currentCertificate, bool forceRenew)
        {
            // we want to setup all the renewals for Saturdays, 30 days before expiration. This is done to reduce the amount of cert renewals that are counted against our renewals
            // but if we have less than 20 days or user asked to force-renew, we'll try anyway.

            if (forceRenew)
                return (true, DateTime.UtcNow);

            var remainingDays = (currentCertificate.Certificate.NotAfter - Time.GetUtcNow().ToLocalTime()).TotalDays;
            if (remainingDays <= 20)
            {
                return (true, DateTime.UtcNow);
            }

            var firstPossibleDate = currentCertificate.Certificate.NotAfter.ToUniversalTime().AddDays(-30);

            // We can do this because saturday is last in the DayOfWeek enum
            var daysUntilSaturday = DayOfWeek.Saturday - firstPossibleDate.DayOfWeek;
            var firstPossibleSaturday = firstPossibleDate.AddDays(daysUntilSaturday);

            if (firstPossibleSaturday.Date == DateTime.Today)
                return (true, firstPossibleSaturday);

            return (false, firstPossibleSaturday);
        }

        public async Task StartCertificateReplicationAsync(byte[] certBytes, bool replaceImmediately, string raftRequestId)
        {
            // We assume that at this point, the password was already stripped out of the certificate.

            // the process of updating a new certificate is the same as deleting a database
            // we first send the certificate to all the nodes, then we get acknowledgments
            // about that from them, and we replace only when they are confirmed to have been
            // successful. However, if we have less than 3 days for renewing the cert or if
            // replaceImmediately is true, we'll replace immediately

            try
            {
                X509Certificate2 newCertificate;
                try
                {
                    newCertificate = new X509Certificate2(certBytes, (string)null, X509KeyStorageFlags.Exportable | X509KeyStorageFlags.PersistKeySet | X509KeyStorageFlags.MachineKeySet);
                }
                catch (Exception e)
                {
                    throw new InvalidOperationException("Failed to load (and validate) the new certificate which was received during the refresh process.", e);
                }

                if (Logger.IsOperationsEnabled)
                {
                    var source = string.IsNullOrEmpty(Configuration.Security.CertificateLoadExec) ? "Let's Encrypt" : $"executable ({Configuration.Security.CertificateLoadExec} {Configuration.Security.CertificateLoadExecArguments})";
                    Logger.Operations($"Got new certificate from {source}. Starting certificate replication.");
                }

                // During replacement of a cluster certificate, we must have both the new and the old server certificates registered in the server store.
                // This is needed for trust in the case where a node replaced its own certificate while another node still runs with the old certificate.
                // Since both nodes use different certificates, they will only trust each other if the certs are registered in the server store.
                // When the certificate replacement is finished throughout the cluster, we will delete both these entries.
                await ServerStore.PutValueInClusterAsync(new PutCertificateCommand(newCertificate.Thumbprint,
                    new CertificateDefinition
                    {
                        Certificate = Convert.ToBase64String(Certificate.Certificate.Export(X509ContentType.Cert)),
                        Thumbprint = Certificate.Certificate.Thumbprint,
                        PublicKeyPinningHash = Certificate.Certificate.GetPublicKeyPinningHash(),
                        NotAfter = Certificate.Certificate.NotAfter,
                        Name = "Old Server Certificate - can delete",
                        SecurityClearance = SecurityClearance.ClusterNode
                    }, $"{raftRequestId}/put-old-certificate"));

                var res = await ServerStore.PutValueInClusterAsync(new PutCertificateCommand(newCertificate.Thumbprint,
                    new CertificateDefinition
                    {
                        Certificate = Convert.ToBase64String(newCertificate.Export(X509ContentType.Cert)),
                        Thumbprint = newCertificate.Thumbprint,
                        PublicKeyPinningHash = newCertificate.GetPublicKeyPinningHash(),
                        NotAfter = newCertificate.NotAfter,
                        Name = "Server Certificate",
                        SecurityClearance = SecurityClearance.ClusterNode
                    }, $"{raftRequestId}/put-new-certificate"));

                await ServerStore.Cluster.WaitForIndexNotification(res.Index);

                await ServerStore.SendToLeaderAsync(new InstallUpdatedServerCertificateCommand(Convert.ToBase64String(certBytes), replaceImmediately,
                    $"{raftRequestId}/install-new-certificate"));
            }
            catch (Exception e)
            {
                var msg = "Failed to start certificate replication.";
                if (Logger.IsOperationsEnabled)
                    Logger.Operations(msg, e);

                ServerStore.NotificationCenter.Add(AlertRaised.Create(
                    null,
                    CertificateReplacement.CertReplaceAlertTitle,
                    msg,
                    AlertType.Certificates_ReplaceError,
                    NotificationSeverity.Error,
                    details: new ExceptionDetails(e)));
            }
        }

        private async Task<byte[]> RenewLetsEncryptCertificate(CertificateHolder existing)
        {
            var license = ServerStore.LoadLicense();

            HttpResponseMessage response;
            try
            {
                var licensePayload = JsonConvert.SerializeObject(new
                {
                    License = license
                });
                var content = new StringContent(licensePayload, Encoding.UTF8, "application/json");

                response = await ApiHttpClient.Instance.PostAsync("/api/v1/dns-n-cert/user-domains", content).ConfigureAwait(false);

                response.EnsureSuccessStatusCode();
            }
            catch (Exception e)
            {
                throw new InvalidOperationException("Failed to validate user's license as part of Let's Encrypt certificate refresh", e);
            }

            var userDomainsResult = JsonConvert.DeserializeObject<UserDomainsResult>(await response.Content.ReadAsStringAsync());

            string usedRootDomain = null;
            foreach (var rd in userDomainsResult.RootDomains)
            {
                if (Configuration.Core.PublicServerUrl.HasValue && Configuration.Core.PublicServerUrl.Value.UriValue.IndexOf(rd, StringComparison.OrdinalIgnoreCase) >= 0)
                {
                    usedRootDomain = rd;
                    break;
                }
            }

            if (usedRootDomain == null)
            {
                if (Configuration.Core.PublicServerUrl.HasValue)
                    throw new InvalidOperationException($"Your license is associated with the following domains: {string.Join(", ", userDomainsResult.RootDomains)} " +
                                                        $"but the PublicServerUrl configuration setting is: {Configuration.Core.PublicServerUrl.Value.UriValue}. " +
                                                        "There is a mismatch, therefore cannot automatically renew the Lets Encrypt certificate. Please contact support.");

                throw new InvalidOperationException("PublicServerUrl is empty. Cannot automatically renew the Lets Encrypt certificate. Please contact support.");
            }

            if (userDomainsResult.Emails.Contains(Configuration.Security.CertificateLetsEncryptEmail, StringComparer.OrdinalIgnoreCase) == false)
                throw new InvalidOperationException($"Your license is associated with the following emails: {string.Join(", ", userDomainsResult.Emails)} " +
                                                    $"but the Security.Certificate.LetsEncrypt.Email configuration setting is: {Configuration.Security.CertificateLetsEncryptEmail}. " +
                                                    "There is a mismatch, therefore cannot automatically renew the Lets Encrypt certificate. Please contact support.");

            var hosts = SetupManager.GetCertificateAlternativeNames(existing.Certificate).ToArray();

            // cloud: *.free.iftah.ravendb.cloud => we extract the domain free.iftah
            // normal: *.iftah.development.run => we extract the domain iftah

            // remove the root domain
            var substring = hosts[0].Substring(0, hosts[0].Length - usedRootDomain.Length - 1);
            var firstDot = substring.IndexOf('.');
            // remove the *.
            var domain = substring.Substring(firstDot + 1);

            if (userDomainsResult.Domains.Any(userDomain => string.Equals(userDomain.Key, domain, StringComparison.OrdinalIgnoreCase)) == false)
                throw new InvalidOperationException("The license provided does not have access to the domain: " + domain);

            var setupInfo = new SetupInfo
            {
                Domain = domain,
                RootDomain = usedRootDomain,
                ModifyLocalServer = false, // N/A here
                RegisterClientCert = false, // N/A here
                Password = null,
                Certificate = null,
                License = license,
                Email = Configuration.Security.CertificateLetsEncryptEmail,
                NodeSetupInfos = new Dictionary<string, SetupInfo.NodeInfo>()
            };

            var fullDomainPortion = domain + "." + usedRootDomain;

            foreach (var host in hosts) // we just need the keys here
            {
                var key = host.Substring(0, host.Length - fullDomainPortion.Length - 1);
                setupInfo.NodeSetupInfos[key] = new SetupInfo.NodeInfo();
            }

            var cert = await SetupManager.RefreshLetsEncryptTask(setupInfo, ServerStore, ServerStore.ServerShutdown);
            var certBytes = Convert.FromBase64String(setupInfo.Certificate);

            SecretProtection.ValidateCertificateAndCreateCertificateHolder("Let's Encrypt Refresh", cert, certBytes,
                setupInfo.Password, ServerStore);

            return certBytes;
        }

        private (IPAddress[] Addresses, int Port) GetServerAddressesAndPort()
        {
            int? port = null;
            var addresses = new HashSet<IPAddress>();
            foreach (var serverUrl in Configuration.Core.ServerUrls)
            {
                var uri = new Uri(serverUrl);
                port = uri.Port;

                var host = uri.DnsSafeHost;
                foreach (var ipAddress in GetListenIpAddresses(host))
                    addresses.Add(ipAddress);
            }

            return (addresses.ToArray(), port.Value);
        }

        private string GetWebUrl(string kestrelUrl)
        {
            var serverUri = new Uri(Configuration.Core.ServerUrls[0]);
            if (serverUri.IsDefaultPort == false && serverUri.Port == 0)
            {
                var kestrelUri = new Uri(kestrelUrl);
                return new UriBuilder(serverUri)
                {
                    Port = kestrelUri.Port
                }.Uri.ToString();
            }

            return Configuration.Core.ServerUrls[0];
        }

        private CertificateHolder LoadCertificateAtStartup()
        {
            try
            {
                if (string.IsNullOrEmpty(Configuration.Security.CertificateLoadExec) == false &&
                    (string.IsNullOrEmpty(Configuration.Security.CertificateRenewExec) || string.IsNullOrEmpty(Configuration.Security.CertificateChangeExec)))
                {
                    if (Logger.IsOperationsEnabled)
                        Logger.Operations($"You are using the configuration property '{RavenConfiguration.GetKey(x => x.Security.CertificateLoadExec)}', without specifying '{RavenConfiguration.GetKey(x => x.Security.CertificateRenewExec)}' and '{RavenConfiguration.GetKey(x => x.Security.CertificateChangeExec)}'. This configuration requires you to renew the certificate manually across the entire cluster.");
                }

                return LoadCertificate();
            }
            catch (Exception e)
            {
                throw new InvalidOperationException("Unable to start the server.", e);
            }
        }

        private CertificateHolder LoadCertificate()
        {
            try
            {
                if (string.IsNullOrEmpty(Configuration.Security.CertificateExec) == false)
                {
                    throw new InvalidOperationException($"Invalid certificate configuration. The configuration property '{RavenConfiguration.GetKey(x => x.Security.CertificateExec)}' has been deprecated since RavenDB 4.2, please use '{RavenConfiguration.GetKey(x => x.Security.CertificateLoadExec)}' along with '{RavenConfiguration.GetKey(x => x.Security.CertificateRenewExec)}' and '{RavenConfiguration.GetKey(x => x.Security.CertificateChangeExec)}'.");
                }

                if (string.IsNullOrEmpty(Configuration.Security.CertificatePath) == false)
                    return ServerStore.Secrets.LoadCertificateFromPath(Configuration.Security.CertificatePath, Configuration.Security.CertificatePassword, ServerStore);
                if (string.IsNullOrEmpty(Configuration.Security.CertificateLoadExec) == false)
                    return ServerStore.Secrets.LoadCertificateWithExecutable(Configuration.Security.CertificateLoadExec, Configuration.Security.CertificateLoadExecArguments, ServerStore);

                return null;
            }
            catch (Exception e)
            {
                throw new InvalidOperationException("Unable to load the server certificate due to invalid configuration! Admin assistance required.", e);
            }
        }

        private Task ListenToPipes()
        {
            return Task.WhenAll(
                Pipes.ListenToLogStreamPipe(this, LogStreamPipe),
                Pipes.ListenToAdminConsolePipe(this, AdminConsolePipe));
        }

        public class AuthenticateConnection : IHttpAuthenticationFeature
        {
            public Dictionary<string, DatabaseAccess> AuthorizedDatabases = new Dictionary<string, DatabaseAccess>(StringComparer.OrdinalIgnoreCase);
            private Dictionary<string, DatabaseAccess> _caseSensitiveAuthorizedDatabases = new Dictionary<string, DatabaseAccess>();
            public X509Certificate2 Certificate;
            public CertificateDefinition Definition;
            public int WrittenToAuditLog;

            public bool CanAccess(string db, bool requireAdmin)
            {
                if (Status == AuthenticationStatus.Expired || Status == AuthenticationStatus.NotYetValid)
                    return false;

                if (Status == AuthenticationStatus.Operator || Status == AuthenticationStatus.ClusterAdmin)
                    return true;

                if (db == null)
                    return false;

                if (Status != AuthenticationStatus.Allowed)
                    return false;

                if (_caseSensitiveAuthorizedDatabases.TryGetValue(db, out var mode))
                    return mode == DatabaseAccess.Admin || !requireAdmin;

                if (AuthorizedDatabases.TryGetValue(db, out mode) == false)
                    return false;

                // Technically speaking, since this is per connection, this is single threaded. But I'm
                // worried about race conditions here if we move to HTTP 2.0 at some point. At that point,
                // we'll probably want to handle this concurrently, and the cost of adding it in this manner
                // is pretty small for most cases anyway
                _caseSensitiveAuthorizedDatabases = new Dictionary<string, DatabaseAccess>(_caseSensitiveAuthorizedDatabases)
                {
                    {db, mode}
                };

                return mode == DatabaseAccess.Admin || !requireAdmin;
            }

            ClaimsPrincipal IHttpAuthenticationFeature.User { get; set; }

            public string WrongProtocolMessage;

            private AuthenticationStatus _status;

            public AuthenticationStatus StatusForAudit => _status;

            public string IssuerHash;

            public AuthenticationStatus Status
            {
                get
                {
                    if (WrongProtocolMessage != null)
                        ThrowException();
                    return _status;
                }
                set => _status = value;
            }

            private void ThrowException()
            {
                throw new InsufficientTransportLayerProtectionException(WrongProtocolMessage);
            }
        }

        internal AuthenticateConnection AuthenticateConnectionCertificate(X509Certificate2 certificate, object connectionInfo)
        {
            var authenticationStatus = new AuthenticateConnection
            {
                Certificate = certificate
            };
            var wellKnown = Configuration.Security.WellKnownAdminCertificates;
            if (certificate == null)
            {
                authenticationStatus.Status = AuthenticationStatus.NoCertificateProvided;
            }
            else if (certificate.NotAfter.ToUniversalTime() < DateTime.UtcNow)
            {
                authenticationStatus.Status = AuthenticationStatus.Expired;
            }
            else if (certificate.NotBefore.ToUniversalTime() > DateTime.UtcNow)
            {
                authenticationStatus.Status = AuthenticationStatus.NotYetValid;
            }
            else if (certificate.Equals(Certificate.Certificate))
            {
                authenticationStatus.Status = AuthenticationStatus.ClusterAdmin;
            }
            else if (wellKnown != null && wellKnown.Contains(certificate.Thumbprint, StringComparer.OrdinalIgnoreCase))
            {
                authenticationStatus.Status = AuthenticationStatus.ClusterAdmin;
            }
            else
            {
                using (ServerStore.ContextPool.AllocateOperationContext(out TransactionOperationContext ctx))
                using (ctx.OpenReadTransaction())
                {
                    var cert = ServerStore.Cluster.GetCertificateByThumbprint(ctx, certificate.Thumbprint) ??
                               ServerStore.Cluster.GetLocalStateByThumbprint(ctx, certificate.Thumbprint);

                    if (cert == null)
                    {
                        // If connection will be approved, cert won't be null anymore and will be assigned the relevant permissions
                        MaybeAllowConnectionBasedOnPinningHash(certificate, ctx, ref authenticationStatus, ref cert, connectionInfo);
                    }

                    if (cert != null)
                    {
                        var definition = JsonDeserializationServer.CertificateDefinition(cert);
                        authenticationStatus.Definition = definition;
                        if (definition.SecurityClearance == SecurityClearance.ClusterAdmin)
                        {
                            authenticationStatus.Status = AuthenticationStatus.ClusterAdmin;
                        }
                        else if (definition.SecurityClearance == SecurityClearance.ClusterNode)
                        {
                            authenticationStatus.Status = AuthenticationStatus.ClusterAdmin;
                        }
                        else if (definition.SecurityClearance == SecurityClearance.Operator)
                        {
                            authenticationStatus.Status = AuthenticationStatus.Operator;
                        }
                        else
                        {
                            authenticationStatus.Status = AuthenticationStatus.Allowed;
                            foreach (var kvp in definition.Permissions)
                            {
                                authenticationStatus.AuthorizedDatabases.Add(kvp.Key, kvp.Value);
                            }
                        }
                    }
                }
            }

            return authenticationStatus;
        }

        private void MaybeAllowConnectionBasedOnPinningHash(X509Certificate2 certificate, TransactionOperationContext ctx,
            ref AuthenticateConnection authenticationStatus, ref BlittableJsonReaderObject cert, object connectionInfo)
        {
            // The certificate is not explicitly registered in our server, let's see if we have a certificate
            // with the same public key pinning hash.
            var pinningHash = certificate.GetPublicKeyPinningHash();
            var certWithSameHash = ServerStore.Cluster.GetCertificatesByPinningHash(ctx, pinningHash).FirstOrDefault();

            if (certWithSameHash == null)
            {
                authenticationStatus.Status = AuthenticationStatus.UnfamiliarCertificate;
                return;
            }

            string remoteAddress = null;
            switch (connectionInfo)
            {
                case TcpClient tcp:
                    remoteAddress = tcp.Client.RemoteEndPoint.ToString();
                    break;

                case HttpConnectionFeature http:
                    remoteAddress = $"{http.RemoteIpAddress}:{http.RemotePort}";
                    break;
            }

            // Hash is good, let's validate it was signed by a known issuer, otherwise users can use the private key to register a new cert with a different issuer.
            var goodKnownCert = new X509Certificate2(Convert.FromBase64String(certWithSameHash.Certificate));
            if (CertificateUtils.CertHasKnownIssuer(certificate, goodKnownCert, ServerStore.Configuration.Security, out var issuerHash) == false)
            {
                if (_authAuditLog.IsInfoEnabled)
                    _authAuditLog.Info($"Connection from {remoteAddress} with certificate '{certificate.Subject} ({certificate.Thumbprint})' which is not registered in the cluster. " +
                                       "Tried to allow the connection implicitly based on the client certificate's Public Key Pinning Hash but the client certificate was signed by an unknown issuer - closing the connection. " +
                                       $"To fix this, the admin can register the pinning hash of the *issuer* certificate: '{issuerHash}' in the '{RavenConfiguration.GetKey(x => x.Security.WellKnownIssuerHashes)}' configuration entry." +
                                       $"Alternatively, the admin can register the actual certificate ({certificate.FriendlyName} '{certificate.Thumbprint}') explicitly in the cluster.");

                authenticationStatus.Status = AuthenticationStatus.UnfamiliarIssuer;
                authenticationStatus.IssuerHash = issuerHash;
                return;
            }

            // Success, we'll add the new certificate with same permissions as the original
            var newCertBytes = certificate.Export(X509ContentType.Cert);

            var newCertDef = new CertificateDefinition()
            {
                Name = certWithSameHash.Name,
                Certificate = Convert.ToBase64String(newCertBytes),
                Permissions = certWithSameHash.Permissions,
                SecurityClearance = certWithSameHash.SecurityClearance,
                Password = certWithSameHash.Password,
                Thumbprint = certificate.Thumbprint,
                PublicKeyPinningHash = pinningHash,
                NotAfter = certificate.NotAfter
            };

            cert = ServerStore.Cluster.GetCertificateByThumbprint(ctx, certificate.Thumbprint) ??
                   ServerStore.Cluster.GetLocalStateByThumbprint(ctx, certificate.Thumbprint);
            if (cert != null)
                return;

            // This command will discard leftover certificates after the new certificate is saved.
            GC.KeepAlive(Task.Run(async () =>
            {
                try
                {
                    await ServerStore.SendToLeaderAsync(new PutCertificateWithSamePinningHashCommand(certificate.Thumbprint, newCertDef, RaftIdGenerator.NewId()))
                        .ConfigureAwait(false);
                }
                catch (Exception e)
                {
                    if (Logger.IsInfoEnabled)
                        Logger.Info($"Failed to run command '{nameof(PutCertificateWithSamePinningHashCommand)}'.", e);
                }
            }, ServerStore.ServerShutdown));

            if (_authAuditLog.IsInfoEnabled)
                _authAuditLog.Info(
                    $"Connection from {remoteAddress} with new certificate '{certificate.Subject} ({certificate.Thumbprint})' which is not registered in the cluster. " +
                    "Allowing the connection based on the certificate's Public Key Pinning Hash which is trusted by the cluster. " +
                    $"Registering the new certificate explicitly based on permissions of existing certificate '{certWithSameHash.Thumbprint}'. Security Clearance: {newCertDef.SecurityClearance}, " +
                    $"Permissions:{Environment.NewLine}{string.Join(Environment.NewLine, newCertDef.Permissions.Select(kvp => kvp.Key + ": " + kvp.Value.ToString()))}");

            cert = ctx.ReadObject(newCertDef.ToJson(), "Client/Certificate/Definition");
        }


        public string WebUrl { get; private set; }

        internal CertificateHolder Certificate;

        public class CertificateHolder
        {
            public string CertificateForClients;
            public X509Certificate2 Certificate;
            public AsymmetricKeyEntry PrivateKey;
        }

        public class TcpListenerStatus
        {
            public readonly List<TcpListener> Listeners = new List<TcpListener>();
            public int Port;
        }

        private void StartSnmp()
        {
            SnmpWatcher = new SnmpWatcher(this);
            SnmpWatcher.Execute();
        }

        public TcpListenerStatus StartTcpListener()
        {
            var port = 0;
            var status = new TcpListenerStatus();

            if (this.Configuration.Core.SetupMode == SetupMode.Initial)
                return status;

            var tcpServerUrl = Configuration.Core.TcpServerUrls;
            if (tcpServerUrl == null)
            {
                foreach (var serverUrl in Configuration.Core.ServerUrls)
                {
                    var host = new Uri(serverUrl).DnsSafeHost;

                    StartListeners(host, port, status);
                }
            }
            else if (tcpServerUrl.Length == 1 && ushort.TryParse(tcpServerUrl[0], out ushort shortPort))
            {
                foreach (var serverUrl in Configuration.Core.ServerUrls)
                {
                    var host = new Uri(serverUrl).DnsSafeHost;

                    StartListeners(host, shortPort, status);
                }
            }
            else
            {
                foreach (var tcpUrl in tcpServerUrl)
                {
                    var uri = new Uri(tcpUrl);
                    var host = uri.DnsSafeHost;
                    if (uri.IsDefaultPort == false)
                        port = uri.Port;

                    StartListeners(host, port, status);
                }
            }

            return status;
        }

        private void StartListeners(string host, int port, TcpListenerStatus status)
        {
            try
            {
                bool successfullyBoundToAtLeastOne = false;
                var errors = new List<Exception>();

                foreach (var ipAddress in GetListenIpAddresses(host))
                {
                    if (Configuration.Core.TcpServerUrls != null && Logger.IsInfoEnabled)
                        Logger.Info($"RavenDB TCP is configured to use {string.Join(", ", Configuration.Core.TcpServerUrls)} and bind to {ipAddress} at {port}");

                    var listener = new TcpListener(ipAddress, status.Port != 0 ? status.Port : port);
                    status.Listeners.Add(listener);
                    try
                    {
                        listener.Start();
                    }
                    catch (Exception ex)
                    {
                        var msg = $"Unable to start tcp listener on {ipAddress} on port {port}.{ Environment.NewLine}" +
                        $"Port might be already in use.{ Environment.NewLine}" +
                        $"Try running with an unused TCP port.{Environment.NewLine}" +
                        $"You can change the TCP port using one of the following options:{Environment.NewLine}" +
                        $"1) Change the ServerUrl.Tcp property in setting.json file.{Environment.NewLine}" +
                        $"2) Run the server from the command line with --ServerUrl.Tcp option.{Environment.NewLine}" +
                        $"3) Add RAVEN_ServerUrl_Tcp to the Environment Variables.{Environment.NewLine}" +
                        "For more information go to https://ravendb.net/l/EJS81M/5.1";

                        errors.Add(new IOException(msg, ex));
                        if (Logger.IsOperationsEnabled)
                            Logger.Operations(msg, ex);
                        continue;
                    }

                    successfullyBoundToAtLeastOne = true;
                    var listenerLocalEndpoint = (IPEndPoint)listener.LocalEndpoint;
                    status.Port = listenerLocalEndpoint.Port;
                    // when binding to multiple interfaces and the port is 0, use
                    // the same port across all interfaces
                    port = listenerLocalEndpoint.Port;
                    for (int i = 0; i < 4; i++)
                    {
                        ListenToNewTcpConnection(listener);
                    }
                }

                if (successfullyBoundToAtLeastOne == false)
                {
                    if (errors.Count == 1)
                        throw errors[0];
                    throw new AggregateException(errors);
                }
            }
            catch (Exception e)
            {
                if (_tcpLogger.IsOperationsEnabled)
                {
                    _tcpLogger.Operations($"Failed to start tcp server on tcp://{host}:{port}, tcp listening disabled", e);
                }

                foreach (var tcpListener in status.Listeners)
                {
                    tcpListener.Stop();
                }

                throw;
            }
        }

        public IPAddress[] GetListenIpAddresses(string host)
        {
            if (IPAddress.TryParse(host, out IPAddress ipAddress))
                return new[] { ipAddress };

            switch (host)
            {
                case "localhost.fiddler":
                    return GetListenIpAddresses("localhost");

                default:
                    try
                    {
                        var ipHostEntry = Dns.GetHostEntry(host);

                        if (ipHostEntry.AddressList.Length == 0)
                            throw new InvalidOperationException("The specified tcp server hostname has no entries: " + host);
                        return ipHostEntry
                            .AddressList
                            .Where(x => x.IsIPv6LinkLocal == false)
                            .ToArray();
                    }
                    catch (Exception e)
                    {
                        if (_tcpLogger.IsOperationsEnabled)
                        {
                            _tcpLogger.Operations(
                                $"Failed to resolve ip address to bind to for {host}, tcp listening disabled",
                                e);
                        }

                        throw;
                    }
            }
        }

        private void ListenToNewTcpConnection(TcpListener listener)
        {
            Task.Run(async () =>
            {
                var tcpClient = await AcceptTcpClientAsync(listener);
                if (tcpClient == null)
                    return;

                Logger tcpAuditLog = LoggingSource.AuditLog.IsInfoEnabled ? LoggingSource.AuditLog.GetLogger("TcpConnections", "Audit") : null;
                ListenToNewTcpConnection(listener);

                if (ServerStore.Initialized == false)
                    await ServerStore.InitializationCompleted.WaitAsync();

                EndPoint remoteEndPoint = null;
                X509Certificate2 cert = null;
                TcpConnectionHeaderMessage header = null;

                try
                {
                    remoteEndPoint = tcpClient.Client.RemoteEndPoint;

                    tcpClient.NoDelay = true;
                    tcpClient.ReceiveBufferSize = (int)Configuration.Cluster.TcpReceiveBufferSize.GetValue(SizeUnit.Bytes);
                    tcpClient.SendBufferSize = (int)Configuration.Cluster.TcpSendBufferSize.GetValue(SizeUnit.Bytes);
                    tcpClient.LingerState = new LingerOption(true, 5);

                    var sendTimeout = (int)Configuration.Cluster.TcpConnectionTimeout.AsTimeSpan.TotalMilliseconds;

                    DebuggerAttachedTimeout.SendTimeout(ref sendTimeout);
                    tcpClient.ReceiveTimeout = tcpClient.SendTimeout = sendTimeout;

                    Stream stream = tcpClient.GetStream();
                    (stream, cert) = await AuthenticateAsServerIfSslNeeded(stream);

                    if (_forTestingPurposes != null && _forTestingPurposes.ThrowExceptionInListenToNewTcpConnection)
                        throw new Exception("Simulated TCP failure.");

                    using (_tcpContextPool.AllocateOperationContext(out JsonOperationContext context))
                    using (context.GetMemoryBuffer(out JsonOperationContext.MemoryBuffer buffer))
                    {
                        var tcp = new TcpConnectionOptions
                        {
                            ContextPool = _tcpContextPool,
                            Stream = stream,
                            TcpClient = tcpClient,
                            Certificate = cert
                        };

                        try
                        {
                            if (_forTestingPurposes != null && _forTestingPurposes.ThrowExceptionInTrafficWatchTcp)
                                throw new Exception("Simulated TCP failure.");

                            header = await NegotiateOperationVersion(stream, buffer, tcpClient, tcpAuditLog, cert, tcp);

                            await DispatchTcpConnection(header, tcp, buffer);

<<<<<<< HEAD
                            await DispatchDatabaseTcpConnection(tcp, header, buffer, cert);
=======
                            if (TrafficWatchManager.HasRegisteredClients)
                                DispatchTcpMessageToTrafficWatch(remoteEndPoint, header, cert);
>>>>>>> d7900b7d
                        }
                        catch (Exception e)
                        {
                            if (TrafficWatchManager.HasRegisteredClients)
                                DispatchTcpMessageToTrafficWatch(remoteEndPoint, header, cert, e);

                            if (_tcpLogger.IsInfoEnabled)
                                _tcpLogger.Info("Failed to process TCP connection run", e);

                            await SendErrorIfPossible(tcp, e);
                            try
                            {
                                tcp?.Dispose();
                            }
                            catch
                            {
                                // nothing we can do
                            }
                        }
                        finally
                        {
                            if (tcpAuditLog != null)
                                tcpAuditLog.Info($"Closed TCP connection {remoteEndPoint} with certificate '{cert?.Subject} ({cert?.Thumbprint})'.");
                        }
                    }
                }
                catch (Exception e)
                {
                    if (TrafficWatchManager.HasRegisteredClients)
                        DispatchTcpMessageToTrafficWatch(remoteEndPoint, header, cert, e);

                    try
                    {
                        tcpClient.Dispose();
                    }
                    catch
                    {
                        // nothing we can do
                    }

                    if (_tcpLogger.IsInfoEnabled)
                    {
                        _tcpLogger.Info("Failure when processing tcp connection", e);
                    }
                }
            });
        }

        private async Task DispatchTcpConnection(TcpConnectionHeaderMessage header, TcpConnectionOptions tcp, JsonOperationContext.MemoryBuffer buffer)
        {
            if (header.Operation == TcpConnectionHeaderMessage.OperationTypes.TestConnection ||
                header.Operation == TcpConnectionHeaderMessage.OperationTypes.Ping)
            {
                tcp.Dispose();
                tcp = null;
                return;
            }

            if (await DispatchServerWideTcpConnection(tcp, header, buffer))
            {
                tcp = null; //do not keep reference -> tcp will be disposed by server-wide connection handlers
                return;
            }

            await DispatchDatabaseTcpConnection(tcp, header, buffer);
        }

        private async Task<TcpConnectionHeaderMessage> NegotiateOperationVersion(
            Stream stream,
            JsonOperationContext.MemoryBuffer buffer,
            TcpClient tcpClient,
            Logger tcpAuditLog,
            X509Certificate2 cert,
            TcpConnectionOptions tcp)
        {
            TcpConnectionHeaderMessage header;
            int count = 0, maxRetries = 100;
            using (_tcpContextPool.AllocateOperationContext(out JsonOperationContext context))
            {
                int supported;
                while (true)
                {
                    context.Reset();
                    context.Renew();
                    using (var headerJson = await context.ParseToMemoryAsync(
                        stream,
                        "tcp-header",
                        BlittableJsonDocumentBuilder.UsageMode.None,
                        buffer,
                        token: ServerStore.ServerShutdown,
                        // we don't want to allow external (and anonymous) users to send us unlimited data
                        // a maximum of 2 KB for the header is big enough to include any valid header that
                        // we can currently think of
                        maxSize: 1024 * 2
                    ))
                    {
                        if (count++ > maxRetries)
                        {
                            throw new InvalidOperationException($"TCP negotiation dropped after reaching {maxRetries} retries, header:{headerJson}, this is probably a bug.");
                        }

                        header = JsonDeserializationClient.TcpConnectionHeaderMessage(headerJson);

                        if (Logger.IsInfoEnabled)
                        {
                            Logger.Info($"New {header.Operation} TCP connection to {header.DatabaseName ?? "the cluster node"} from {tcpClient.Client.RemoteEndPoint}");
                        }

                        //In the case where we have mismatched version but the other side doesn't know how to handle it.
                        if (header.Operation == TcpConnectionHeaderMessage.OperationTypes.Drop)
                        {
                            if (tcpAuditLog != null)
                                tcpAuditLog.Info(
                                    $"Got connection from {tcpClient.Client.RemoteEndPoint} with certificate '{cert?.Subject} ({cert?.Thumbprint})'. Dropping connection because: {header.Info}");

                            if (Logger.IsInfoEnabled)
                            {
                                Logger.Info($"Got a request to drop TCP connection to {header.DatabaseName ?? "the cluster node"} " +
                                            $"from {tcpClient.Client.RemoteEndPoint} reason: {header.Info}");
                            }

                            return header;
                        }
                    }

                    var status = TcpConnectionHeaderMessage.OperationVersionSupported(header.Operation, header.OperationVersion, out supported);
                    if (status == TcpConnectionHeaderMessage.SupportedStatus.Supported)
                        break;

                    if (status == TcpConnectionHeaderMessage.SupportedStatus.OutOfRange)
                    {
                        var msg = $"Protocol '{header.OperationVersion}' for '{header.Operation}' was not found.";
                        if (tcpAuditLog != null)
                            tcpAuditLog.Info($"Got connection from {tcpClient.Client.RemoteEndPoint} with certificate '{cert?.Subject} ({cert?.Thumbprint})'. {msg}");

                        if (Logger.IsInfoEnabled)
                        {
                            Logger.Info(
                                $"Got a request to drop TCP connection to {header.DatabaseName ?? "the cluster node"} from {tcpClient.Client.RemoteEndPoint} " +
                                $"reason: {msg}");
                        }

                        throw new ArgumentException(msg);
                    }

                    if (Logger.IsInfoEnabled)
                    {
                        Logger.Info(
                            $"Got a request to establish TCP connection to {header.DatabaseName ?? "the cluster node"} from {tcpClient.Client.RemoteEndPoint} " +
                            $"Didn't agree on {header.Operation} protocol version: {header.OperationVersion} will request to use version: {supported}.");
                    }

                    await RespondToTcpConnection(stream, context, $"Not supporting version {header.OperationVersion} for {header.Operation}", TcpConnectionStatus.TcpVersionMismatch,
                        supported);
                }

                bool authSuccessful = TryAuthorize(Configuration, tcp.Stream, header, tcpClient, out var err);
                //At this stage the error is not relevant.
                await RespondToTcpConnection(stream, context, null,
                    authSuccessful ? TcpConnectionStatus.Ok : TcpConnectionStatus.AuthorizationFailed,
                    supported);

                tcp.ProtocolVersion = supported;

                if (authSuccessful == false)
                {
                    if (tcpAuditLog != null)
                        tcpAuditLog.Info(
                            $"Got connection from {tcpClient.Client.RemoteEndPoint} with certificate '{cert?.Subject} ({cert?.Thumbprint})'. Rejecting connection because {err} for {header.Operation} on {header.DatabaseName}.");

                    if (Logger.IsInfoEnabled)
                    {
                        Logger.Info(
                            $"New {header.Operation} TCP connection to {header.DatabaseName ?? "the cluster node"} from {tcpClient.Client.RemoteEndPoint}" +
                            $" is not authorized to access {header.DatabaseName ?? "the cluster node"} because {err}");
                    }

                    return header;
                }

                if (Logger.IsInfoEnabled)
                {
                    Logger.Info($"TCP connection from {header.SourceNodeTag ?? tcpClient.Client.RemoteEndPoint.ToString()} " +
                                $"for '{header.Operation}' is accepted with version {supported}");
                }
            }

            if (tcpAuditLog != null)
                tcpAuditLog.Info(
                    $"Got connection from {tcpClient.Client.RemoteEndPoint} with certificate '{cert?.Subject} ({cert?.Thumbprint})'. Accepted for {header.Operation} on {header.DatabaseName}.");
            return header;
        }

        private async Task<TcpClient> AcceptTcpClientAsync(TcpListener listener)
        {
            var backoffSecondsDelay = 0;
            while (true)
            {
                try
                {
                    return await listener.AcceptTcpClientAsync();
                }
                catch (ObjectDisposedException)
                {
                    // shutting down
                    return null;
                }
                catch (Exception e)
                {
                    if (ServerStore.ServerShutdown.IsCancellationRequested)
                        return null;

                    if (backoffSecondsDelay == 0)
                    {
                        if (_tcpLogger.IsInfoEnabled)
                        {
                            _tcpLogger.Info($"Failed to accept new tcp connection, will retry now", e);
                        }

                        backoffSecondsDelay = 1;
                        continue;
                    }

                    if (_tcpLogger.IsOperationsEnabled)
                    {
                        _tcpLogger.Operations($"Failed to accept new tcp connection again, will wait {backoffSecondsDelay} seconds before retrying", e);
                    }

                    try
                    {
                        await Task.Delay(TimeSpan.FromSeconds(backoffSecondsDelay), ServerStore.ServerShutdown);
                    }
                    catch (OperationCanceledException)
                    {
                        // shutting down
                        return null;
                    }

                    if (listener.Server.Connected)
                    {
                        backoffSecondsDelay = Math.Min(backoffSecondsDelay * 2, 60);
                        continue;
                    }

                    var msg = $"The socket on {listener.LocalEndpoint} is no longer connected.";

                    if (_tcpLogger.IsOperationsEnabled)
                    {
                        _tcpLogger.Operations(msg, e);
                    }

                    var alert = AlertRaised.Create(
                        null,
                        msg,
                        $"Unable to accept connections from TCP, because the listening socket on {listener.LocalEndpoint} was disconnected.{Environment.NewLine}" +
                        $"Restarting the server might temporary fix the issue, but further investigation is required.",
                        AlertType.TcpListenerError,
                        NotificationSeverity.Error,
                        key: msg,
                        details: new ExceptionDetails(e)
                    );

                    ServerStore.NotificationCenter.Add(alert);

                    return null;
                }
            }
        }

        private static async ValueTask RespondToTcpConnection(Stream stream, JsonOperationContext context, string error, TcpConnectionStatus status, int version)
        {
            var message = new DynamicJsonValue
            {
                [nameof(TcpConnectionHeaderResponse.Status)] = status.ToString(),
                [nameof(TcpConnectionHeaderResponse.Version)] = version
            };

            if (error != null)
            {
                message[nameof(TcpConnectionHeaderResponse.Message)] = error;
            }

            await using (var writer = new AsyncBlittableJsonTextWriter(context, stream))
            {
                context.Write(writer, message);
            }
        }

        private async ValueTask SendErrorIfPossible(TcpConnectionOptions tcp, Exception e)
        {
            var tcpStream = tcp?.Stream;
            if (tcpStream == null)
                return;

            try
            {
                using (var context = JsonOperationContext.ShortTermSingleUse())
                await using (var errorWriter = new AsyncBlittableJsonTextWriter(context, tcpStream))
                {
                    context.Write(errorWriter, new DynamicJsonValue
                    {
                        ["Type"] = "Error",
                        ["Exception"] = e.ToString(),
                        ["Message"] = e.Message
                    });
                }
            }
            catch (Exception inner)
            {
                if (_tcpLogger.IsInfoEnabled)
                    _tcpLogger.Info("Failed to send error in TCP connection", inner);
            }
        }

        private ClusterMaintenanceWorker _clusterMaintenanceWorker;

        // This is used for admin scripts only
        public readonly ScriptRunnerCache AdminScripts;

        private TcpListenerStatus _tcpListenerStatus;
        public SnmpWatcher SnmpWatcher;
        private Timer _refreshClusterCertificate;
        private HttpsConnectionMiddleware _httpsConnectionMiddleware;
        private PoolOfThreads.LongRunningWork _cpuCreditsMonitoring;
        public readonly ServerMetricCacher MetricCacher;

        public (IPAddress[] Addresses, int Port) ListenEndpoints { get; private set; }

        internal void SetCertificate(X509Certificate2 certificate, byte[] rawBytes, string password)
        {
            var certificateHolder = Certificate;
            var newCertHolder = SecretProtection.ValidateCertificateAndCreateCertificateHolder("Auto Update", certificate, rawBytes, password, ServerStore);
            if (Interlocked.CompareExchange(ref Certificate, newCertHolder, certificateHolder) == certificateHolder)
            {
                _httpsConnectionMiddleware.SetCertificate(certificate);
                ServerCertificateChanged?.Invoke(this, EventArgs.Empty);
            }
        }

        private async Task<bool> DispatchServerWideTcpConnection(TcpConnectionOptions tcp, TcpConnectionHeaderMessage header, JsonOperationContext.MemoryBuffer buffer)
        {
            tcp.Operation = header.Operation;
            if (tcp.Operation == TcpConnectionHeaderMessage.OperationTypes.Cluster)
            {
                var tcpClient = tcp.TcpClient.Client;
                ServerStore.ClusterAcceptNewConnection(tcp, header, tcp.Dispose, tcpClient.RemoteEndPoint);
                return true;
            }

            if (tcp.Operation == TcpConnectionHeaderMessage.OperationTypes.Heartbeats)
            {
                // check for the term
                using (_tcpContextPool.AllocateOperationContext(out JsonOperationContext context))
                using (var headerJson = await context.ParseToMemoryAsync(
                    tcp.Stream,
                    "maintenance-heartbeat-header",
                    BlittableJsonDocumentBuilder.UsageMode.None,
                    buffer
                ))
                {
                    var maintenanceHeader = JsonDeserializationRachis<ClusterMaintenanceSupervisor.ClusterMaintenanceConnectionHeader>.Deserialize(headerJson);

                    if (_clusterMaintenanceWorker?.CurrentTerm > maintenanceHeader.Term)
                    {
                        if (_tcpLogger.IsInfoEnabled)
                        {
                            _tcpLogger.Info($"Request for maintenance with term {maintenanceHeader.Term} was rejected, " +
                                            $"because we are already connected to the recent leader with the term {_clusterMaintenanceWorker.CurrentTerm}");
                        }

                        tcp.Dispose();
                        return true;
                    }

                    var old = _clusterMaintenanceWorker;
                    using (old)
                    {
                        _clusterMaintenanceWorker = new ClusterMaintenanceWorker(tcp, ServerStore.ServerShutdown, ServerStore, maintenanceHeader.LeaderClusterTag, maintenanceHeader.Term);
                        _clusterMaintenanceWorker.Start();
                    }

                    return true;
                }
            }

            return false;
        }

        private async Task<bool> DispatchDatabaseTcpConnection(TcpConnectionOptions tcp, TcpConnectionHeaderMessage header,
            JsonOperationContext.MemoryBuffer bufferToCopy, X509Certificate2 cert)
        {
            var databaseLoadingTask = ServerStore.DatabasesLandlord.TryGetOrCreateResourceStore(header.DatabaseName);
            if (databaseLoadingTask == null)
            {
                DatabaseDoesNotExistException.Throw(header.DatabaseName);
                return true;
            }

            var databaseLoadTimeout = ServerStore.DatabasesLandlord.DatabaseLoadTimeout;

            if (databaseLoadingTask.IsCompleted == false)
            {
                var resultingTask = await Task.WhenAny(databaseLoadingTask, Task.Delay(databaseLoadTimeout));
                if (resultingTask != databaseLoadingTask)
                {
                    ThrowTimeoutOnDatabaseLoad(header);
                }
            }

            tcp.DocumentDatabase = await databaseLoadingTask;
            if (tcp.DocumentDatabase == null)
                DatabaseDoesNotExistException.Throw(header.DatabaseName);

            Debug.Assert(tcp.DocumentDatabase != null);

            if (tcp.DocumentDatabase.DatabaseShutdown.IsCancellationRequested)
                ThrowDatabaseShutdown(tcp.DocumentDatabase);

            tcp.DocumentDatabase.RunningTcpConnections.Add(tcp);
            switch (header.Operation)
            {
                case TcpConnectionHeaderMessage.OperationTypes.Subscription:
                    SubscriptionConnection.SendSubscriptionDocuments(ServerStore, tcp, bufferToCopy);
                    break;

                case TcpConnectionHeaderMessage.OperationTypes.Replication:
                    var documentReplicationLoader = tcp.DocumentDatabase.ReplicationLoader;
                    documentReplicationLoader.AcceptIncomingConnection(tcp, header, cert, bufferToCopy);
                    break;

                default:
                    throw new InvalidOperationException("Unknown operation for TCP " + header.Operation);
            }

            //since the responses to TCP connections mostly continue to run
            //beyond this point, no sense to dispose the connection now, so set it to null.
            //this way the responders are responsible to dispose the connection and the context
            // ReSharper disable once RedundantAssignment
            tcp = null;
            return false;
        }

        private async Task<(Stream Stream, X509Certificate2 Certificate)> AuthenticateAsServerIfSslNeeded(Stream stream)
        {
            if (Certificate.Certificate != null)
            {
                var sslStream = new SslStream(stream, false, (sender, certificate, chain, errors) =>
                        // it is fine that the client doesn't have a cert, we just care that they
                        // are connecting to us securely. At any rate, we'll ensure that if certificate
                        // is required, we'll validate that it is one of the expected ones on the server
                        // and that the client is authorized to do so.
                        // Otherwise, we'll generate an error, but we'll do that at a higher level then
                        // SSL, because that generate a nicer error for the user to read then just aborted
                        // connection because SSL negotiation failed.
                        true);

                await sslStream.AuthenticateAsServerAsync(new SslServerAuthenticationOptions
                {
                    ServerCertificate = Certificate.Certificate,
                    ClientCertificateRequired = true,
                    CertificateRevocationCheckMode = X509RevocationMode.NoCheck,
                    EncryptionPolicy = EncryptionPolicy.RequireEncryption,
                    EnabledSslProtocols = TcpUtils.SupportedSslProtocols,
                    CipherSuitesPolicy = CipherSuitesPolicy
                });

                return (sslStream, HttpsConnectionMiddleware.ConvertToX509Certificate2(sslStream.RemoteCertificate));
            }

            return (stream, null);
        }

        private bool TryAuthorize(RavenConfiguration configuration, Stream stream, TcpConnectionHeaderMessage header, TcpClient tcpClient, out string msg)
        {
            msg = null;

            if (configuration.Security.AuthenticationEnabled == false)
                return true;

            if (!(stream is SslStream sslStream))
            {
                msg = "TCP connection is required to use SSL when authentication is enabled";
                return false;
            }

            var certificate = (X509Certificate2)sslStream.RemoteCertificate;
            var auth = AuthenticateConnectionCertificate(certificate, tcpClient);

            switch (auth.Status)
            {
                case AuthenticationStatus.Expired:
                    msg = $"The provided client certificate ({certificate.FriendlyName} '{certificate.Thumbprint}') is expired on {certificate.NotAfter}";
                    return false;

                case AuthenticationStatus.NotYetValid:
                    msg = $"The provided client certificate ({certificate.FriendlyName} '{certificate.Thumbprint}') is not yet valid because it starts on {certificate.NotBefore}";
                    return false;

                case AuthenticationStatus.ClusterAdmin:
                case AuthenticationStatus.Operator:
                    msg = "Admin can do it all";
                    return true;

                case AuthenticationStatus.Allowed:
                    switch (header.Operation)
                    {
                        case TcpConnectionHeaderMessage.OperationTypes.Cluster:
                        case TcpConnectionHeaderMessage.OperationTypes.Heartbeats:
                            msg = $"{header.Operation} is a server-wide operation and the certificate ({certificate.FriendlyName} '{certificate.Thumbprint}') is not ClusterAdmin/Operator";
                            return false;

                        case TcpConnectionHeaderMessage.OperationTypes.Subscription:
                        case TcpConnectionHeaderMessage.OperationTypes.Replication:
                        case TcpConnectionHeaderMessage.OperationTypes.TestConnection:
                            if (header.DatabaseName == null)
                            {
                                msg = "Cannot allow access. Database name is empty.";
                                return false;
                            }
                            if (auth.CanAccess(header.DatabaseName, requireAdmin: false))
                                return true;
                            msg = $"The certificate {certificate.FriendlyName} does not allow access to {header.DatabaseName}";
                            return false;

                        default:
                            throw new InvalidOperationException("Unknown operation " + header.Operation);
                    }
                case AuthenticationStatus.UnfamiliarIssuer:
                    msg = $"The client certificate {certificate.FriendlyName} is not registered in the cluster. Tried to allow the connection implicitly based on the client certificate's Public Key Pinning Hash but the client certificate was signed by an unknown issuer - closing the connection. " +
                          $"To fix this, the admin can register the pinning hash of the *issuer* certificate: '{auth.IssuerHash}' in the '{RavenConfiguration.GetKey(x => x.Security.WellKnownIssuerHashes)}' configuration entry. Alternatively, the admin can register the actual certificate ({certificate.FriendlyName} '{certificate.Thumbprint}') explicitly in the cluster.";
                    return false;

                case AuthenticationStatus.UnfamiliarCertificate:
                    var info = header.AuthorizeInfo;
                    switch (info?.AuthorizeAs)
                    {
                        case TcpConnectionHeaderMessage.AuthorizationInfo.AuthorizeMethod.PullReplication:
                        case TcpConnectionHeaderMessage.AuthorizationInfo.AuthorizeMethod.PushReplication:
                            using (ServerStore.ContextPool.AllocateOperationContext(out TransactionOperationContext ctx))
                            using (ctx.OpenReadTransaction())
                            {
                                if (ServerStore.Cluster.TryReadPullReplicationDefinition(header.DatabaseName, info.AuthorizationFor, ctx, out var pullReplication))
                                {
                                    var expectedMode = info.AuthorizeAs switch
                                    {
                                        TcpConnectionHeaderMessage.AuthorizationInfo.AuthorizeMethod.PullReplication => PullReplicationMode.HubToSink,
                                        TcpConnectionHeaderMessage.AuthorizationInfo.AuthorizeMethod.PushReplication => PullReplicationMode.SinkToHub,
                                        _ => PullReplicationMode.None
                                    };

#pragma warning disable CS0618 // Type or member is obsolete
                                    if (pullReplication.Certificates != null && pullReplication.Certificates.Count > 0) // legacy
                                    {
                                        return pullReplication.Certificates.ContainsKey(certificate.Thumbprint) &&
                                            expectedMode == PullReplicationMode.HubToSink;
                                    }
#pragma warning restore CS0618 // Type or member is obsolete

                                    if ((pullReplication.Mode & expectedMode) != expectedMode || expectedMode == PullReplicationMode.None)
                                    {
                                        msg = "The expected replication mode does not match the replication mode on the replication hub";
                                        return false;
                                    }

                                    if (ServerStore.Cluster.IsReplicationCertificate(ctx, header.DatabaseName, info.AuthorizationFor, certificate, out header.ReplicationHubAccess))
                                        return true;

                                    if (ServerStore.Cluster.IsReplicationCertificateByPublicKeyPinningHash(ctx, header.DatabaseName, info.AuthorizationFor, certificate, configuration.Security, out header.ReplicationHubAccess))
                                    {
                                        RegisterNewReplicationCertificateWithSamePublicKeyPinningHash(tcpClient.Client.RemoteEndPoint.ToString(), header.DatabaseName, info.AuthorizationFor, header.ReplicationHubAccess, certificate);

                                        return true;
                                    }
                                }

                                msg = $"The certificate {certificate.FriendlyName} does not allow access to {header.DatabaseName} for {info.AuthorizationFor} ({info.AuthorizeAs})";
                                return false;
                            }
                        default:
                            throw new ArgumentOutOfRangeException("AuthorizeAs", "Unknown value for AuthorizeAs: " + info?.AuthorizeAs);
                    }
                default:
                    msg = "Cannot allow access to a certificate with status: " + auth.Status;
                    return false;
            }
        }

        private void RegisterNewReplicationCertificateWithSamePublicKeyPinningHash(
            string remoteAddress,
            string database, string hub,
            DetailedReplicationHubAccess replicationHubAccess, X509Certificate2 certificate)
        {
            // This command will discard leftover certificates after the new certificate is saved.
            GC.KeepAlive(Task.Run(async () =>
            {
                try
                {
                    var access = new ReplicationHubAccess
                    {
                        AllowedHubToSinkPaths = replicationHubAccess.AllowedHubToSinkPaths,
                        AllowedSinkToHubPaths = replicationHubAccess.AllowedSinkToHubPaths,
                        Name = replicationHubAccess.Name,
                        CertificateBase64 = Convert.ToBase64String(certificate.Export(X509ContentType.Cert)),
                    };

                    await ServerStore.SendToLeaderAsync(new RegisterReplicationHubAccessCommand(database, hub, access, certificate, RaftIdGenerator.NewId())
                    {
                        RegisteringSamePublicKeyPinningHash = true
                    })
                        .ConfigureAwait(false);
                }
                catch (Exception e)
                {
                    if (Logger.IsInfoEnabled)
                        Logger.Info($"Failed to run command '{nameof(RegisterReplicationHubAccessCommand)}'.", e);
                }
            }, ServerStore.ServerShutdown));

            if (_authAuditLog.IsInfoEnabled)
                _authAuditLog.Info(
                    $"Connection from {remoteAddress} with new replication hub ({hub} on {database}) certificate '{certificate.Subject} ({certificate.Thumbprint})' which is not registered in the cluster. " +
                    $"Allowing the connection based on the certificate's Public Key Pinning Hash which is trusted by the replication hub. Old certificate: {replicationHubAccess.Thumbprint} ");
        }

        private static void ThrowDatabaseShutdown(DocumentDatabase database)
        {
            throw new DatabaseDisabledException($"Database {database.Name} was shutdown.");
        }

        private static void ThrowTimeoutOnDatabaseLoad(TcpConnectionHeaderMessage header)
        {
            throw new DatabaseLoadTimeoutException($"Timeout when loading database {header.DatabaseName}, try again later");
        }

        private static void DispatchTcpMessageToTrafficWatch(EndPoint remoteEndPoint, TcpConnectionHeaderMessage header, X509Certificate2 certificate, Exception exception = null)
        {
            var clientIP = remoteEndPoint == null ? "N/A" : ((IPEndPoint)remoteEndPoint).Address.ToString();

            var twn = new TrafficWatchTcpChange
            {
                TimeStamp = DateTime.UtcNow,
                DatabaseName = header?.DatabaseName ?? "N/A",
                CertificateThumbprint = certificate?.Thumbprint,
                CustomInfo = header?.Info ?? exception?.ToString(),
                ClientIP = clientIP,
                Source = header?.SourceNodeTag,
                Operation = header?.Operation ?? TcpConnectionHeaderMessage.OperationTypes.None,
                OperationVersion = header?.OperationVersion ?? -1
            };
            TrafficWatchManager.DispatchMessage(twn);
        }

        public RequestRouter Router { get; private set; }
        public MetricCounters Metrics { get; }

        public bool Disposed { get; private set; }

        internal NamedPipeServerStream AdminConsolePipe { get; set; }

        internal NamedPipeServerStream LogStreamPipe { get; set; }

        public void Dispose()
        {
            if (Disposed)
                return;
            lock (this)
            {
                if (Disposed)
                    return;

                Disposed = true;
                var ea = new ExceptionAggregator("Failed to properly close RavenServer");

                ea.Execute(() => _refreshClusterCertificate?.Dispose());
                ea.Execute(() => AdminConsolePipe?.Dispose());
                ea.Execute(() => LogStreamPipe?.Dispose());
                ea.Execute(() => _redirectingWebHost?.Dispose());
                ea.Execute(() => _webHost?.Dispose());
                ea.Execute(() => _tcpContextPool?.Dispose());
                if (_tcpListenerStatus != null)
                {
                    ea.Execute(() => CloseTcpListeners(_tcpListenerStatus.Listeners));
                }

                ea.Execute(() => ServerStore?.Dispose());
                ea.Execute(() =>
                {
                    try
                    {
                        _currentRefreshTask?.Wait();
                    }
                    catch (OperationCanceledException)
                    {
                    }
                    catch (AggregateException ae) when (ae.InnerException is OperationCanceledException)
                    {
                    }
                });
                ea.Execute(() => ServerMaintenanceTimer?.Dispose());
                ea.Execute(() => _clusterMaintenanceWorker?.Dispose());
                ea.Execute(() => _cpuCreditsMonitoring?.Join(int.MaxValue));
                ea.Execute(() => CpuUsageCalculator.Dispose());

                // this should be last
                ea.Execute(() => AfterDisposal?.Invoke());

                ea.ThrowIfNeeded();
            }
        }

        private void CloseTcpListeners(List<TcpListener> listeners)
        {
            foreach (var tcpListener in listeners)
            {
                try
                {
                    tcpListener.Stop();
                }
                catch (Exception e)
                {
                    if (_tcpLogger.IsInfoEnabled)
                        _tcpLogger.Info("Failed to properly dispose the tcp listener", e);
                }
            }
        }

        public void OpenPipes()
        {
            Pipes.CleanupOldPipeFiles();
            if (Configuration.Server.DisableLogsStream == false)
                LogStreamPipe = Pipes.OpenLogStreamPipe();
            if (Configuration.Server.DisableAdminChannel == false)
                AdminConsolePipe = Pipes.OpenAdminConsolePipe();
        }

        public enum AuthenticationStatus
        {
            None,
            NoCertificateProvided,
            UnfamiliarCertificate,
            UnfamiliarIssuer,
            Allowed,
            Operator,
            ClusterAdmin,
            Expired,
            NotYetValid
        }

        internal TestingStuff ForTestingPurposesOnly()
        {
            if (_forTestingPurposes != null)
                return _forTestingPurposes;

            return _forTestingPurposes = new TestingStuff();
        }

        internal class TestingStuff
        {
            internal bool ThrowExceptionInListenToNewTcpConnection = false;
<<<<<<< HEAD
=======
            internal bool ThrowExceptionInTrafficWatchTcp = false;
>>>>>>> d7900b7d
        }
    }
}<|MERGE_RESOLUTION|>--- conflicted
+++ resolved
@@ -24,10 +24,7 @@
 using Microsoft.Extensions.DependencyInjection;
 using Newtonsoft.Json;
 using Org.BouncyCastle.Pkcs;
-<<<<<<< HEAD
-=======
 using Raven.Client.Documents.Changes;
->>>>>>> d7900b7d
 using Raven.Client.Documents.Operations.Replication;
 using Raven.Client.Exceptions.Database;
 using Raven.Client.Exceptions.Security;
@@ -1884,14 +1881,10 @@
 
                             header = await NegotiateOperationVersion(stream, buffer, tcpClient, tcpAuditLog, cert, tcp);
 
-                            await DispatchTcpConnection(header, tcp, buffer);
-
-<<<<<<< HEAD
-                            await DispatchDatabaseTcpConnection(tcp, header, buffer, cert);
-=======
+                            await DispatchTcpConnection(header, tcp, buffer, cert);
+
                             if (TrafficWatchManager.HasRegisteredClients)
                                 DispatchTcpMessageToTrafficWatch(remoteEndPoint, header, cert);
->>>>>>> d7900b7d
                         }
                         catch (Exception e)
                         {
@@ -1940,7 +1933,7 @@
             });
         }
 
-        private async Task DispatchTcpConnection(TcpConnectionHeaderMessage header, TcpConnectionOptions tcp, JsonOperationContext.MemoryBuffer buffer)
+        private async Task DispatchTcpConnection(TcpConnectionHeaderMessage header, TcpConnectionOptions tcp, JsonOperationContext.MemoryBuffer buffer, X509Certificate2 certificate)
         {
             if (header.Operation == TcpConnectionHeaderMessage.OperationTypes.TestConnection ||
                 header.Operation == TcpConnectionHeaderMessage.OperationTypes.Ping)
@@ -1956,7 +1949,7 @@
                 return;
             }
 
-            await DispatchDatabaseTcpConnection(tcp, header, buffer);
+            await DispatchDatabaseTcpConnection(tcp, header, buffer, certificate);
         }
 
         private async Task<TcpConnectionHeaderMessage> NegotiateOperationVersion(
@@ -2651,10 +2644,7 @@
         internal class TestingStuff
         {
             internal bool ThrowExceptionInListenToNewTcpConnection = false;
-<<<<<<< HEAD
-=======
             internal bool ThrowExceptionInTrafficWatchTcp = false;
->>>>>>> d7900b7d
         }
     }
 }