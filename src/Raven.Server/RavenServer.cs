--- conflicted
+++ resolved
@@ -3049,8 +3049,7 @@
                 if (licenseStatus.Version.Major >= 6)
                 {
                     serverStore.LicenseManager.OnBeforeInitialize += () =>
-                        serverStore.LicenseManager.ActivateAsync(licenseFromApi, RaftIdGenerator.NewId(), fromApi: true)
-                            .Wait(serverStore.ServerShutdown);
+                        AsyncHelpers.RunSync(() => serverStore.LicenseManager.TryActivateLicenseAsync(throwOnActivationFailure: serverStore.Server.ThrowOnLicenseActivationFailure));
                     return;
                 }
             }
@@ -3063,8 +3062,8 @@
                 if (licenseStatus.Version.Major >= 6)
                 {
                     serverStore.LicenseManager.OnBeforeInitialize += () =>
-                        serverStore.LicenseManager.TryActivateLicenseAsync(throwOnActivationFailure: serverStore.Server.ThrowOnLicenseActivationFailure)
-                            .Wait(serverStore.ServerShutdown);
+                        AsyncHelpers.RunSync(() =>
+                            serverStore.LicenseManager.TryActivateLicenseAsync(throwOnActivationFailure: serverStore.Server.ThrowOnLicenseActivationFailure));
                     return;
                 }
             }
@@ -3076,14 +3075,13 @@
                                             $"or downgrade to the previous version of RavenDB, apply the new license and continue the update procedure.");
         }
 
-<<<<<<< HEAD
         private static async Task<License> GetLicenseFromApi(License license, TransactionContextPool contextPool)
         {
             try
             {
-                var response = await LicenseManager.GetUpdatedLicenseResponseMessage(license, contextPool)
+                var response = await LicenseManager.GetUpdatedLicenseResponseMessage(license, contextPool, CancellationToken.None)
                     .ConfigureAwait(false);
-                var leasedLicense = await LicenseManager.ConvertResponseToLeasedLicense(response)
+                var leasedLicense = await LicenseManager.ConvertResponseToLeasedLicense(response, CancellationToken.None)
                     .ConfigureAwait(false);
                 return leasedLicense.License;
             }
@@ -3092,19 +3090,6 @@
                 return null;
             }
         }
-=======
-                string expiredLicenseMessage = "";
-                if (string.IsNullOrEmpty(licenseJson) == false)
-                {
-                    if (LicenseHelper.TryDeserializeLicense(licenseJson, out License localLicense))
-                    {
-                        var localLicenseStatus = LicenseManager.GetLicenseStatus(localLicense);
-                        if (localLicenseStatus.Expiration >= RavenVersionAttribute.Instance.ReleaseDate)
-                        {
-                            serverStore.LicenseManager.OnBeforeInitialize += () => AsyncHelpers.RunSync(() => serverStore.LicenseManager.TryActivateLicenseAsync(throwOnActivationFailure: serverStore.Server.ThrowOnLicenseActivationFailure));
-                            return;
-                        }
->>>>>>> 48fb9b6a
 
         private static void VerifyLicenseExpiration(LicenseStatus licenseStatus, ServerStore serverStore, StorageEnvironment environment, License license, TransactionContextPool contextPool)
         {
@@ -3124,7 +3109,8 @@
                     var localLicenseStatus = LicenseManager.GetLicenseStatus(localLicense);
                     if (localLicenseStatus.Expiration >= RavenVersionAttribute.Instance.ReleaseDate)
                     {
-                        serverStore.LicenseManager.OnBeforeInitialize += () => serverStore.LicenseManager.TryActivateLicenseAsync(throwOnActivationFailure: serverStore.Server.ThrowOnLicenseActivationFailure).Wait(serverStore.ServerShutdown);
+                        serverStore.LicenseManager.OnBeforeInitialize += () => AsyncHelpers.RunSync(() =>
+                            serverStore.LicenseManager.TryActivateLicenseAsync(throwOnActivationFailure: serverStore.Server.ThrowOnLicenseActivationFailure));
                         return;
                     }
 
