﻿using System;
using System.Collections.Generic;
using System.Diagnostics;
using System.IO;
using System.IO.Compression;
using System.Linq;
using System.Threading;
using System.Threading.Tasks;
using Raven.Client.Documents.Operations.Configuration;
using Raven.Client.Documents.Session;
using Raven.Client.Documents.Smuggler;
using Raven.Client.Exceptions.Database;
using Raven.Client.Extensions;
using Raven.Client.ServerWide;
using Raven.Client.ServerWide.Operations;
using Raven.Client.Util;
using Raven.Server.Config;
using Raven.Server.Documents.ETL;
using Raven.Server.Documents.Expiration;
using Raven.Server.Documents.Handlers;
using Raven.Server.Documents.Indexes;
using Raven.Server.Documents.Patch;
using Raven.Server.Documents.PeriodicBackup;
using Raven.Server.Documents.PeriodicBackup.Restore;
using Raven.Server.Documents.Queries;
using Raven.Server.Documents.Replication;
using Raven.Server.Documents.Subscriptions;
using Raven.Server.Documents.TcpHandlers;
using Raven.Server.Json;
using Raven.Server.NotificationCenter.Notifications;
using Raven.Server.NotificationCenter.Notifications.Details;
using Raven.Server.Routing;
using Raven.Server.ServerWide;
using Raven.Server.ServerWide.Commands;
using Raven.Server.ServerWide.Context;
using Raven.Server.Smuggler.Documents;
using Raven.Server.Smuggler.Documents.Data;
using Raven.Server.Utils;
using Sparrow;
using Sparrow.Collections;
using Sparrow.Json;
using Sparrow.Json.Parsing;
using Sparrow.Logging;
using Sparrow.Server;
using Sparrow.Server.Meters;
using Sparrow.Server.Utils;
using Sparrow.Threading;
using Sparrow.Utils;
using Voron;
using Voron.Debugging;
using Voron.Exceptions;
using Voron.Impl;
using Voron.Impl.Backup;
using Constants = Raven.Client.Constants;
using DatabaseInfo = Raven.Client.ServerWide.Operations.DatabaseInfo;
using DatabaseSmuggler = Raven.Server.Smuggler.Documents.DatabaseSmuggler;
using DiskSpaceResult = Raven.Client.ServerWide.Operations.DiskSpaceResult;
using Size = Raven.Client.Util.Size;

namespace Raven.Server.Documents
{
    public class DocumentDatabase : IDisposable
    {
        private readonly ServerStore _serverStore;
        private readonly Action<string> _addToInitLog;
        private readonly Logger _logger;
        private readonly DisposeOnce<SingleAttempt> _disposeOnce;

        private readonly CancellationTokenSource _databaseShutdown = new CancellationTokenSource();

        private readonly object _idleLocker = new object();

        private readonly object _clusterLocker = new object();
        /// <summary>
        /// The current lock, used to make sure indexes have a unique names
        /// </summary>
        private Task _indexStoreTask;

        private long _usages;
        private readonly ManualResetEventSlim _waitForUsagesOnDisposal = new ManualResetEventSlim(false);
        private long _lastIdleTicks = DateTime.UtcNow.Ticks;
        private long _lastTopologyIndex = -1;
        private long _lastClientConfigurationIndex = -1;
        private long _preventUnloadCounter;

        public string DatabaseGroupId;

        public readonly ClusterTransactionWaiter ClusterTransactionWaiter;

        public void ResetIdleTime()
        {
            _lastIdleTicks = DateTime.MinValue.Ticks;
        }

        public DocumentDatabase(string name, RavenConfiguration configuration, ServerStore serverStore, Action<string> addToInitLog)
        {
            Name = name;
            _logger = LoggingSource.Instance.GetLogger<DocumentDatabase>(Name);
            _serverStore = serverStore;
            _addToInitLog = addToInitLog;
            StartTime = Time.GetUtcNow();
            LastAccessTime = Time.GetUtcNow();
            Configuration = configuration;
            Scripts = new ScriptRunnerCache(this, Configuration);
            _disposeOnce = new DisposeOnce<SingleAttempt>(DisposeInternal);
            try
            {
                if (configuration.Initialized == false)
                    throw new InvalidOperationException("Cannot create a new document database instance without initialized configuration");

                TryAcquireWriteLock();

                using (_serverStore.ContextPool.AllocateOperationContext(out TransactionOperationContext ctx))
                using (ctx.OpenReadTransaction())
                {
                    MasterKey = serverStore.GetSecretKey(ctx, Name);

                    var databaseRecord = _serverStore.Cluster.ReadDatabase(ctx, Name);
                    if (databaseRecord != null)
                    {
                        // can happen when we are in the process of restoring a database
                        if (databaseRecord.Encrypted && MasterKey == null)
                            throw new InvalidOperationException($"Attempt to create encrypted db {Name} without supplying the secret key");
                        if (databaseRecord.Encrypted == false && MasterKey != null)
                            throw new InvalidOperationException($"Attempt to create a non-encrypted db {Name}, but a secret key exists for this db.");
                    }
                }

                ClusterTransactionWaiter = new ClusterTransactionWaiter(this);
                QueryMetadataCache = new QueryMetadataCache();
                IoChanges = new IoChangesNotifications();
                Changes = new DocumentsChanges();
                TombstoneCleaner = new TombstoneCleaner(this);
                DocumentsStorage = new DocumentsStorage(this, addToInitLog);
                IndexStore = new IndexStore(this, serverStore);
                QueryRunner = new QueryRunner(this);
                EtlLoader = new EtlLoader(this, serverStore);
                ReplicationLoader = new ReplicationLoader(this, serverStore);
                SubscriptionStorage = new SubscriptionStorage(this, serverStore);
                Metrics = new MetricCounters();
                TxMerger = new TransactionOperationsMerger(this, DatabaseShutdown);
                HugeDocuments = new HugeDocuments(configuration.PerformanceHints.HugeDocumentsCollectionSize,
                    configuration.PerformanceHints.HugeDocumentSize.GetValue(SizeUnit.Bytes));
                ConfigurationStorage = new ConfigurationStorage(this);
                NotificationCenter = new NotificationCenter.NotificationCenter(ConfigurationStorage.NotificationsStorage, Name, DatabaseShutdown, configuration);
                Operations = new Operations.Operations(Name, ConfigurationStorage.OperationsStorage, NotificationCenter, Changes);
                DatabaseInfoCache = serverStore.DatabaseInfoCache;
                RachisLogIndexNotifications = new RachisLogIndexNotifications(DatabaseShutdown);
                CatastrophicFailureNotification = new CatastrophicFailureNotification((environmentId, environmentPath, e) =>
                {
                    serverStore.DatabasesLandlord.CatastrophicFailureHandler.Execute(name, e, environmentId, environmentPath);
                });
                _hasClusterTransaction = new AsyncManualResetEvent(DatabaseShutdown);
            }
            catch (Exception)
            {
                Dispose();
                throw;
            }
        }

        public ServerStore ServerStore => _serverStore;

        public DateTime LastIdleTime => new DateTime(_lastIdleTicks);

        public DateTime LastAccessTime;

        public DatabaseInfoCache DatabaseInfoCache { get; set; }

        public readonly SystemTime Time = new SystemTime();

        public ScriptRunnerCache Scripts;
        private FileStream _writeLockFile;
        private string _lockFile;
        public readonly TransactionOperationsMerger TxMerger;

        public SubscriptionStorage SubscriptionStorage { get; }

        public string Name { get; }

        public Guid DbId => DocumentsStorage.Environment?.DbId ?? Guid.Empty;

        public string DbBase64Id => DocumentsStorage.Environment?.Base64Id ?? "";

        public RavenConfiguration Configuration { get; }

        public QueryRunner QueryRunner { get; }

        public CancellationToken DatabaseShutdown => _databaseShutdown.Token;

        public AsyncManualResetEvent DatabaseShutdownCompleted { get; } = new AsyncManualResetEvent();

        public DocumentsStorage DocumentsStorage { get; private set; }

        public ExpiredDocumentsCleaner ExpiredDocumentsCleaner { get; private set; }

        public PeriodicBackupRunner PeriodicBackupRunner { get; private set; }

        public TombstoneCleaner TombstoneCleaner { get; private set; }

        public DocumentsChanges Changes { get; }

        public IoChangesNotifications IoChanges { get; }

        public CatastrophicFailureNotification CatastrophicFailureNotification { get; }

        public NotificationCenter.NotificationCenter NotificationCenter { get; private set; }

        public Operations.Operations Operations { get; private set; }

        public HugeDocuments HugeDocuments { get; }

        public MetricCounters Metrics { get; }

        public IndexStore IndexStore { get; private set; }

        public ConfigurationStorage ConfigurationStorage { get; }

        public ReplicationLoader ReplicationLoader { get; private set; }

        public EtlLoader EtlLoader { get; private set; }

        public readonly ConcurrentSet<TcpConnectionOptions> RunningTcpConnections = new ConcurrentSet<TcpConnectionOptions>();

        public readonly DateTime StartTime;

        public readonly RachisLogIndexNotifications RachisLogIndexNotifications;

        public readonly byte[] MasterKey;

        public ClientConfiguration ClientConfiguration { get; private set; }

        public StudioConfiguration StudioConfiguration { get; private set; }

        public long LastDatabaseRecordIndex { get; private set; }

        public bool CanUnload => Interlocked.Read(ref _preventUnloadCounter) == 0;

        public readonly QueryMetadataCache QueryMetadataCache;

        public long LastTransactionId => DocumentsStorage.Environment.CurrentReadTransactionId;

        public void Initialize(InitializeOptions options = InitializeOptions.None)
        {
            try
            {
                Configuration.CheckDirectoryPermissions();

                _addToInitLog("Initializing NotificationCenter");
                NotificationCenter.Initialize(this);

                _addToInitLog("Initializing DocumentStorage");
                DocumentsStorage.Initialize((options & InitializeOptions.GenerateNewDatabaseId) == InitializeOptions.GenerateNewDatabaseId);
                _addToInitLog("Starting Transaction Merger");
                TxMerger.Start();
                _addToInitLog("Initializing ConfigurationStorage");
                ConfigurationStorage.Initialize();

                if ((options & InitializeOptions.SkipLoadingDatabaseRecord) == InitializeOptions.SkipLoadingDatabaseRecord)
                    return;

                _addToInitLog("Loading Database");
                long index;
                DatabaseRecord record;
                using (_serverStore.ContextPool.AllocateOperationContext(out TransactionOperationContext context))
                using (context.OpenReadTransaction())
                    record = _serverStore.Cluster.ReadDatabase(context, Name, out index);

                if (record == null)
                    DatabaseDoesNotExistException.Throw(Name);

                PeriodicBackupRunner = new PeriodicBackupRunner(this, _serverStore);

                _addToInitLog("Initializing IndexStore (async)");
                _indexStoreTask = IndexStore.InitializeAsync(record);
                _addToInitLog("Initializing Replication");
                ReplicationLoader?.Initialize(record);
                _addToInitLog("Initializing ETL");
                EtlLoader.Initialize(record);

                TombstoneCleaner.Start();

                try
                {
                    _indexStoreTask.Wait(DatabaseShutdown);
                }
                finally
                {
                    _addToInitLog("Initializing IndexStore completed");
                    _indexStoreTask = null;
                }

                SubscriptionStorage.Initialize();
                _addToInitLog("Initializing SubscriptionStorage completed");

<<<<<<< HEAD
                _serverStore.StorageSpaceMonitor.Subscribe(this);

                var databaseTaskRunner = new DatabaseTaskRunner
                {
                    Landlord = ServerStore.DatabasesLandlord,
                    DatabaseName = Name,
                    Logger = _logger,
                    Cts = _databaseShutdown.Token,
                    Index = index,
                    Record = record
                };

                databaseTaskRunner.NotifyFeaturesAboutStateChange();
                databaseTaskRunner.ClusterTransaction();
            }
            catch (Exception)
            {
                Dispose();
                throw;
            }
        }

        /// <summary>
        /// The purpse of this class is to run the DocumentDatabase async task in a way that won't capture the database instance
        /// </summary>
        internal class DatabaseTaskRunner
        {
            public DatabasesLandlord Landlord;
            public CancellationToken Cts;
            public string DatabaseName;
            public Logger Logger;
            public DatabaseRecord Record;
            public long Index;

            public void NotifyFeaturesAboutStateChange()
            {
                TaskExecutor.Execute(TryNotifyDatabase, null);
            }

            private void TryNotifyDatabase(object state)
            {
                    try
                    {
                    //we want to avoid capturing the DocumentDatabase here
                    if (Landlord.DatabasesCache.TryGetValue(DatabaseName, out var dbTask) && 
                            dbTask.IsCompletedSuccessfully)
=======
                TaskExecutor.Execute( _ =>
                {
                    try
>>>>>>> 58ec9577
                    {
                        NotifyFeaturesAboutStateChange(record, index);
                    }
                    catch
                    {
                        // We ignore the exception since it was caught in the function itself
                    }
                }, null);

<<<<<<< HEAD
                }
                    catch
                    {
                        // We ignore the exception since it was caught in the function itself
                    }
            }

            public void ClusterTransaction()
                {
                Task.Factory.StartNew(ExecuteClusterTransaction, Cts);
            }

            private async Task ExecuteClusterTransaction(object o)
            {
                    try
                    {
                    Landlord.DatabasesCache.TryGetValue(DatabaseName, out var dbTask);
                    await dbTask; //the task might not be completed yet even if it is in the cache
                    if (dbTask.IsCompletedSuccessfully)
=======
                Task.Run(async () =>
                {
                    try
                    {
                        await ExecuteClusterTransactionTask();

                    }
                    catch (OperationCanceledException)
>>>>>>> 58ec9577
                    {
                        // database shutdown
                    }
<<<<<<< HEAD
                }
                    catch (OperationCanceledException)
                    {
                        // database shutdown
                    }
                    catch (Exception e)
                    {
                    if (Logger.IsInfoEnabled)
                        {
                        Logger.Info("An unhandled exception closed the cluster transaction task", e);
                        }
                    }
            }
            }
=======
                    catch (Exception e)
                    {
                        if (_logger.IsInfoEnabled)
                        {
                            _logger.Info("An unhandled exception closed the cluster transaction task", e);
                        }
                    }
                }, DatabaseShutdown);
            }
            catch (Exception)
            {
                Dispose();
                throw;
            }
        }
>>>>>>> 58ec9577

        private void TryAcquireWriteLock()
        {
            if (Configuration.Core.RunInMemory)
                return; // no lock required;

            _addToInitLog("Creating db.lock file");

            _lockFile = Configuration.Core.DataDirectory.Combine("db.lock").FullPath;

            try
            {
                if (Directory.Exists(Configuration.Core.DataDirectory.FullPath) == false)
                    Directory.CreateDirectory(Configuration.Core.DataDirectory.FullPath);

                _writeLockFile = new FileStream(_lockFile, FileMode.Create,
                    FileAccess.ReadWrite, FileShare.None, 4096, FileOptions.DeleteOnClose);
                _writeLockFile.SetLength(1);
                _writeLockFile.Lock(0, 1);
            }
            catch (PlatformNotSupportedException)
            {
                // locking part of the file isn't supported on macOS
                // new FileStream will lock the file on this platform
            }
            catch (Exception e)
            {
                throw new InvalidOperationException("Cannot open database because RavenDB was unable create file lock on: " + _lockFile, e);
            }
        }

        public IDisposable PreventFromUnloading()
        {
            Interlocked.Increment(ref _preventUnloadCounter);

            return new DisposableAction(() => Interlocked.Decrement(ref _preventUnloadCounter));
        }

        public DatabaseUsage DatabaseInUse(bool skipUsagesCount)
        {
            return new DatabaseUsage(this, skipUsagesCount);
        }

        internal void ThrowDatabaseShutdown(Exception e = null)
        {
            throw CreateDatabaseShutdownException(e);
        }

        internal DatabaseDisabledException CreateDatabaseShutdownException(Exception e = null)
        {
            return new DatabaseDisabledException("The database " + Name + " is shutting down", e);
        }

        private readonly AsyncManualResetEvent _hasClusterTransaction;

        public void NotifyOnPendingClusterTransaction()
        {
            _hasClusterTransaction.Set();
        }

        private long? _nextClusterCommand;
        private long _lastCompletedClusterTransaction;
        public long LastCompletedClusterTransaction => _lastCompletedClusterTransaction;

        private int _clusterTransactionDelayOnFailure = 1000;

        private async Task ExecuteClusterTransactionTask()
        {
            while (DatabaseShutdown.IsCancellationRequested == false)
            {
                await _hasClusterTransaction.WaitAsync();
                if (DatabaseShutdown.IsCancellationRequested)
                    return;

                _hasClusterTransaction.Reset();

                using (ServerStore.ContextPool.AllocateOperationContext(out TransactionOperationContext context))
                using (context.OpenReadTransaction())
                {
                    try
                    {
                        var batch = new List<ClusterTransactionCommand.SingleClusterDatabaseCommand>(
                            ClusterTransactionCommand.ReadCommandsBatch(context, Name, fromCount: _nextClusterCommand, take: 256));

                        if (batch.Count == 0)
                        {
                            continue;
                        }

                        var mergedCommands = new BatchHandler.ClusterTransactionMergedCommand(this, batch);
                        try
                        {
                            await TxMerger.Enqueue(mergedCommands).WithCancellation(DatabaseShutdown);
                        }
                        catch (Exception e)
                        {
                            if (_logger.IsInfoEnabled)
                            {
                                _logger.Info($"Failed to execute cluster transaction batch (count: {batch.Count}), will retry them one-by-one.", e);
                            }
                            await ExecuteClusterTransactionOneByOne(batch);
                            continue;
                        }
                        foreach (var command in batch)
                        {
                            OnClusterTransactionCompletion(command, mergedCommands);
                        }
                    }
                    catch (Exception e)
                    {
                        if (_logger.IsInfoEnabled)
                        {
                            _logger.Info($"Can't perform cluster transaction on database '{Name}'.", e);
                        }
                    }
                }
            }
        }

        private async Task ExecuteClusterTransactionOneByOne(List<ClusterTransactionCommand.SingleClusterDatabaseCommand> batch)
        {
            foreach (var command in batch)
            {
                var singleCommand = new List<ClusterTransactionCommand.SingleClusterDatabaseCommand>
                {
                    command
                };
                var mergedCommand = new BatchHandler.ClusterTransactionMergedCommand(this, singleCommand);
                try
                {
                    await TxMerger.Enqueue(mergedCommand).WithCancellation(DatabaseShutdown);
                    OnClusterTransactionCompletion(command, mergedCommand);

                    _clusterTransactionDelayOnFailure = 1000;
                }
                catch (Exception e)
                {
                    OnClusterTransactionCompletion(command, mergedCommand, exception: e);
                    NotificationCenter.Add(AlertRaised.Create(
                        Name,
                        "Cluster transaction failed to execute",
                        $"Failed to execute cluster transactions with raft index: {command.Index}. {Environment.NewLine}" +
                        $"With the following document ids involved: {string.Join(", ", command.Commands.Select(item => JsonDeserializationServer.ClusterTransactionDataCommand((BlittableJsonReaderObject)item).Id))} {Environment.NewLine}" +
                        "Performing cluster transactions on this database will be stopped until the issue is resolved.",
                        AlertType.ClusterTransactionFailure,
                        NotificationSeverity.Error,
                        $"{Name}/ClusterTransaction",
                        new ExceptionDetails(e)));

                    await Task.Delay(_clusterTransactionDelayOnFailure, DatabaseShutdown);
                    _clusterTransactionDelayOnFailure = Math.Min(_clusterTransactionDelayOnFailure * 2, 15000);

                    return;
                }
            }
        }

        private void OnClusterTransactionCompletion(ClusterTransactionCommand.SingleClusterDatabaseCommand command,
            BatchHandler.ClusterTransactionMergedCommand mergedCommands, Exception exception = null)
        {
            try
            {
                var index = command.Index;
                var options = mergedCommands.Options[index];
                if (exception == null)
                {
                    Task indexTask = null;
                    if (options.WaitForIndexesTimeout != null)
                    {
                        indexTask = BatchHandler.WaitForIndexesAsync(DocumentsStorage.ContextPool, this, options.WaitForIndexesTimeout.Value,
                            options.SpecifiedIndexesQueryString, options.WaitForIndexThrow,
                            mergedCommands.LastChangeVector, mergedCommands.LastTombstoneEtag, mergedCommands.ModifiedCollections);
                    }

                    var result = new BatchHandler.ClusterTransactionCompletionResult
                    {
                        Array = mergedCommands.Replies[index],
                        IndexTask = indexTask,
                    };
                    ClusterTransactionWaiter.SetResult(options.TaskId, index, result);
                    _nextClusterCommand = command.PreviousCount + command.Commands.Length;
                    _lastCompletedClusterTransaction = _nextClusterCommand.Value - 1;
                    return;
                }

                ClusterTransactionWaiter.SetException(options.TaskId, index, exception);
            }
            catch (Exception e)
            {
                // nothing we can do
                if (_logger.IsInfoEnabled)
                {
                    _logger.Info($"Failed to notify about transaction completion for database '{Name}'.", e);
                }
            }
        }

        public struct DatabaseUsage : IDisposable
        {
            private readonly DocumentDatabase _parent;
            private readonly bool _skipUsagesCount;

            public DatabaseUsage(DocumentDatabase parent, bool skipUsagesCount)
            {
                _parent = parent;
                _skipUsagesCount = skipUsagesCount;

                if (_skipUsagesCount == false)
                    Interlocked.Increment(ref _parent._usages);

                if (_parent.DatabaseShutdown.IsCancellationRequested)
                {
                    Dispose();
                    _parent.ThrowDatabaseShutdown();
                }
            }

            public void Dispose()
            {
                if (_skipUsagesCount)
                    return;

                var currentUsagesCount = Interlocked.Decrement(ref _parent._usages);

                if (_parent._databaseShutdown.IsCancellationRequested && currentUsagesCount == 0)
                    _parent._waitForUsagesOnDisposal.Set();
            }
        }

        public void Dispose()
        {
            _disposeOnce.Dispose();
        }

        private unsafe void DisposeInternal()
        {
            _databaseShutdown.Cancel();

            //before we dispose of the database we take its latest info to be displayed in the studio
            try
            {
                var databaseInfo = GenerateDatabaseInfo();
                if (databaseInfo != null)
                    DatabaseInfoCache?.InsertDatabaseInfo(databaseInfo, Name);
            }
            catch (Exception e)
            {
                // if we encountered a catastrophic failure we might not be able to retrieve database info

                if (_logger.IsInfoEnabled)
                    _logger.Info("Failed to generate and store database info", e);
            }

            // we'll wait for 1 minute to drain all the requests
            // from the database

            var sp = Stopwatch.StartNew();
            while (sp.ElapsedMilliseconds < 60 * 1000)
            {
                if (Interlocked.Read(ref _usages) == 0)
                    break;

                if (_waitForUsagesOnDisposal.Wait(1000))
                    _waitForUsagesOnDisposal.Reset();
            }

            var exceptionAggregator = new ExceptionAggregator(_logger, $"Could not dispose {nameof(DocumentDatabase)} {Name}");

            var lockTaken = false;
            Monitor.TryEnter(_clusterLocker, TimeSpan.FromSeconds(5), ref lockTaken);

            try
            {
                if (lockTaken == false && _logger.IsOperationsEnabled)
                    _logger.Operations("Failed to acquire lock during database dispose for cluster notifications. Will dispose rudely...");

                exceptionAggregator.Execute(() =>
                {
                    _serverStore.StorageSpaceMonitor.Unsubscribe(this);
                });

                foreach (var connection in RunningTcpConnections)
                {
                    exceptionAggregator.Execute(() =>
                    {
                        connection.Dispose();
                    });
                }
                
                exceptionAggregator.Execute(() =>
                {
                    TxMerger?.Dispose();
                });

                if (_indexStoreTask != null)
                {
                    exceptionAggregator.Execute(() =>
                    {
                        _indexStoreTask.Wait(DatabaseShutdown);
                    });
                }

                exceptionAggregator.Execute(() =>
                {
                    IndexStore?.Dispose();
                });

                exceptionAggregator.Execute(() =>
                {
                    ExpiredDocumentsCleaner?.Dispose();
                });

                exceptionAggregator.Execute(() =>
                {
                    PeriodicBackupRunner?.Dispose();
                });

                exceptionAggregator.Execute(() =>
                {
                    TombstoneCleaner?.Dispose();
                });

                exceptionAggregator.Execute(() =>
                {
                    ReplicationLoader?.Dispose();
                });

                exceptionAggregator.Execute(() =>
                {
                    EtlLoader?.Dispose();
                });

                exceptionAggregator.Execute(() =>
                {
                    Operations?.Dispose(exceptionAggregator);
                });

                exceptionAggregator.Execute(() =>
                {
                    NotificationCenter?.Dispose();
                });

                exceptionAggregator.Execute(() =>
                {
                    SubscriptionStorage?.Dispose();
                });

                exceptionAggregator.Execute(() =>
                {
                    ConfigurationStorage?.Dispose();
                });

                exceptionAggregator.Execute(() =>
                {
                    DocumentsStorage?.Dispose();
                });

                exceptionAggregator.Execute(() =>
                {
                    _databaseShutdown.Dispose();
                });

                exceptionAggregator.Execute(() =>
                {
                    if (MasterKey == null)
                        return;
                    fixed (byte* pKey = MasterKey)
                    {
                        Sodium.sodium_memzero(pKey, (UIntPtr)MasterKey.Length);
                    }
                });

                exceptionAggregator.Execute(() =>
                {
                    if (_writeLockFile != null)
                    {
                        try
                        {
                            _writeLockFile.Unlock(0, 1);
                        }
                        catch (PlatformNotSupportedException)
                        {
                            // Unlock isn't supported on macOS
                        }

                        _writeLockFile.Dispose();

                        try
                        {
                            if (File.Exists(_lockFile))
                                File.Delete(_lockFile);
                        }
                        catch (IOException)
                        {
                        }
                    }
                });

                exceptionAggregator.ThrowIfNeeded();
            }
            finally
            {
                if (lockTaken)
                    Monitor.Exit(_clusterLocker);
            }
        }

        public DynamicJsonValue GenerateDatabaseInfo()
        {
            var envs = GetAllStoragesEnvironment().ToList();
            if (envs.Count == 0 || envs.Any(x => x.Environment == null))
                return null;

            var size = GetSizeOnDisk();
            var databaseInfo = new DynamicJsonValue
            {
                [nameof(DatabaseInfo.HasRevisionsConfiguration)] = DocumentsStorage.RevisionsStorage.Configuration != null,
                [nameof(DatabaseInfo.HasExpirationConfiguration)] = ExpiredDocumentsCleaner != null,
                [nameof(DatabaseInfo.IsAdmin)] = true, //TODO: implement me!
                [nameof(DatabaseInfo.IsEncrypted)] = DocumentsStorage.Environment.Options.EncryptionEnabled,
                [nameof(DatabaseInfo.Name)] = Name,
                [nameof(DatabaseInfo.Disabled)] = false, //TODO: this value should be overwritten by the studio since it is cached
                [nameof(DatabaseInfo.TotalSize)] = new DynamicJsonValue
                {
                    [nameof(Size.HumaneSize)] = size.Data.HumaneSize,
                    [nameof(Size.SizeInBytes)] = size.Data.SizeInBytes
                },
                [nameof(DatabaseInfo.TempBuffersSize)] = new DynamicJsonValue
                {
                    [nameof(Size.HumaneSize)] = size.TempBuffers.HumaneSize,
                    [nameof(Size.SizeInBytes)] = size.TempBuffers.SizeInBytes
                },
                [nameof(DatabaseInfo.IndexingErrors)] = IndexStore.GetIndexes().Sum(index => index.GetErrorCount()),
                [nameof(DatabaseInfo.Alerts)] = NotificationCenter.GetAlertCount(),
                [nameof(DatabaseInfo.PerformanceHints)] = NotificationCenter.GetPerformanceHintCount(),
                [nameof(DatabaseInfo.UpTime)] = null, //it is shutting down
                [nameof(DatabaseInfo.BackupInfo)] = PeriodicBackupRunner?.GetBackupInfo(),
                [nameof(DatabaseInfo.MountPointsUsage)] = new DynamicJsonArray(GetMountPointsUsage().Select(x => x.ToJson())),
                [nameof(DatabaseInfo.DocumentsCount)] = DocumentsStorage.GetNumberOfDocuments(),
                [nameof(DatabaseInfo.IndexesCount)] = IndexStore.GetIndexes().Count(),
                [nameof(DatabaseInfo.RejectClients)] = false, //TODO: implement me!
                [nameof(DatabaseInfo.IndexingStatus)] = IndexStore.Status.ToString(),
                ["CachedDatabaseInfo"] = true
            };
            return databaseInfo;
        }

        public DatabaseSummary GetDatabaseSummary()
        {
            using (DocumentsStorage.ContextPool.AllocateOperationContext(out DocumentsOperationContext documentsContext))
            using (documentsContext.OpenReadTransaction())
            {
                return new DatabaseSummary
                {
                    DocumentsCount = DocumentsStorage.GetNumberOfDocuments(documentsContext),
                    AttachmentsCount = DocumentsStorage.AttachmentsStorage.GetNumberOfAttachments(documentsContext).AttachmentCount,
                    RevisionsCount = DocumentsStorage.RevisionsStorage.GetNumberOfRevisionDocuments(documentsContext),
                    ConflictsCount = DocumentsStorage.ConflictsStorage.GetNumberOfConflicts(documentsContext),
                    CounterEntriesCount = DocumentsStorage.CountersStorage.GetNumberOfCounterEntries(documentsContext),
                };
            }
        }

        public long ReadLastEtag()
        {
            using (DocumentsStorage.ContextPool.AllocateOperationContext(out DocumentsOperationContext documentsContext))
            using (var tx = documentsContext.OpenReadTransaction())
            {
                return DocumentsStorage.ReadLastEtag(tx.InnerTransaction);
            }
        }

        public void RunIdleOperations()
        {
            if (Monitor.TryEnter(_idleLocker) == false)
                return;

            try
            {
                _lastIdleTicks = DateTime.UtcNow.Ticks;
                IndexStore?.RunIdleOperations();
                Operations?.CleanupOperations();

                DocumentsStorage.Environment.Cleanup();
                ConfigurationStorage.Environment.Cleanup();
            }
            finally
            {
                Monitor.Exit(_idleLocker);
            }
        }

        public IEnumerable<StorageEnvironmentWithType> GetAllStoragesEnvironment()
        {
            // TODO :: more storage environments ?
            var documentsStorage = DocumentsStorage;
            if (documentsStorage != null)
                yield return
                    new StorageEnvironmentWithType(Name, StorageEnvironmentWithType.StorageEnvironmentType.Documents,
                        documentsStorage.Environment);
            var configurationStorage = ConfigurationStorage;
            if (configurationStorage != null)
                yield return
                    new StorageEnvironmentWithType("Configuration",
                        StorageEnvironmentWithType.StorageEnvironmentType.Configuration, configurationStorage.Environment);

            //check for null to prevent NRE when disposing the DocumentDatabase
            foreach (var index in (IndexStore?.GetIndexes()).EmptyIfNull())
            {
                var env = index?._indexStorage?.Environment();
                if (env != null)
                    yield return
                        new StorageEnvironmentWithType(index.Name,
                            StorageEnvironmentWithType.StorageEnvironmentType.Index, env)
                        {
                            LastIndexQueryTime = index.GetLastQueryingTime()
                        };
            }
        }

        private IEnumerable<FullBackup.StorageEnvironmentInformation> GetAllStoragesForBackup()
        {
            foreach (var storageEnvironmentWithType in GetAllStoragesEnvironment())
            {
                switch (storageEnvironmentWithType.Type)
                {
                    case StorageEnvironmentWithType.StorageEnvironmentType.Documents:
                        yield return new FullBackup.StorageEnvironmentInformation
                        {
                            Name = string.Empty,
                            Folder = Constants.Documents.PeriodicBackup.Folders.Documents,
                            Env = storageEnvironmentWithType.Environment
                        };
                        break;
                    case StorageEnvironmentWithType.StorageEnvironmentType.Index:
                        yield return new FullBackup.StorageEnvironmentInformation
                        {
                            Name = IndexDefinitionBase.GetIndexNameSafeForFileSystem(storageEnvironmentWithType.Name),
                            Folder = Constants.Documents.PeriodicBackup.Folders.Indexes,
                            Env = storageEnvironmentWithType.Environment
                        };
                        break;
                    case StorageEnvironmentWithType.StorageEnvironmentType.Configuration:
                        yield return new FullBackup.StorageEnvironmentInformation
                        {
                            Name = string.Empty,
                            Folder = Constants.Documents.PeriodicBackup.Folders.Configuration,
                            Env = storageEnvironmentWithType.Environment
                        };
                        break;
                    default:
                        throw new ArgumentOutOfRangeException();
                }
            }
        }

        public SmugglerResult FullBackupTo(string backupPath,
            Action<(string Message, int FilesCount)> infoNotify = null,
            CancellationToken cancellationToken = default)
        {
            SmugglerResult smugglerResult;

            using (var file = SafeFileStream.Create(backupPath, FileMode.Create))
            using (var package = new ZipArchive(file, ZipArchiveMode.Create, leaveOpen: true))
            {
                using (_serverStore.ContextPool.AllocateOperationContext(out TransactionOperationContext serverContext))
                {
                    var databaseRecord = _serverStore.LoadDatabaseRecord(Name, out _);
                    Debug.Assert(databaseRecord != null);

                    var zipArchiveEntry = package.CreateEntry(RestoreSettings.SmugglerValuesFileName, CompressionLevel.Optimal);
                    using (var zipStream = zipArchiveEntry.Open())
                    using (var outputStream = GetOutputStream(zipStream))
                    {
                        var smugglerSource = new DatabaseSource(this, 0);
                        using (DocumentsStorage.ContextPool.AllocateOperationContext(out DocumentsOperationContext documentsContext))
                        {
                            var smugglerDestination = new StreamDestination(outputStream, documentsContext, smugglerSource);
                            var databaseSmugglerOptionsServerSide = new DatabaseSmugglerOptionsServerSide
                            {
                                AuthorizationStatus = AuthorizationStatus.DatabaseAdmin,
                                OperateOnTypes = DatabaseItemType.CompareExchange | DatabaseItemType.Identities,
                                ExecutePendingClusterTransactions = true
                            };
                            var smuggler = new DatabaseSmuggler(this,
                                smugglerSource,
                                smugglerDestination,
                                Time,
                                options: databaseSmugglerOptionsServerSide,
                                token: cancellationToken);

                            smugglerResult = smuggler.Execute();
                        }

                        outputStream.Flush();
                    }

                    infoNotify?.Invoke(("Backed up Database Record", 1));

                    zipArchiveEntry = package.CreateEntry(RestoreSettings.SettingsFileName, CompressionLevel.Optimal);
                    using (var zipStream = zipArchiveEntry.Open())
                    using (var outputStream = GetOutputStream(zipStream))
                    using (var writer = new BlittableJsonTextWriter(serverContext, outputStream))
                    {
                        writer.WriteStartObject();

                        // save the database record
                        writer.WritePropertyName(nameof(RestoreSettings.DatabaseRecord));
                        var databaseRecordBlittable = EntityToBlittable.ConvertCommandToBlittable(databaseRecord, serverContext);
                        serverContext.Write(writer, databaseRecordBlittable);

                        // save the database values (subscriptions, periodic backups statuses, etl states...)
                        writer.WriteComma();
                        writer.WritePropertyName(nameof(RestoreSettings.DatabaseValues));
                        writer.WriteStartObject();

                        var first = true;
                        var prefix = Helpers.ClusterStateMachineValuesPrefix(Name);

                        using (serverContext.OpenReadTransaction())
                        {
                            foreach (var keyValue in ClusterStateMachine.ReadValuesStartingWith(serverContext, prefix))
                            {
                                cancellationToken.ThrowIfCancellationRequested();

                                if (first == false)
                                    writer.WriteComma();

                                first = false;

                                var key = keyValue.Key.ToString().Substring(prefix.Length);
                                writer.WritePropertyName(key);
                                serverContext.Write(writer, keyValue.Value);
                            }
                        }

                        writer.WriteEndObject();
                        // end of values

                        writer.WriteEndObject();
                        writer.Flush();
                        outputStream.Flush();
                    }
                }

                infoNotify?.Invoke(("Backed up database values", 1));

                BackupMethods.Full.ToFile(GetAllStoragesForBackup(), package,
                    infoNotify: infoNotify, cancellationToken: cancellationToken);

                file.Flush(true); // make sure that we fully flushed to disk
            }

            return smugglerResult;
        }

        public Stream GetOutputStream(Stream fileStream)
        {
            return MasterKey == null ? fileStream : new EncryptingXChaCha20Poly1305Stream(fileStream, MasterKey);
        }

        /// <summary>
        /// this event is intended for entities that are not singletons 
        /// per database and still need to be informed on changes to the database record.
        /// </summary>
        public event Action<DatabaseRecord> DatabaseRecordChanged;

        public void ValueChanged(long index)
        {
            try
            {
                if (_databaseShutdown.IsCancellationRequested)
                    ThrowDatabaseShutdown();

                DatabaseRecord record;
                using (_serverStore.ContextPool.AllocateOperationContext(out TransactionOperationContext context))
                using (context.OpenReadTransaction())
                {
                    record = _serverStore.Cluster.ReadDatabase(context, Name);
                }

                NotifyFeaturesAboutValueChange(record);
                RachisLogIndexNotifications.NotifyListenersAbout(index, null);

            }
            catch (Exception e)
            {
                RachisLogIndexNotifications.NotifyListenersAbout(index, e);

                if (_databaseShutdown.IsCancellationRequested)
                    ThrowDatabaseShutdown();

                throw;
            }
        }

        public void StateChanged(long index)
        {
            try
            {
                if (_databaseShutdown.IsCancellationRequested)
                    ThrowDatabaseShutdown();

                DatabaseRecord record;
                using (_serverStore.ContextPool.AllocateOperationContext(out TransactionOperationContext context))
                using (context.OpenReadTransaction())
                {
                    record = _serverStore.Cluster.ReadDatabase(context, Name);
                }

                if (_lastTopologyIndex < record.Topology.Stamp.Index)
                    _lastTopologyIndex = record.Topology.Stamp.Index;

                ClientConfiguration = record.Client;
                _lastClientConfigurationIndex = record.Client?.Etag ?? -1;

                StudioConfiguration = record.Studio;

                NotifyFeaturesAboutStateChange(record, index);
                RachisLogIndexNotifications.NotifyListenersAbout(index, null);
            }
            catch (Exception e)
            {
                DatabaseDisabledException throwShutDown = null;

                if (_databaseShutdown.IsCancellationRequested && e is DatabaseDisabledException == false)
                    e = throwShutDown = CreateDatabaseShutdownException(e);

                RachisLogIndexNotifications.NotifyListenersAbout(index, e);

                if (_logger.IsInfoEnabled)
                    _logger.Info($"Got exception during StateChanged({index}).", e);

                if (throwShutDown != null)
                    throw throwShutDown;

                throw;
            }
        }

        private void NotifyFeaturesAboutStateChange(DatabaseRecord record, long index)
        {
            lock (_clusterLocker)
            {
                DatabaseShutdown.ThrowIfCancellationRequested();

                Debug.Assert(string.Equals(Name, record.DatabaseName, StringComparison.OrdinalIgnoreCase),
                    $"{Name} != {record.DatabaseName}");

                // index and LastDatabaseRecordIndex could have equal values when we transit from/to passive and want to update the tasks. 
                if (LastDatabaseRecordIndex > index)
                {
                    if (_logger.IsInfoEnabled)
                        _logger.Info($"Skipping record {index} (current {LastDatabaseRecordIndex}) for {record.DatabaseName} because it was already precessed.");
                    return;
                }

                if (_logger.IsInfoEnabled)
                    _logger.Info($"Starting to process record {index} (current {LastDatabaseRecordIndex}) for {record.DatabaseName}.");

                try
                {
                    DatabaseGroupId = record.Topology.DatabaseTopologyIdBase64;
                    InitializeFromDatabaseRecord(record);
                    LastDatabaseRecordIndex = index;
                    IndexStore.HandleDatabaseRecordChange(record, index);
                    ReplicationLoader?.HandleDatabaseRecordChange(record);
                    EtlLoader?.HandleDatabaseRecordChange(record);
                    OnDatabaseRecordChanged(record);
                    SubscriptionStorage?.HandleDatabaseRecordChange(record);

                    if (_logger.IsInfoEnabled)
                        _logger.Info($"Finish to process record {index} for {record.DatabaseName}.");
                }
                catch (Exception e)
                {
                    if (_logger.IsInfoEnabled)
                        _logger.Info($"Encounter an error while processing record {index} for {record.DatabaseName}.", e);
                    throw;
                }
            }
        }

        private void NotifyFeaturesAboutValueChange(DatabaseRecord record)
        {
            lock (_clusterLocker)
            {
                DatabaseShutdown.ThrowIfCancellationRequested();

                SubscriptionStorage?.HandleDatabaseRecordChange(record);
                EtlLoader?.HandleDatabaseValueChanged(record);
            }
        }

        public void RefreshFeatures()
        {
            if (_databaseShutdown.IsCancellationRequested)
                ThrowDatabaseShutdown();

            DatabaseRecord record;
            long index;
            using (_serverStore.ContextPool.AllocateOperationContext(out TransactionOperationContext context))
            using (context.OpenReadTransaction())
            {
                record = _serverStore.Cluster.ReadDatabase(context, Name, out index);
            }
            NotifyFeaturesAboutStateChange(record, index);
        }

        private void InitializeFromDatabaseRecord(DatabaseRecord record)
        {
            if (record == null || DocumentsStorage == null)
                return;

            ClientConfiguration = record.Client;
            StudioConfiguration = record.Studio;
            DocumentsStorage.RevisionsStorage.InitializeFromDatabaseRecord(record);
            ExpiredDocumentsCleaner = ExpiredDocumentsCleaner.LoadConfigurations(this, record, ExpiredDocumentsCleaner);
            PeriodicBackupRunner.UpdateConfigurations(record);
        }

        public string WhoseTaskIsIt(
            DatabaseTopology databaseTopology,
            IDatabaseTask configuration,
            IDatabaseTaskStatus taskStatus,
            bool useLastResponsibleNodeIfNoAvailableNodes = false)
        {
            var whoseTaskIsIt = databaseTopology.WhoseTaskIsIt(
                ServerStore.Engine.CurrentState, configuration,
                getLastResponsibleNode:
                () => ServerStore.LicenseManager.GetLastResponsibleNodeForTask(
                    taskStatus,
                    databaseTopology,
                    configuration,
                    NotificationCenter));

            if (whoseTaskIsIt == null && useLastResponsibleNodeIfNoAvailableNodes)
                return taskStatus.NodeTag;

            return whoseTaskIsIt;
        }

        public IEnumerable<DatabasePerformanceMetrics> GetAllPerformanceMetrics()
        {
            yield return TxMerger.GeneralWaitPerformanceMetrics;
            yield return TxMerger.TransactionPerformanceMetrics;
        }

        private void OnDatabaseRecordChanged(DatabaseRecord record)
        {
            DatabaseRecordChanged?.Invoke(record);
        }

        public bool HasTopologyChanged(long index)
        {
            return _lastTopologyIndex != index;
        }

        public bool HasClientConfigurationChanged(long index)
        {
            var actual = Hashing.Combine(_lastClientConfigurationIndex, ServerStore.LastClientConfigurationIndex);

            return index != actual;
        }

        public (Size Data, Size TempBuffers) GetSizeOnDisk()
        {
            var storageEnvironments = GetAllStoragesEnvironment();
            if (storageEnvironments == null)
                return (new Size(0), new Size(0));

            long dataInBytes = 0;
            long tempBuffersInBytes = 0;
            foreach (var environment in storageEnvironments)
            {
                if (environment == null)
                    continue;

                Transaction tx = null;
                try
                {
                    try
                    {
                        tx = environment.Environment.ReadTransaction();
                    }
                    catch (OperationCanceledException)
                    {
                        continue;
                    }

                    var sizeOnDisk = GetSizeOnDisk(environment, tx);
                    dataInBytes += sizeOnDisk.DataInBytes + sizeOnDisk.JournalsInBytes;
                    tempBuffersInBytes += sizeOnDisk.TempBuffersInBytes + sizeOnDisk.TempRecyclableJournalsInBytes;
                }
                finally
                {
                    tx?.Dispose();
                }
            }

            return (new Size(dataInBytes), new Size(tempBuffersInBytes));
        }

        public IEnumerable<MountPointUsage> GetMountPointsUsage()
        {
            var storageEnvironments = GetAllStoragesEnvironment();
            if (storageEnvironments == null)
                yield break;

            foreach (var environment in storageEnvironments)
            {
                if (environment == null)
                    continue;

                Transaction tx = null;
                try
                {
                    try
                    {
                        tx = environment.Environment.ReadTransaction();
                    }
                    catch (OperationCanceledException)
                    {
                        continue;
                    }

                    var fullPath = environment.Environment.Options.BasePath.FullPath;
                    if (fullPath == null)
                        continue;

                    var driveInfo = environment.Environment.Options.DriveInfoByPath?.Value;
                    var diskSpaceResult = DiskSpaceChecker.GetDiskSpaceInfo(fullPath, driveInfo?.BasePath);
                    if (diskSpaceResult == null)
                        continue;

                    var sizeOnDisk = GetSizeOnDisk(environment, tx);
                    var usage = new MountPointUsage
                    {
                        UsedSpace = sizeOnDisk.DataInBytes,
                        DiskSpaceResult = new DiskSpaceResult
                        {
                            DriveName = diskSpaceResult.DriveName,
                            VolumeLabel = diskSpaceResult.VolumeLabel,
                            TotalFreeSpaceInBytes = diskSpaceResult.TotalFreeSpace.GetValue(SizeUnit.Bytes),
                            TotalSizeInBytes = diskSpaceResult.TotalSize.GetValue(SizeUnit.Bytes)
                        },
                        UsedSpaceByTempBuffers = 0
                    };

                    var journalPathUsage = DiskSpaceChecker.GetDiskSpaceInfo(environment.Environment.Options.JournalPath?.FullPath, driveInfo?.JournalPath);
                    if (journalPathUsage != null)
                    {
                        if (diskSpaceResult.DriveName == journalPathUsage.DriveName)
                        {
                            usage.UsedSpace += sizeOnDisk.JournalsInBytes;
                            usage.UsedSpaceByTempBuffers += sizeOnDisk.TempRecyclableJournalsInBytes;
                        }
                        else
                        {
                            yield return new MountPointUsage
                            {
                                DiskSpaceResult = new DiskSpaceResult
                                {
                                    DriveName = journalPathUsage.DriveName,
                                    VolumeLabel = journalPathUsage.VolumeLabel,
                                    TotalFreeSpaceInBytes = journalPathUsage.TotalFreeSpace.GetValue(SizeUnit.Bytes),
                                    TotalSizeInBytes = journalPathUsage.TotalSize.GetValue(SizeUnit.Bytes)
                                },
                                UsedSpaceByTempBuffers = sizeOnDisk.TempRecyclableJournalsInBytes
                            };
                        }
                    }
                
                    var tempBuffersDiskSpaceResult = DiskSpaceChecker.GetDiskSpaceInfo(environment.Environment.Options.TempPath.FullPath, driveInfo?.TempPath);
                    if (tempBuffersDiskSpaceResult != null)
                    {
                        if (diskSpaceResult.DriveName == tempBuffersDiskSpaceResult.DriveName)
                        {
                            usage.UsedSpaceByTempBuffers += sizeOnDisk.TempBuffersInBytes;
                        }
                        else
                        {
                            yield return new MountPointUsage
                            {
                                UsedSpaceByTempBuffers = sizeOnDisk.TempBuffersInBytes,
                                DiskSpaceResult = new DiskSpaceResult
                                {
                                    DriveName = tempBuffersDiskSpaceResult.DriveName,
                                    VolumeLabel = tempBuffersDiskSpaceResult.VolumeLabel,
                                    TotalFreeSpaceInBytes = tempBuffersDiskSpaceResult.TotalFreeSpace.GetValue(SizeUnit.Bytes),
                                    TotalSizeInBytes = tempBuffersDiskSpaceResult.TotalSize.GetValue(SizeUnit.Bytes)
                                }
                            };
                        }
                    }

                    yield return usage;
                }
                finally
                {
                    tx?.Dispose();
                }
            }
        }

        private static (long DataInBytes, long JournalsInBytes, long TempBuffersInBytes, long TempRecyclableJournalsInBytes) GetSizeOnDisk(StorageEnvironmentWithType environment, Transaction tx)
        {
            var storageReport = environment.Environment.GenerateReport(tx);
            var journalSize = storageReport.Journals.Sum(j => j.AllocatedSpaceInBytes);

            long tempBuffers = 0;
            long tempRecyclableJournals = 0;

            foreach (var file in storageReport.TempFiles)
            {
                switch (file.Type)
                {
                    case TempBufferType.Scratch:
                        tempBuffers += file.AllocatedSpaceInBytes;
                        break;
                    case TempBufferType.RecyclableJournal:
                        tempRecyclableJournals += file.AllocatedSpaceInBytes;
                        break;
                    default:
                        throw new InvalidOperationException($"Unknown temp file type: {file.Type}");
                }
            }

            return (storageReport.DataFile.AllocatedSpaceInBytes, journalSize, tempBuffers, tempRecyclableJournals);
        }

        public DatabaseRecord ReadDatabaseRecord()
        {
            using (ServerStore.ContextPool.AllocateOperationContext(out TransactionOperationContext context))
            using (context.OpenReadTransaction())
            {
                return ServerStore.Cluster.ReadDatabase(context, Name);
            }
        }

        internal void HandleNonDurableFileSystemError(object sender, NonDurabilitySupportEventArgs e)
        {
            _serverStore?.NotificationCenter.Add(AlertRaised.Create(
                Name,
                $"Non Durable File System - {Name ?? "Unknown Database"}",
                e.Message,
                AlertType.NonDurableFileSystem,
                NotificationSeverity.Warning,
                Name,
                details: new MessageDetails { Message = e.Details }));
        }

        internal void HandleOnDatabaseRecoveryError(object sender, RecoveryErrorEventArgs e)
        {
            HandleOnRecoveryError(StorageEnvironmentWithType.StorageEnvironmentType.Documents, Name, sender, e);
        }

        internal void HandleOnConfigurationRecoveryError(object sender, RecoveryErrorEventArgs e)
        {
            HandleOnRecoveryError(StorageEnvironmentWithType.StorageEnvironmentType.Configuration, Name, sender, e);
        }

        internal void HandleOnIndexRecoveryError(string indexName, object sender, RecoveryErrorEventArgs e)
        {
            HandleOnRecoveryError(StorageEnvironmentWithType.StorageEnvironmentType.Index, indexName, sender, e);
        }

        private void HandleOnRecoveryError(StorageEnvironmentWithType.StorageEnvironmentType type, string resourceName, object environment, RecoveryErrorEventArgs e)
        {
            NotificationCenter.NotificationCenter nc;
            string title;

            switch (type)
            {
                case StorageEnvironmentWithType.StorageEnvironmentType.Configuration:
                case StorageEnvironmentWithType.StorageEnvironmentType.Documents:
                    nc = _serverStore?.NotificationCenter;
                    title = $"Database Recovery Error - {resourceName ?? "Unknown Database"}";

                    if (type == StorageEnvironmentWithType.StorageEnvironmentType.Configuration)
                        title += " (configuration storage)";
                    break;
                case StorageEnvironmentWithType.StorageEnvironmentType.Index:
                    nc = NotificationCenter;
                    title = $"Index Recovery Error - {resourceName ?? "Unknown Index"}";
                    break;
                default:
                    throw new ArgumentOutOfRangeException(nameof(type), type.ToString());
            }

            nc?.Add(AlertRaised.Create(Name,
                title,
                $"{e.Message}{Environment.NewLine}{Environment.NewLine}Environment: {environment}",
                AlertType.RecoveryError,
                NotificationSeverity.Error,
                key: resourceName));
        }


        public long GetEnvironmentsHash()
        {
            long hash = 0;
            foreach (var env in GetAllStoragesEnvironment())
            {
                hash = Hashing.Combine(hash, env.Environment.CurrentReadTransactionId);
                if (env.LastIndexQueryTime.HasValue)
                {
                    // 2 ** 27 = 134217728, Ticks is 10 mill per sec, so about 13.4 seconds
                    // are the rounding point here
                    var aboutEvery13Seconds = env.LastIndexQueryTime.Value.Ticks >> 27;
                    hash = Hashing.Combine(hash, aboutEvery13Seconds);
                }
            }

            return hash;
        }
    }

    public class StorageEnvironmentWithType
    {
        public string Name { get; set; }
        public StorageEnvironmentType Type { get; set; }
        public StorageEnvironment Environment { get; set; }
        public DateTime? LastIndexQueryTime;

        public StorageEnvironmentWithType(string name, StorageEnvironmentType type, StorageEnvironment environment)
        {
            Name = name;
            Type = type;
            Environment = environment;
        }

        public enum StorageEnvironmentType
        {
            Documents,
            Index,
            Configuration,
            System
        }
    }
}<|MERGE_RESOLUTION|>--- conflicted
+++ resolved
@@ -293,21 +293,39 @@
                 SubscriptionStorage.Initialize();
                 _addToInitLog("Initializing SubscriptionStorage completed");
 
-<<<<<<< HEAD
                 _serverStore.StorageSpaceMonitor.Subscribe(this);
 
-                var databaseTaskRunner = new DatabaseTaskRunner
-                {
-                    Landlord = ServerStore.DatabasesLandlord,
-                    DatabaseName = Name,
-                    Logger = _logger,
-                    Cts = _databaseShutdown.Token,
-                    Index = index,
-                    Record = record
-                };
-
-                databaseTaskRunner.NotifyFeaturesAboutStateChange();
-                databaseTaskRunner.ClusterTransaction();
+                TaskExecutor.Execute( _ =>
+                {
+                    try
+                    {
+                        NotifyFeaturesAboutStateChange(record, index);
+                    }
+                    catch
+                    {
+                        // We ignore the exception since it was caught in the function itself
+                    }
+                }, null);
+
+                Task.Run(async () =>
+                {
+                    try
+                    {
+                        await ExecuteClusterTransactionTask();
+
+                    }
+                    catch (OperationCanceledException)
+                    {
+                        // database shutdown
+                    }
+                    catch (Exception e)
+                    {
+                        if (_logger.IsInfoEnabled)
+                        {
+                            _logger.Info("An unhandled exception closed the cluster transaction task", e);
+                        }
+                    }
+                }, DatabaseShutdown);
             }
             catch (Exception)
             {
@@ -315,110 +333,6 @@
                 throw;
             }
         }
-
-        /// <summary>
-        /// The purpse of this class is to run the DocumentDatabase async task in a way that won't capture the database instance
-        /// </summary>
-        internal class DatabaseTaskRunner
-        {
-            public DatabasesLandlord Landlord;
-            public CancellationToken Cts;
-            public string DatabaseName;
-            public Logger Logger;
-            public DatabaseRecord Record;
-            public long Index;
-
-            public void NotifyFeaturesAboutStateChange()
-            {
-                TaskExecutor.Execute(TryNotifyDatabase, null);
-            }
-
-            private void TryNotifyDatabase(object state)
-            {
-                    try
-                    {
-                    //we want to avoid capturing the DocumentDatabase here
-                    if (Landlord.DatabasesCache.TryGetValue(DatabaseName, out var dbTask) && 
-                            dbTask.IsCompletedSuccessfully)
-=======
-                TaskExecutor.Execute( _ =>
-                {
-                    try
->>>>>>> 58ec9577
-                    {
-                        NotifyFeaturesAboutStateChange(record, index);
-                    }
-                    catch
-                    {
-                        // We ignore the exception since it was caught in the function itself
-                    }
-                }, null);
-
-<<<<<<< HEAD
-                }
-                    catch
-                    {
-                        // We ignore the exception since it was caught in the function itself
-                    }
-            }
-
-            public void ClusterTransaction()
-                {
-                Task.Factory.StartNew(ExecuteClusterTransaction, Cts);
-            }
-
-            private async Task ExecuteClusterTransaction(object o)
-            {
-                    try
-                    {
-                    Landlord.DatabasesCache.TryGetValue(DatabaseName, out var dbTask);
-                    await dbTask; //the task might not be completed yet even if it is in the cache
-                    if (dbTask.IsCompletedSuccessfully)
-=======
-                Task.Run(async () =>
-                {
-                    try
-                    {
-                        await ExecuteClusterTransactionTask();
-
-                    }
-                    catch (OperationCanceledException)
->>>>>>> 58ec9577
-                    {
-                        // database shutdown
-                    }
-<<<<<<< HEAD
-                }
-                    catch (OperationCanceledException)
-                    {
-                        // database shutdown
-                    }
-                    catch (Exception e)
-                    {
-                    if (Logger.IsInfoEnabled)
-                        {
-                        Logger.Info("An unhandled exception closed the cluster transaction task", e);
-                        }
-                    }
-            }
-            }
-=======
-                    catch (Exception e)
-                    {
-                        if (_logger.IsInfoEnabled)
-                        {
-                            _logger.Info("An unhandled exception closed the cluster transaction task", e);
-                        }
-                    }
-                }, DatabaseShutdown);
-            }
-            catch (Exception)
-            {
-                Dispose();
-                throw;
-            }
-        }
->>>>>>> 58ec9577
 
         private void TryAcquireWriteLock()
         {
