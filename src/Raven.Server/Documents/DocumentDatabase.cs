﻿using System;
using System.Buffers;
using System.Collections.Generic;
using System.Diagnostics;
using System.IO;
using System.IO.Compression;
using System.Linq;
using System.Threading;
using System.Threading.Tasks;
using Raven.Client.Documents.Conventions;
using Raven.Client.Documents.Operations.Configuration;
using Raven.Client.Documents.Smuggler;
using Raven.Client.Exceptions.Commercial;
using Raven.Client.Exceptions.Database;
using Raven.Client.Extensions;
using Raven.Client.Http;
using Raven.Client.ServerWide;
using Raven.Client.ServerWide.Operations;
using Raven.Client.Util;
using Raven.Server.Config;
using Raven.Server.Documents.Changes;
using Raven.Server.Documents.ETL;
using Raven.Server.Documents.Expiration;
using Raven.Server.Documents.Handlers.Batches.Commands;
using Raven.Server.Documents.Handlers.Processors.Batches;
using Raven.Server.Documents.Indexes;
using Raven.Server.Documents.Operations;
using Raven.Server.Documents.Patch;
using Raven.Server.Documents.PeriodicBackup;
using Raven.Server.Documents.PeriodicBackup.Restore;
using Raven.Server.Documents.Queries;
using Raven.Server.Documents.Replication;
using Raven.Server.Documents.Smuggler;
using Raven.Server.Documents.Subscriptions;
using Raven.Server.Documents.TcpHandlers;
using Raven.Server.Documents.TimeSeries;
using Raven.Server.Json;
using Raven.Server.NotificationCenter;
using Raven.Server.NotificationCenter.Notifications;
using Raven.Server.NotificationCenter.Notifications.Details;
using Raven.Server.Rachis;
using Raven.Server.Routing;
using Raven.Server.ServerWide;
using Raven.Server.ServerWide.Commands;
using Raven.Server.ServerWide.Context;
using Raven.Server.Smuggler.Documents;
using Raven.Server.Smuggler.Documents.Data;
using Raven.Server.Utils;
using Raven.Server.Utils.IoMetrics;
using Sparrow;
using Sparrow.Collections;
using Sparrow.Json;
using Sparrow.Json.Parsing;
using Sparrow.Json.Sync;
using Sparrow.Logging;
using Sparrow.Platform;
using Sparrow.Server;
using Sparrow.Server.Meters;
using Sparrow.Threading;
using Sparrow.Utils;
using Voron;
using Voron.Data.Tables;
using Voron.Exceptions;
using Voron.Impl.Backup;
using Constants = Raven.Client.Constants;
using DatabaseInfo = Raven.Client.ServerWide.Operations.DatabaseInfo;
using Size = Raven.Client.Util.Size;

namespace Raven.Server.Documents
{
    public class DocumentDatabase : IDisposable
    {
        private readonly ServerStore _serverStore;
        private readonly Action<string> _addToInitLog;
        private readonly Logger _logger;
        private readonly DisposeOnce<SingleAttempt> _disposeOnce;
        internal TestingStuff ForTestingPurposes;

        private readonly CancellationTokenSource _databaseShutdown = new CancellationTokenSource();

        private readonly object _idleLocker = new object();

        private readonly object _clusterLocker = new object();

        /// <summary>
        /// The current lock, used to make sure indexes have a unique names
        /// </summary>
        private Task _indexStoreTask;

        private long _usages;
        private readonly ManualResetEventSlim _waitForUsagesOnDisposal = new ManualResetEventSlim(false);
        private long _lastIdleTicks = DateTime.UtcNow.Ticks;
        private DateTime _nextIoMetricsCleanupTime;
        private long _lastTopologyIndex = -1;
        private long _preventUnloadCounter;

        public string DatabaseGroupId;
        public string ClusterTransactionId;

        private readonly Lazy<RequestExecutor> _requestExecutor;

        public void ResetIdleTime()
        {
            _lastIdleTicks = DateTime.MinValue.Ticks;
        }

        public DocumentDatabase(string name, RavenConfiguration configuration, ServerStore serverStore, Action<string> addToInitLog)
        {
            Name = name;
            _logger = LoggingSource.Instance.GetLogger<DocumentDatabase>(Name);
            _serverStore = serverStore;
            _addToInitLog = addToInitLog;
            StartTime = Time.GetUtcNow();
            LastAccessTime = Time.GetUtcNow();
            Configuration = configuration;
            _nextIoMetricsCleanupTime = DateTime.UtcNow.Add(Configuration.Storage.IoMetricsCleanupInterval.AsTimeSpan);
            Scripts = new ScriptRunnerCache(this, Configuration);

            Is32Bits = PlatformDetails.Is32Bits || Configuration.Storage.ForceUsing32BitsPager;

            _disposeOnce = new DisposeOnce<SingleAttempt>(DisposeInternal);

            try
            {
                if (configuration.Initialized == false)
                    throw new InvalidOperationException("Cannot create a new document database instance without initialized configuration");

                if (Configuration.Core.RunInMemory == false)
                {
                    _addToInitLog("Creating db.lock file");
                    _fileLocker = new FileLocker(Configuration.Core.DataDirectory.Combine("db.lock").FullPath);
                    _fileLocker.TryAcquireWriteLock(_logger);
                }

                Smuggler = new DatabaseSmugglerFactory(this);
                QueryMetadataCache = new QueryMetadataCache();
                IoChanges = new IoChangesNotifications
                {
                    DisableIoMetrics = configuration.Storage.EnableIoMetrics == false
                };
                Changes = new DocumentsChanges();
                TombstoneCleaner = new TombstoneCleaner(this);
                DocumentsStorage = CreateDocumentsStorage(addToInitLog);
                CompareExchangeStorage = new CompareExchangeStorage(this);
                IndexStore = new IndexStore(this, serverStore);
                QueryRunner = new QueryRunner(this);
                EtlLoader = new EtlLoader(this, serverStore);
                ReplicationLoader = new ReplicationLoader(this, serverStore);
                SubscriptionStorage = new SubscriptionStorage(this, serverStore);
                Metrics = new MetricCounters();
                MetricCacher = new DatabaseMetricCacher(this);
                TxMerger = new TransactionOperationsMerger(this, DatabaseShutdown);
                ConfigurationStorage = new ConfigurationStorage(this);
                NotificationCenter = new DatabaseNotificationCenter(this);
                HugeDocuments = new HugeDocuments(NotificationCenter, configuration.PerformanceHints.HugeDocumentsCollectionSize,
                    configuration.PerformanceHints.HugeDocumentSize.GetValue(SizeUnit.Bytes));
                Operations = new DatabaseOperations(this);
                DatabaseInfoCache = serverStore.DatabaseInfoCache;
                RachisLogIndexNotifications = new RachisLogIndexNotifications(DatabaseShutdown);
                CatastrophicFailureNotification = new CatastrophicFailureNotification((environmentId, environmentPath, e, stacktrace) =>
                {
                    serverStore.DatabasesLandlord.CatastrophicFailureHandler.Execute(name, e, environmentId, environmentPath, stacktrace);
                });
                _hasClusterTransaction = new AsyncManualResetEvent(DatabaseShutdown);
                IdentityPartsSeparator = '/';
                _requestExecutor = new Lazy<RequestExecutor>(() => RequestExecutor.CreateForServer(new[] { ServerStore.Server.WebUrl }, Name, ServerStore.Server.Certificate.Certificate, DocumentConventions.DefaultForServer), LazyThreadSafetyMode.ExecutionAndPublication);
            }
            catch (Exception)
            {
                Dispose();
                throw;
            }
        }

        protected virtual DocumentsStorage CreateDocumentsStorage(Action<string> addToInitLog)
        {
            return new DocumentsStorage(this, addToInitLog);
        }

        protected virtual byte[] ReadSecretKey(TransactionOperationContext context) => ServerStore.GetSecretKey(context, Name);

        private void EnsureValidSecretKey()
        {
            using (_serverStore.ContextPool.AllocateOperationContext(out TransactionOperationContext ctx))
            using (ctx.OpenReadTransaction())
            {
                MasterKey = ReadSecretKey(ctx);

                var record = _serverStore.Cluster.ReadRawDatabaseRecord(ctx, Name);
                if (record == null)
                    return;

                var isEncrypted = record.IsEncrypted;
                // can happen when we are in the process of restoring a database
                if (isEncrypted && MasterKey == null)
                    throw new InvalidOperationException($"Attempt to create encrypted db {Name} without supplying the secret key");
                if (isEncrypted == false && MasterKey != null)
                    throw new InvalidOperationException($"Attempt to create a non-encrypted db {Name}, but a secret key exists for this db.");
            }
        }

        public void SetIds(RawDatabaseRecord record) => SetIds(record.Topology, record.Sharding?.ShardedDatabaseId);
        public void SetIds(DatabaseRecord record) => SetIds(record.Topology, record.Sharding?.DatabaseId);

        internal virtual void SetIds(DatabaseTopology topology, string shardedDatabaseId)
        {
            DatabaseGroupId = topology.DatabaseTopologyIdBase64;
            ClusterTransactionId = topology.ClusterTransactionIdBase64;
        }

        public ServerStore ServerStore => _serverStore;

        public RequestExecutor RequestExecutor => _requestExecutor.Value;

        public DateTime LastIdleTime => new DateTime(_lastIdleTicks);

        public DateTime LastAccessTime;

        public DatabaseInfoCache DatabaseInfoCache { get; set; }

        public readonly SystemTime Time = new SystemTime();

        public ScriptRunnerCache Scripts;
        public readonly TransactionOperationsMerger TxMerger;

        public SubscriptionStorage SubscriptionStorage { get; }

        public readonly string Name;

        public Guid DbId => DocumentsStorage.Environment?.DbId ?? Guid.Empty;

        public string DbBase64Id => DocumentsStorage.Environment?.Base64Id ?? string.Empty;

        public RavenConfiguration Configuration { get; }

        public QueryRunner QueryRunner { get; }

        public CancellationToken DatabaseShutdown => _databaseShutdown.Token;

        public AsyncManualResetEvent DatabaseShutdownCompleted { get; } = new AsyncManualResetEvent();

        public DocumentsStorage DocumentsStorage { get; private set; }

        public ExpiredDocumentsCleaner ExpiredDocumentsCleaner { get; private set; }

        public TimeSeriesPolicyRunner TimeSeriesPolicyRunner { get; private set; }

        public PeriodicBackupRunner PeriodicBackupRunner { get; private set; }

        public TombstoneCleaner TombstoneCleaner { get; private set; }

        public DocumentsChanges Changes { get; }

        public IoChangesNotifications IoChanges { get; }

        public CatastrophicFailureNotification CatastrophicFailureNotification { get; }

        public DatabaseNotificationCenter NotificationCenter { get; private set; }

        public DatabaseOperations Operations { get; private set; }

        public HugeDocuments HugeDocuments { get; }

        public MetricCounters Metrics { get; }

        public IndexStore IndexStore { get; private set; }

        public ConfigurationStorage ConfigurationStorage { get; }

        public ReplicationLoader ReplicationLoader { get; internal set; }

        public EtlLoader EtlLoader { get; private set; }

        public readonly ConcurrentSet<TcpConnectionOptions> RunningTcpConnections = new ConcurrentSet<TcpConnectionOptions>();

        public readonly DateTime StartTime;

        public readonly RachisLogIndexNotifications RachisLogIndexNotifications;

        public byte[] MasterKey { get; private set; }

        public char IdentityPartsSeparator { get; private set; }

        public ClientConfiguration ClientConfiguration { get; private set; }

        public StudioConfiguration StudioConfiguration { get; private set; }

        public CompareExchangeStorage CompareExchangeStorage { get; private set; }

        public bool Is32Bits { get; }

        private long _lastDatabaseRecordChangeIndex;

        public long LastDatabaseRecordChangeIndex
        {
            get => Volatile.Read(ref _lastDatabaseRecordChangeIndex);
            private set => _lastDatabaseRecordChangeIndex = value; // we write this always under lock
        }

        private long _lastValueChangeIndex;

        public long LastValueChangeIndex
        {
            get => Volatile.Read(ref _lastValueChangeIndex);
            private set => _lastValueChangeIndex = value; // we write this always under lock
        }

        public bool CanUnload => Interlocked.Read(ref _preventUnloadCounter) == 0;

        public readonly QueryMetadataCache QueryMetadataCache;

        public long LastTransactionId => DocumentsStorage.Environment.CurrentReadTransactionId;

        public AbstractDatabaseSmugglerFactory Smuggler { get; protected set; }

        protected virtual void InitializeSubscriptionStorage()
        {
            SubscriptionStorage.Initialize(Name);
        }

        protected virtual void InitializeCompareExchangeStorage()
        {
            CompareExchangeStorage.Initialize(Name);
        }

        public void Initialize(InitializeOptions options = InitializeOptions.None, DateTime? wakeup = null)
        {
            try
            {
                EnsureValidSecretKey();

                Configuration.CheckDirectoryPermissions();

                _addToInitLog("Initializing NotificationCenter");
                NotificationCenter.Initialize();

                _addToInitLog("Initializing DocumentStorage");
                DocumentsStorage.Initialize((options & InitializeOptions.GenerateNewDatabaseId) == InitializeOptions.GenerateNewDatabaseId);
                _addToInitLog("Starting Transaction Merger");
                TxMerger.Start();
                _addToInitLog("Initializing ConfigurationStorage");
                ConfigurationStorage.Initialize();

                if ((options & InitializeOptions.SkipLoadingDatabaseRecord) == InitializeOptions.SkipLoadingDatabaseRecord)
                    return;

                _addToInitLog("Loading Database");

                MetricCacher.Initialize();

                long index;
                DatabaseRecord record;
                using (_serverStore.ContextPool.AllocateOperationContext(out TransactionOperationContext context))
                using (context.OpenReadTransaction())
                    record = _serverStore.Cluster.ReadDatabase(context, Name, out index);

                if (record == null)
                    DatabaseDoesNotExistException.Throw(Name);

                InitializeSubscriptionStorage();
                InitializeCompareExchangeStorage();

                PeriodicBackupRunner = new PeriodicBackupRunner(this, _serverStore, wakeup);

                _addToInitLog("Initializing IndexStore (async)");
                _indexStoreTask = IndexStore.InitializeAsync(record, index, _addToInitLog);
                _addToInitLog("Initializing Replication");
                ReplicationLoader?.Initialize(record, index);
                _addToInitLog("Initializing ETL");
                EtlLoader.Initialize(record);

                TombstoneCleaner.Start();

                try
                {
                    // we need to wait here for the task to complete
                    // if we will not do that the process will continue
                    // and we will be left with opened files
                    // we are checking cancellation token before each index initialization
                    // so in worst case we will have to wait for 1 index to be opened
                    // if the cancellation is requested during index store initialization
                    _indexStoreTask.Wait();
                }
                finally
                {
                    _indexStoreTask = null;
                }

                DatabaseShutdown.ThrowIfCancellationRequested();

                _addToInitLog("Initializing SubscriptionStorage completed");

                _serverStore.StorageSpaceMonitor.Subscribe(this);

                ThreadPool.QueueUserWorkItem(_ =>
                {
                    try
                    {
                        NotifyFeaturesAboutStateChange(record, index);
                        RachisLogIndexNotifications.NotifyListenersAbout(index, null);
                    }
                    catch (Exception e)
                    {
                        RachisLogIndexNotifications.NotifyListenersAbout(index, e);
                    }
                }, null);

                Task.Run(async () =>
                {
                    try
                    {
                        _hasClusterTransaction.Set();
                        await ExecuteClusterTransactionTask();
                    }
                    catch (OperationCanceledException)
                    {
                        // database shutdown
                    }
                    catch (Exception e)
                    {
                        if (_logger.IsInfoEnabled)
                        {
                            _logger.Info("An unhandled exception closed the cluster transaction task", e);
                        }
                    }
                }, DatabaseShutdown);
                _serverStore.LicenseManager.LicenseChanged += LoadTimeSeriesPolicyRunnerConfigurations;
            }
            catch (Exception)
            {
                Dispose();
                throw;
            }
        }

        public IDisposable PreventFromUnloadingByIdleOperations()
        {
            Interlocked.Increment(ref _preventUnloadCounter);

            return new DisposableAction(() => Interlocked.Decrement(ref _preventUnloadCounter));
        }

        public DatabaseUsage DatabaseInUse(bool skipUsagesCount)
        {
            return new DatabaseUsage(this, skipUsagesCount);
        }

        internal void ThrowDatabaseShutdown(Exception e = null)
        {
            throw CreateDatabaseShutdownException(e);
        }

        internal DatabaseDisabledException CreateDatabaseShutdownException(Exception e = null)
        {
            return new DatabaseDisabledException("The database " + Name + " is shutting down", e);
        }

        private readonly AsyncManualResetEvent _hasClusterTransaction;
        public readonly DatabaseMetricCacher MetricCacher;

        public void NotifyOnPendingClusterTransaction(long index, DatabasesLandlord.ClusterDatabaseChangeType changeType)
        {
            if (changeType == DatabasesLandlord.ClusterDatabaseChangeType.ClusterTransactionCompleted)
            {
                RachisLogIndexNotifications.NotifyListenersAbout(index, null);
                return;
            }

            _hasClusterTransaction.Set();
        }

        protected long? _nextClusterCommand;
        private long _lastCompletedClusterTransaction;
        public long LastCompletedClusterTransaction => _lastCompletedClusterTransaction;
        public bool IsEncrypted => MasterKey != null;

        private int _clusterTransactionDelayOnFailure = 1000;
        private FileLocker _fileLocker;

        private async Task ExecuteClusterTransactionTask()
        {
            while (DatabaseShutdown.IsCancellationRequested == false)
            {
                var topology = ServerStore.LoadDatabaseTopology(Name);
                if (topology.Promotables.Contains(ServerStore.NodeTag))
                {
                    await Task.Delay(1000, DatabaseShutdown);
                    continue;
                }

                await _hasClusterTransaction.WaitAsync(DatabaseShutdown);
                if (DatabaseShutdown.IsCancellationRequested)
                    return;

                _hasClusterTransaction.Reset();

                try
                {
                    using (ServerStore.ContextPool.AllocateOperationContext(out TransactionOperationContext context))
                    using (context.OpenReadTransaction())
                    {
                        const int batchSize = 256;
                        var executed = await ExecuteClusterTransaction(context, batchSize: batchSize);
                        if (executed.BatchSize == batchSize)
                        {
                            // we might have more to execute
                            _hasClusterTransaction.Set();
                        }
                    }
                }
                catch (Exception e)
                {
                    if (_logger.IsInfoEnabled)
                    {
                        _logger.Info($"Can't perform cluster transaction on database '{Name}'.", e);
                    }
                }
            }
        }
        protected class ClusterTransactionBatchCollector : IDisposable
        {
            private readonly int _maxSize;
            private readonly ClusterTransactionCommand.SingleClusterDatabaseCommand[] _data;
            public int Count = 0;
            public bool AllCommandsBeenProcessed;

            public ClusterTransactionBatchCollector(int maxSize)
            {
                _maxSize = maxSize;
                _data = ArrayPool<ClusterTransactionCommand.SingleClusterDatabaseCommand>.Shared.Rent(maxSize);
            }

            public ArraySegment<ClusterTransactionCommand.SingleClusterDatabaseCommand> GetData()
                => new ArraySegment<ClusterTransactionCommand.SingleClusterDatabaseCommand>(_data, 0, Count);

            public void Add(IEnumerable<ClusterTransactionCommand.SingleClusterDatabaseCommand> data)
            {
                foreach (var command in data)
                {
                    Add(command);
                }
            }

            public void Add(ClusterTransactionCommand.SingleClusterDatabaseCommand command)
            {
                if (Count >= _maxSize)
                    throw new ArgumentOutOfRangeException($"Tried to add beyong the capacity - {nameof(Count)}:{Count}, {nameof(_maxSize)}:{_maxSize}");
                _data[Count++] = command;
            }

            public virtual void Dispose() => ArrayPool<ClusterTransactionCommand.SingleClusterDatabaseCommand>.Shared.Return(_data);
        }

        protected virtual ClusterTransactionBatchCollector CollectCommandsBatch(TransactionOperationContext context, int take)
        {
            var batchCollector = new ClusterTransactionBatchCollector(take);
            var readCommands = ClusterTransactionCommand.ReadCommandsBatch(context, Name, fromCount: _nextClusterCommand, take);
            batchCollector.Add(readCommands);
            return batchCollector;
        }

        public async Task<(long BatchSize, long CommandsCount)> ExecuteClusterTransaction(TransactionOperationContext context, int batchSize)
        {
            using var batchCollector = CollectCommandsBatch(context, batchSize);

<<<<<<< HEAD
            if (batchCollector.Count == 0)
                return (0, 0);
=======
            if (batch.Count == 0)
            {
                var index = _serverStore.Cluster.GetLastCompareExchangeIndexForDatabase(context, Name);
                
                if (RachisLogIndexNotifications.LastModifiedIndex != index)
                    RachisLogIndexNotifications.NotifyListenersAbout(index, null);

                return batch;
            }
>>>>>>> 5f3e773b

            var batch = batchCollector.GetData();
            var mergedCommands = new ClusterTransactionMergedCommand(this, batch);
            try
            {
                //If we get a database shutdown while we process a cluster tx command this
                //will cause us to stop running and disposing the context while its memory is still been used by the merger execution
                await TxMerger.Enqueue(mergedCommands);
                batchCollector.AllCommandsBeenProcessed = true;
            }
            catch (Exception e)
            {
                if (_logger.IsInfoEnabled)
                    _logger.Info($"Failed to execute cluster transaction batch (count: {batchCollector.Count}), will retry them one-by-one.", e);

                if (await ExecuteClusterTransactionOneByOne(batch))
                    batchCollector.AllCommandsBeenProcessed = true;
            }

            var commandsCount = 0;
            foreach (var command in batch)
            {
                commandsCount += command.Commands.Length;

                OnClusterTransactionCompletion(command, mergedCommands);
            }

            return (batch.Count, commandsCount);
        }

        private async Task<bool> ExecuteClusterTransactionOneByOne(ArraySegment<ClusterTransactionCommand.SingleClusterDatabaseCommand> batch)
        {
            for (int i = 0; i < batch.Count; i++)
            {
                var command = batch[i];
                var singleCommand = batch.Slice(i, 1);
                var mergedCommand = new ClusterTransactionMergedCommand(this, singleCommand);
                try
                {
                    await TxMerger.Enqueue(mergedCommand);
                    OnClusterTransactionCompletion(command, mergedCommand);

                    _clusterTransactionDelayOnFailure = 1000;
                }
                catch (Exception e)
                {
                    OnClusterTransactionCompletion(command, mergedCommand, exception: e);
                    NotificationCenter.Add(AlertRaised.Create(
                        Name,
                        "Cluster transaction failed to execute",
                        $"Failed to execute cluster transactions with raft index: {command.Index}. {Environment.NewLine}" +
                        $"With the following document ids involved: {string.Join(", ", command.Commands.Select(item => JsonDeserializationServer.ClusterTransactionDataCommand((BlittableJsonReaderObject)item).Id))} {Environment.NewLine}" +
                        "Performing cluster transactions on this database will be stopped until the issue is resolved.",
                        AlertType.ClusterTransactionFailure,
                        NotificationSeverity.Error,
                        $"{Name}/ClusterTransaction",
                        new ExceptionDetails(e)));

                    await Task.Delay(_clusterTransactionDelayOnFailure, DatabaseShutdown);
                    _clusterTransactionDelayOnFailure = Math.Min(_clusterTransactionDelayOnFailure * 2, 15000);
                    return false;
                }
            }

            return true;
        }

        private void OnClusterTransactionCompletion(ClusterTransactionCommand.SingleClusterDatabaseCommand command, ClusterTransactionMergedCommand mergedCommands)
        {
            try
            {
                var index = command.Index;
                var options = mergedCommands.Options[index];
                Task indexTask = null;
                if (options.WaitForIndexesTimeout != null)
                {
                    indexTask = BatchHandlerProcessorForBulkDocs.WaitForIndexesAsync(this, options.WaitForIndexesTimeout.Value,
                        options.SpecifiedIndexesQueryString, options.WaitForIndexThrow,
                            mergedCommands.LastDocumentEtag, mergedCommands.LastTombstoneEtag, mergedCommands.ModifiedCollections);
                }

                var result = new ClusterTransactionCompletionResult
                {
                    Array = mergedCommands.Replies[index],
                    IndexTask = indexTask,
                };
                RachisLogIndexNotifications.NotifyListenersAbout(index, null);
                ServerStore.Cluster.ClusterTransactionWaiter.TrySetResult(options.TaskId, result);
                _nextClusterCommand = command.PreviousCount + command.Commands.Length;
                _lastCompletedClusterTransaction = _nextClusterCommand.Value - 1;
            }
            catch (Exception e)
            {
                // nothing we can do
                if (_logger.IsInfoEnabled)
                {
                    _logger.Info($"Failed to notify about transaction completion for database '{Name}'.", e);
                }
            }
        }

        private void OnClusterTransactionCompletion(ClusterTransactionCommand.SingleClusterDatabaseCommand command,
            ClusterTransactionMergedCommand mergedCommands, Exception exception)
        {
            try
            {
                var index = command.Index;
                var options = mergedCommands.Options[index];

                RachisLogIndexNotifications.NotifyListenersAbout(index, exception);
                ServerStore.Cluster.ClusterTransactionWaiter.TrySetException(options.TaskId, exception);
            }
            catch (Exception e)
            {
                // nothing we can do
                if (_logger.IsInfoEnabled)
                {
                    _logger.Info($"Failed to notify about transaction completion for database '{Name}'.", e);
                }
            }
        }

        public struct DatabaseUsage : IDisposable
        {
            private readonly DocumentDatabase _parent;
            private readonly bool _skipUsagesCount;

            public DatabaseUsage(DocumentDatabase parent, bool skipUsagesCount)
            {
                _parent = parent;
                _skipUsagesCount = skipUsagesCount;

                if (_skipUsagesCount == false)
                    Interlocked.Increment(ref _parent._usages);

                if (_parent.DatabaseShutdown.IsCancellationRequested)
                {
                    Dispose();
                    _parent.ThrowDatabaseShutdown();
                }
            }

            public void Dispose()
            {
                if (_skipUsagesCount)
                    return;

                var currentUsagesCount = Interlocked.Decrement(ref _parent._usages);

                if (_parent._databaseShutdown.IsCancellationRequested && currentUsagesCount == 0)
                    _parent._waitForUsagesOnDisposal.Set();
            }
        }

        public void Dispose()
        {
            _disposeOnce.Dispose();
        }

        private unsafe void DisposeInternal()
        {
            ForTestingPurposes?.DisposeLog?.Invoke(Name, "Starting dispose");

            _databaseShutdown.Cancel();

            ForTestingPurposes?.ActionToCallDuringDocumentDatabaseInternalDispose?.Invoke();

            //before we dispose of the database we take its latest info to be displayed in the studio
            try
            {
                ForTestingPurposes?.DisposeLog?.Invoke(Name, "Generating offline database info");

                var databaseInfo = GenerateOfflineDatabaseInfo();
                if (databaseInfo != null)
                {
                    ForTestingPurposes?.DisposeLog?.Invoke(Name, "Inserting offline database info");
                    DatabaseInfoCache?.InsertDatabaseInfo(databaseInfo, Name);
                }
            }
            catch (Exception e)
            {
                ForTestingPurposes?.DisposeLog?.Invoke(Name, $"Generating offline database info failed: {e}");
                // if we encountered a catastrophic failure we might not be able to retrieve database info

                if (_logger.IsInfoEnabled)
                    _logger.Info("Failed to generate and store database info", e);
            }

            if (ForTestingPurposes == null || ForTestingPurposes.SkipDrainAllRequests == false)
            {
                ForTestingPurposes?.DisposeLog?.Invoke(Name, "Draining all requests");

                // we'll wait for 1 minute to drain all the requests
                // from the database
                var sp = Stopwatch.StartNew();
                while (sp.ElapsedMilliseconds < 60 * 1000)
                {
                    if (Interlocked.Read(ref _usages) == 0)
                        break;

                    if (_waitForUsagesOnDisposal.Wait(1000))
                        _waitForUsagesOnDisposal.Reset();
                }

                ForTestingPurposes?.DisposeLog?.Invoke(Name, $"Drained all requests. Took: {sp.Elapsed}");
            }

            var exceptionAggregator = new ExceptionAggregator(_logger, $"Could not dispose {nameof(DocumentDatabase)} {Name}");

            ForTestingPurposes?.DisposeLog?.Invoke(Name, "Acquiring cluster lock");

            var lockTaken = false;
            Monitor.TryEnter(_clusterLocker, TimeSpan.FromSeconds(5), ref lockTaken);

            ForTestingPurposes?.DisposeLog?.Invoke(Name, $"Acquired cluster lock. Taken: {lockTaken}");

            if (lockTaken == false && _logger.IsOperationsEnabled)
                _logger.Operations("Failed to acquire lock during database dispose for cluster notifications. Will dispose rudely...");

            ForTestingPurposes?.DisposeLog?.Invoke(Name, "Unsubscribing from storage space monitor");
            exceptionAggregator.Execute(() =>
            {
                _serverStore.StorageSpaceMonitor.Unsubscribe(this);
            });
            ForTestingPurposes?.DisposeLog?.Invoke(Name, "Unsubscribed from storage space monitor");

            ForTestingPurposes?.DisposeLog?.Invoke(Name, "Disposing all running TCP connections");
            foreach (var connection in RunningTcpConnections)
            {
                exceptionAggregator.Execute(() =>
                {
                    connection.Dispose();
                });
            }
            ForTestingPurposes?.DisposeLog?.Invoke(Name, "Disposed all running TCP connections");

            ForTestingPurposes?.DisposeLog?.Invoke(Name, "Disposing TxMerger");
            exceptionAggregator.Execute(() =>
            {
                TxMerger?.Dispose();
            });
            ForTestingPurposes?.DisposeLog?.Invoke(Name, "Disposed TxMerger");

            // must acquire the lock in order to prevent concurrent access to index files
            if (lockTaken == false)
            {
                ForTestingPurposes?.DisposeLog?.Invoke(Name, "Acquiring cluster lock");
                Monitor.Enter(_clusterLocker);
                ForTestingPurposes?.DisposeLog?.Invoke(Name, "Acquired cluster lock");
            }

            var indexStoreTask = _indexStoreTask;
            if (indexStoreTask != null)
            {
                ForTestingPurposes?.DisposeLog?.Invoke(Name, "Waiting for index store task to complete");
                exceptionAggregator.Execute(() =>
                {
                    // we need to wait here for the task to complete
                    // if we will not do that the process will continue
                    // and we will be left with opened files
                    // we are checking cancellation token before each index initialization
                    // so in worst case we will have to wait for 1 index to be opened
                    // if the cancellation is requested during index store initialization
                    indexStoreTask.Wait();
                });
                ForTestingPurposes?.DisposeLog?.Invoke(Name, "Finished waiting for index store task to complete");
            }

            ForTestingPurposes?.DisposeLog?.Invoke(Name, "Disposing IndexStore");
            exceptionAggregator.Execute(() =>
            {
                IndexStore?.Dispose();
            });
            ForTestingPurposes?.DisposeLog?.Invoke(Name, "Disposed IndexStore");

            ForTestingPurposes?.DisposeLog?.Invoke(Name, "Disposing ExpiredDocumentsCleaner");
            exceptionAggregator.Execute(() =>
            {
                ExpiredDocumentsCleaner?.Dispose();
            });
            ForTestingPurposes?.DisposeLog?.Invoke(Name, "Disposed ExpiredDocumentsCleaner");

            ForTestingPurposes?.DisposeLog?.Invoke(Name, "Disposing PeriodicBackupRunner");
            exceptionAggregator.Execute(() =>
            {
                PeriodicBackupRunner?.Dispose();
            });
            ForTestingPurposes?.DisposeLog?.Invoke(Name, "Disposed PeriodicBackupRunner");

            ForTestingPurposes?.DisposeLog?.Invoke(Name, "Disposing TombstoneCleaner");
            exceptionAggregator.Execute(() =>
            {
                TombstoneCleaner?.Dispose();
            });
            ForTestingPurposes?.DisposeLog?.Invoke(Name, "Disposed TombstoneCleaner");

            ForTestingPurposes?.DisposeLog?.Invoke(Name, "Disposing ReplicationLoader");
            exceptionAggregator.Execute(() =>
            {
                ReplicationLoader?.Dispose();
            });
            ForTestingPurposes?.DisposeLog?.Invoke(Name, "Disposed ReplicationLoader");

            ForTestingPurposes?.DisposeLog?.Invoke(Name, "Disposing EtlLoader");
            exceptionAggregator.Execute(() =>
            {
                EtlLoader?.Dispose();
            });
            ForTestingPurposes?.DisposeLog?.Invoke(Name, "Disposed EtlLoader");

            ForTestingPurposes?.DisposeLog?.Invoke(Name, "Disposing Operations");
            exceptionAggregator.Execute(() =>
            {
                Operations?.Dispose(exceptionAggregator);
            });
            ForTestingPurposes?.DisposeLog?.Invoke(Name, "Disposed Operations");

            ForTestingPurposes?.DisposeLog?.Invoke(Name, "Disposing HugeDocuments");
            exceptionAggregator.Execute(() =>
            {
                HugeDocuments?.Dispose();
            });
            ForTestingPurposes?.DisposeLog?.Invoke(Name, "Disposed HugeDocuments");

            ForTestingPurposes?.DisposeLog?.Invoke(Name, "Disposing NotificationCenter");
            exceptionAggregator.Execute(() =>
            {
                NotificationCenter?.Dispose();
            });
            ForTestingPurposes?.DisposeLog?.Invoke(Name, "Disposed NotificationCenter");

            ForTestingPurposes?.DisposeLog?.Invoke(Name, "Disposing SubscriptionStorage");
            exceptionAggregator.Execute(() =>
            {
                SubscriptionStorage?.Dispose();
            });
            ForTestingPurposes?.DisposeLog?.Invoke(Name, "Disposed SubscriptionStorage");

            ForTestingPurposes?.DisposeLog?.Invoke(Name, "Disposing ConfigurationStorage");
            exceptionAggregator.Execute(() =>
            {
                ConfigurationStorage?.Dispose();
            });
            ForTestingPurposes?.DisposeLog?.Invoke(Name, "Disposed ConfigurationStorage");

            ForTestingPurposes?.DisposeLog?.Invoke(Name, "Disposing DocumentsStorage");
            exceptionAggregator.Execute(() =>
            {
                DocumentsStorage?.Dispose();
            });
            ForTestingPurposes?.DisposeLog?.Invoke(Name, "Disposed DocumentsStorage");

            ForTestingPurposes?.DisposeLog?.Invoke(Name, "Disposing _databaseShutdown");
            exceptionAggregator.Execute(() =>
            {
                _databaseShutdown.Dispose();
            });
            ForTestingPurposes?.DisposeLog?.Invoke(Name, "Disposed _databaseShutdown");

            exceptionAggregator.Execute(() =>
            {
                _serverStore.LicenseManager.LicenseChanged -= LoadTimeSeriesPolicyRunnerConfigurations;
            });

            ForTestingPurposes?.DisposeLog?.Invoke(Name, "Disposing MasterKey");
            exceptionAggregator.Execute(() =>
            {
                if (MasterKey == null)
                    return;
                fixed (byte* pKey = MasterKey)
                {
                    Sodium.sodium_memzero(pKey, (UIntPtr)MasterKey.Length);
                }
            });
            ForTestingPurposes?.DisposeLog?.Invoke(Name, "Disposed MasterKey");

            ForTestingPurposes?.DisposeLog?.Invoke(Name, "Disposing _fileLocker");
            exceptionAggregator.Execute(() => _fileLocker.Dispose());
            ForTestingPurposes?.DisposeLog?.Invoke(Name, "Disposed _fileLocker");

            ForTestingPurposes?.DisposeLog?.Invoke(Name, "Disposing RachisLogIndexNotifications");
            exceptionAggregator.Execute(RachisLogIndexNotifications);
            ForTestingPurposes?.DisposeLog?.Invoke(Name, "Disposed RachisLogIndexNotifications");

            ForTestingPurposes?.DisposeLog?.Invoke(Name, "Disposing _hasClusterTransaction");
            exceptionAggregator.Execute(_hasClusterTransaction);
            ForTestingPurposes?.DisposeLog?.Invoke(Name, "Disposed _hasClusterTransaction");

            ForTestingPurposes?.DisposeLog?.Invoke(Name, "Disposing _requestExecutor");
            exceptionAggregator.Execute(() =>
            {
                if (_requestExecutor?.IsValueCreated == true)
                    _requestExecutor.Value.Dispose();
            });
            ForTestingPurposes?.DisposeLog?.Invoke(Name, "Disposed _requestExecutor");

            ForTestingPurposes?.DisposeLog?.Invoke(Name, "Finished dispose");

            exceptionAggregator.ThrowIfNeeded();
        }

        public DynamicJsonValue GenerateOfflineDatabaseInfo()
        {
            var envs = GetAllStoragesEnvironment().ToList();
            if (envs.Count == 0 || envs.Any(x => x.Environment == null))
                return null;

            ForTestingPurposes?.DisposeLog?.Invoke(Name, "Generating offline database info: sizeOnDisk.");
            var sizeOnDisk = GetSizeOnDisk();

            ForTestingPurposes?.DisposeLog?.Invoke(Name, "Generating offline database info: indexingErrors.");
            var indexingErrors = IndexStore.GetIndexes().Sum(index => index.GetErrorCount());

            ForTestingPurposes?.DisposeLog?.Invoke(Name, "Generating offline database info: alertCount.");
            var alertCount = NotificationCenter.GetAlertCount();

            ForTestingPurposes?.DisposeLog?.Invoke(Name, "Generating offline database info: performanceHints.");
            var performanceHints = NotificationCenter.GetPerformanceHintCount();

            ForTestingPurposes?.DisposeLog?.Invoke(Name, "Generating offline database info: backupInfo.");
            var backupInfo = PeriodicBackupRunner?.GetBackupInfo();

            ForTestingPurposes?.DisposeLog?.Invoke(Name, "Generating offline database info: mountPointsUsage.");
            var mountPointsUsage = GetMountPointsUsage(includeTempBuffers: false)
                .Select(x => x.ToJson())
                .ToList();

            ForTestingPurposes?.DisposeLog?.Invoke(Name, "Generating offline database info: documentsCount.");
            var documentsCount = DocumentsStorage.GetNumberOfDocuments();

            ForTestingPurposes?.DisposeLog?.Invoke(Name, "Generating offline database info: indexesCount.");
            var indexesCount = IndexStore.GetIndexes().Count();

            ForTestingPurposes?.DisposeLog?.Invoke(Name, "Generating offline database info: indexesStatus.");
            var indexesStatus = IndexStore.Status.ToString();

            var databaseInfo = new DynamicJsonValue
            {
                [nameof(DatabaseInfo.HasRevisionsConfiguration)] = DocumentsStorage.RevisionsStorage.Configuration != null,
                [nameof(DatabaseInfo.HasExpirationConfiguration)] = (ExpiredDocumentsCleaner?.ExpirationConfiguration?.Disabled ?? true) == false,
                [nameof(DatabaseInfo.HasRefreshConfiguration)] = (ExpiredDocumentsCleaner?.RefreshConfiguration?.Disabled ?? true) == false,
                [nameof(DatabaseInfo.IsAdmin)] = true, //TODO: implement me!
                [nameof(DatabaseInfo.IsEncrypted)] = DocumentsStorage.Environment.Options.Encryption.IsEnabled,
                [nameof(DatabaseInfo.Name)] = Name,
                [nameof(DatabaseInfo.Disabled)] = false, //TODO: this value should be overwritten by the studio since it is cached
                [nameof(DatabaseInfo.TotalSize)] = new DynamicJsonValue
                {
                    [nameof(Size.HumaneSize)] = sizeOnDisk.Data.HumaneSize,
                    [nameof(Size.SizeInBytes)] = sizeOnDisk.Data.SizeInBytes
                },
                [nameof(DatabaseInfo.TempBuffersSize)] = new DynamicJsonValue
                {
                    [nameof(Size.HumaneSize)] = "0 Bytes",
                    [nameof(Size.SizeInBytes)] = 0
                },
                [nameof(DatabaseInfo.IndexingErrors)] = indexingErrors,
                [nameof(DatabaseInfo.Alerts)] = alertCount,
                [nameof(DatabaseInfo.PerformanceHints)] = performanceHints,
                [nameof(DatabaseInfo.UpTime)] = null, //it is shutting down
                [nameof(DatabaseInfo.BackupInfo)] = backupInfo,
                [nameof(DatabaseInfo.MountPointsUsage)] = new DynamicJsonArray(mountPointsUsage),
                [nameof(DatabaseInfo.DocumentsCount)] = documentsCount,
                [nameof(DatabaseInfo.IndexesCount)] = indexesCount,
                [nameof(DatabaseInfo.RejectClients)] = false, //TODO: implement me!
                [nameof(DatabaseInfo.IndexingStatus)] = indexesStatus,
                ["CachedDatabaseInfo"] = true
            };
            return databaseInfo;
        }

        public DatabaseSummary GetDatabaseSummary()
        {
            using (DocumentsStorage.ContextPool.AllocateOperationContext(out DocumentsOperationContext documentsContext))
            using (ServerStore.Engine.ContextPool.AllocateOperationContext(out ClusterOperationContext transactionContext))
            using (documentsContext.OpenReadTransaction())
            using (transactionContext.OpenReadTransaction())
            {
                return new DatabaseSummary
                {
                    DocumentsCount = DocumentsStorage.GetNumberOfDocuments(documentsContext),
                    AttachmentsCount = DocumentsStorage.AttachmentsStorage.GetNumberOfAttachments(documentsContext).AttachmentCount,
                    RevisionsCount = DocumentsStorage.RevisionsStorage.GetNumberOfRevisionDocuments(documentsContext),
                    ConflictsCount = DocumentsStorage.ConflictsStorage.GetNumberOfConflicts(documentsContext),
                    CounterEntriesCount = DocumentsStorage.CountersStorage.GetNumberOfCounterEntries(documentsContext),
                    CompareExchangeCount = ServerStore.Cluster.GetNumberOfCompareExchange(transactionContext, DocumentsStorage.DocumentDatabase.Name),
                    CompareExchangeTombstonesCount = ServerStore.Cluster.GetNumberOfCompareExchangeTombstones(transactionContext, DocumentsStorage.DocumentDatabase.Name),
                    IdentitiesCount = ServerStore.Cluster.GetNumberOfIdentities(transactionContext, DocumentsStorage.DocumentDatabase.Name),
                    TimeSeriesSegmentsCount = DocumentsStorage.TimeSeriesStorage.GetNumberOfTimeSeriesSegments(documentsContext)
                };
            }
        }

        public long ReadLastEtag()
        {
            using (DocumentsStorage.ContextPool.AllocateOperationContext(out DocumentsOperationContext documentsContext))
            using (var tx = documentsContext.OpenReadTransaction())
            {
                return DocumentsStorage.ReadLastEtag(tx.InnerTransaction);
            }
        }

        public (long Etag, string ChangeVector) ReadLastEtagAndChangeVector()
        {
            using (DocumentsStorage.ContextPool.AllocateOperationContext(out DocumentsOperationContext documentsContext))
            using (var tx = documentsContext.OpenReadTransaction())
            {
                return (DocumentsStorage.ReadLastEtag(tx.InnerTransaction), DocumentsStorage.GetDatabaseChangeVector(tx.InnerTransaction));
            }
        }

        public void SetChangeVector(string changeVector)
        {
            using (DocumentsStorage.ContextPool.AllocateOperationContext(out DocumentsOperationContext context))
            using (var tx = context.OpenWriteTransaction())
            {
                DocumentsStorage.SetDatabaseChangeVector(context, context.GetChangeVector(changeVector));
                tx.Commit();
            }
        }

        public void RunIdleOperations(DatabaseCleanupMode mode = DatabaseCleanupMode.Regular)
        {
            Debug.Assert(mode != DatabaseCleanupMode.None, "mode != CleanupMode.None");
            if (mode == DatabaseCleanupMode.None)
                return;

            if (Monitor.TryEnter(_idleLocker) == false)
                return;

            try
            {
                var sp = Stopwatch.StartNew();
                var utcNow = DateTime.UtcNow;

                _lastIdleTicks = utcNow.Ticks;
                IndexStore?.RunIdleOperations(mode);
                Operations?.CleanupOperations();
                SubscriptionStorage?.CleanupSubscriptions();

                Scripts?.RunIdleOperations();
                DocumentsStorage.Environment.Cleanup();
                ConfigurationStorage.Environment.Cleanup();

                if (utcNow >= _nextIoMetricsCleanupTime)
                {
                    IoMetricsUtil.CleanIoMetrics(GetAllStoragesEnvironment(), _nextIoMetricsCleanupTime.Ticks);
                    _nextIoMetricsCleanupTime = utcNow.Add(Configuration.Storage.IoMetricsCleanupInterval.AsTimeSpan);
                }

                if (_logger.IsInfoEnabled)
                    _logger.Info($"Ran idle operations for database '{Name}' in {mode} mode, took: {sp.ElapsedMilliseconds}ms");
            }
            finally
            {
                Monitor.Exit(_idleLocker);
            }
        }

        public IEnumerable<StorageEnvironmentWithType> GetAllStoragesEnvironment()
        {
            // TODO :: more storage environments ?
            var documentsStorage = DocumentsStorage;
            if (documentsStorage != null)
                yield return
                    new StorageEnvironmentWithType(Name, StorageEnvironmentWithType.StorageEnvironmentType.Documents,
                        documentsStorage.Environment);
            var configurationStorage = ConfigurationStorage;
            if (configurationStorage != null)
                yield return
                    new StorageEnvironmentWithType("Configuration",
                        StorageEnvironmentWithType.StorageEnvironmentType.Configuration, configurationStorage.Environment);

            //check for null to prevent NRE when disposing the DocumentDatabase
            foreach (var index in (IndexStore?.GetIndexes()).EmptyIfNull())
            {
                var env = index?._indexStorage?.Environment();
                if (env != null)
                    yield return
                        new StorageEnvironmentWithType(index.Name,
                            StorageEnvironmentWithType.StorageEnvironmentType.Index, env)
                        {
                            LastIndexQueryTime = index.GetLastQueryingTime()
                        };
            }
        }

        private IEnumerable<FullBackup.StorageEnvironmentInformation> GetAllStoragesForBackup(bool excludeIndexes)
        {
            foreach (var storageEnvironmentWithType in GetAllStoragesEnvironment())
            {
                switch (storageEnvironmentWithType.Type)
                {
                    case StorageEnvironmentWithType.StorageEnvironmentType.Documents:
                        yield return new FullBackup.StorageEnvironmentInformation
                        {
                            Name = string.Empty,
                            Folder = Constants.Documents.PeriodicBackup.Folders.Documents,
                            Env = storageEnvironmentWithType.Environment
                        };
                        break;

                    case StorageEnvironmentWithType.StorageEnvironmentType.Index:
                        if (excludeIndexes)
                            break;

                        yield return new FullBackup.StorageEnvironmentInformation
                        {
                            Name = IndexDefinitionBaseServerSide.GetIndexNameSafeForFileSystem(storageEnvironmentWithType.Name),
                            Folder = Constants.Documents.PeriodicBackup.Folders.Indexes,
                            Env = storageEnvironmentWithType.Environment
                        };
                        break;

                    case StorageEnvironmentWithType.StorageEnvironmentType.Configuration:
                        yield return new FullBackup.StorageEnvironmentInformation
                        {
                            Name = string.Empty,
                            Folder = Constants.Documents.PeriodicBackup.Folders.Configuration,
                            Env = storageEnvironmentWithType.Environment
                        };
                        break;

                    default:
                        throw new ArgumentOutOfRangeException();
                }
            }
        }

        public SmugglerResult FullBackupTo(string backupPath, CompressionLevel compressionLevel = CompressionLevel.Optimal,
            bool excludeIndexes = false, Action<(string Message, int FilesCount)> infoNotify = null, CancellationToken cancellationToken = default)
        {
            SmugglerResult smugglerResult;

            using (var file = SafeFileStream.Create(backupPath, FileMode.Create))
            using (var package = new ZipArchive(file, ZipArchiveMode.Create, leaveOpen: true))
            {
                using (_serverStore.ContextPool.AllocateOperationContext(out TransactionOperationContext serverContext))
                {
                    var zipArchiveEntry = package.CreateEntry(RestoreSettings.SmugglerValuesFileName, compressionLevel);
                    using (var zipStream = zipArchiveEntry.Open())
                    using (var outputStream = GetOutputStream(zipStream))
                    {
                        var smugglerSource = new DatabaseSource(this, 0, 0, _logger);
                        using (DocumentsStorage.ContextPool.AllocateOperationContext(out JsonOperationContext context))
                        {
                            var smugglerDestination = new StreamDestination(outputStream, context, smugglerSource);
                            var databaseSmugglerOptionsServerSide = new DatabaseSmugglerOptionsServerSide
                            {
                                AuthorizationStatus = AuthorizationStatus.DatabaseAdmin,
                                OperateOnTypes = DatabaseItemType.CompareExchange | DatabaseItemType.Identities
                            };

                            var smuggler = Smuggler.Create(
                                smugglerSource,
                                smugglerDestination,
                                context,
                                databaseSmugglerOptionsServerSide,
                                result: null,
                                onProgress: null,
                                token: cancellationToken);

                            smugglerResult = smuggler.ExecuteAsync().Result;
                        }

                        outputStream.Flush();
                    }

                    infoNotify?.Invoke(("Backed up Database Record", 1));

                    zipArchiveEntry = package.CreateEntry(RestoreSettings.SettingsFileName, compressionLevel);
                    using (var zipStream = zipArchiveEntry.Open())
                    using (var outputStream = GetOutputStream(zipStream))
                    using (var writer = new BlittableJsonTextWriter(serverContext, outputStream))
                    {
                        writer.WriteStartObject();

                        // read and save the database record
                        writer.WritePropertyName(nameof(RestoreSettings.DatabaseRecord));
                        using (serverContext.OpenReadTransaction())
                        using (var databaseRecord = _serverStore.Cluster.ReadRawDatabaseRecord(serverContext, Name, out _))
                        {
                            serverContext.Write(writer, databaseRecord.Raw);
                        }

                        // save the database values (subscriptions, periodic backups statuses, etl states...)
                        writer.WriteComma();
                        writer.WritePropertyName(nameof(RestoreSettings.DatabaseValues));
                        writer.WriteStartObject();

                        var first = true;
                        var prefix = Helpers.ClusterStateMachineValuesPrefix(Name);

                        using (serverContext.OpenReadTransaction())
                        {
                            foreach (var keyValue in ClusterStateMachine.ReadValuesStartingWith(serverContext, prefix))
                            {
                                cancellationToken.ThrowIfCancellationRequested();

                                if (first == false)
                                    writer.WriteComma();

                                first = false;

                                var key = keyValue.Key.ToString().Substring(prefix.Length);
                                writer.WritePropertyName(key);
                                serverContext.Write(writer, keyValue.Value);
                            }
                        }

                        writer.WriteEndObject();
                        // end of values

                        writer.WriteEndObject();
                        writer.Flush();
                        outputStream.Flush();
                    }
                }

                infoNotify?.Invoke(("Backed up database values", 1));

                BackupMethods.Full.ToFile(GetAllStoragesForBackup(excludeIndexes), package, compressionLevel,
                    infoNotify: infoNotify, cancellationToken: cancellationToken);

                file.Flush(true); // make sure that we fully flushed to disk
            }

            return smugglerResult;
        }

        public Stream GetOutputStream(Stream fileStream)
        {
            return MasterKey == null ? fileStream : new EncryptingXChaCha20Poly1305Stream(fileStream, MasterKey);
        }

        /// <summary>
        /// this event is intended for entities that are not singletons
        /// per database and still need to be informed on changes to the database record.
        /// </summary>
        public event Action<DatabaseRecord> DatabaseRecordChanged;

        public void ValueChanged(long index)
        {
            try
            {
                if (_databaseShutdown.IsCancellationRequested)
                    ThrowDatabaseShutdown();

                DatabaseRecord record;
                using (_serverStore.ContextPool.AllocateOperationContext(out TransactionOperationContext context))
                using (context.OpenReadTransaction())
                {
                    record = _serverStore.Cluster.ReadDatabase(context, Name);
                }

                NotifyFeaturesAboutValueChange(record, index);
                RachisLogIndexNotifications.NotifyListenersAbout(index, null);
            }
            catch (Exception e)
            {
                RachisLogIndexNotifications.NotifyListenersAbout(index, e);

                if (_databaseShutdown.IsCancellationRequested)
                    ThrowDatabaseShutdown();

                throw;
            }
        }

        public void StateChanged(long index)
        {
            try
            {
                if (_databaseShutdown.IsCancellationRequested)
                    ThrowDatabaseShutdown();

                DatabaseRecord record;
                using (_serverStore.ContextPool.AllocateOperationContext(out TransactionOperationContext context))
                using (context.OpenReadTransaction())
                {
                    record = _serverStore.Cluster.ReadDatabase(context, Name);
                }

                if (_lastTopologyIndex < record.Topology.Stamp.Index)
                    _lastTopologyIndex = record.Topology.Stamp.Index;

                ClientConfiguration = record.Client;
                IdentityPartsSeparator = record.Client?.IdentityPartsSeparator ?? Constants.Identities.DefaultSeparator;

                StudioConfiguration = record.Studio;

                NotifyFeaturesAboutStateChange(record, index);

                RachisLogIndexNotifications.NotifyListenersAbout(index, null);
            }
            catch (Exception e)
            {
                DatabaseDisabledException throwShutDown = null;

                if (_databaseShutdown.IsCancellationRequested && e is DatabaseDisabledException == false)
                    e = throwShutDown = CreateDatabaseShutdownException(e);

                RachisLogIndexNotifications.NotifyListenersAbout(index, e);

                if (_logger.IsInfoEnabled)
                    _logger.Info($"Got exception during StateChanged({index}).", e);

                if (throwShutDown != null)
                    throw throwShutDown;

                throw;
            }
        }

        private void NotifyFeaturesAboutStateChange(DatabaseRecord record, long index)
        {
            if (CanSkipDatabaseRecordChange(record.DatabaseName, index))
                return;

            var taken = false;
            Stopwatch sp = default;

            while (taken == false)
            {
                Monitor.TryEnter(_clusterLocker, TimeSpan.FromSeconds(5), ref taken);

                try
                {
                    if (CanSkipDatabaseRecordChange(record.DatabaseName, index))
                        return;

                    if (DatabaseShutdown.IsCancellationRequested)
                        return;

                    if (taken == false)
                        continue;

                    sp = Stopwatch.StartNew();

                    Debug.Assert(string.Equals(Name, record.DatabaseName, StringComparison.OrdinalIgnoreCase),
                        $"{Name} != {record.DatabaseName}");

                    if (_logger.IsInfoEnabled)
                        _logger.Info($"Starting to process record {index} (current {LastDatabaseRecordChangeIndex}) for {record.DatabaseName}.");

                    try
                    {
                        SetIds(record);
                        SetUnusedDatabaseIds(record);
                        InitializeFromDatabaseRecord(record);
                        IndexStore.HandleDatabaseRecordChange(record, index);
                        ReplicationLoader?.HandleDatabaseRecordChange(record, index);
                        EtlLoader?.HandleDatabaseRecordChange(record);
                        SubscriptionStorage?.HandleDatabaseRecordChange(record);

                        OnDatabaseRecordChanged(record);

                        LastDatabaseRecordChangeIndex = index;

                        if (_logger.IsInfoEnabled)
                            _logger.Info($"Finish to process record {index} for {record.DatabaseName}.");
                    }
                    catch (Exception e)
                    {
                        if (_logger.IsInfoEnabled)
                            _logger.Info($"Encounter an error while processing record {index} for {record.DatabaseName}.", e);
                        throw;
                    }
                }
                finally
                {
                    if (taken)
                    {
                        Monitor.Exit(_clusterLocker);

                        if (sp?.Elapsed > TimeSpan.FromSeconds(10))
                        {
                            if (_logger.IsOperationsEnabled)
                            {
                                using (ServerStore.Engine.ContextPool.AllocateOperationContext(out ClusterOperationContext ctx))
                                using (ctx.OpenReadTransaction())
                                {
                                    var logs = ServerStore.Engine.LogHistory.GetLogByIndex(ctx, index).Select(djv => ctx.ReadObject(djv, "djv").ToString());
                                    var msg =
                                        $"Lock held for a very long time {sp.Elapsed} in database {Name} for index {index} ({string.Join(", ", logs)})";
                                    _logger.Operations(msg);

#if !RELEASE
                                    Console.WriteLine(msg);
#endif
                                }
                            }
                        }
                    }
                }
            }
        }

        private void SetUnusedDatabaseIds(DatabaseRecord record)
        {
            if (record.UnusedDatabaseIds == null && DocumentsStorage.UnusedDatabaseIds == null)
                return;

            if (record.UnusedDatabaseIds == null || DocumentsStorage.UnusedDatabaseIds == null)
            {
                Interlocked.Exchange(ref DocumentsStorage.UnusedDatabaseIds, record.UnusedDatabaseIds);
                return;
            }

            if (DocumentsStorage.UnusedDatabaseIds.SetEquals(record.UnusedDatabaseIds) == false)
            {
                Interlocked.Exchange(ref DocumentsStorage.UnusedDatabaseIds, record.UnusedDatabaseIds);
            }
        }

        private bool CanSkipDatabaseRecordChange(string database, long index)
        {
            if (LastDatabaseRecordChangeIndex > index)
            {
                // index and LastDatabaseRecordIndex could have equal values when we transit from/to passive and want to update the tasks.
                if (_logger.IsInfoEnabled)
                    _logger.Info($"Skipping record {index} (current {LastDatabaseRecordChangeIndex}) for {database} because it was already precessed.");
                return true;
            }

            return false;
        }

        private bool CanSkipValueChange(string database, long index)
        {
            if (LastValueChangeIndex > index)
            {
                // index and LastDatabaseRecordIndex could have equal values when we transit from/to passive and want to update the tasks.
                if (_logger.IsInfoEnabled)
                    _logger.Info($"Skipping value change for index {index} (current {LastValueChangeIndex}) for {database} because it was already precessed.");
                return true;
            }

            return false;
        }

        private void NotifyFeaturesAboutValueChange(DatabaseRecord record, long index)
        {
            if (CanSkipValueChange(record.DatabaseName, index))
                return;

            var taken = false;
            while (taken == false)
            {
                Monitor.TryEnter(_clusterLocker, TimeSpan.FromSeconds(5), ref taken);

                try
                {
                    if (CanSkipValueChange(record.DatabaseName, index))
                        return;

                    if (DatabaseShutdown.IsCancellationRequested)
                        return;

                    if (taken == false)
                        continue;

                    DatabaseShutdown.ThrowIfCancellationRequested();
                    SubscriptionStorage?.HandleDatabaseRecordChange(record);
                    EtlLoader?.HandleDatabaseValueChanged(record);

                    LastValueChangeIndex = index;
                }
                finally
                {
                    if (taken)
                        Monitor.Exit(_clusterLocker);
                }
            }
        }

        public void RefreshFeatures()
        {
            if (_databaseShutdown.IsCancellationRequested)
                ThrowDatabaseShutdown();

            DatabaseRecord record;
            long index;
            using (_serverStore.ContextPool.AllocateOperationContext(out TransactionOperationContext context))
            using (context.OpenReadTransaction())
            {
                record = _serverStore.Cluster.ReadDatabase(context, Name, out index);
            }
            NotifyFeaturesAboutStateChange(record, index);
        }

        private void InitializeFromDatabaseRecord(DatabaseRecord record)
        {
            if (record == null || DocumentsStorage == null)
                return;

            ClientConfiguration = record.Client;
            StudioConfiguration = record.Studio;
            InitializeCompressionFromDatabaseRecord(record);
            DocumentsStorage.RevisionsStorage.InitializeFromDatabaseRecord(record);
            ExpiredDocumentsCleaner = ExpiredDocumentsCleaner.LoadConfigurations(this, record, ExpiredDocumentsCleaner);
            TimeSeriesPolicyRunner = TimeSeriesPolicyRunner.LoadConfigurations(this, record, TimeSeriesPolicyRunner);
            PeriodicBackupRunner.UpdateConfigurations(record);
        }

        public void InitializeCompressionFromDatabaseRecord(DatabaseRecord record)
        {
            if (_documentsCompression.Equals(record.DocumentsCompression))
                return;

            if (record.DocumentsCompression == null) // legacy configurations
            {
                _compressedCollections.Clear();
                _documentsCompression = new DocumentsCompressionConfiguration(false);
                return;
            }

            _documentsCompression = record.DocumentsCompression;
            _compressedCollections = new HashSet<string>(record.DocumentsCompression.Collections, StringComparer.OrdinalIgnoreCase);
        }

        public DocumentsCompressionConfiguration DocumentsCompression => _documentsCompression;

        private DocumentsCompressionConfiguration _documentsCompression = new DocumentsCompressionConfiguration(false, Array.Empty<string>());
        private HashSet<string> _compressedCollections = new HashSet<string>(StringComparer.OrdinalIgnoreCase);

        public TableSchema GetDocsSchemaForCollection(CollectionName collection)
        {
            if (_documentsCompression.CompressAllCollections || _compressedCollections.Contains(collection.Name))
            {
                return DocumentsStorage.CompressedDocsSchema;
            }

            return DocumentsStorage.DocsSchema;
        }

        private void LoadTimeSeriesPolicyRunnerConfigurations()
        {
            LicenseLimitWarning.DismissLicenseLimitNotification(_serverStore.NotificationCenter, LimitType.TimeSeriesRollupsAndRetention);

            using (_serverStore.ContextPool.AllocateOperationContext(out TransactionOperationContext context))
            using (context.OpenReadTransaction())
            {
                var record = _serverStore.Cluster.ReadDatabase(context, Name, out _);
                TimeSeriesPolicyRunner = TimeSeriesPolicyRunner.LoadConfigurations(this, record, TimeSeriesPolicyRunner);
            }
        }

        public string WhoseTaskIsIt(
            DatabaseTopology databaseTopology,
            IDatabaseTask configuration,
            IDatabaseTaskStatus taskStatus,
            bool keepTaskOnOriginalMemberNode = false)
        {
            return ServerStore.WhoseTaskIsIt(databaseTopology, configuration, taskStatus, keepTaskOnOriginalMemberNode);
        }

        public IEnumerable<DatabasePerformanceMetrics> GetAllPerformanceMetrics()
        {
            yield return TxMerger.GeneralWaitPerformanceMetrics;
            yield return TxMerger.TransactionPerformanceMetrics;
        }

        protected virtual void OnDatabaseRecordChanged(DatabaseRecord record)
        {
            DatabaseRecordChanged?.Invoke(record);
        }

        public bool HasTopologyChanged(long index)
        {
            // only if have a newer topology index
            return _lastTopologyIndex > index;
        }

        public (Size Data, Size TempBuffers) GetSizeOnDisk()
        {
            var storageEnvironments = GetAllStoragesEnvironment();
            if (storageEnvironments == null)
                return (new Size(0), new Size(0));

            long dataInBytes = 0;
            long tempBuffersInBytes = 0;
            foreach (var environment in storageEnvironments)
            {
                if (environment == null)
                    continue;

                var sizeOnDisk = environment.Environment.GenerateSizeReport(includeTempBuffers: true);
                dataInBytes += sizeOnDisk.DataFileInBytes + sizeOnDisk.JournalsInBytes;
                tempBuffersInBytes += sizeOnDisk.TempBuffersInBytes + sizeOnDisk.TempRecyclableJournalsInBytes;
            }

            return (new Size(dataInBytes), new Size(tempBuffersInBytes));
        }

        public IEnumerable<MountPointUsage> GetMountPointsUsage(bool includeTempBuffers)
        {
            var storageEnvironments = GetAllStoragesEnvironment();
            if (storageEnvironments == null)
                yield break;

            foreach (var environment in storageEnvironments)
            {
                foreach (var mountPoint in ServerStore.GetMountPointUsageDetailsFor(environment, includeTempBuffers: includeTempBuffers))
                {
                    yield return mountPoint;
                }
            }
        }

        public DatabaseRecord ReadDatabaseRecord()
        {
            using (ServerStore.ContextPool.AllocateOperationContext(out TransactionOperationContext context))
            using (context.OpenReadTransaction())
            {
                return ServerStore.Cluster.ReadDatabase(context, Name);
            }
        }

        internal void HandleNonDurableFileSystemError(object sender, NonDurabilitySupportEventArgs e)
        {
            string title = $"Non Durable File System - {Name ?? "Unknown Database"}";

            if (_logger.IsOperationsEnabled)
                _logger.Operations($"{title}. {e.Message}", e.Exception);

            _serverStore?.NotificationCenter.Add(AlertRaised.Create(
                Name,
                title,
                e.Message,
                AlertType.NonDurableFileSystem,
                NotificationSeverity.Warning,
                Name,
                details: new MessageDetails { Message = e.Details }));
        }

        internal void HandleOnDatabaseRecoveryError(object sender, RecoveryErrorEventArgs e)
        {
            HandleOnRecoveryError(StorageEnvironmentWithType.StorageEnvironmentType.Documents, Name, sender, e);
        }

        internal void HandleOnConfigurationRecoveryError(object sender, RecoveryErrorEventArgs e)
        {
            HandleOnRecoveryError(StorageEnvironmentWithType.StorageEnvironmentType.Configuration, Name, sender, e);
        }

        internal void HandleOnIndexRecoveryError(string indexName, object sender, RecoveryErrorEventArgs e)
        {
            HandleOnRecoveryError(StorageEnvironmentWithType.StorageEnvironmentType.Index, indexName, sender, e);
        }

        private void HandleOnRecoveryError(StorageEnvironmentWithType.StorageEnvironmentType type, string resourceName, object environment, RecoveryErrorEventArgs e)
        {
            AbstractNotificationCenter nc;
            string title;

            switch (type)
            {
                case StorageEnvironmentWithType.StorageEnvironmentType.Configuration:
                case StorageEnvironmentWithType.StorageEnvironmentType.Documents:
                    nc = _serverStore?.NotificationCenter;
                    title = $"Database Recovery Error - {resourceName ?? "Unknown Database"}";

                    if (type == StorageEnvironmentWithType.StorageEnvironmentType.Configuration)
                        title += " (configuration storage)";
                    break;

                case StorageEnvironmentWithType.StorageEnvironmentType.Index:
                    nc = NotificationCenter;
                    title = $"Index Recovery Error - {resourceName ?? "Unknown Index"}";
                    break;

                default:
                    throw new ArgumentOutOfRangeException(nameof(type), type.ToString());
            }

            string message = $"{e.Message}{Environment.NewLine}{Environment.NewLine}Environment: {environment}";

            if (_logger.IsOperationsEnabled)
                _logger.Operations($"{title}. {message}", e.Exception);

            nc?.Add(AlertRaised.Create(Name,
                title,
                message,
                AlertType.RecoveryError,
                NotificationSeverity.Error,
                key: $"{resourceName}/{SystemTime.UtcNow.Ticks % 5}")); // if this was called multiple times let's try to not overwrite previous alerts
        }

        internal void HandleOnDatabaseIntegrityErrorOfAlreadySyncedData(object sender, DataIntegrityErrorEventArgs e)
        {
            HandleOnIntegrityErrorOfAlreadySyncedData(StorageEnvironmentWithType.StorageEnvironmentType.Documents, Name, sender, e);
        }

        internal void HandleOnConfigurationIntegrityErrorOfAlreadySyncedData(object sender, DataIntegrityErrorEventArgs e)
        {
            HandleOnIntegrityErrorOfAlreadySyncedData(StorageEnvironmentWithType.StorageEnvironmentType.Configuration, Name, sender, e);
        }

        internal void HandleOnIndexIntegrityErrorOfAlreadySyncedData(string indexName, object sender, DataIntegrityErrorEventArgs e)
        {
            HandleOnIntegrityErrorOfAlreadySyncedData(StorageEnvironmentWithType.StorageEnvironmentType.Index, indexName, sender, e);
        }

        private void HandleOnIntegrityErrorOfAlreadySyncedData(StorageEnvironmentWithType.StorageEnvironmentType type, string resourceName, object environment, DataIntegrityErrorEventArgs e)
        {
            AbstractNotificationCenter nc;
            string title;

            switch (type)
            {
                case StorageEnvironmentWithType.StorageEnvironmentType.Configuration:
                case StorageEnvironmentWithType.StorageEnvironmentType.Documents:
                    nc = _serverStore?.NotificationCenter;
                    title = $"Integrity error of already synced data - {resourceName ?? "Unknown Database"}";

                    if (type == StorageEnvironmentWithType.StorageEnvironmentType.Configuration)
                        title += " (configuration storage)";
                    break;

                case StorageEnvironmentWithType.StorageEnvironmentType.Index:
                    nc = NotificationCenter;
                    title = $"Integrity error of already synced index data - {resourceName ?? "Unknown Index"}";
                    break;

                default:
                    throw new ArgumentOutOfRangeException(nameof(type), type.ToString());
            }

            string message = $"{e.Message}{Environment.NewLine}{Environment.NewLine}Environment: {environment}";

            if (_logger.IsOperationsEnabled)
                _logger.Operations($"{title}. {message}", e.Exception);

            nc?.Add(AlertRaised.Create(Name,
                title,
                message,
                AlertType.IntegrityErrorOfAlreadySyncedData,
                NotificationSeverity.Warning,
                key: $"{resourceName}/{SystemTime.UtcNow.Ticks % 5}")); // if this was called multiple times let's try to not overwrite previous alerts
        }

        internal void HandleRecoverableFailure(object sender, RecoverableFailureEventArgs e)
        {
            var title = $"Recoverable Voron error in '{Name}' database";
            var message = $"Failure {e.FailureMessage} in the following environment: {e.EnvironmentPath}";

            if (_logger.IsOperationsEnabled)
                _logger.Operations($"{title}. {message}", e.Exception);

            try
            {
                _serverStore.NotificationCenter.Add(AlertRaised.Create(
                    Name,
                    title,
                    message,
                    AlertType.RecoverableVoronFailure,
                    NotificationSeverity.Warning,
                    key: e.EnvironmentId.ToString(),
                    details: new ExceptionDetails(e.Exception)));
            }
            catch (Exception)
            {
                // exception in raising an alert can't prevent us from unloading a database
            }
        }

        public long GetEnvironmentsHash()
        {
            long hash = 0;
            foreach (var env in GetAllStoragesEnvironment())
            {
                hash = Hashing.Combine(hash, env.Environment.CurrentReadTransactionId);
                if (env.LastIndexQueryTime.HasValue)
                {
                    // 2 ** 27 = 134217728, Ticks is 10 mill per sec, so about 13.4 seconds
                    // are the rounding point here
                    var aboutEvery13Seconds = env.LastIndexQueryTime.Value.Ticks >> 27;
                    hash = Hashing.Combine(hash, aboutEvery13Seconds);
                }
            }

            return hash;
        }

        internal TestingStuff ForTestingPurposesOnly()
        {
            if (ForTestingPurposes != null)
                return ForTestingPurposes;

            return ForTestingPurposes = new TestingStuff();
        }

        internal class TestingStuff
        {
            internal Action ActionToCallDuringDocumentDatabaseInternalDispose;

            internal Action CollectionRunnerBeforeOpenReadTransaction;

            internal Action CompactionAfterDatabaseUnload;

            internal bool SkipDrainAllRequests = false;

            internal Action<string, string> DisposeLog;

            internal bool ForceSendTombstones = false;

            internal IDisposable CallDuringDocumentDatabaseInternalDispose(Action action)
            {
                ActionToCallDuringDocumentDatabaseInternalDispose = action;

                return new DisposableAction(() => ActionToCallDuringDocumentDatabaseInternalDispose = null);
            }

            internal Action Subscription_ActionToCallDuringWaitForChangedDocuments;
            internal Action<long> Subscription_ActionToCallAfterRegisterSubscriptionConnection;

            internal IDisposable CallDuringWaitForChangedDocuments(Action action)
            {
                Subscription_ActionToCallDuringWaitForChangedDocuments = action;

                return new DisposableAction(() => Subscription_ActionToCallDuringWaitForChangedDocuments = null);
            }
            internal IDisposable CallAfterRegisterSubscriptionConnection(Action<long> action)
            {
                Subscription_ActionToCallAfterRegisterSubscriptionConnection = action;

                return new DisposableAction(() => Subscription_ActionToCallAfterRegisterSubscriptionConnection = null);
            }
        }
    }

    public enum DatabaseCleanupMode
    {
        None,
        Regular,
        Deep
    }
}<|MERGE_RESOLUTION|>--- conflicted
+++ resolved
@@ -496,7 +496,7 @@
 
                 try
                 {
-                    using (ServerStore.ContextPool.AllocateOperationContext(out TransactionOperationContext context))
+                    using (ServerStore.Engine.ContextPool.AllocateOperationContext(out ClusterOperationContext context))
                     using (context.OpenReadTransaction())
                     {
                         const int batchSize = 256;
@@ -551,7 +551,7 @@
             public virtual void Dispose() => ArrayPool<ClusterTransactionCommand.SingleClusterDatabaseCommand>.Shared.Return(_data);
         }
 
-        protected virtual ClusterTransactionBatchCollector CollectCommandsBatch(TransactionOperationContext context, int take)
+        protected virtual ClusterTransactionBatchCollector CollectCommandsBatch(ClusterOperationContext context, int take)
         {
             var batchCollector = new ClusterTransactionBatchCollector(take);
             var readCommands = ClusterTransactionCommand.ReadCommandsBatch(context, Name, fromCount: _nextClusterCommand, take);
@@ -559,24 +559,18 @@
             return batchCollector;
         }
 
-        public async Task<(long BatchSize, long CommandsCount)> ExecuteClusterTransaction(TransactionOperationContext context, int batchSize)
+        public async Task<(long BatchSize, long CommandsCount)> ExecuteClusterTransaction(ClusterOperationContext context, int batchSize)
         {
             using var batchCollector = CollectCommandsBatch(context, batchSize);
 
-<<<<<<< HEAD
             if (batchCollector.Count == 0)
-                return (0, 0);
-=======
-            if (batch.Count == 0)
             {
                 var index = _serverStore.Cluster.GetLastCompareExchangeIndexForDatabase(context, Name);
-                
+
                 if (RachisLogIndexNotifications.LastModifiedIndex != index)
                     RachisLogIndexNotifications.NotifyListenersAbout(index, null);
-
-                return batch;
-            }
->>>>>>> 5f3e773b
+                return (0, 0);
+            }
 
             var batch = batchCollector.GetData();
             var mergedCommands = new ClusterTransactionMergedCommand(this, batch);
