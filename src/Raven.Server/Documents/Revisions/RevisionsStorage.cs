--- conflicted
+++ resolved
@@ -463,18 +463,6 @@
             using (Slice.From(context.Allocator, collectionName.Name, out Slice collectionSlice))
             using (table.Allocate(out TableValueBuilder tvb))
             {
-<<<<<<< HEAD
-                tvb.Add(keySlice.Content.Ptr, keySlice.Size);
-                tvb.Add(Bits.SwapBytes(newEtag));
-                tvb.Add(Bits.SwapBytes(revisionEtag));
-                tvb.Add(context.GetTransactionMarker());
-                tvb.Add((byte)DocumentTombstone.TombstoneType.Revision);
-                tvb.Add(collectionSlice);
-                tvb.Add((int)DocumentFlags.None);
-                tvb.Add(changeVector.Buffer, changeVector.Size);
-                tvb.Add(null, 0);
-                table.Insert(tvb);
-=======
                 var table = context.Transaction.InnerTransaction.OpenTable(TombstonesSchema, RevisionsTombstonesSlice);
 
                 if (table.VerifyKeyExists(keySlice))
@@ -490,11 +478,10 @@
                     tvb.Add((byte)DocumentTombstone.TombstoneType.Revision);
                     tvb.Add(collectionSlice);
                     tvb.Add((int)DocumentFlags.None);
-                    tvb.Add((byte*)pChangeVector, sizeof(ChangeVectorEntry) * changeVector.Length);
+                    tvb.Add(changeVector.Buffer, changeVector.Size);
                     tvb.Add(null, 0);
                     table.Set(tvb);
                 }
->>>>>>> 66684757
             }
         }
 
