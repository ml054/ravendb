﻿using System;
using System.Collections.Generic;
using System.Diagnostics;
using System.Threading.Tasks;
using Raven.Client;
using Raven.Client.Documents.Operations;
using Raven.Client.Util.RateLimiting;
using Raven.Server.Documents.Handlers;
using Raven.Server.Documents.Patch;
using Raven.Server.Documents.Queries;
using Raven.Server.Documents.TransactionCommands;
using Raven.Server.ServerWide;
using Raven.Server.ServerWide.Context;
using Raven.Server.Utils;
using Sparrow.Json;
using PatchRequest = Raven.Server.Documents.Patch.PatchRequest;

namespace Raven.Server.Documents
{
    internal class CollectionRunner
    {
        internal const int OperationBatchSize = 1024;

        private readonly IndexQueryServerSide _collectionQuery;
        private IndexQueryServerSide _operationQuery;

        protected readonly DocumentsOperationContext Context;
        protected readonly DocumentDatabase Database;

        public CollectionRunner(DocumentDatabase database, DocumentsOperationContext context, IndexQueryServerSide collectionQuery)
        {
            Debug.Assert(collectionQuery == null || collectionQuery.Metadata.IsCollectionQuery);

            Database = database;
            Context = context;
            _collectionQuery = collectionQuery;
        }

        public virtual Task<IOperationResult> ExecuteDelete(string collectionName, int start, int take, CollectionOperationOptions options, Action<IOperationProgress> onProgress, OperationCancelToken token)
        {
            return ExecuteOperation(collectionName, start, take, options, Context, onProgress, key => new DeleteDocumentCommand(key, null, Database), token);
        }

        public Task<IOperationResult> ExecutePatch(string collectionName, int start, int take, CollectionOperationOptions options, PatchRequest patch,
            BlittableJsonReaderObject patchArgs, Action<IOperationProgress> onProgress, OperationCancelToken token)
        {
            return ExecuteOperation(collectionName, start, take, options, Context, onProgress,
                key => new PatchDocumentCommand(Context, key, null, false, (patch, patchArgs), (null, null), Database, false, false, false, false), token);
        }

        protected async Task<IOperationResult> ExecuteOperation(string collectionName, int start, int take, CollectionOperationOptions options, DocumentsOperationContext context,
             Action<DeterminateProgress> onProgress, Func<string, TransactionOperationsMerger.MergedTransactionCommand> action, OperationCancelToken token)
        {
            var progress = new DeterminateProgress();
            var cancellationToken = token.Token;
            var isAllDocs = collectionName == Constants.Documents.Collections.AllDocumentsCollection;

            long lastEtag;
            long totalCount;
            using (context.OpenReadTransaction())
            {
                lastEtag = GetLastEtagForCollection(context, collectionName, isAllDocs);
                totalCount = GetTotalCountForCollection(context, collectionName, isAllDocs);
            }
            progress.Total = totalCount;

            // send initial progress with total count set, and 0 as processed count
            onProgress(progress);

            long startEtag = 0;
            var start = 0;

            using (var rateGate = options.MaxOpsPerSecond.HasValue
                    ? new RateGate(options.MaxOpsPerSecond.Value, TimeSpan.FromSeconds(1))
                    : null)
            {
                var end = false;
                var ids = new Queue<string>(OperationBatchSize);

                while (startEtag <= lastEtag)
                {
                    cancellationToken.ThrowIfCancellationRequested();
                    ids.Clear();
                    using (context.OpenReadTransaction())
                    {
                        foreach (var document in GetDocuments(context, collectionName, startEtag, start, OperationBatchSize, isAllDocs))
                        {
                            start++;

                            cancellationToken.ThrowIfCancellationRequested();

                            token.Delay();

                            if (isAllDocs && document.Id.StartsWith(HiLoHandler.RavenHiloIdPrefix, StringComparison.OrdinalIgnoreCase))
                                continue;

                            if (document.Etag > lastEtag) // we don't want to go over the documents that we have patched
                            {
                                end = true;
                                break;
                            }

                            startEtag = document.Etag + 1;

                            if (start > 0)
                            {
                                start--;
                                continue;
                            }

                            if (take-- <= 0)
                            {
                                end = true;
                                break;
                            }

                            ids.Enqueue(document.Id);
                        }
                    }

                    if (ids.Count == 0)
                        break;

                    do
                    {
                        var command = new ExecuteRateLimitedOperations<string>(ids, action, rateGate, token,
                            maxTransactionSize: 16 * Voron.Global.Constants.Size.Megabyte,
                            batchSize: OperationBatchSize);

                        await Database.TxMerger.Enqueue(command);

                        progress.Processed += command.Processed;

                        onProgress(progress);

                        if (command.NeedWait)
                            rateGate?.WaitToProceed();

                    } while (ids.Count > 0);

                    if (end)
                        break;
                }
            }

            return new BulkOperationResult
            {
                Total = progress.Processed
            };
        }

        protected virtual IEnumerable<Document> GetDocuments(DocumentsOperationContext context, string collectionName, long startEtag, int start, int batchSize, bool isAllDocs)
        {
            if (_collectionQuery != null && _collectionQuery.Metadata.WhereFields.Count > 0)
            {
<<<<<<< HEAD
                if (_operationQuery == null)
                    _operationQuery = ConvertToOperationQuery(_collectionQuery);

                return new CollectionQueryEnumerable(Database, Database.DocumentsStorage, new FieldsToFetch(_operationQuery, null),
                    collectionName, _operationQuery, null, context, null, new Reference<int>());
=======
                return new CollectionQueryEnumerable(Database, Database.DocumentsStorage, new FieldsToFetch(_collectionQuery, null),
                    collectionName, _collectionQuery, null, context, null, new Reference<int>())
                {
                    InternalQueryOperationStart = start
                };
>>>>>>> 28585f39
            }

            if (isAllDocs)
                return Database.DocumentsStorage.GetDocumentsFrom(context, startEtag, 0, batchSize);

            return Database.DocumentsStorage.GetDocumentsFrom(context, collectionName, startEtag, 0, batchSize);
        }

        protected virtual long GetTotalCountForCollection(DocumentsOperationContext context, string collectionName, bool isAllDocs)
        {
            if (isAllDocs)
            {
                var allDocsCount = Database.DocumentsStorage.GetNumberOfDocuments(context);
                Database.DocumentsStorage.GetNumberOfDocumentsToProcess(context, CollectionName.HiLoCollection, 0, out long hiloDocsCount);
                return allDocsCount - hiloDocsCount;
            }

            Database.DocumentsStorage.GetNumberOfDocumentsToProcess(context, collectionName, 0, out long totalCount);
            return totalCount;
        }

        protected virtual long GetLastEtagForCollection(DocumentsOperationContext context, string collection, bool isAllDocs)
        {
            if (isAllDocs)
                return DocumentsStorage.ReadLastDocumentEtag(context.Transaction.InnerTransaction);

            return Database.DocumentsStorage.GetLastDocumentEtag(context, collection);
        }

        private static IndexQueryServerSide ConvertToOperationQuery(IndexQueryServerSide query)
        {
            return new IndexQueryServerSide(query.Metadata)
            {
                Query = query.Query,
                Start = 0,
                WaitForNonStaleResultsTimeout = query.WaitForNonStaleResultsTimeout,
                PageSize = int.MaxValue,
                QueryParameters = query.QueryParameters
            };
        }
    }
}<|MERGE_RESOLUTION|>--- conflicted
+++ resolved
@@ -153,19 +153,14 @@
         {
             if (_collectionQuery != null && _collectionQuery.Metadata.WhereFields.Count > 0)
             {
-<<<<<<< HEAD
                 if (_operationQuery == null)
                     _operationQuery = ConvertToOperationQuery(_collectionQuery);
 
                 return new CollectionQueryEnumerable(Database, Database.DocumentsStorage, new FieldsToFetch(_operationQuery, null),
                     collectionName, _operationQuery, null, context, null, new Reference<int>());
-=======
-                return new CollectionQueryEnumerable(Database, Database.DocumentsStorage, new FieldsToFetch(_collectionQuery, null),
-                    collectionName, _collectionQuery, null, context, null, new Reference<int>())
                 {
                     InternalQueryOperationStart = start
                 };
->>>>>>> 28585f39
             }
 
             if (isAllDocs)
