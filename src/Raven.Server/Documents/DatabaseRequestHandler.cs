﻿using System;
using System.Threading;
using System.Threading.Tasks;
using Raven.Client;
using Raven.Client.Http;
using Raven.Client.ServerWide;
using Raven.Server.NotificationCenter.Notifications.Details;
using Raven.Server.ServerWide;
using Raven.Server.ServerWide.Context;
using Raven.Server.Utils.Configuration;
using Raven.Server.Web;
using Sparrow.Json;
using Sparrow.Logging;

namespace Raven.Server.Documents
{
    public abstract class DatabaseRequestHandler : AbstractDatabaseRequestHandler<DocumentsOperationContext>
    {
        public DocumentDatabase Database;

        public override string DatabaseName => Database.Name;

        protected internal delegate void RefAction<T>(string databaseName, ref T configuration, JsonOperationContext context);

        protected internal delegate Task<(long, object)> SetupFunc<in T>(TransactionOperationContext context, string databaseName, T json, string raftRequestId);

        public override void Init(RequestHandlerContext context)
        {
            Database = context.Database;
            ContextPool = Database.DocumentsStorage.ContextPool;
            Logger = LoggingSource.Instance.GetLogger(Database.Name, GetType().FullName);

            base.Init(context);
        }

<<<<<<< HEAD
        public override char IdentityPartsSeparator => Database.IdentityPartsSeparator;

        public async Task<TResult> ExecuteRemoteAsync<TResult>(RavenCommand<TResult> command, CancellationToken token = default)
        {
            var requestExecutor = Database.RequestExecutor;
            using (requestExecutor.ContextPool.AllocateOperationContext(out JsonOperationContext ctx))
            {
                await requestExecutor.ExecuteAsync(command, ctx, token: token);
                return command.Result;
            }
        }

        public Task CheckForChanges(RequestHandlerContext context)
=======
        public override Task CheckForChanges(RequestHandlerContext context)
>>>>>>> d7372b52
        {
            var topologyEtag = GetLongFromHeaders(Constants.Headers.TopologyEtag);
            if (topologyEtag.HasValue && Database.HasTopologyChanged(topologyEtag.Value))
                context.HttpContext.Response.Headers[Constants.Headers.RefreshTopology] = "true";

            var clientConfigurationEtag = GetLongFromHeaders(Constants.Headers.ClientConfigurationEtag);
            if (clientConfigurationEtag.HasValue && ClientConfigurationHelper.HasClientConfigurationChanged(Database.ClientConfiguration, ServerStore, clientConfigurationEtag.Value))
                context.HttpContext.Response.Headers[Constants.Headers.RefreshClientConfiguration] = "true";

            return Task.CompletedTask;
        }

        public override async Task WaitForIndexToBeAppliedAsync(TransactionOperationContext context, long index)
        {
            DatabaseTopology dbTopology;
            using (context.OpenReadTransaction())
            {
                dbTopology = ServerStore.Cluster.ReadDatabaseTopology(context, Database.Name);
            }

            if (dbTopology.RelevantFor(ServerStore.NodeTag))
            {
                var db = await ServerStore.DatabasesLandlord.TryGetOrCreateResourceStore(Database.Name);
                await db.RachisLogIndexNotifications.WaitForIndexNotification(index, ServerStore.Engine.OperationTimeout);
            }
            else
            {
                await ServerStore.Cluster.WaitForIndexNotification(index);
            }
        }

        public override OperationCancelToken CreateTimeLimitedOperationToken()
        {
            return new OperationCancelToken(Database.Configuration.Databases.OperationTimeout.AsTimeSpan, Database.DatabaseShutdown, HttpContext.RequestAborted);
        }

        public override OperationCancelToken CreateTimeLimitedQueryToken()
        {
            return new OperationCancelToken(Database.Configuration.Databases.QueryTimeout.AsTimeSpan, Database.DatabaseShutdown, HttpContext.RequestAborted);
        }

        public OperationCancelToken CreateTimeLimitedCollectionOperationToken()
        {
            return new OperationCancelToken(Database.Configuration.Databases.CollectionOperationTimeout.AsTimeSpan, Database.DatabaseShutdown, HttpContext.RequestAborted);
        }

        public OperationCancelToken CreateTimeLimitedQueryOperationToken()
        {
            return new OperationCancelToken(Database.Configuration.Databases.QueryOperationTimeout.AsTimeSpan, Database.DatabaseShutdown, HttpContext.RequestAborted);
        }

        public override OperationCancelToken CreateOperationToken()
        {
            return new OperationCancelToken(Database.DatabaseShutdown, HttpContext.RequestAborted);
        }

        public override OperationCancelToken CreateOperationToken(TimeSpan cancelAfter)
        {
            return new OperationCancelToken(cancelAfter, Database.DatabaseShutdown, HttpContext.RequestAborted);
        }

        public override bool ShouldAddPagingPerformanceHint(long numberOfResults)
        {
            return numberOfResults > Database.Configuration.PerformanceHints.MaxNumberOfResults;
        }

        public override void AddPagingPerformanceHint(PagingOperationType operation, string action, string details, long numberOfResults, long pageSize, long duration, long totalDocumentsSizeInBytes)
        {
            if (ShouldAddPagingPerformanceHint(numberOfResults))
                Database.NotificationCenter.Paging.Add(operation, action, details, numberOfResults, pageSize, duration, totalDocumentsSizeInBytes);
        }

        public override Task WaitForIndexNotificationAsync(long index) => Database.RachisLogIndexNotifications.WaitForIndexNotification(index, ServerStore.Engine.OperationTimeout);
    }
}<|MERGE_RESOLUTION|>--- conflicted
+++ resolved
@@ -33,7 +33,6 @@
             base.Init(context);
         }
 
-<<<<<<< HEAD
         public override char IdentityPartsSeparator => Database.IdentityPartsSeparator;
 
         public async Task<TResult> ExecuteRemoteAsync<TResult>(RavenCommand<TResult> command, CancellationToken token = default)
@@ -46,10 +45,7 @@
             }
         }
 
-        public Task CheckForChanges(RequestHandlerContext context)
-=======
         public override Task CheckForChanges(RequestHandlerContext context)
->>>>>>> d7372b52
         {
             var topologyEtag = GetLongFromHeaders(Constants.Headers.TopologyEtag);
             if (topologyEtag.HasValue && Database.HasTopologyChanged(topologyEtag.Value))
