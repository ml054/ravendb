﻿using System;
using System.Collections.Concurrent;
using System.Collections.Generic;
using System.Diagnostics;
using System.IO;
using System.Linq;
using System.Text;
using System.Text.RegularExpressions;
using System.Threading;
using System.Threading.Tasks;
using Raven.Client;
using Raven.Client.Documents.Changes;
using Raven.Client.Documents.Indexes;
using Raven.Client.Documents.Indexes.Counters;
using Raven.Client.Documents.Indexes.TimeSeries;
using Raven.Client.Exceptions.Documents.Compilation;
using Raven.Client.Exceptions.Documents.Indexes;
using Raven.Client.ServerWide;
using Raven.Client.Util;
using Raven.Server.Commercial;
using Raven.Server.Config.Categories;
using Raven.Server.Config.Settings;
using Raven.Server.Documents.Indexes.Auto;
using Raven.Server.Documents.Indexes.Configuration;
using Raven.Server.Documents.Indexes.Errors;
using Raven.Server.Documents.Indexes.IndexMerging;
using Raven.Server.Documents.Indexes.MapReduce.Auto;
using Raven.Server.Documents.Indexes.MapReduce.OutputToCollection;
using Raven.Server.Documents.Indexes.MapReduce.Static;
using Raven.Server.Documents.Indexes.Persistence.Lucene;
using Raven.Server.Documents.Indexes.Sorting;
using Raven.Server.Documents.Indexes.Static;
using Raven.Server.Documents.Indexes.Static.Counters;
using Raven.Server.Documents.Indexes.Static.TimeSeries;
using Raven.Server.Documents.Queries.Dynamic;
using Raven.Server.NotificationCenter.Notifications;
using Raven.Server.NotificationCenter.Notifications.Details;
using Raven.Server.ServerWide;
using Raven.Server.ServerWide.Commands.Indexes;
using Raven.Server.ServerWide.Context;
using Raven.Server.Utils;
using Sparrow.Logging;
using Sparrow.Threading;
using Sparrow.Utils;

namespace Raven.Server.Documents.Indexes
{
    public class IndexStore : IDisposable
    {
        private readonly DocumentDatabase _documentDatabase;
        private readonly ServerStore _serverStore;

        private readonly CollectionOfIndexes _indexes = new CollectionOfIndexes();
        private readonly ConcurrentDictionary<string, SemaphoreSlim> _indexLocks = new ConcurrentDictionary<string, SemaphoreSlim>(StringComparer.OrdinalIgnoreCase);

        private bool _initialized;

        private bool _run = true;

        private long _lastSurpassedAutoIndexesDatabaseRecordEtag;

        public readonly IndexIdentities Identities = new IndexIdentities();

        public readonly Logger Logger;

        public SemaphoreSlim StoppedConcurrentIndexBatches { get; }

        internal Action<(string IndexName, bool DidWork)> IndexBatchCompleted;

        private const int PathLengthLimit = 259; // Roslyn's MetadataWriter.PathLengthLimit = 259

        internal static int MaxIndexNameLength = PathLengthLimit -
                                                 IndexCompiler.IndexNamePrefix.Length -
                                                 1 - // "."
                                                 36 - // new Guid()
                                                 IndexCompiler.IndexExtension.Length -
                                                 4; // ".dll"

        public IndexStore(DocumentDatabase documentDatabase, ServerStore serverStore)
        {
            _documentDatabase = documentDatabase;
            _serverStore = serverStore;
            Logger = LoggingSource.Instance.GetLogger<IndexStore>(_documentDatabase.Name);

            var stoppedConcurrentIndexBatches = _documentDatabase.Configuration.Indexing.NumberOfConcurrentStoppedBatchesIfRunningLowOnMemory;
            StoppedConcurrentIndexBatches = new SemaphoreSlim(stoppedConcurrentIndexBatches);
        }

        public int HandleDatabaseRecordChange(DatabaseRecord record, long raftIndex)
        {
            if (record == null)
                return 0;

            var indexesToStart = new List<Index>();

            HandleSorters(record, raftIndex);
            HandleDeletes(record, raftIndex);

            HandleChangesForStaticIndexes(record, raftIndex, indexesToStart);
            HandleChangesForAutoIndexes(record, raftIndex, indexesToStart);

            if (indexesToStart.Count <= 0)
                return 0;

            var sp = Stopwatch.StartNew();

            if (Logger.IsInfoEnabled)
                Logger.Info($"Starting {indexesToStart.Count} new index{(indexesToStart.Count > 1 ? "es" : string.Empty)}");

            ExecuteForIndexes(indexesToStart, index =>
            {
                var indexLock = GetIndexLock(index.Name);

                try
                {
                    indexLock.Wait(_documentDatabase.DatabaseShutdown);
                }
                catch (OperationCanceledException e)
                {
                    _documentDatabase.RachisLogIndexNotifications.NotifyListenersAbout(raftIndex, e);
                    return;
                }

                try
                {
                    StartIndex(index);
                }
                catch (Exception e)
                {
                    _documentDatabase.RachisLogIndexNotifications.NotifyListenersAbout(raftIndex, e);
                    if (Logger.IsInfoEnabled)
                        Logger.Info($"Could not start index `{index.Name}`", e);
                }
                finally
                {
                    indexLock.Release();
                }
            });

            if (Logger.IsInfoEnabled)
                Logger.Info($"Started {indexesToStart.Count} new index{(indexesToStart.Count > 1 ? "es" : string.Empty)}, took: {sp.ElapsedMilliseconds}ms");

            return indexesToStart.Count;
        }

        private void ExecuteForIndexes(IEnumerable<Index> indexes, Action<Index> action)
        {
            var numberOfUtilizedCores = GetNumberOfUtilizedCores();

            Parallel.ForEach(indexes, new ParallelOptions
            {
                MaxDegreeOfParallelism = Math.Max(1, numberOfUtilizedCores / 2)
            }, action);
        }

        private int GetNumberOfUtilizedCores()
        {
            var licenseLimits = _documentDatabase.ServerStore.LoadLicenseLimits();

            return licenseLimits != null && licenseLimits.NodeLicenseDetails.TryGetValue(_serverStore.NodeTag, out DetailsPerNode detailsPerNode)
                ? detailsPerNode.UtilizedCores
                : ProcessorInfo.ProcessorCount;
        }

        private void HandleSorters(DatabaseRecord record, long index)
        {
            try
            {
                SorterCompilationCache.AddSorters(record);
            }
            catch (Exception e)
            {
                _documentDatabase.RachisLogIndexNotifications.NotifyListenersAbout(index, e);
                if (Logger.IsInfoEnabled)
                    Logger.Info($"Could not update sorters", e);
            }
        }

        private void HandleChangesForAutoIndexes(DatabaseRecord record, long index, List<Index> indexesToStart)
        {
            foreach (var kvp in record.AutoIndexes)
            {
                _documentDatabase.DatabaseShutdown.ThrowIfCancellationRequested();

                var name = kvp.Key;
                try
                {
                    var definition = CreateAutoDefinition(kvp.Value);

                    var indexToStart = HandleAutoIndexChange(name, definition);
                    if (indexToStart != null)
                        indexesToStart.Add(indexToStart);
                }
                catch (Exception e)
                {
                    _documentDatabase.RachisLogIndexNotifications.NotifyListenersAbout(index, e);
                    if (Logger.IsInfoEnabled)
                        Logger.Info($"Could not create auto index {name}", e);
                }
            }
        }

        private Index HandleAutoIndexChange(string name, AutoIndexDefinitionBase definition)
        {
            using (IndexLock(name))
            {
                var creationOptions = IndexCreationOptions.Create;
                var existingIndex = GetIndex(name);
                IndexDefinitionCompareDifferences differences = IndexDefinitionCompareDifferences.None;
                if (existingIndex != null)
                    creationOptions = GetIndexCreationOptions(definition, existingIndex, out differences);

                if (creationOptions == IndexCreationOptions.Noop)
                {
                    Debug.Assert(existingIndex != null);

                    return null;
                }

                if (creationOptions == IndexCreationOptions.UpdateWithoutUpdatingCompiledIndex || creationOptions == IndexCreationOptions.Update)
                {
                    Debug.Assert(existingIndex != null);

                    if ((differences & IndexDefinitionCompareDifferences.LockMode) != 0)
                    {
                        existingIndex.SetLock(definition.LockMode);
                    }

                    if ((differences & IndexDefinitionCompareDifferences.Priority) != 0)
                    {
                        existingIndex.SetPriority(definition.Priority);
                    }

                    if ((differences & IndexDefinitionCompareDifferences.State) != 0)
                    {
                        // this can only be set by cluster
                        // and if local state is disabled or error
                        // then we are ignoring this change
                        if (existingIndex.State == IndexState.Normal || existingIndex.State == IndexState.Idle)
                            existingIndex.SetState(definition.State);
                    }

                    existingIndex.Update(definition, existingIndex.Configuration);

                    return null;
                }

                Index index;

                if (definition is AutoMapIndexDefinition)
                    index = AutoMapIndex.CreateNew((AutoMapIndexDefinition)definition, _documentDatabase);
                else if (definition is AutoMapReduceIndexDefinition)
                    index = AutoMapReduceIndex.CreateNew((AutoMapReduceIndexDefinition)definition, _documentDatabase);
                else
                    throw new NotImplementedException($"Unknown index definition type: {definition.GetType().FullName}");

                return index;
            }
        }

        internal static AutoIndexDefinitionBase CreateAutoDefinition(AutoIndexDefinition definition)
        {
            var mapFields = definition
                .MapFields
                .Select(x =>
                {
                    var field = AutoIndexField.Create(x.Key, x.Value);

                    Debug.Assert(x.Value.GroupByArrayBehavior == GroupByArrayBehavior.NotApplicable);

                    return field;
                })
                .ToArray();

            if (definition.Type == IndexType.AutoMap)
            {
                var result = new AutoMapIndexDefinition(definition.Collection, mapFields, IndexDefinitionBase.IndexVersion.CurrentVersion);

                if (definition.Priority.HasValue)
                    result.Priority = definition.Priority.Value;

                if (definition.State.HasValue)
                    result.State = definition.State.Value;

                return result;
            }

            if (definition.Type == IndexType.AutoMapReduce)
            {
                var groupByFields = definition
                    .GroupByFields
                    .Select(x =>
                    {
                        var field = AutoIndexField.Create(x.Key, x.Value);

                        return field;
                    })
                    .ToArray();

                var result = new AutoMapReduceIndexDefinition(definition.Collection, mapFields, groupByFields, IndexDefinitionBase.IndexVersion.CurrentVersion);

                if (definition.Priority.HasValue)
                    result.Priority = definition.Priority.Value;

                if (definition.State.HasValue)
                    result.State = definition.State.Value;

                return result;
            }

            throw new NotSupportedException("Cannot create auto-index from " + definition.Type);
        }

        private void HandleChangesForStaticIndexes(DatabaseRecord record, long index, List<Index> indexesToStart)
        {
            foreach (var kvp in record.Indexes)
            {
                _documentDatabase.DatabaseShutdown.ThrowIfCancellationRequested();

                var name = kvp.Key;
                var definition = kvp.Value;

                try
                {
                    var indexToStart = HandleStaticIndexChange(name, definition);
                    if (indexToStart != null)
                        indexesToStart.Add(indexToStart);
                }
                catch (Exception exception)
                {
                    _documentDatabase.RachisLogIndexNotifications.NotifyListenersAbout(index, exception);

                    var indexName = name;
                    if (Logger.IsInfoEnabled)
                        Logger.Info($"Could not update static index {name}", exception);

                    if (exception is OperationCanceledException)
                        return;

                    //If we don't have the index in memory this means that it is corrupted when trying to load it
                    //If we do have the index and it is not faulted this means that this is the replacement index that is faulty
                    //If we already have a replacement that is faulty don't add a new one
                    if (_indexes.TryGetByName(indexName, out Index i))
                    {
                        if (i is FaultyInMemoryIndex)
                            return;
                        indexName = Constants.Documents.Indexing.SideBySideIndexNamePrefix + name;
                        if (_indexes.TryGetByName(indexName, out Index j) && j is FaultyInMemoryIndex)
                            return;
                    }

                    var configuration = new FaultyInMemoryIndexConfiguration(_documentDatabase.Configuration.Indexing.StoragePath, _documentDatabase.Configuration);
                    var fakeIndex = new FaultyInMemoryIndex(exception, indexName, configuration, definition);
                    _indexes.Add(fakeIndex);
                }
            }
        }

        private Index HandleStaticIndexChange(string name, IndexDefinition definition)
        {
            using (IndexLock(name))
            {
                var creationOptions = IndexCreationOptions.Create;
                var currentIndex = GetIndex(name);
                IndexDefinitionCompareDifferences currentDifferences = IndexDefinitionCompareDifferences.None;

                if (currentIndex != null)
                    creationOptions = GetIndexCreationOptions(definition, currentIndex, out currentDifferences);

                var replacementIndexName = Constants.Documents.Indexing.SideBySideIndexNamePrefix + definition.Name;

                if (creationOptions == IndexCreationOptions.Noop)
                {
                    Debug.Assert(currentIndex != null);

                    var replacementIndex = GetIndex(replacementIndexName);

                    if (replacementIndex != null)
                    {
                        if (replacementIndex is MapReduceIndex replacementMapReduceIndex && replacementMapReduceIndex.OutputReduceToCollection != null)
                        {
                            if (replacementMapReduceIndex.Definition.ReduceOutputIndex != null &&
                                currentIndex is MapReduceIndex currentMapReduceIndex)
                            {
                                var prefix = OutputReduceToCollectionCommand.GetOutputDocumentPrefix(
                                    replacementMapReduceIndex.Definition.OutputReduceToCollection, replacementMapReduceIndex.Definition.ReduceOutputIndex.Value);

                                // original index needs to delete docs created by side-by-side indexing
                                currentMapReduceIndex.OutputReduceToCollection?.AddPrefixesOfDocumentsToDelete(new Dictionary<string, string>
                                {
                                    {prefix, replacementMapReduceIndex.Definition.PatternForOutputReduceToCollectionReferences}
                                });
                            }
                        }

                        DeleteIndexInternal(replacementIndex);
                    }

                    return null;
                }

                if (creationOptions == IndexCreationOptions.UpdateWithoutUpdatingCompiledIndex)
                {
                    Debug.Assert(currentIndex != null);

                    var replacementIndex = GetIndex(replacementIndexName);
                    if (replacementIndex != null)
                        DeleteIndexInternal(replacementIndex);

                    if (currentDifferences != IndexDefinitionCompareDifferences.None)
                        UpdateIndex(definition, currentIndex, currentDifferences);

                    return null;
                }

                UpdateStaticIndexLockModeAndPriority(definition, currentIndex, currentDifferences);

                var prefixesOfDocumentsToDelete = new Dictionary<string, string>(StringComparer.OrdinalIgnoreCase);

                if (creationOptions == IndexCreationOptions.Update)
                {
                    Debug.Assert(currentIndex != null);

                    if (currentIndex is MapReduceIndex oldMapReduceIndex && oldMapReduceIndex.OutputReduceToCollection != null)
                    {
                        // we need to delete reduce output docs of existing index

                        CollectPrefixesOfDocumentsToDelete(oldMapReduceIndex, ref prefixesOfDocumentsToDelete);
                    }

                    definition.Name = replacementIndexName;
                    var replacementIndex = GetIndex(replacementIndexName);
                    if (replacementIndex != null)
                    {
                        creationOptions = GetIndexCreationOptions(definition, replacementIndex, out IndexDefinitionCompareDifferences sideBySideDifferences);
                        if (creationOptions == IndexCreationOptions.Noop)
                            return null;

                        if (creationOptions == IndexCreationOptions.UpdateWithoutUpdatingCompiledIndex)
                        {
                            UpdateIndex(definition, replacementIndex, sideBySideDifferences);
                            return null;
                        }

                        if (replacementIndex is MapReduceIndex oldReplacementMapReduceIndex && oldReplacementMapReduceIndex.OutputReduceToCollection != null)
                        {
                            // existing replacement index could already produce some reduce output documents, new replacement index needs to delete them

                            CollectPrefixesOfDocumentsToDelete(oldReplacementMapReduceIndex, ref prefixesOfDocumentsToDelete);
                        }

                        DeleteIndexInternal(replacementIndex);
                    }
                }

                Index index;
                switch (definition.SourceType)
                {
                    case IndexSourceType.Documents:
                        switch (definition.Type)
                        {
                            case IndexType.Map:
                            case IndexType.JavaScriptMap:
                                index = MapIndex.CreateNew(definition, _documentDatabase);
                                break;
                            case IndexType.MapReduce:
                            case IndexType.JavaScriptMapReduce:
                                var mapReduceIndex = MapReduceIndex.CreateNew<MapReduceIndex>(definition, _documentDatabase);

                                if (mapReduceIndex.OutputReduceToCollection != null && prefixesOfDocumentsToDelete.Count > 0)
                                    mapReduceIndex.OutputReduceToCollection.AddPrefixesOfDocumentsToDelete(prefixesOfDocumentsToDelete);

                                index = mapReduceIndex;
                                break;
                            default:
                                throw new NotSupportedException($"Cannot create {definition.Type} index from IndexDefinition");
                        }
                        break;
                    case IndexSourceType.TimeSeries:
                        switch (definition.Type)
                        {
                            case IndexType.Map:
                            case IndexType.JavaScriptMap:
                                index = MapTimeSeriesIndex.CreateNew(definition, _documentDatabase);
                                break;
                            case IndexType.MapReduce:
                            case IndexType.JavaScriptMapReduce:
                                var mapReduceIndex = MapReduceIndex.CreateNew<MapReduceTimeSeriesIndex>(definition, _documentDatabase);

                                if (mapReduceIndex.OutputReduceToCollection != null && prefixesOfDocumentsToDelete.Count > 0)
                                    mapReduceIndex.OutputReduceToCollection.AddPrefixesOfDocumentsToDelete(prefixesOfDocumentsToDelete);

                                index = mapReduceIndex;
                                break;
                            default:
                                throw new NotSupportedException($"Cannot create {definition.Type} index from TimeSeriesIndexDefinition");
                        }
                        break;
<<<<<<< HEAD
                    case IndexSourceType.Counters:
                        switch (definition.Type)
                        {
                            case IndexType.Map:
                            case IndexType.JavaScriptMap:
                                index = MapCountersIndex.CreateNew(definition, _documentDatabase);
                                break;
                            case IndexType.MapReduce:
                            case IndexType.JavaScriptMapReduce:
                                var mapReduceIndex = MapReduceIndex.CreateNew<MapReduceCountersIndex>(definition, _documentDatabase);
=======

                    case IndexType.MapReduce:
                    case IndexType.JavaScriptMapReduce:
                        var mapReduceIndex = MapReduceIndex.CreateNew(definition, _documentDatabase);
>>>>>>> 3f369dae

                                if (mapReduceIndex.OutputReduceToCollection != null && prefixesOfDocumentsToDelete.Count > 0)
                                    mapReduceIndex.OutputReduceToCollection.AddPrefixesOfDocumentsToDelete(prefixesOfDocumentsToDelete);

                                index = mapReduceIndex;
                                break;
                            default:
                                throw new NotSupportedException($"Cannot create {definition.Type} index from TimeSeriesIndexDefinition");
                        }
                        break;

                    default:
                        throw new NotSupportedException($"Not supported source type '{definition.SourceType}'.");
                }

                return index;
            }
        }

        private static void CollectPrefixesOfDocumentsToDelete(MapReduceIndex mapReduceIndex, ref Dictionary<string, string> prefixesOfDocumentsToDelete)
        {
            var definition = mapReduceIndex.Definition;

            if (definition.ReduceOutputIndex != null)
            {
                var prefix = OutputReduceToCollectionCommand.GetOutputDocumentPrefix(
                    definition.OutputReduceToCollection, definition.ReduceOutputIndex.Value);

                prefixesOfDocumentsToDelete.Add(prefix, mapReduceIndex.Definition.PatternForOutputReduceToCollectionReferences);
            }

            var toDelete = mapReduceIndex.OutputReduceToCollection.GetPrefixesOfDocumentsToDelete();

            if (toDelete != null)
            {
                foreach (var prefix in toDelete)
                {
                    if (prefixesOfDocumentsToDelete.ContainsKey(prefix.Key))
                        continue;

                    prefixesOfDocumentsToDelete.Add(prefix.Key, prefix.Value);
                }
            }
        }

        private void HandleDeletes(DatabaseRecord record, long raftLogIndex)
        {
            foreach (var index in _indexes)
            {
                _documentDatabase.DatabaseShutdown.ThrowIfCancellationRequested();

                var indexNormalizedName = index.Name;
                if (indexNormalizedName.StartsWith(Constants.Documents.Indexing.SideBySideIndexNamePrefix))
                {
                    indexNormalizedName = indexNormalizedName.Remove(0, Constants.Documents.Indexing.SideBySideIndexNamePrefix.Length);
                }
                if (record.Indexes.ContainsKey(indexNormalizedName) || record.AutoIndexes.ContainsKey(indexNormalizedName))
                    continue;

                try
                {
                    DeleteIndexInternal(index);
                }
                catch (Exception e)
                {
                    _documentDatabase.RachisLogIndexNotifications.NotifyListenersAbout(raftLogIndex, e);
                    if (Logger.IsInfoEnabled)
                        Logger.Info($"Could not delete index {index.Name}", e);
                }
            }
        }

        public Task InitializeAsync(DatabaseRecord record, long raftIndex, Action<string> addToInitLog)
        {
            if (_initialized)
                throw new InvalidOperationException($"{nameof(IndexStore)} was already initialized.");

            InitializePath(_documentDatabase.Configuration.Indexing.StoragePath);

            _initialized = true;

            if (_documentDatabase.Configuration.Indexing.RunInMemory)
                return Task.CompletedTask;

            return Task.Run(() =>
            {
                OpenIndexesFromRecord(record, raftIndex, addToInitLog);
            });
        }

        public Index GetIndex(string name)
        {
            if (_indexes.TryGetByName(name, out Index index) == false)
                return null;

            return index;
        }

        public async Task<long> CreateIndexInternal(IndexDefinition definition, string raftRequestId, string source = null)
        {
            if (definition == null)
                throw new ArgumentNullException(nameof(definition));

            ValidateStaticIndex(definition);

            var command = new PutIndexCommand(definition, _documentDatabase.Name, source, _documentDatabase.Time.GetUtcNow(), raftRequestId);

            long index = 0;
            try
            {
                index = (await _serverStore.SendToLeaderAsync(command)).Index;
            }
            catch (Exception e)
            {
                ThrowIndexCreationException("static", definition.Name, e, "the cluster is probably down");
            }

            try
            {
                await _documentDatabase.RachisLogIndexNotifications.WaitForIndexNotification(index, _serverStore.Engine.OperationTimeout);
            }
            catch (TimeoutException toe)
            {
                ThrowIndexCreationException("static", definition.Name, toe, $"the operation timed out after: {_serverStore.Engine.OperationTimeout}.");
            }

            return index;
        }

        public async Task<Index> CreateIndex(IndexDefinition definition, string raftRequestId, string source = null)
        {
            await CreateIndexInternal(definition, raftRequestId, source);

            return GetIndex(definition.Name);
        }

        private bool NeedToCheckIfCollectionEmpty(IndexDefinition definition)
        {
            var currentIndex = GetIndex(definition.Name);
            var replacementIndexName = Constants.Documents.Indexing.SideBySideIndexNamePrefix + definition.Name;
            var replacementIndex = GetIndex(replacementIndexName);
            if (currentIndex == null && replacementIndex == null)
            {
                // new index
                return true;
            }

            if (currentIndex == null)
            {
                // we deleted the in memory index but didn't delete the replacement yet
                return true;
            }

            var creationOptions = GetIndexCreationOptions(definition, currentIndex, out var _);
            IndexCreationOptions replacementCreationOptions;
            if (replacementIndex != null)
            {
                replacementCreationOptions = GetIndexCreationOptions(definition, replacementIndex, out var _);
            }
            else
            {
                // the replacement index doesn't exist
                return IsCreateOrUpdate(creationOptions);
            }

            return IsCreateOrUpdate(creationOptions) ||
                   IsCreateOrUpdate(replacementCreationOptions);
        }

        private static bool IsCreateOrUpdate(IndexCreationOptions creationOptions)
        {
            return creationOptions == IndexCreationOptions.Create ||
                   creationOptions == IndexCreationOptions.Update;
        }

        public bool CanUseIndexBatch()
        {
            return ClusterCommandsVersionManager.CanPutCommand(nameof(PutIndexesCommand));
        }

        public IndexBatchScope CreateIndexBatch()
        {
            return new IndexBatchScope(this, GetNumberOfUtilizedCores());
        }

        public async Task<Index> CreateIndex(IndexDefinitionBase definition, string raftRequestId)
        {
            if (definition == null)
                throw new ArgumentNullException(nameof(definition));

            if (definition is MapIndexDefinition)
                return await CreateIndex(((MapIndexDefinition)definition).IndexDefinition, raftRequestId);

            ValidateAutoIndex(definition);

            var command = PutAutoIndexCommand.Create((AutoIndexDefinitionBase)definition, _documentDatabase.Name, raftRequestId);

            long index = 0;
            try
            {
                index = (await _serverStore.SendToLeaderAsync(command)).Index;
            }
            catch (Exception e)
            {
                ThrowIndexCreationException("auto", definition.Name, e, "the cluster is probably down");
            }

            try
            {
                await _documentDatabase.RachisLogIndexNotifications.WaitForIndexNotification(index, _serverStore.Engine.OperationTimeout);
            }
            catch (TimeoutException toe)
            {
                ThrowIndexCreationException("static", definition.Name, toe, $"the operation timed out after: {_serverStore.Engine.OperationTimeout}.");
            }

            return GetIndex(definition.Name);
        }

        private void ValidateAutoIndex(IndexDefinitionBase definition)
        {
            ValidateIndexName(definition.Name, isStatic: false);
        }

        private void ValidateStaticIndex(IndexDefinition definition)
        {
            ValidateIndexName(definition.Name, isStatic: true);

            var safeFileSystemIndexName = IndexDefinitionBase.GetIndexNameSafeForFileSystem(definition.Name);

            var indexWithFileSystemNameCollision = GetIndexes().FirstOrDefault(x =>
                x.Name.Equals(definition.Name, StringComparison.OrdinalIgnoreCase) == false &&
                safeFileSystemIndexName.Equals(IndexDefinitionBase.GetIndexNameSafeForFileSystem(x.Name), StringComparison.OrdinalIgnoreCase));

            if (indexWithFileSystemNameCollision != null)
                throw new IndexCreationException(
                    $"Could not create index '{definition.Name}' because it would result in directory name collision with '{indexWithFileSystemNameCollision.Name}' index");

            definition.RemoveDefaultValues();
            ValidateAnalyzers(definition);

            var instance = IndexCompilationCache.GetIndexInstance(definition, _documentDatabase.Configuration); // pre-compile it and validate

            if (definition.Type == IndexType.MapReduce)
            {
                MapReduceIndex.ValidateReduceResultsCollectionName(definition, instance, _documentDatabase, NeedToCheckIfCollectionEmpty(definition));

                if (string.IsNullOrEmpty(definition.PatternForOutputReduceToCollectionReferences) == false)
                    OutputReferencesPattern.ValidatePattern(definition.PatternForOutputReduceToCollectionReferences, out _);
            }
        }

        public bool HasChanged(IndexDefinition definition)
        {
            if (definition == null)
                throw new ArgumentNullException(nameof(definition));

            ValidateIndexName(definition.Name, isStatic: true);

            var existingIndex = GetIndex(definition.Name);
            if (existingIndex == null)
                return true;

            var creationOptions = GetIndexCreationOptions(definition, existingIndex, out IndexDefinitionCompareDifferences _);
            return creationOptions != IndexCreationOptions.Noop;
        }

        private void StartIndex(Index index)
        {
            Debug.Assert(index != null);
            Debug.Assert(string.IsNullOrEmpty(index.Name) == false);
            Debug.Assert(_indexLocks.ContainsKey(index.Name));

            _indexes.Add(index);

            if (_documentDatabase.Configuration.Indexing.Disabled == false && _run)
                index.Start();

            _documentDatabase.Changes.RaiseNotifications(
                new IndexChange
                {
                    Name = index.Name,
                    Type = IndexChangeTypes.IndexAdded
                });
        }

        private void UpdateIndex(IndexDefinition definition, Index existingIndex, IndexDefinitionCompareDifferences indexDifferences)
        {
            UpdateStaticIndexLockModeAndPriority(definition, existingIndex, indexDifferences);

            switch (definition.SourceType)
            {
                case IndexSourceType.Documents:

                    switch (definition.Type)
                    {
                        case IndexType.Map:
                        case IndexType.JavaScriptMap:
                            MapIndex.Update(existingIndex, definition, _documentDatabase);
                            break;
                        case IndexType.MapReduce:
                        case IndexType.JavaScriptMapReduce:
                            MapReduceIndex.Update(existingIndex, definition, _documentDatabase);
                            break;
                        default:
                            throw new NotSupportedException($"Cannot update {definition.Type} index from {nameof(IndexDefinition)}");
                    }
                    break;
<<<<<<< HEAD
                case IndexSourceType.Counters:
                    switch (definition.Type)
                    {
                        case IndexType.Map:
                        case IndexType.JavaScriptMap:
                            MapCountersIndex.Update(existingIndex, definition, _documentDatabase);
                            break;
                        case IndexType.MapReduce:
                        case IndexType.JavaScriptMapReduce:
                            MapReduceIndex.Update(existingIndex, definition, _documentDatabase);
                            break;
                        default:
                            throw new NotSupportedException($"Cannot create {definition.Type} index from {nameof(CountersIndexDefinition)}");
                    }
                    break;
                case IndexSourceType.TimeSeries:
                    switch (definition.Type)
                    {
                        case IndexType.Map:
                        case IndexType.JavaScriptMap:
                            MapTimeSeriesIndex.Update(existingIndex, definition, _documentDatabase);
                            break;
                        case IndexType.MapReduce:
                        case IndexType.JavaScriptMapReduce:
                            MapReduceIndex.Update(existingIndex, definition, _documentDatabase);
                            break;
                        default:
                            throw new NotSupportedException($"Cannot create {definition.Type} index from {nameof(TimeSeriesIndexDefinition)}");
                    }
=======

                case IndexType.MapReduce:
                case IndexType.JavaScriptMapReduce:
                    MapReduceIndex.Update(existingIndex, definition, _documentDatabase);
>>>>>>> 3f369dae
                    break;

                default:
                    throw new NotSupportedException($"Not supported source type '{definition.SourceType}'.");
            }
        }

        private static void UpdateStaticIndexLockModeAndPriority(IndexDefinition definition, Index existingIndex, IndexDefinitionCompareDifferences indexDifferences)
        {
            if (definition.LockMode.HasValue && (indexDifferences & IndexDefinitionCompareDifferences.LockMode) != 0)
                existingIndex.SetLock(definition.LockMode.Value);

            if (definition.Priority.HasValue && (indexDifferences & IndexDefinitionCompareDifferences.Priority) != 0)
                existingIndex.SetPriority(definition.Priority.Value);
        }

        internal IndexCreationOptions GetIndexCreationOptions(object indexDefinition, Index existingIndex, out IndexDefinitionCompareDifferences differences)
        {
            differences = IndexDefinitionCompareDifferences.All;
            if (existingIndex == null)
                return IndexCreationOptions.Create;

            differences = IndexDefinitionCompareDifferences.None;

            var indexDef = indexDefinition as IndexDefinition;
            if (indexDef != null)
                differences = existingIndex.Definition.Compare(indexDef);

            var indexDefBase = indexDefinition as IndexDefinitionBase;
            if (indexDefBase != null)
                differences = existingIndex.Definition.Compare(indexDefBase);

            if (differences == IndexDefinitionCompareDifferences.All)
                return IndexCreationOptions.Update;

            if (differences == IndexDefinitionCompareDifferences.None)
                return IndexCreationOptions.Noop;

            if ((differences & IndexDefinitionCompareDifferences.Maps) == IndexDefinitionCompareDifferences.Maps ||
                (differences & IndexDefinitionCompareDifferences.Reduce) == IndexDefinitionCompareDifferences.Reduce)
                return IndexCreationOptions.Update;

            if ((differences & IndexDefinitionCompareDifferences.Fields) == IndexDefinitionCompareDifferences.Fields)
                return IndexCreationOptions.Update;

            if ((differences & IndexDefinitionCompareDifferences.AdditionalSources) == IndexDefinitionCompareDifferences.AdditionalSources)
                return IndexCreationOptions.Update;

            if ((differences & IndexDefinitionCompareDifferences.Configuration) == IndexDefinitionCompareDifferences.Configuration)
            {
                var currentConfiguration = existingIndex.Configuration as SingleIndexConfiguration;
                if (currentConfiguration == null) // should not happen
                    return IndexCreationOptions.Update;

                var newConfiguration = new SingleIndexConfiguration(indexDef.Configuration, _documentDatabase.Configuration);
                var configurationResult = currentConfiguration.CalculateUpdateType(newConfiguration);
                switch (configurationResult)
                {
                    case IndexUpdateType.None:
                        break;

                    case IndexUpdateType.Refresh:
                        return IndexCreationOptions.UpdateWithoutUpdatingCompiledIndex;

                    case IndexUpdateType.Reset:
                        return IndexCreationOptions.Update;

                    default:
                        throw new ArgumentOutOfRangeException();
                }
            }

            if ((differences & IndexDefinitionCompareDifferences.Priority) == IndexDefinitionCompareDifferences.Priority)
                return IndexCreationOptions.UpdateWithoutUpdatingCompiledIndex;

            if ((differences & IndexDefinitionCompareDifferences.LockMode) == IndexDefinitionCompareDifferences.LockMode)
                return IndexCreationOptions.UpdateWithoutUpdatingCompiledIndex;

            if ((differences & IndexDefinitionCompareDifferences.State) == IndexDefinitionCompareDifferences.State)
                return IndexCreationOptions.UpdateWithoutUpdatingCompiledIndex;

            return IndexCreationOptions.Update;
        }

        public static bool IsValidIndexName(string name, bool isStatic, out string errorMessage)
        {
            errorMessage = null;

            try
            {
                ValidateIndexName(name, isStatic);
            }
            catch (Exception e)
            {
                errorMessage = e.Message.Split('\n')[0];
                return false;
            }

            return true;
        }

        public static void ValidateIndexName(string name, bool isStatic)
        {
            if (string.IsNullOrWhiteSpace(name))
                throw new ArgumentException("Index name cannot be empty!");

            if (name.Contains("//"))
                throw new ArgumentException($"Index name '{name.Replace("//", "__")}' not permitted. Index name cannot contain // (double slashes)", nameof(name));

            if (isStatic && name.StartsWith("Auto/", StringComparison.OrdinalIgnoreCase))
                throw new ArgumentException($"Index name '{name}' not permitted. Static index name cannot start with 'Auto/'", nameof(name));

            if (isStatic && ResourceNameValidator.IsValidIndexName(name) == false)
            {
                var allowedCharacters = $"('{string.Join("', '", ResourceNameValidator.AllowedIndexNameCharacters.Select(Regex.Unescape))}')";
                throw new ArgumentException($"Index name '{name}' is not permitted. Only letters, digits and characters {allowedCharacters} are allowed.", nameof(name));
            }

            if (isStatic && name.Contains(".") && ResourceNameValidator.IsDotCharSurroundedByOtherChars(name) == false)
                throw new ArgumentException(
                    $"Index name '{name}' is not permitted. If a name contains '.' character then it must be surrounded by other allowed characters.", nameof(name));

            if (isStatic && name.Length > MaxIndexNameLength)
            {
                throw new ArgumentException(
                    $"Index name '{name}' is not permitted. Index name cannot exceed {MaxIndexNameLength} characters.", nameof(name));
            }
        }

        public Index ResetIndex(string name)
        {
            var index = GetIndex(name);
            if (index == null)
                IndexDoesNotExistException.ThrowFor(name);

            return ResetIndexInternal(index);
        }

        public async Task<bool> TryDeleteIndexIfExists(string name, string raftRequestId)
        {
            var index = GetIndex(name);
            if (index == null)
                return false;

            if (name.StartsWith(Constants.Documents.Indexing.SideBySideIndexNamePrefix))
            {
                await HandleSideBySideIndexDelete(name, raftRequestId);
                return true;
            }

            var (etag, _) = await _serverStore.SendToLeaderAsync(new DeleteIndexCommand(index.Name, _documentDatabase.Name, raftRequestId));

            await _documentDatabase.RachisLogIndexNotifications.WaitForIndexNotification(etag, _serverStore.Engine.OperationTimeout);

            return true;
        }

        private async Task HandleSideBySideIndexDelete(string name, string raftRequestId)
        {
            var originalIndexName = name.Remove(0, Constants.Documents.Indexing.SideBySideIndexNamePrefix.Length);
            var originalIndex = GetIndex(originalIndexName);
            if (originalIndex == null)
            {
                // we cannot find the original index
                // but we need to remove the side by side one by the original name
                var (etag, _) = await _serverStore.SendToLeaderAsync(new DeleteIndexCommand(originalIndexName, _documentDatabase.Name, raftRequestId));

                await _documentDatabase.RachisLogIndexNotifications.WaitForIndexNotification(etag, _serverStore.Engine.OperationTimeout);

                return;
            }

            // deleting the side by side index means that we need to save the original one in the database record

            var indexDefinition = originalIndex.GetIndexDefinition();
            indexDefinition.Name = originalIndexName;
            await CreateIndex(indexDefinition, raftRequestId);
        }

        public async Task DeleteIndex(string name, string raftRequestId)
        {
            var index = GetIndex(name);
            if (index == null)
                IndexDoesNotExistException.ThrowFor(name);

            var (newEtag, _) = await _serverStore.SendToLeaderAsync(new DeleteIndexCommand(index.Name, _documentDatabase.Name, raftRequestId));

            await _documentDatabase.RachisLogIndexNotifications.WaitForIndexNotification(newEtag, _serverStore.Engine.OperationTimeout);
        }

        private void DeleteIndexInternal(Index index, bool raiseNotification = true)
        {
            _indexes.TryRemoveByName(index.Name, index);

            try
            {
                index.Dispose();
            }
            catch (Exception e)
            {
                if (Logger.IsInfoEnabled)
                    Logger.Info($"Could not dispose index '{index.Name}'.", e);
            }

            if (raiseNotification)
            {
                _documentDatabase.Changes.RaiseNotifications(new IndexChange
                {
                    Name = index.Name,
                    Type = IndexChangeTypes.IndexRemoved
                });
            }

            // we always want to try to delete the directories
            // because Voron and Periodic Backup are creating temp ones
            //if (index.Configuration.RunInMemory)
            //    return;

            var name = IndexDefinitionBase.GetIndexNameSafeForFileSystem(index.Name);

            var indexPath = index.Configuration.StoragePath.Combine(name);

            var indexTempPath = index.Configuration.TempPath?.Combine(name);

            try
            {
                IOExtensions.DeleteDirectory(indexPath.FullPath);
            }
            catch (Exception e)
            {
                if (Logger.IsInfoEnabled)
                    Logger.Info($"Failed to delete the index {name} directory", e);
                throw;
            }

            if (indexTempPath != null)
                IOExtensions.DeleteDirectory(indexTempPath.FullPath);
        }

        public IndexRunningStatus Status
        {
            get
            {
                if (_documentDatabase.Configuration.Indexing.Disabled)
                    return IndexRunningStatus.Disabled;

                if (_run)
                    return IndexRunningStatus.Running;

                return IndexRunningStatus.Paused;
            }
        }

        public long Count => _indexes.Count;

        public void StartIndexing()
        {
            _run = true;

            StartIndexing(_indexes);
        }

        public void StartMapIndexes()
        {
            StartIndexing(_indexes.Where(x => x.Type.IsMap()));
        }

        public void StartMapReduceIndexes()
        {
            StartIndexing(_indexes.Where(x => x.Type.IsMapReduce()));
        }

        private void StartIndexing(IEnumerable<Index> indexes)
        {
            if (_documentDatabase.Configuration.Indexing.Disabled)
                return;

            ExecuteForIndexes(indexes, index =>
            {
                using (IndexLock(index.Name))
                {
                    try
                    {
                        index.Start();
                    }
                    catch (ObjectDisposedException)
                    {
                        // this can happen if we replaced or removed the index
                    }
                }
            });
        }

        public void StartIndex(string name)
        {
            var index = GetIndex(name);
            if (index == null)
                IndexDoesNotExistException.ThrowFor(name);

            using (IndexLock(index.Name))
            {
                index.Start();
            }
        }

        public void StopIndex(string name)
        {
            var index = GetIndex(name);
            if (index == null)
                IndexDoesNotExistException.ThrowFor(name);

            using (IndexLock(index.Name))
            {
                index.Stop(disableIndex: true);
            }

            _documentDatabase.Changes.RaiseNotifications(new IndexChange
            {
                Name = name,
                Type = IndexChangeTypes.IndexPaused
            });
        }

        private IDisposable IndexLock(string indexName)
        {
            var indexLock = GetIndexLock(indexName);
            indexLock.Wait(_documentDatabase.DatabaseShutdown);

            return new DisposableAction(() => indexLock.Release());
        }

        public void StopIndexing()
        {
            _run = false;

            StopIndexing(_indexes);
        }

        public void StopMapIndexes()
        {
            StopIndexing(_indexes.Where(x => x.Type.IsMap()));
        }

        public void StopMapReduceIndexes()
        {
            StopIndexing(_indexes.Where(x => x.Type.IsMapReduce()));
        }

        private void StopIndexing(IEnumerable<Index> indexes)
        {
            if (_documentDatabase.Configuration.Indexing.Disabled)
                return;

            var list = indexes.ToList();

            ExecuteForIndexes(list, index =>
            {
                using (IndexLock(index.Name))
                {
                    try
                    {
                        index.Stop(disableIndex: true);
                    }
                    catch (ObjectDisposedException)
                    {
                        // this can happen if we replaced or removed the index
                    }
                }
            });

            foreach (var index in list)
            {
                _documentDatabase.Changes.RaiseNotifications(new IndexChange
                {
                    Name = index.Name,
                    Type = IndexChangeTypes.IndexPaused
                });
            }
        }

        public SharedMultipleUseFlag IsDisposed = new SharedMultipleUseFlag(false);

        public void Dispose()
        {
            IsDisposed.Raise();

            var exceptionAggregator = new ExceptionAggregator(Logger, $"Could not dispose {nameof(IndexStore)}");

            // waiting for all the indexes that are currently being initialized to finish
            foreach (var indexLock in _indexLocks)
            {
                indexLock.Value.Wait();
            }

            ExecuteForIndexes(_indexes, index =>
            {
                if (index is FaultyInMemoryIndex)
                    return;

                exceptionAggregator.Execute(index.Dispose);
            });

            exceptionAggregator.ThrowIfNeeded();
        }

        private Index ResetIndexInternal(Index index)
        {
            using (IndexLock(index.Name))
            {
                try
                {
                    DeleteIndexInternal(index);
                }
                catch (Exception toe)
                {
                    throw new IndexDeletionException($"Failed to reset index: {index.Name}.", toe);
                }

                try
                {
                    var definitionBase = index.Definition;
                    definitionBase.Reset();

                    if (definitionBase is FaultyAutoIndexDefinition faultyAutoIndexDefinition)
                        definitionBase = faultyAutoIndexDefinition.Definition;

                    if (definitionBase is AutoMapIndexDefinition)
                        index = AutoMapIndex.CreateNew((AutoMapIndexDefinition)definitionBase, _documentDatabase);
                    else if (definitionBase is AutoMapReduceIndexDefinition)
                        index = AutoMapReduceIndex.CreateNew((AutoMapReduceIndexDefinition)definitionBase, _documentDatabase);
                    else
                    {
                        var staticIndexDefinition = index.Definition.GetOrCreateIndexDefinitionInternal();
                        switch (staticIndexDefinition.SourceType)
                        {
                            case IndexSourceType.Documents:
                                switch (staticIndexDefinition.Type)
                                {
                                    case IndexType.Map:
                                    case IndexType.JavaScriptMap:
                                        index = MapIndex.CreateNew(staticIndexDefinition, _documentDatabase);
                                        break;
                                    case IndexType.MapReduce:
                                    case IndexType.JavaScriptMapReduce:
                                        index = MapReduceIndex.CreateNew<MapReduceIndex>(staticIndexDefinition, _documentDatabase, isIndexReset: true);
                                        break;
                                    default:
                                        throw new NotSupportedException($"Cannot create {staticIndexDefinition.Type} index from IndexDefinition");
                                }
                                break;
<<<<<<< HEAD
                            case IndexSourceType.Counters:
                                switch (staticIndexDefinition.Type)
                                {
                                    case IndexType.Map:
                                    case IndexType.JavaScriptMap:
                                        index = MapCountersIndex.CreateNew(staticIndexDefinition, _documentDatabase);
                                        break;
                                    case IndexType.MapReduce:
                                    case IndexType.JavaScriptMapReduce:
                                        index = MapReduceIndex.CreateNew<MapReduceCountersIndex>(staticIndexDefinition, _documentDatabase, isIndexReset: true);
                                        break;
                                    default:
                                        throw new NotSupportedException($"Cannot create {staticIndexDefinition.Type} index from IndexDefinition");
                                }
                                break;
                            case IndexSourceType.TimeSeries:
                                switch (staticIndexDefinition.Type)
                                {
                                    case IndexType.Map:
                                    case IndexType.JavaScriptMap:
                                        index = MapTimeSeriesIndex.CreateNew(staticIndexDefinition, _documentDatabase);
                                        break;
                                    case IndexType.MapReduce:
                                    case IndexType.JavaScriptMapReduce:
                                        index = MapReduceIndex.CreateNew<MapReduceTimeSeriesIndex>(staticIndexDefinition, _documentDatabase, isIndexReset: true);
                                        break;
                                    default:
                                        throw new NotSupportedException($"Cannot create {staticIndexDefinition.Type} index from IndexDefinition");
                                }
=======

                            case IndexType.MapReduce:
                            case IndexType.JavaScriptMapReduce:
                                index = MapReduceIndex.CreateNew(staticIndexDefinition, _documentDatabase, isIndexReset: true);
>>>>>>> 3f369dae
                                break;

                            default:
                                throw new ArgumentException($"Unknown index source type {staticIndexDefinition.SourceType} for index {staticIndexDefinition.Name}");
                        }
                    }

                    StartIndex(index);

                    return index;
                }
                catch (TimeoutException toe)
                {
                    throw new IndexCreationException($"Failed to reset index: {index.Name}", toe);
                }
                catch (Exception e)
                {
                    throw new IndexCreationException($"Failed to reset index: {index.Name}", e);
                }
            }
        }

        private void OpenIndexesFromRecord(DatabaseRecord record, long raftIndex, Action<string> addToInitLog)
        {
            var path = _documentDatabase.Configuration.Indexing.StoragePath;

            if (Logger.IsInfoEnabled)
                Logger.Info("Starting to load indexes from record");

            List<Exception> exceptions = null;
            if (_documentDatabase.Configuration.Core.ThrowIfAnyIndexCannotBeOpened)
                exceptions = new List<Exception>();

            // delete all unrecognized index directories
            //foreach (var indexDirectory in new DirectoryInfo(path.FullPath).GetDirectories().Concat(indexesCustomPaths.Values.SelectMany(x => new DirectoryInfo(x).GetDirectories())))
            //{
            //    if (record.Indexes.ContainsKey(indexDirectory.Name) == false)
            //    {
            //        IOExtensions.DeleteDirectory(indexDirectory.FullName);

            //        continue;
            //    }

            //    // delete all redundant index instances
            //    var indexInstances = indexDirectory.GetDirectories();
            //    if (indexInstances.Length > 2)
            //    {
            //        var orderedIndexes = indexInstances.OrderByDescending(x =>
            //            int.Parse(x.Name.Substring(x.Name.LastIndexOf("\\") +1)));

            //        foreach (var indexToRemove in orderedIndexes.Skip(2))
            //        {
            //            Directory.Delete(indexToRemove.FullName);
            //        }
            //    }
            //}

            var totalSp = Stopwatch.StartNew();

            foreach (var kvp in record.Indexes)
            {
                if (_documentDatabase.DatabaseShutdown.IsCancellationRequested)
                    return;

                var name = kvp.Key;
                var definition = kvp.Value;

                var safeName = IndexDefinitionBase.GetIndexNameSafeForFileSystem(definition.Name);
                var indexPath = path.Combine(safeName).FullPath;
                if (Directory.Exists(indexPath))
                {
                    var sp = Stopwatch.StartNew();

                    addToInitLog($"Initializing static index: `{name}`");
                    OpenIndex(path, indexPath, exceptions, name, staticIndexDefinition: definition, autoIndexDefinition: null);

                    if (Logger.IsInfoEnabled)
                        Logger.Info($"Initialized static index: `{name}`, took: {sp.ElapsedMilliseconds:#,#;;0}ms");
                }
            }

            foreach (var kvp in record.AutoIndexes)
            {
                if (_documentDatabase.DatabaseShutdown.IsCancellationRequested)
                    return;

                var name = kvp.Key;
                var definition = kvp.Value;

                var safeName = IndexDefinitionBase.GetIndexNameSafeForFileSystem(definition.Name);
                var indexPath = path.Combine(safeName).FullPath;
                if (Directory.Exists(indexPath))
                {
                    var sp = Stopwatch.StartNew();

                    addToInitLog($"Initializing auto index: `{name}`");
                    OpenIndex(path, indexPath, exceptions, name, staticIndexDefinition: null, autoIndexDefinition: definition);

                    if (Logger.IsInfoEnabled)
                        Logger.Info($"Initialized auto index: `{name}`, took: {sp.ElapsedMilliseconds:#,#;;0}ms");
                }
            }

            // loading the new indexes
            var startIndexSp = Stopwatch.StartNew();

            addToInitLog("Starting new indexes");
            var startedIndexes = HandleDatabaseRecordChange(record, raftIndex);
            addToInitLog($"Started {startedIndexes} new index{(startedIndexes > 1 ? "es" : string.Empty)}, took: {startIndexSp.ElapsedMilliseconds}ms");

            addToInitLog($"IndexStore initialization is completed, took: {totalSp.ElapsedMilliseconds:#,#;;0}ms");

            if (exceptions != null && exceptions.Count > 0)
                throw new AggregateException("Could not load some of the indexes", exceptions);
        }

        public void OpenFaultyIndex(Index index)
        {
            Debug.Assert(index is FaultyInMemoryIndex);

            var path = _documentDatabase.Configuration.Indexing.StoragePath;
            var safeName = IndexDefinitionBase.GetIndexNameSafeForFileSystem(index.Name);
            var indexPath = path.Combine(safeName).FullPath;
            var exceptions = new List<Exception>();

            OpenIndex(path, indexPath, exceptions, index.Name, index.GetIndexDefinition(), null);

            if (exceptions.Count > 0)
            {
                // there will only one exception here
                throw exceptions.First();
            }

            _documentDatabase.Changes.RaiseNotifications(
                new IndexChange
                {
                    Name = index.Name,
                    Type = IndexChangeTypes.IndexAdded
                });
        }

        private void OpenIndex(PathSetting path, string indexPath, List<Exception> exceptions, string name, IndexDefinition staticIndexDefinition, AutoIndexDefinition autoIndexDefinition)
        {
            Index index = null;

            try
            {
                index = Index.Open(indexPath, _documentDatabase);

                var differences = IndexDefinitionCompareDifferences.None;

                if (staticIndexDefinition != null)
                {
                    if (staticIndexDefinition.LockMode != null && index.Definition.LockMode != staticIndexDefinition.LockMode)
                        differences |= IndexDefinitionCompareDifferences.LockMode;

                    if (staticIndexDefinition.Priority != null && index.Definition.Priority != staticIndexDefinition.Priority)
                        differences |= IndexDefinitionCompareDifferences.Priority;
                }
                else if (autoIndexDefinition != null)
                {
                    if (autoIndexDefinition.Priority != index.Definition.Priority)
                        differences |= IndexDefinitionCompareDifferences.Priority;
                }

                if (differences != IndexDefinitionCompareDifferences.None)
                {
                    // database record has different lock mode / priority setting than persisted locally

                    UpdateStaticIndexLockModeAndPriority(staticIndexDefinition, index, differences);
                }

                var startIndex = true;
                if (index.State == IndexState.Error)
                {
                    switch (_documentDatabase.Configuration.Indexing.ErrorIndexStartupBehavior)
                    {
                        case IndexingConfiguration.IndexStartupBehavior.Start:
                            index.SetState(IndexState.Normal);
                            break;

                        case IndexingConfiguration.IndexStartupBehavior.ResetAndStart:
                            index = ResetIndexInternal(index);
                            startIndex = false; // reset already starts the index
                            break;
                    }
                }

                if (startIndex)
                    index.Start();

                if (Logger.IsInfoEnabled)
                    Logger.Info($"Started {index.Name} from {indexPath}");

                _indexes.Add(index);
            }
            catch (Exception e)
            {
                var alreadyFaulted = _indexes.TryGetByName(name, out var i) &&
                                     i is FaultyInMemoryIndex;

                index?.Dispose();
                exceptions?.Add(e);

                if (alreadyFaulted)
                    return;

                var configuration = new FaultyInMemoryIndexConfiguration(path, _documentDatabase.Configuration);

                var fakeIndex = autoIndexDefinition != null
                    ? new FaultyInMemoryIndex(e, name, configuration, CreateAutoDefinition(autoIndexDefinition))
                    : new FaultyInMemoryIndex(e, name, configuration, staticIndexDefinition);

                var message = $"Could not open index at '{indexPath}'. Created in-memory, fake instance: {fakeIndex.Name}";

                if (Logger.IsInfoEnabled)
                    Logger.Info(message, e);

                _documentDatabase.NotificationCenter.Add(AlertRaised.Create(
                    _documentDatabase.Name,
                    "Indexes store initialization error",
                    message,
                    AlertType.IndexStore_IndexCouldNotBeOpened,
                    NotificationSeverity.Error,
                    key: fakeIndex.Name,
                    details: new ExceptionDetails(e)));
                _indexes.Add(fakeIndex);
            }
        }

        public IEnumerable<Index> GetIndexesForCollection(string collection)
        {
            return _indexes.GetForCollection(collection);
        }

        public IEnumerable<Index> GetIndexes()
        {
            return _indexes;
        }

        public void RunIdleOperations(CleanupMode mode = CleanupMode.Regular)
        {
            foreach (var index in _indexes)
            {
                var current = mode;
                if (current != CleanupMode.Deep)
                {
                    if (index.NoQueryInLast10Minutes())
                        current = CleanupMode.Deep;
                }

                index.Cleanup(current);
            }

            long etag;
            using (_serverStore.ContextPool.AllocateOperationContext(out TransactionOperationContext context))
            using (context.OpenReadTransaction())
            using (_serverStore.Cluster.ReadRawDatabaseRecord(context, _documentDatabase.Name, out etag))
            {
            }

            AsyncHelpers.RunSync(() => RunIdleOperationsAsync(etag));
        }

        private async Task RunIdleOperationsAsync(long databaseRecordEtag)
        {
            await DeleteOrMergeSurpassedAutoIndexes(databaseRecordEtag, RaftIdGenerator.NewId());
        }

        private async Task DeleteOrMergeSurpassedAutoIndexes(long databaseRecordEtag, string raftRequestId)
        {
            if (_lastSurpassedAutoIndexesDatabaseRecordEtag >= databaseRecordEtag)
                return;

            var dynamicQueryToIndex = new DynamicQueryToIndexMatcher(this);

            var indexesToRemove = new HashSet<string>();
            var indexesToExtend = new Dictionary<string, DynamicQueryMapping>();

            foreach (var index in _indexes)
            {
                if (index.Type.IsAuto() == false)
                    continue;

                if (indexesToRemove.Contains(index.Name))
                    continue;

                var collection = index.Collections.First();

                var query = DynamicQueryMapping.Create(index);

                foreach (var indexToCheck in _indexes.GetForCollection(collection))
                {
                    if (index.Type != indexToCheck.Type)
                        continue;

                    if (index == indexToCheck)
                        continue;

                    if (indexesToRemove.Contains(indexToCheck.Name))
                        continue;

                    var definitionToCheck = (AutoIndexDefinitionBase)indexToCheck.Definition;

                    var result = dynamicQueryToIndex.ConsiderUsageOfIndex(query, definitionToCheck);

                    if (result.MatchType == DynamicQueryMatchType.Complete || result.MatchType == DynamicQueryMatchType.CompleteButIdle)
                    {
                        var lastMappedEtagFor = index.GetLastMappedEtagFor(collection);
                        if (result.LastMappedEtag >= lastMappedEtagFor)
                        {
                            indexesToRemove.Add(index.Name);
                            indexesToExtend.Remove(index.Name);
                            break;
                        }
                    }

                    if (result.MatchType == DynamicQueryMatchType.Partial)
                    {
                        if (indexesToExtend.TryGetValue(index.Name, out var mapping) == false)
                            indexesToExtend[index.Name] = mapping = DynamicQueryMapping.Create(index);

                        mapping.ExtendMappingBasedOn(definitionToCheck);
                    }
                }
            }

            var moreWork = false;
            foreach (var kvp in indexesToExtend)
            {
                var definition = kvp.Value.CreateAutoIndexDefinition();

                if (string.Equals(definition.Name, kvp.Key, StringComparison.Ordinal))
                    continue;

                try
                {
                    await CreateIndex(definition, $"{raftRequestId}/{definition.Name}");
                    await TryDeleteIndexIfExists(kvp.Key, $"{raftRequestId}/{kvp.Key}");

                    moreWork = true;
                    break; // extending only one auto-index at a time
                }
                catch (Exception e)
                {
                    if (Logger.IsOperationsEnabled)
                        Logger.Operations($"Could not create extended index '{definition.Name}'.", e);

                    moreWork = true;
                }
            }

            foreach (var indexName in indexesToRemove)
            {
                try
                {
                    await TryDeleteIndexIfExists(indexName, $"{raftRequestId}/{indexName}");
                    if (Logger.IsInfoEnabled)
                        Logger.Info($"Deleted index '{indexName}' because it is surpassed.");
                }
                catch (Exception e)
                {
                    if (Logger.IsOperationsEnabled)
                        Logger.Operations($"Could not delete surpassed index '{indexName}'.", e);

                    moreWork = true;
                }
            }

            if (moreWork == false)
                _lastSurpassedAutoIndexesDatabaseRecordEtag = databaseRecordEtag;
        }

        private void InitializePath(PathSetting path)
        {
            if (Directory.Exists(path.FullPath) == false && _documentDatabase.Configuration.Indexing.RunInMemory == false)
                Directory.CreateDirectory(path.FullPath);
        }

        private static void ValidateAnalyzers(IndexDefinition definition)
        {
            if (definition.Fields == null)
                return;

            foreach (var kvp in definition.Fields)
            {
                if (string.IsNullOrWhiteSpace(kvp.Value.Analyzer))
                    continue;

                try
                {
                    IndexingExtensions.GetAnalyzerType(kvp.Key, kvp.Value.Analyzer);
                }
                catch (Exception e)
                {
                    throw new IndexCompilationException(e.Message, e);
                }
            }
        }

        public void ReplaceIndexes(string oldIndexName, string replacementIndexName, CancellationToken token)
        {
            var indexLock = GetIndexLock(oldIndexName);

            indexLock.Wait(token);

            try
            {
                if (_indexes.TryGetByName(replacementIndexName, out var newIndex) == false)
                {
                    return;
                }

                if (_indexes.TryGetByName(oldIndexName, out Index oldIndex))
                {
                    oldIndexName = oldIndex.Name;

                    if (oldIndex.Type.IsStatic() && newIndex.Type.IsStatic())
                    {
                        var oldIndexDefinition = oldIndex.GetIndexDefinition();
                        var newIndexDefinition = newIndex.Definition.GetOrCreateIndexDefinitionInternal();

                        if (newIndex.Definition.LockMode == IndexLockMode.Unlock &&
                            newIndexDefinition.LockMode.HasValue == false &&
                            oldIndexDefinition.LockMode.HasValue)
                            newIndex.SetLock(oldIndexDefinition.LockMode.Value);

                        if (newIndex.Definition.Priority == IndexPriority.Normal &&
                            newIndexDefinition.Priority.HasValue == false &&
                            oldIndexDefinition.Priority.HasValue)
                            newIndex.SetPriority(oldIndexDefinition.Priority.Value);
                    }
                }

                _indexes.ReplaceIndex(oldIndexName, oldIndex, newIndex);

                while (true)
                {
                    try
                    {
                        _forTestingPurposes?.DuringIndexReplacement_AfterUpdatingCollectionOfIndexes?.Invoke();

                        using (newIndex.DrainRunningQueries()) // to ensure nobody will start index meanwhile if we stop it here
                        {
                            var needToStop = newIndex.Status == IndexRunningStatus.Running && PoolOfThreads.LongRunningWork.Current != newIndex._indexingThread;

                            if (needToStop)
                            {
                                // stop the indexing to allow renaming the index
                                // the write tx required to rename it might be hold by indexing thread
                                ExecuteIndexAction(() =>
                                {
                                    using (IndexLock(newIndex.Name))
                                    {
                                        newIndex.Stop(disableIndex: true);
                                    }
                                });
                            }

                            try
                            {
                                newIndex.Rename(oldIndexName);
                            }
                            finally
                            {
                                if (needToStop)
                                    ExecuteIndexAction(newIndex.Start);
                            }
                        }

                        newIndex.ResetIsSideBySideAfterReplacement();
                        break;
                    }
                    catch (Exception e)
                    {
                        if (Logger.IsOperationsEnabled)
                            Logger.Operations($"Failed to rename index '{replacementIndexName}' to '{oldIndexName}' during replacement. Retrying ... ", e);

                        Thread.Sleep(500);
                    }
                }

                if (oldIndex != null)
                {
                    while (true)
                    {
                        try
                        {
                            _forTestingPurposes?.DuringIndexReplacement_OnOldIndexDeletion?.Invoke();

                            using (oldIndex.DrainRunningQueries())
                                DeleteIndexInternal(oldIndex, raiseNotification: false);

                            break;
                        }
                        catch (TimeoutException)
                        {
                        }
                        catch (IOException)
                        {
                            // we do not want to try again, letting index to continue running

                            try
                            {
                                // try to dispose old index
                                oldIndex.Dispose();
                            }
                            catch (Exception e)
                            {
                                if (Logger.IsOperationsEnabled)
                                    Logger.Operations($"Failed to dispose old index '{oldIndexName}' on its deletion during replacement.", e);
                            }

                            throw;
                        }
                        catch (Exception e)
                        {
                            if (Logger.IsOperationsEnabled)
                                Logger.Operations($"Failed to delete old index '{oldIndexName}' during replacement. Retrying ... ", e);

                            Thread.Sleep(500);
                        }
                    }
                }

                if (newIndex.Configuration.RunInMemory == false)
                {
                    while (true)
                    {
                        try
                        {
                            using (newIndex.DrainRunningQueries())
                            {
                                var oldIndexDirectoryName = IndexDefinitionBase.GetIndexNameSafeForFileSystem(oldIndexName);
                                var replacementIndexDirectoryName = IndexDefinitionBase.GetIndexNameSafeForFileSystem(replacementIndexName);

                                using (newIndex.RestartEnvironment())
                                {
                                    IOExtensions.MoveDirectory(newIndex.Configuration.StoragePath.Combine(replacementIndexDirectoryName).FullPath,
                                        newIndex.Configuration.StoragePath.Combine(oldIndexDirectoryName).FullPath);

                                    if (newIndex.Configuration.TempPath != null)
                                    {
                                        IOExtensions.MoveDirectory(newIndex.Configuration.TempPath.Combine(replacementIndexDirectoryName).FullPath,
                                            newIndex.Configuration.TempPath.Combine(oldIndexDirectoryName).FullPath);
                                    }
                                }
                            }

                            break;
                        }
                        catch (TimeoutException)
                        {
                        }
                        catch (IOException)
                        {
                            // we do not want to try again, letting index to continue running
                            throw;
                        }
                        catch (Exception e)
                        {
                            if (Logger.IsOperationsEnabled)
                                Logger.Operations($"Failed to move directory of replacements index '{newIndex.Name}' during replacement. Retrying ... ", e);

                            Thread.Sleep(500);
                        }
                    }
                }

                _documentDatabase.Changes.RaiseNotifications(
                    new IndexChange { Name = oldIndexName, Type = IndexChangeTypes.SideBySideReplace });
            }
            finally
            {
                indexLock.Release();
            }
        }

        private SemaphoreSlim GetIndexLock(string name)
        {
            return _indexLocks.GetOrAdd(name, n => new SemaphoreSlim(1, 1));
        }

        private void ExecuteIndexAction(Action action)
        {
            while (_documentDatabase.DatabaseShutdown.IsCancellationRequested == false)
            {
                try
                {
                    action();
                    break;
                }
                catch (TimeoutException)
                {
                }
                catch (Exception e)
                {
                    if (Logger.IsOperationsEnabled)
                        Logger.Operations("Error during index replacement in the new index stop before renaming", e);

                    throw;
                }
            }
        }

        public async Task SetLock(string name, IndexLockMode mode, string raftRequestId)
        {
            var index = GetIndex(name);
            if (index == null)
                IndexDoesNotExistException.ThrowFor(name);

            if (index.Type == IndexType.Faulty || index.Type.IsAuto())
            {
                index.SetLock(mode);  // this will throw proper exception
                return;
            }

            var command = new SetIndexLockCommand(name, mode, _documentDatabase.Name, raftRequestId);

            var (etag, _) = await _serverStore.SendToLeaderAsync(command);

            await _documentDatabase.RachisLogIndexNotifications.WaitForIndexNotification(etag, _serverStore.Engine.OperationTimeout);
        }

        public async Task SetPriority(string name, IndexPriority priority, string raftRequestId)
        {
            var index = GetIndex(name);
            if (index == null)
                IndexDoesNotExistException.ThrowFor(name);

            var faultyInMemoryIndex = index as FaultyInMemoryIndex;
            if (faultyInMemoryIndex != null)
            {
                faultyInMemoryIndex.SetPriority(priority); // this will throw proper exception
                return;
            }

            var command = new SetIndexPriorityCommand(name, priority, _documentDatabase.Name, raftRequestId);

            var (etag, _) = await _serverStore.SendToLeaderAsync(command);

            await _documentDatabase.RachisLogIndexNotifications.WaitForIndexNotification(etag, _serverStore.Engine.OperationTimeout);
        }

        public IndexMergeResults ProposeIndexMergeSuggestions()
        {
            var dic = new Dictionary<string, IndexDefinition>();

            foreach (var index in GetIndexes())
            {
                dic[index.Name] = index.GetIndexDefinition();
            }

            var indexMerger = new IndexMerger(dic);

            return indexMerger.ProposeIndexMergeSuggestions();
        }

        private void ThrowIndexCreationException(string indexType, string indexName, Exception exception, string reason)
        {
            throw new IndexCreationException($"Failed to create {indexType} index '{indexName}', {reason}. Node {_serverStore.NodeTag} state is {_serverStore.LastStateChangeReason()}", exception);
        }

        public class IndexBatchScope
        {
            private readonly IndexStore _store;
            private readonly int _numberOfUtilizedCores;

            private PutIndexesCommand _command;

            public IndexBatchScope(IndexStore store, int numberOfUtilizedCores)
            {
                _store = store;
                _numberOfUtilizedCores = numberOfUtilizedCores;
            }

            public void AddIndex(IndexDefinitionBase definition, string source, DateTime createdAt, string raftRequestId)
            {
                if (_command == null)
                    _command = new PutIndexesCommand(_store._documentDatabase.Name, source, createdAt, raftRequestId);

                if (definition == null)
                    throw new ArgumentNullException(nameof(definition));

                if (definition is MapIndexDefinition indexDefinition)
                {
                    AddIndex(indexDefinition.IndexDefinition, source, createdAt, raftRequestId);
                    return;
                }

                _store.ValidateAutoIndex(definition);

                var autoDefinition = (AutoIndexDefinitionBase)definition;
                var indexType = PutAutoIndexCommand.GetAutoIndexType(autoDefinition);

                _command.Auto.Add(PutAutoIndexCommand.GetAutoIndexDefinition(autoDefinition, indexType));
            }

            public void AddIndex(IndexDefinition definition, string source, DateTime createdAt, string raftRequestId)
            {
                if (_command == null)
                    _command = new PutIndexesCommand(_store._documentDatabase.Name, source, createdAt, raftRequestId);

                _store.ValidateStaticIndex(definition);

                _command.Static.Add(definition);
            }

            public async Task SaveAsync()
            {
                if (_command == null || _command.Static.Count == 0 && _command.Auto.Count == 0)
                    return;

                try
                {
                    long index = 0;
                    try
                    {
                        index = (await _store._serverStore.SendToLeaderAsync(_command)).Index;
                    }
                    catch (Exception e)
                    {
                        ThrowIndexCreationException(e, "Cluster is probably down.");
                    }

                    var indexCount = _command.Static.Count + _command.Auto.Count;
                    var operationTimeout = _store._serverStore.Engine.OperationTimeout;
                    var timeout = TimeSpan.FromSeconds(((double)indexCount / _numberOfUtilizedCores) * operationTimeout.TotalSeconds);
                    if (operationTimeout > timeout)
                        timeout = operationTimeout;

                    try
                    {
                        await _store._documentDatabase.RachisLogIndexNotifications.WaitForIndexNotification(index, timeout);
                    }
                    catch (TimeoutException toe)
                    {
                        ThrowIndexCreationException(toe, $"Operation timed out after: {timeout}.");
                    }
                }
                finally
                {
                    _command = null;
                }
            }

            private void ThrowIndexCreationException(Exception exception, string reason)
            {
                var sb = new StringBuilder();
                sb.AppendLine($"Failed to create indexes. {reason}");
                if (_command.Static != null && _command.Static.Count > 0)
                    sb.AppendLine("Static: " + string.Join(", ", _command.Static.Select(x => x.Name)));

                if (_command.Auto != null && _command.Auto.Count > 0)
                    sb.AppendLine("Auto: " + string.Join(", ", _command.Auto.Select(x => x.Name)));

                sb.AppendLine($"Node {_store._serverStore.NodeTag} state is {_store._serverStore.LastStateChangeReason()}");

                throw new IndexCreationException(sb.ToString(), exception);
            }
        }

        private TestingStuff _forTestingPurposes;

        internal TestingStuff ForTestingPurposesOnly()
        {
            if (_forTestingPurposes != null)
                return _forTestingPurposes;

            return _forTestingPurposes = new TestingStuff();
        }

        internal class TestingStuff
        {
            internal Action DuringIndexReplacement_AfterUpdatingCollectionOfIndexes;
            internal Action DuringIndexReplacement_OnOldIndexDeletion;
        }
    }
}<|MERGE_RESOLUTION|>--- conflicted
+++ resolved
@@ -463,6 +463,7 @@
                             case IndexType.JavaScriptMap:
                                 index = MapIndex.CreateNew(definition, _documentDatabase);
                                 break;
+
                             case IndexType.MapReduce:
                             case IndexType.JavaScriptMapReduce:
                                 var mapReduceIndex = MapReduceIndex.CreateNew<MapReduceIndex>(definition, _documentDatabase);
@@ -472,6 +473,7 @@
 
                                 index = mapReduceIndex;
                                 break;
+
                             default:
                                 throw new NotSupportedException($"Cannot create {definition.Type} index from IndexDefinition");
                         }
@@ -496,7 +498,6 @@
                                 throw new NotSupportedException($"Cannot create {definition.Type} index from TimeSeriesIndexDefinition");
                         }
                         break;
-<<<<<<< HEAD
                     case IndexSourceType.Counters:
                         switch (definition.Type)
                         {
@@ -507,12 +508,6 @@
                             case IndexType.MapReduce:
                             case IndexType.JavaScriptMapReduce:
                                 var mapReduceIndex = MapReduceIndex.CreateNew<MapReduceCountersIndex>(definition, _documentDatabase);
-=======
-
-                    case IndexType.MapReduce:
-                    case IndexType.JavaScriptMapReduce:
-                        var mapReduceIndex = MapReduceIndex.CreateNew(definition, _documentDatabase);
->>>>>>> 3f369dae
 
                                 if (mapReduceIndex.OutputReduceToCollection != null && prefixesOfDocumentsToDelete.Count > 0)
                                     mapReduceIndex.OutputReduceToCollection.AddPrefixesOfDocumentsToDelete(prefixesOfDocumentsToDelete);
@@ -523,7 +518,6 @@
                                 throw new NotSupportedException($"Cannot create {definition.Type} index from TimeSeriesIndexDefinition");
                         }
                         break;
-
                     default:
                         throw new NotSupportedException($"Not supported source type '{definition.SourceType}'.");
                 }
@@ -813,15 +807,16 @@
                         case IndexType.JavaScriptMap:
                             MapIndex.Update(existingIndex, definition, _documentDatabase);
                             break;
+
                         case IndexType.MapReduce:
                         case IndexType.JavaScriptMapReduce:
                             MapReduceIndex.Update(existingIndex, definition, _documentDatabase);
                             break;
+
                         default:
                             throw new NotSupportedException($"Cannot update {definition.Type} index from {nameof(IndexDefinition)}");
                     }
                     break;
-<<<<<<< HEAD
                 case IndexSourceType.Counters:
                     switch (definition.Type)
                     {
@@ -851,14 +846,7 @@
                         default:
                             throw new NotSupportedException($"Cannot create {definition.Type} index from {nameof(TimeSeriesIndexDefinition)}");
                     }
-=======
-
-                case IndexType.MapReduce:
-                case IndexType.JavaScriptMapReduce:
-                    MapReduceIndex.Update(existingIndex, definition, _documentDatabase);
->>>>>>> 3f369dae
                     break;
-
                 default:
                     throw new NotSupportedException($"Not supported source type '{definition.SourceType}'.");
             }
@@ -1140,8 +1128,8 @@
                 {
                     try
                     {
-                        index.Start();
-                    }
+                    index.Start();
+                }
                     catch (ObjectDisposedException)
                     {
                         // this can happen if we replaced or removed the index
@@ -1213,19 +1201,19 @@
             var list = indexes.ToList();
 
             ExecuteForIndexes(list, index =>
-            {
+                {
                 using (IndexLock(index.Name))
                 {
                     try
                     {
-                        index.Stop(disableIndex: true);
-                    }
+                            index.Stop(disableIndex: true);
+                        }
                     catch (ObjectDisposedException)
                     {
                         // this can happen if we replaced or removed the index
                     }
                 }
-            });
+                });
 
             foreach (var index in list)
             {
@@ -1252,12 +1240,12 @@
             }
 
             ExecuteForIndexes(_indexes, index =>
-            {
-                if (index is FaultyInMemoryIndex)
-                    return;
-
-                exceptionAggregator.Execute(index.Dispose);
-            });
+                {
+                    if (index is FaultyInMemoryIndex)
+                        return;
+
+                    exceptionAggregator.Execute(index.Dispose);
+                });
 
             exceptionAggregator.ThrowIfNeeded();
         }
@@ -1299,15 +1287,16 @@
                                     case IndexType.JavaScriptMap:
                                         index = MapIndex.CreateNew(staticIndexDefinition, _documentDatabase);
                                         break;
+
                                     case IndexType.MapReduce:
                                     case IndexType.JavaScriptMapReduce:
                                         index = MapReduceIndex.CreateNew<MapReduceIndex>(staticIndexDefinition, _documentDatabase, isIndexReset: true);
                                         break;
+
                                     default:
                                         throw new NotSupportedException($"Cannot create {staticIndexDefinition.Type} index from IndexDefinition");
                                 }
                                 break;
-<<<<<<< HEAD
                             case IndexSourceType.Counters:
                                 switch (staticIndexDefinition.Type)
                                 {
@@ -1337,14 +1326,7 @@
                                     default:
                                         throw new NotSupportedException($"Cannot create {staticIndexDefinition.Type} index from IndexDefinition");
                                 }
-=======
-
-                            case IndexType.MapReduce:
-                            case IndexType.JavaScriptMapReduce:
-                                index = MapReduceIndex.CreateNew(staticIndexDefinition, _documentDatabase, isIndexReset: true);
->>>>>>> 3f369dae
                                 break;
-
                             default:
                                 throw new ArgumentException($"Unknown index source type {staticIndexDefinition.SourceType} for index {staticIndexDefinition.Name}");
                         }
@@ -1652,7 +1634,7 @@
                     if (result.MatchType == DynamicQueryMatchType.Complete || result.MatchType == DynamicQueryMatchType.CompleteButIdle)
                     {
                         var lastMappedEtagFor = index.GetLastMappedEtagFor(collection);
-                        if (result.LastMappedEtag >= lastMappedEtagFor)
+                        if(result.LastMappedEtag >= lastMappedEtagFor)
                         {
                             indexesToRemove.Add(index.Name);
                             indexesToExtend.Remove(index.Name);
@@ -1913,7 +1895,7 @@
                 }
 
                 _documentDatabase.Changes.RaiseNotifications(
-                    new IndexChange { Name = oldIndexName, Type = IndexChangeTypes.SideBySideReplace });
+                    new IndexChange {Name = oldIndexName, Type = IndexChangeTypes.SideBySideReplace});
             }
             finally
             {
