--- conflicted
+++ resolved
@@ -97,11 +97,7 @@
                     }
                 }
 
-<<<<<<< HEAD
-                if (storedValue != null && numberOfCreatedFields > 0)
-=======
-                if (reduceResult != null && shouldSkip == false)
->>>>>>> a19bfedd
+                if (storedValue != null && shouldSkip == false)
                 {
                     storedValue[property.Key] = TypeConverter.ToBlittableSupportedType(value, flattenArrays: true);
                 }
