--- conflicted
+++ resolved
@@ -631,13 +631,9 @@
 
         protected Field GetOrCreateField(string name, string value, LazyStringValue lazyValue, Stream streamValue, BlittableJsonReaderObject blittableValue, Field.Store store, Field.Index index, Field.TermVector termVector)
         {
-<<<<<<< HEAD
             RuntimeHelpers.EnsureSufficientExecutionStack();
             
-            int cacheKey = FieldCacheKey.GetHashCode(name, index, store, termVector, _multipleItemsSameFieldCount);
-=======
             int cacheKey = FieldCacheKey.CalculateHashCode(name, index, store, termVector, _multipleItemsSameFieldCount);
->>>>>>> 8160d1c0
 
             Field field;
             if (_fieldsCache.TryGetValue(cacheKey, out CachedFieldItem<Field> cached) == false ||
