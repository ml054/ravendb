--- conflicted
+++ resolved
@@ -101,11 +101,8 @@
             using (coraxScope?.Start())
             {
                 var builderParameters = new CoraxQueryBuilder.Parameters(_indexSearcher, _allocator, serverContext: null, documentsContext: null, query, _index, query.QueryParameters, QueryBuilderFactories,
-<<<<<<< HEAD
-                    _fieldMappings, fieldsToFetch, highlightingTerms, (int)take);
-=======
                     _fieldMappings, fieldsToFetch, highlightingTerms, CoraxConstants.IndexSearcher.TakeAll);
->>>>>>> df237358
+
                 if ((queryMatch = CoraxQueryBuilder.BuildQuery(builderParameters, out isBinary)) is null)
                     yield break;
             }
