using System;
using System.Collections.Generic;
using System.Linq;
using System.Runtime.ExceptionServices;
using Raven.Client.Documents.Indexes;
using Raven.Client.Util;
using Raven.Server.Documents.Indexes.Static;
using Raven.Server.Exceptions;
using Raven.Server.Indexing;
using Raven.Server.ServerWide;
using Raven.Server.ServerWide.Context;
using Sparrow.Binary;
using Sparrow.Json;
using Sparrow.Logging;
using Sparrow.Server;
using Voron;
using Voron.Data.Tables;
using Voron.Exceptions;
using Voron.Impl;

namespace Raven.Server.Documents.Indexes
{
    public class IndexStorage
    {
        public class Constants
        {
            private Constants()
            {
            }

            public const string DocumentReferencePrefix = "$";

            public const string DocumentReferenceTombstonePrefix = "%";

            public const string DocumentReferenceCollectionPrefix = "#";

            public const string CompareExchangeReferencePrefix = "!";

            public const string CompareExchangeReferenceTombstonePrefix = "^";

            public const string CompareExchangeReferenceCollectionPrefix = "@";
        }

        protected readonly Logger _logger;

        private readonly Index _index;

        internal readonly TransactionContextPool _contextPool;

        public DocumentDatabase DocumentDatabase { get; }

        private readonly TableSchema _errorsSchema = new TableSchema();

        private readonly Dictionary<string, CollectionName> _referencedCollections;

        private StorageEnvironment _environment;

        private long _lastDatabaseEtagOnIndexCreation;

        public const int MaxNumberOfKeptErrors = 500;

        internal bool SimulateCorruption = false;

        internal Exception SimulateIndexWriteException = null;

        public readonly DocumentReferences ReferencesForDocuments;

        public readonly CompareExchangeReferences ReferencesForCompareExchange;

        public IndexStorage(Index index, TransactionContextPool contextPool, DocumentDatabase database)
        {
            _index = index;
            _contextPool = contextPool;
            DocumentDatabase = database;
            _logger = LoggingSource.Instance.GetLogger<IndexStorage>(DocumentDatabase.Name);

            var referencedCollections = index.GetReferencedCollections();
            if (referencedCollections != null)
                _referencedCollections = referencedCollections
                    .SelectMany(x => x.Value)
                    .Distinct()
                    .ToDictionary(x => x.Name, x => x, StringComparer.OrdinalIgnoreCase);

            ReferencesForDocuments = new DocumentReferences();
            ReferencesForCompareExchange = new CompareExchangeReferences();
        }

        public void Initialize(DocumentDatabase documentDatabase, StorageEnvironment environment)
        {
            _environment = environment;

            CreateSchema(documentDatabase);
        }

        private unsafe void CreateSchema(DocumentDatabase documentDatabase)
        {
            _errorsSchema.DefineIndex(new TableSchema.SchemaIndexDef
            {
                StartIndex = 0,
                // there is just a single instance of this table
                // but we need it to be local so we'll be able to compact it
                IsGlobal = false,
                Name = IndexSchema.ErrorTimestampsSlice
            });

            using (_contextPool.AllocateOperationContext(out TransactionOperationContext context))
            using (var tx = context.OpenWriteTransaction())
            {
                _errorsSchema.Create(tx.InnerTransaction, "Errors", 16);

                var typeInt = (int)_index.Type;

                var statsTree = tx.InnerTransaction.CreateTree(IndexSchema.StatsTree);
                using (Slice.External(context.Allocator, (byte*)&typeInt, sizeof(int), out Slice tmpSlice))
                    statsTree.Add(IndexSchema.TypeSlice, tmpSlice);

                var sourceTypeInt = (int)_index.SourceType;
                using (Slice.External(context.Allocator, (byte*)&sourceTypeInt, sizeof(int), out Slice tmpSlice))
                    statsTree.Add(IndexSchema.SourceTypeSlice, tmpSlice);

                if (statsTree.Read(IndexSchema.CreatedTimestampSlice) == null)
                {
                    var binaryDate = SystemTime.UtcNow.ToBinary();
                    using (Slice.External(context.Allocator, (byte*)&binaryDate, sizeof(long), out Slice tmpSlice))
                        statsTree.Add(IndexSchema.CreatedTimestampSlice, tmpSlice);
                }

                using (Slice.From(context.Allocator, documentDatabase.DbBase64Id, out var dbId))
                    statsTree.Add(IndexSchema.DatabaseIdSlice, dbId);

                tx.InnerTransaction.CreateTree(IndexSchema.EtagsTree);
                tx.InnerTransaction.CreateTree(IndexSchema.EtagsTombstoneTree);
                tx.InnerTransaction.CreateTree(IndexSchema.References);
                tx.InnerTransaction.CreateTree(IndexSchema.ReferencesForCompareExchange);

                _lastDatabaseEtagOnIndexCreation = InitializeLastDatabaseEtagOnIndexCreation(context);

                _index.Definition.Persist(context, _environment.Options);

                tx.Commit();
            }
        }

        private long InitializeLastDatabaseEtagOnIndexCreation(TransactionOperationContext indexContext)
        {
            const string key = "LastEtag";

            if (_environment.IsNew == false)
            {
                var tree = indexContext.Transaction.InnerTransaction.ReadTree(IndexSchema.LastDocumentEtagOnIndexCreationTree);
                var result = tree?.Read(key);
                return result?.Reader.ReadLittleEndianInt64() ?? 0;
            }

            using (var queryContext = QueryOperationContext.Allocate(DocumentDatabase, _index))
            using (queryContext.OpenReadTransaction())
            using (Slice.From(indexContext.Allocator, key, out var slice))
            {
                var lastDatabaseEtag = DocumentsStorage.ReadLastEtag(queryContext.Documents.Transaction.InnerTransaction);
                var tree = indexContext.Transaction.InnerTransaction.CreateTree(IndexSchema.LastDocumentEtagOnIndexCreationTree);
                tree.Add(slice, lastDatabaseEtag);

                return lastDatabaseEtag;
            }
        }

        public bool LowerThanLastDatabaseEtagOnIndexCreation(long currentEtag)
        {
            return _lastDatabaseEtagOnIndexCreation >= currentEtag;
        }

        public void WriteDefinition(IndexDefinitionBase indexDefinition, TimeSpan? timeout = null)
        {
            using (_contextPool.AllocateOperationContext(out TransactionOperationContext context))
            using (var tx = context.OpenWriteTransaction(timeout))
            {
                indexDefinition.Persist(context, _environment.Options);

                tx.Commit();
            }
        }

        public unsafe void WriteState(IndexState state)
        {
            using (_contextPool.AllocateOperationContext(out TransactionOperationContext context))
            using (var tx = context.OpenWriteTransaction())
            {
                var statsTree = tx.InnerTransaction.ReadTree(IndexSchema.StatsTree);
                var stateInt = (int)state;
                using (Slice.External(context.Allocator, (byte*)&stateInt, sizeof(int), out Slice stateSlice))
                    statsTree.Add(IndexSchema.StateSlice, stateSlice);

                tx.Commit();
            }
        }

        public IndexState ReadState(RavenTransaction tx)
        {
            var statsTree = tx.InnerTransaction.ReadTree(IndexSchema.StatsTree);
            var state = statsTree.Read(IndexSchema.StateSlice);
            if (state == null)
                return IndexState.Normal;

            return (IndexState)state.Reader.ReadLittleEndianInt32();
        }

        public void DeleteErrors()
        {
            using (_contextPool.AllocateOperationContext(out TransactionOperationContext context))
            using (var tx = context.OpenWriteTransaction())
            {
                var table = tx.InnerTransaction.OpenTable(_errorsSchema, "Errors");

                table.DeleteForwardFrom(_errorsSchema.Indexes[IndexSchema.ErrorTimestampsSlice], Slices.BeforeAllKeys, startsWith: false, numberOfEntriesToDelete: long.MaxValue);

                tx.Commit();
            }
        }

        public unsafe List<IndexingError> ReadErrors()
        {
            var errors = new List<IndexingError>();

            using (_contextPool.AllocateOperationContext(out TransactionOperationContext context))
            using (var tx = context.OpenReadTransaction())
            {
                var table = tx.InnerTransaction.OpenTable(_errorsSchema, "Errors");

                foreach (var tvr in table.SeekForwardFrom(_errorsSchema.Indexes[IndexSchema.ErrorTimestampsSlice], Slices.BeforeAllKeys, 0))
                {
                    var error = new IndexingError();

                    var ptr = tvr.Result.Reader.Read(0, out int size);
                    error.Timestamp = new DateTime(Bits.SwapBytes(*(long*)ptr), DateTimeKind.Utc);

                    ptr = tvr.Result.Reader.Read(1, out size);
                    if (size != 0)
                        error.Document = context.AllocateStringValue(null, ptr, size);

                    ptr = tvr.Result.Reader.Read(2, out size);
                    error.Action = context.AllocateStringValue(null, ptr, size);

                    ptr = tvr.Result.Reader.Read(3, out size);
                    error.Error = context.AllocateStringValue(null, ptr, size);

                    errors.Add(error);
                }
            }

            return errors;
        }

        public long ReadErrorsCount()
        {
            using (_contextPool.AllocateOperationContext(out TransactionOperationContext context))
            using (var tx = context.OpenReadTransaction())
            {
                var table = tx.InnerTransaction.OpenTable(_errorsSchema, "Errors");
                return table.NumberOfEntries;
            }
        }

        public unsafe DateTime? ReadLastIndexingErrorTime()
        {
            using (_contextPool.AllocateOperationContext(out TransactionOperationContext context))
            using (var tx = context.OpenReadTransaction())
            {
                var table = tx.InnerTransaction.OpenTable(_errorsSchema, "Errors");

                using (var it = table.GetTree(_errorsSchema.Indexes[IndexSchema.ErrorTimestampsSlice]).Iterate(false))
                {
                    if (it.Seek(Slices.AfterAllKeys) == false)
                        return null;

                    var ptr = it.CurrentKey.Content.Ptr;

                    return new DateTime(Bits.SwapBytes(*(long*)ptr), DateTimeKind.Utc);
                }
            }
        }

        public DateTime? ReadLastIndexingTime(RavenTransaction tx)
        {
            var statsTree = tx.InnerTransaction.ReadTree(IndexSchema.StatsTree);

            var lastIndexingTime = statsTree.Read(IndexSchema.LastIndexingTimeSlice);
            if (lastIndexingTime == null)
                return null;

            return DateTime.FromBinary(lastIndexingTime.Reader.ReadLittleEndianInt64());
        }

        public bool IsIndexInvalid(RavenTransaction tx)
        {
            var statsTree = tx.InnerTransaction.ReadTree(IndexSchema.StatsTree);

            var mapAttempts = statsTree.Read(IndexSchema.MapAttemptsSlice)?.Reader.ReadLittleEndianInt32() ?? 0;
            var mapErrors = statsTree.Read(IndexSchema.MapErrorsSlice)?.Reader.ReadLittleEndianInt32() ?? 0;

            int? reduceAttempts = null, reduceErrors = null;

            if (_index.Type.IsMapReduce())
            {
                reduceAttempts = statsTree.Read(IndexSchema.ReduceAttemptsSlice)?.Reader.ReadLittleEndianInt32() ?? 0;
                reduceErrors = statsTree.Read(IndexSchema.ReduceErrorsSlice)?.Reader.ReadLittleEndianInt32() ?? 0;
            }

            int mapReferenceAttempts = 0, mapReferenceErrors = 0;
            if (_index.GetReferencedCollections()?.Count > 0)
            {
                mapReferenceAttempts = statsTree.Read(IndexSchema.MapReferencedAttemptsSlice)?.Reader.ReadLittleEndianInt32() ?? 0;
                mapReferenceErrors = statsTree.Read(IndexSchema.MapReferenceErrorsSlice)?.Reader.ReadLittleEndianInt32() ?? 0;
            }

            return IndexFailureInformation.CheckIndexInvalid(mapAttempts, mapErrors,
                mapReferenceAttempts, mapReferenceErrors, reduceAttempts, reduceErrors, false);
        }

        public IndexStats ReadStats(RavenTransaction tx)
        {
            var statsTree = tx.InnerTransaction.ReadTree(IndexSchema.StatsTree);
            var table = tx.InnerTransaction.OpenTable(_errorsSchema, "Errors");

            var stats = new IndexStats
            {
                CreatedTimestamp = DateTime.FromBinary(statsTree.Read(IndexSchema.CreatedTimestampSlice).Reader.ReadLittleEndianInt64()),
                ErrorsCount = (int)(table?.NumberOfEntries ?? 0)
            };

            var lastIndexingTime = statsTree.Read(IndexSchema.LastIndexingTimeSlice);

            stats.Collections = new Dictionary<string, IndexStats.CollectionStats>();
            foreach (var collection in _index.Definition.Collections)
            {
                stats.Collections[collection] = new IndexStats.CollectionStats
                {
                    LastProcessedDocumentEtag = ReadLastIndexedEtag(tx, collection),
                    LastProcessedTombstoneEtag = ReadLastProcessedTombstoneEtag(tx, collection)
                };
            }

            var entriesCount = statsTree.Read(IndexSchema.EntriesCount)?.Reader.ReadLittleEndianInt32();

            if (entriesCount != null)
                stats.EntriesCount = entriesCount.Value;
            else
            {
                using (var reader = _index.IndexPersistence.OpenIndexReader(tx.InnerTransaction))
                {
                    stats.EntriesCount = reader.EntriesCount();
                }
            }

            if (lastIndexingTime != null)
            {
                stats.LastIndexingTime = DateTime.FromBinary(lastIndexingTime.Reader.ReadLittleEndianInt64());
                stats.MapAttempts = statsTree.Read(IndexSchema.MapAttemptsSlice).Reader.ReadLittleEndianInt32();
                stats.MapErrors = statsTree.Read(IndexSchema.MapErrorsSlice).Reader.ReadLittleEndianInt32();
                stats.MapSuccesses = statsTree.Read(IndexSchema.MapSuccessesSlice).Reader.ReadLittleEndianInt32();
                stats.MaxNumberOfOutputsPerDocument =
                    statsTree.Read(IndexSchema.MaxNumberOfOutputsPerDocument).Reader.ReadLittleEndianInt32();

                if (_index.Type.IsMapReduce())
                {
                    stats.ReduceAttempts = statsTree.Read(IndexSchema.ReduceAttemptsSlice)?.Reader.ReadLittleEndianInt32() ?? 0;
                    stats.ReduceSuccesses = statsTree.Read(IndexSchema.ReduceSuccessesSlice)?.Reader.ReadLittleEndianInt32() ?? 0;
                    stats.ReduceErrors = statsTree.Read(IndexSchema.ReduceErrorsSlice)?.Reader.ReadLittleEndianInt32() ?? 0;
                }

                if (_index.GetReferencedCollections()?.Count > 0)
                {
                    stats.MapReferenceAttempts = statsTree.Read(IndexSchema.MapReferencedAttemptsSlice)?.Reader.ReadLittleEndianInt32() ?? 0;
                    stats.MapReferenceSuccesses = statsTree.Read(IndexSchema.MapReferenceSuccessesSlice)?.Reader.ReadLittleEndianInt32() ?? 0;
                    stats.MapReferenceErrors = statsTree.Read(IndexSchema.MapReferenceErrorsSlice)?.Reader.ReadLittleEndianInt32() ?? 0;
                }
            }

            return stats;
        }

        public int ReadMaxNumberOfOutputsPerDocument(RavenTransaction tx)
        {
            var statsTree = tx.InnerTransaction.ReadTree(IndexSchema.StatsTree);

            var lastIndexingTime = statsTree.Read(IndexSchema.LastIndexingTimeSlice);

            if (lastIndexingTime != null)
            {
                return statsTree.Read(IndexSchema.MaxNumberOfOutputsPerDocument).Reader.ReadLittleEndianInt32();
            }

            return 0;
        }

        public class DocumentReferences : ReferencesBase
        {
            public DocumentReferences()
                : base(IndexSchema.References, Constants.DocumentReferencePrefix, Constants.DocumentReferenceTombstonePrefix, Constants.DocumentReferenceCollectionPrefix, ReferencesType.Documents)
            {
            }
        }

        public class CompareExchangeReferences : ReferencesBase
        {
            public static CollectionName CompareExchange = new CollectionName(nameof(CompareExchange));

            public CompareExchangeReferences()
                : base(IndexSchema.ReferencesForCompareExchange, Constants.CompareExchangeReferencePrefix, Constants.CompareExchangeReferenceTombstonePrefix, Constants.CompareExchangeReferenceCollectionPrefix, ReferencesType.CompareExchange)
            {
            }
        }

        public abstract class ReferencesBase
        {
            private readonly string _referenceTreeName;
            private readonly string _referencePrefix;
            private readonly string _referenceTombstonePrefix;
            private readonly string _referenceCollectionPrefix;
            private readonly ReferencesType _type;

            public enum ReferencesType
            {
                Documents,
                CompareExchange
            }

            protected ReferencesBase(string referencesTreeName, string referencePrefix, string referenceTombstonePrefix, string referenceCollectionPrefix, ReferencesType type)
            {
                _referenceTreeName = referencesTreeName ?? throw new ArgumentNullException(nameof(referencesTreeName));
                _referencePrefix = referencePrefix ?? throw new ArgumentNullException(nameof(referencePrefix));
                _referenceTombstonePrefix = referenceTombstonePrefix ?? throw new ArgumentNullException(nameof(referenceTombstonePrefix));
                _referenceCollectionPrefix = referenceCollectionPrefix ?? throw new ArgumentNullException(nameof(referenceCollectionPrefix));
                _type = type;
            }

            public long ReadLastProcessedReferenceEtag(Transaction tx, string collection, CollectionName referencedCollection)
            {
                if (tx.IsWriteTransaction == false && tx.LowLevelTransaction.ImmutableExternalState is IndexTransactionCache cache)
                {
<<<<<<< HEAD
                    switch (_type)
=======
                    IndexTransactionCache.ReferenceCollectionEtags last = default;
                    if (cache.Collections.TryGetValue(collection, out var val) &&
                        val.LastReferencedEtags?.TryGetValue(referencedCollection.Name, out last) == true)
>>>>>>> 57d66274
                    {
                        case ReferencesType.Documents:
                            IndexTransactionCache.ReferenceCollectionEtags documentEtags = default;
                            if (cache.Collections.TryGetValue(collection, out var val) &&
                                val.LastReferencedEtags?.TryGetValue(referencedCollection.Name, out documentEtags) == true)
                            {
                                return documentEtags.LastEtag;
                            }
                            break;
                        case ReferencesType.CompareExchange:
                            if (cache.Collections.TryGetValue(collection, out var compareExchangeEtags) &&
                                compareExchangeEtags.LastReferencedEtagsForCompareExchange != null)
                            {
                                return compareExchangeEtags.LastReferencedEtagsForCompareExchange.LastEtag;
                            }
                            break;
                    }
                }

                var tree = tx.ReadTree(_referencePrefix + collection);

                var result = tree?.Read(referencedCollection.Name);
                if (result == null)
                    return 0;

                return result.Reader.ReadLittleEndianInt64();
            }
<<<<<<< HEAD
=======

            var tree = tx.ReadTree("$" + collection);
>>>>>>> 57d66274

            public unsafe void WriteLastReferenceEtag(RavenTransaction tx, string collection, CollectionName referencedCollection, long etag)
            {
                var tree = tx.InnerTransaction.CreateTree(_referencePrefix + collection);
                using (Slice.From(tx.InnerTransaction.Allocator, referencedCollection.Name, ByteStringType.Immutable, out Slice collectionSlice))
                using (Slice.External(tx.InnerTransaction.Allocator, (byte*)&etag, sizeof(long), out Slice etagSlice))
                {
                    tree.Add(collectionSlice, etagSlice);
                }
            }

            public long ReadLastProcessedReferenceTombstoneEtag(Transaction tx, string collection, CollectionName referencedCollection)
            {
                if (tx.IsWriteTransaction == false && tx.LowLevelTransaction.ImmutableExternalState is IndexTransactionCache cache)
                {
                    switch (_type)
                    {
                        case ReferencesType.Documents:
                            IndexTransactionCache.ReferenceCollectionEtags documentEtags = default;
                            if (cache.Collections.TryGetValue(collection, out var val) &&
                                val.LastReferencedEtags?.TryGetValue(referencedCollection.Name, out documentEtags) == true)
                            {
                                return documentEtags.LastProcessedTombstoneEtag;
                            }
                            break;
                        case ReferencesType.CompareExchange:
                            if (cache.Collections.TryGetValue(collection, out var compareExchangeEtags) &&
                                compareExchangeEtags.LastReferencedEtagsForCompareExchange != null)
                            {
                                return compareExchangeEtags.LastReferencedEtagsForCompareExchange.LastProcessedTombstoneEtag;
                            }
                            break;
                    }
                }

                var tree = tx.ReadTree(_referenceTombstonePrefix + collection);

                var result = tree?.Read(referencedCollection.Name);
                if (result == null)
                    return 0;

                return result.Reader.ReadLittleEndianInt64();
            }

            public unsafe void WriteLastReferenceTombstoneEtag(RavenTransaction tx, string collection, CollectionName referencedCollection, long etag)
            {
                var tree = tx.InnerTransaction.CreateTree(_referenceTombstonePrefix + collection);
                using (Slice.From(tx.InnerTransaction.Allocator, referencedCollection.Name, ByteStringType.Immutable, out Slice collectionSlice))
                using (Slice.External(tx.InnerTransaction.Allocator, (byte*)&etag, sizeof(long), out Slice etagSlice))
                {
                    tree.Add(collectionSlice, etagSlice);
                }
            }

            public IEnumerable<Slice> GetItemKeysFromCollectionThatReference(string collection, LazyStringValue referenceKey, RavenTransaction tx, string lastItemId = null)
            {
                var collectionTree = tx.InnerTransaction.ReadTree(_referenceCollectionPrefix + collection);
                if (collectionTree == null)
                    yield break;

                using (DocumentIdWorker.GetLower(tx.InnerTransaction.Allocator, referenceKey, out var k))
                using (var it = collectionTree.MultiRead(k))
                {
                    if (lastItemId == null)
                    {
                        if (it.Seek(Slices.BeforeAllKeys) == false)
                            yield break;
                    }
                    else
                    {
                        using (Slice.From(tx.InnerTransaction.Allocator, lastItemId, out var idSlice))
                        {
                            if (it.Seek(idSlice) == false)
                                yield break;
                        }
                    }

                    do
                    {
                        yield return it.CurrentKey;
                    } while (it.MoveNext());
                }
            }

            public void RemoveReferences(Slice key, string collection, HashSet<Slice> referenceKeysToSkip, RavenTransaction tx)
            {
                var referencesTree = tx.InnerTransaction.ReadTree(_referenceTreeName);

                List<Slice> referenceKeys;
                using (var it = referencesTree.MultiRead(key))
                {
                    if (it.Seek(Slices.BeforeAllKeys) == false)
                        return;

                    referenceKeys = new List<Slice>();

                    do
                    {
                        if (referenceKeysToSkip == null || referenceKeysToSkip.Contains(it.CurrentKey) == false)
                            referenceKeys.Add(it.CurrentKey.Clone(tx.InnerTransaction.Allocator, ByteStringType.Immutable));
                    } while (it.MoveNext());
                }

                if (referenceKeys.Count == 0)
                    return;

                var collectionTree = tx.InnerTransaction.ReadTree(_referenceCollectionPrefix + collection);

                foreach (var referenceKey in referenceKeys)
                {
                    referencesTree.MultiDelete(key, referenceKey);
                    collectionTree?.MultiDelete(referenceKey, key);
                    referenceKey.Release(tx.InnerTransaction.Allocator);
                }
            }

            public void RemoveReferencesByPrefix(Slice prefixKey, string collection, HashSet<Slice> referenceKeysToSkip, RavenTransaction tx)
            {
                var referencesTree = tx.InnerTransaction.ReadTree(_referenceTreeName);

                while (true)
                {
<<<<<<< HEAD
                    using (var it = referencesTree.Iterate(false))
=======
                    IndexTransactionCache.ReferenceCollectionEtags last = default;
                    if (cache.Collections.TryGetValue(collection, out var val) &&
                        val.LastReferencedEtags?.TryGetValue(referencedCollection.Name, out last) == true)
>>>>>>> 57d66274
                    {
                        it.SetRequiredPrefix(prefixKey);

                        if (it.Seek(prefixKey) == false)
                            return;

                        var key = it.CurrentKey.Clone(tx.InnerTransaction.Allocator);

                        try
                        {
                            RemoveReferences(key, collection, referenceKeysToSkip, tx);
                        }
                        finally
                        {
                            key.Release(tx.InnerTransaction.Allocator);
                        }
                    }
                }
            }

            public void WriteReferences(Dictionary<string, Dictionary<Slice, HashSet<Slice>>> referencesByCollection, RavenTransaction tx)
            {
                var referencesTree = tx.InnerTransaction.ReadTree(_referenceTreeName);

                foreach (var collections in referencesByCollection)
                {
                    var collectionTree = tx.InnerTransaction.CreateTree(_referenceCollectionPrefix + collections.Key); // #collection

                    foreach (var keys in collections.Value)
                    {
                        var key = keys.Key;
                        foreach (var referenceKey in keys.Value)
                        {
                            collectionTree.MultiAdd(referenceKey, key);
                            referencesTree.MultiAdd(key, referenceKey);
                        }

                        RemoveReferences(key, collections.Key, keys.Value, tx);
                    }
                }
            }

            internal (long ReferenceTableCount, long CollectionTableCount) GetReferenceTablesCount(string collection, RavenTransaction tx)
            {
                var referencesTree = tx.InnerTransaction.ReadTree(_referenceTreeName);

                var referencesCount = referencesTree.State.NumberOfEntries;

                var collectionTree = tx.InnerTransaction.ReadTree(_referenceCollectionPrefix + collection);

                if (collectionTree != null)
                    return (referencesCount, collectionTree.State.NumberOfEntries);

                return (referencesCount, 0);
            }
        }

        public long ReadLastProcessedTombstoneEtag(RavenTransaction tx, string collection)
        {
            var txi = tx.InnerTransaction;
            if (txi.IsWriteTransaction == false)
            {
                if (txi.LowLevelTransaction.ImmutableExternalState is IndexTransactionCache cache)
                {
                    if (cache.Collections.TryGetValue(collection, out var val))
                        return val.LastProcessedTombstoneEtag;
                }
            }

            using (Slice.From(txi.Allocator, collection, out Slice collectionSlice))
            {
                return ReadLastEtag(txi, IndexSchema.EtagsTombstoneTree, collectionSlice);
            }
        }

        public long ReadLastIndexedEtag(RavenTransaction tx, string collection)
        {
            var txi = tx.InnerTransaction;
            if (txi.IsWriteTransaction == false)
            {
                if (txi.LowLevelTransaction.ImmutableExternalState is IndexTransactionCache cache)
                {
                    if (cache.Collections.TryGetValue(collection, out var val))
                        return val.LastIndexedEtag;
                }
            }

            using (Slice.From(txi.Allocator, collection, out Slice collectionSlice))
            {
                return ReadLastEtag(txi, IndexSchema.EtagsTree, collectionSlice);
            }
        }

        public void WriteLastTombstoneEtag(RavenTransaction tx, string collection, long etag)
        {
            using (Slice.From(tx.InnerTransaction.Allocator, collection, out Slice collectionSlice))
            {
                WriteLastEtag(tx, IndexSchema.EtagsTombstoneTree, collectionSlice, etag);
            }
        }

        public void WriteLastIndexedEtag(RavenTransaction tx, string collection, long etag)
        {
            using (Slice.From(tx.InnerTransaction.Allocator, collection, out Slice collectionSlice))
            {
                WriteLastEtag(tx, IndexSchema.EtagsTree, collectionSlice, etag);
            }
        }

        private unsafe void WriteLastEtag(RavenTransaction tx, string tree, Slice collection, long etag)
        {
            if (SimulateCorruption)
                SimulateCorruptionError();

            if (SimulateIndexWriteException != null)
                SimulateIndexWriteError(SimulateIndexWriteException);

            if (_logger.IsInfoEnabled)
                _logger.Info($"Writing last etag for '{_index.Name}'. Tree: {tree}. Collection: {collection}. Etag: {etag}.");

            var statsTree = tx.InnerTransaction.CreateTree(tree);
            using (Slice.External(tx.InnerTransaction.Allocator, (byte*)&etag, sizeof(long), out Slice etagSlice))
                statsTree.Add(collection, etagSlice);
        }

        private void SimulateCorruptionError()
        {
            try
            {
                throw new SimulatedVoronUnrecoverableErrorException("Simulated corruption.");
            }
            catch (Exception e)
            {
                _environment.Options.SetCatastrophicFailure(ExceptionDispatchInfo.Capture(e));
                throw;
            }
        }

        private void SimulateIndexWriteError(Exception inner)
        {
            throw new IndexWriteException(inner);
        }

        public class SimulatedVoronUnrecoverableErrorException : VoronUnrecoverableErrorException
        {
            public SimulatedVoronUnrecoverableErrorException(string message) : base(message)
            {
            }
        }

        internal static long ReadLastEtag(Transaction tx, string tree, Slice collection)
        {
            var statsTree = tx.CreateTree(tree);
            var readResult = statsTree.Read(collection);
            long lastEtag = 0;
            if (readResult != null)
                lastEtag = readResult.Reader.ReadLittleEndianInt64();

            return lastEtag;
        }

        public unsafe IndexFailureInformation UpdateStats(DateTime indexingTime, IndexingRunStats stats)
        {
            if (_logger.IsInfoEnabled)
                _logger.Info($"Updating statistics for '{_index.Name}'. Stats: {stats}.");

            using (_contextPool.AllocateOperationContext(out TransactionOperationContext context))
            using (var tx = context.OpenWriteTransaction())
            {
                var result = new IndexFailureInformation
                {
                    Name = _index.Name
                };

                var table = tx.InnerTransaction.OpenTable(_errorsSchema, "Errors");

                var statsTree = tx.InnerTransaction.ReadTree(IndexSchema.StatsTree);

                result.MapAttempts = statsTree.Increment(IndexSchema.MapAttemptsSlice, stats.MapAttempts);
                result.MapSuccesses = statsTree.Increment(IndexSchema.MapSuccessesSlice, stats.MapSuccesses);
                result.MapErrors = statsTree.Increment(IndexSchema.MapErrorsSlice, stats.MapErrors);

                var currentMaxNumberOfOutputs = statsTree.Read(IndexSchema.MaxNumberOfOutputsPerDocument)?.Reader.ReadLittleEndianInt32();

                using (statsTree.DirectAdd(IndexSchema.MaxNumberOfOutputsPerDocument, sizeof(int), out byte* ptr))
                {
                    *(int*)ptr = currentMaxNumberOfOutputs > stats.MaxNumberOfOutputsPerDocument
                        ? currentMaxNumberOfOutputs.Value
                        : stats.MaxNumberOfOutputsPerDocument;
                }

                if (_index.Type.IsMapReduce())
                {
                    result.ReduceAttempts = statsTree.Increment(IndexSchema.ReduceAttemptsSlice, stats.ReduceAttempts);
                    result.ReduceSuccesses = statsTree.Increment(IndexSchema.ReduceSuccessesSlice, stats.ReduceSuccesses);
                    result.ReduceErrors = statsTree.Increment(IndexSchema.ReduceErrorsSlice, stats.ReduceErrors);
                }

                if (_index.GetReferencedCollections()?.Count > 0)
                {
                    result.MapReferenceAttempts = statsTree.Increment(IndexSchema.MapReferencedAttemptsSlice, stats.MapReferenceAttempts);
                    result.MapReferenceSuccesses = statsTree.Increment(IndexSchema.MapReferenceSuccessesSlice, stats.MapReferenceSuccesses);
                    result.MapReferenceErrors = statsTree.Increment(IndexSchema.MapReferenceErrorsSlice, stats.MapReferenceErrors);
                }

                if (stats.EntriesCount != null) // available only when tx was committed
                    statsTree.Add(IndexSchema.EntriesCount, stats.EntriesCount.Value);

                var binaryDate = indexingTime.ToBinary();
                using (Slice.External(context.Allocator, (byte*)&binaryDate, sizeof(long), out Slice binaryDateslice))
                    statsTree.Add(IndexSchema.LastIndexingTimeSlice, binaryDateslice);

                if (stats.Errors != null)
                {
                    for (var i = Math.Max(stats.Errors.Count - MaxNumberOfKeptErrors, 0); i < stats.Errors.Count; i++)
                    {
                        var error = stats.Errors[i];
                        var ticksBigEndian = Bits.SwapBytes(error.Timestamp.Ticks);
                        using (var document = context.GetLazyString(error.Document))
                        using (var action = context.GetLazyString(error.Action))
                        using (var e = context.GetLazyString(error.Error))
                        {
                            var tvb = new TableValueBuilder
                            {
                                {(byte*) &ticksBigEndian, sizeof (long)},
                                {document.Buffer, document.Size},
                                {action.Buffer, action.Size},
                                {e.Buffer, e.Size}
                            };
                            table.Insert(tvb);
                        }
                    }

                    CleanupErrors(table);
                }

                tx.Commit();

                return result;
            }
        }

        private void CleanupErrors(Table table)
        {
            if (table.NumberOfEntries <= MaxNumberOfKeptErrors)
                return;

            var numberOfEntriesToDelete = table.NumberOfEntries - MaxNumberOfKeptErrors;
            table.DeleteForwardFrom(_errorsSchema.Indexes[IndexSchema.ErrorTimestampsSlice], Slices.BeforeAllKeys, false, numberOfEntriesToDelete);
        }

        public static IndexType ReadIndexType(string name, StorageEnvironment environment)
        {
            using (var tx = environment.ReadTransaction())
            {
                var statsTree = tx.ReadTree(IndexSchema.StatsTree);
                if (statsTree == null)
                    throw new InvalidOperationException($"Index '{name}' does not contain 'Stats' tree.");

                var result = statsTree.Read(IndexSchema.TypeSlice);
                if (result == null)
                    throw new InvalidOperationException($"Stats tree does not contain 'Type' entry in index '{name}'.");

                return (IndexType)result.Reader.ReadLittleEndianInt32();
            }
        }

<<<<<<< HEAD
        public static IndexSourceType ReadIndexSourceType(string name, StorageEnvironment environment)
=======
        public static string ReadDatabaseId(string name, StorageEnvironment environment)
        {
            using (var tx = environment.ReadTransaction())
            {
                var statsTree = tx.ReadTree(IndexSchema.StatsTree);
                if (statsTree == null)
                    throw new InvalidOperationException($"Index '{name}' does not contain 'Stats' tree.");

                var result = statsTree.Read(IndexSchema.DatabaseIdSlice);
                if (result == null)
                    return null; // backward compatibility

                return result.Reader.ReadString(result.Reader.Length);
            }
        }

        public IEnumerable<Slice> GetDocumentKeysFromCollectionThatReference(string collection, LazyStringValue referenceKey, RavenTransaction tx)
>>>>>>> 57d66274
        {
            using (var tx = environment.ReadTransaction())
            {
                var statsTree = tx.ReadTree(IndexSchema.StatsTree);
                if (statsTree == null)
                    throw new InvalidOperationException($"Index '{name}' does not contain 'Stats' tree.");

                var result = statsTree.Read(IndexSchema.SourceTypeSlice);
                if (result == null)
                    return IndexSourceType.Documents; // backward compatibility

                return (IndexSourceType)result.Reader.ReadLittleEndianInt32();
            }
        }

        public unsafe void WriteReferences(CurrentIndexingScope indexingScope, RavenTransaction tx)
        {
            // IndexSchema:
            // having 'Users' and 'Addresses' we will end up with
            //
            // #Users (tree) - splitted by collection so we can easily return all items of same collection to the indexing function
            // |- addresses/1 (key) -> [ users/1, users/2 ]
            // |- addresses/2 (key) -> [ users/3 ]
            //
            // References (tree) - used in delete operations
            // |- users/1 -> [ addresses/1 ]
            // |- users/2 -> [ addresses/1 ]
            // |- users/3 -> [ addresses/2 ]
            //
            // $Users (tree) - holding highest visible etag of 'referenced collection' per collection, so we will have a starting point for references processing
            // |- Addresses (key) -> 5
            if (indexingScope.ReferencesByCollection != null)
                ReferencesForDocuments.WriteReferences(indexingScope.ReferencesByCollection, tx);

            if (indexingScope.ReferencesByCollectionForCompareExchange != null)
                ReferencesForCompareExchange.WriteReferences(indexingScope.ReferencesByCollectionForCompareExchange, tx);
        }

        public void Rename(string name)
        {
            if (_index.Definition.Name == name)
                return;

            using (_contextPool.AllocateOperationContext(out TransactionOperationContext context))
            using (var tx = context.OpenWriteTransaction())
            {
                _index.Definition.Rename(name, context, _environment.Options);

                tx.Commit();
            }
        }

        internal HashSet<string> ReadIndexTimeFields()
        {
            var fields = new HashSet<string>();

            using (var tx = _environment.ReadTransaction())
            {
                var fieldsTree = tx.ReadTree(IndexSchema.FieldsTree);
                if (fieldsTree != null)
                {
                    using (var it = fieldsTree.MultiRead(IndexSchema.TimeSlice))
                    {
                        if (it.Seek(Slices.BeforeAllKeys))
                        {
                            do
                            {
                                fields.Add(it.CurrentKey.ToString());
                            } while (it.MoveNext());
                        }
                    }
                }
            }

            return fields;
        }

        internal void WriteIndexTimeFields(RavenTransaction tx, HashSet<string> timeFieldsToAdd)
        {
            var fieldsTree = tx.InnerTransaction.CreateTree(IndexSchema.FieldsTree);

            foreach (var fieldName in timeFieldsToAdd)
                fieldsTree.MultiAdd(IndexSchema.TimeSlice, fieldName);
        }

        internal class IndexSchema
        {
            public const string StatsTree = "Stats";

            public const string EtagsTree = "Etags";

            public const string FieldsTree = "Fields";

            public const string EtagsTombstoneTree = "Etags.Tombstone";

            public const string References = "References";

            public const string ReferencesForCompareExchange = "ReferencesForCompareExchange";
            
            public const string LastDocumentEtagOnIndexCreationTree = "LastDocumentEtagOnIndexCreation";

            public static readonly Slice TypeSlice;

<<<<<<< HEAD
            public static readonly Slice SourceTypeSlice;
=======
            public static readonly Slice DatabaseIdSlice;
>>>>>>> 57d66274

            public static readonly Slice CreatedTimestampSlice;

            public static readonly Slice MapAttemptsSlice;

            public static readonly Slice MapSuccessesSlice;

            public static readonly Slice MapErrorsSlice;

            public static readonly Slice MapReferencedAttemptsSlice;

            public static readonly Slice MapReferenceSuccessesSlice;

            public static readonly Slice MapReferenceErrorsSlice;

            public static readonly Slice ReduceAttemptsSlice;

            public static readonly Slice ReduceSuccessesSlice;

            public static readonly Slice ReduceErrorsSlice;

            public static readonly Slice LastIndexingTimeSlice;

            public static readonly Slice StateSlice;

            public static readonly Slice ErrorTimestampsSlice;

            public static readonly Slice MaxNumberOfOutputsPerDocument;

            public static readonly Slice EntriesCount;

            public static readonly Slice TimeSlice;

            static IndexSchema()
            {
                using (StorageEnvironment.GetStaticContext(out var ctx))
                {
                    Slice.From(ctx, "Type", ByteStringType.Immutable, out TypeSlice);
<<<<<<< HEAD
                    Slice.From(ctx, "SourceType", ByteStringType.Immutable, out SourceTypeSlice);
=======
                    Slice.From(ctx, "DatabaseId", ByteStringType.Immutable, out DatabaseIdSlice);
>>>>>>> 57d66274
                    Slice.From(ctx, "CreatedTimestamp", ByteStringType.Immutable, out CreatedTimestampSlice);
                    Slice.From(ctx, "MapAttempts", ByteStringType.Immutable, out MapAttemptsSlice);
                    Slice.From(ctx, "MapReferencedAttempts", ByteStringType.Immutable, out MapReferencedAttemptsSlice);
                    Slice.From(ctx, "MapSuccesses", ByteStringType.Immutable, out MapSuccessesSlice);
                    Slice.From(ctx, "MapReferenceSuccesses", ByteStringType.Immutable, out MapReferenceSuccessesSlice);
                    Slice.From(ctx, "MapErrors", ByteStringType.Immutable, out MapErrorsSlice);
                    Slice.From(ctx, "MapReferenceErrors", ByteStringType.Immutable, out MapReferenceErrorsSlice);
                    Slice.From(ctx, "ReduceAttempts", ByteStringType.Immutable, out ReduceAttemptsSlice);
                    Slice.From(ctx, "ReduceSuccesses", ByteStringType.Immutable, out ReduceSuccessesSlice);
                    Slice.From(ctx, "ReduceErrors", ByteStringType.Immutable, out ReduceErrorsSlice);
                    Slice.From(ctx, "LastIndexingTime", ByteStringType.Immutable, out LastIndexingTimeSlice);
                    Slice.From(ctx, "Priority", ByteStringType.Immutable, out _);
                    Slice.From(ctx, "State", ByteStringType.Immutable, out StateSlice);
                    Slice.From(ctx, "ErrorTimestamps", ByteStringType.Immutable, out ErrorTimestampsSlice);
                    Slice.From(ctx, "MaxNumberOfOutputsPerDocument", ByteStringType.Immutable, out MaxNumberOfOutputsPerDocument);
                    Slice.From(ctx, "EntriesCount", ByteStringType.Immutable, out EntriesCount);
                    Slice.From(ctx, "Time", ByteStringType.Immutable, out TimeSlice);
                }
            }
        }

        public StorageEnvironment Environment()
        {
            return _environment;
        }
    }
}<|MERGE_RESOLUTION|>--- conflicted
+++ resolved
@@ -437,13 +437,7 @@
             {
                 if (tx.IsWriteTransaction == false && tx.LowLevelTransaction.ImmutableExternalState is IndexTransactionCache cache)
                 {
-<<<<<<< HEAD
                     switch (_type)
-=======
-                    IndexTransactionCache.ReferenceCollectionEtags last = default;
-                    if (cache.Collections.TryGetValue(collection, out var val) &&
-                        val.LastReferencedEtags?.TryGetValue(referencedCollection.Name, out last) == true)
->>>>>>> 57d66274
                     {
                         case ReferencesType.Documents:
                             IndexTransactionCache.ReferenceCollectionEtags documentEtags = default;
@@ -471,11 +465,6 @@
 
                 return result.Reader.ReadLittleEndianInt64();
             }
-<<<<<<< HEAD
-=======
-
-            var tree = tx.ReadTree("$" + collection);
->>>>>>> 57d66274
 
             public unsafe void WriteLastReferenceEtag(RavenTransaction tx, string collection, CollectionName referencedCollection, long etag)
             {
@@ -598,13 +587,7 @@
 
                 while (true)
                 {
-<<<<<<< HEAD
                     using (var it = referencesTree.Iterate(false))
-=======
-                    IndexTransactionCache.ReferenceCollectionEtags last = default;
-                    if (cache.Collections.TryGetValue(collection, out var val) &&
-                        val.LastReferencedEtags?.TryGetValue(referencedCollection.Name, out last) == true)
->>>>>>> 57d66274
                     {
                         it.SetRequiredPrefix(prefixKey);
 
@@ -812,7 +795,7 @@
 
                 if (stats.EntriesCount != null) // available only when tx was committed
                     statsTree.Add(IndexSchema.EntriesCount, stats.EntriesCount.Value);
-
+               
                 var binaryDate = indexingTime.ToBinary();
                 using (Slice.External(context.Allocator, (byte*)&binaryDate, sizeof(long), out Slice binaryDateslice))
                     statsTree.Add(IndexSchema.LastIndexingTimeSlice, binaryDateslice);
@@ -872,9 +855,6 @@
             }
         }
 
-<<<<<<< HEAD
-        public static IndexSourceType ReadIndexSourceType(string name, StorageEnvironment environment)
-=======
         public static string ReadDatabaseId(string name, StorageEnvironment environment)
         {
             using (var tx = environment.ReadTransaction())
@@ -891,8 +871,7 @@
             }
         }
 
-        public IEnumerable<Slice> GetDocumentKeysFromCollectionThatReference(string collection, LazyStringValue referenceKey, RavenTransaction tx)
->>>>>>> 57d66274
+        public static IndexSourceType ReadIndexSourceType(string name, StorageEnvironment environment)
         {
             using (var tx = environment.ReadTransaction())
             {
@@ -996,11 +975,9 @@
 
             public static readonly Slice TypeSlice;
 
-<<<<<<< HEAD
+            public static readonly Slice DatabaseIdSlice;
+
             public static readonly Slice SourceTypeSlice;
-=======
-            public static readonly Slice DatabaseIdSlice;
->>>>>>> 57d66274
 
             public static readonly Slice CreatedTimestampSlice;
 
@@ -1039,11 +1016,8 @@
                 using (StorageEnvironment.GetStaticContext(out var ctx))
                 {
                     Slice.From(ctx, "Type", ByteStringType.Immutable, out TypeSlice);
-<<<<<<< HEAD
+                    Slice.From(ctx, "DatabaseId", ByteStringType.Immutable, out DatabaseIdSlice);
                     Slice.From(ctx, "SourceType", ByteStringType.Immutable, out SourceTypeSlice);
-=======
-                    Slice.From(ctx, "DatabaseId", ByteStringType.Immutable, out DatabaseIdSlice);
->>>>>>> 57d66274
                     Slice.From(ctx, "CreatedTimestamp", ByteStringType.Immutable, out CreatedTimestampSlice);
                     Slice.From(ctx, "MapAttempts", ByteStringType.Immutable, out MapAttemptsSlice);
                     Slice.From(ctx, "MapReferencedAttempts", ByteStringType.Immutable, out MapReferencedAttemptsSlice);
