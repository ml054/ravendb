﻿using System;
using Raven.Client;
using Raven.Client.Documents.DataArchival;
using Raven.Client.Documents.Operations.DataArchival;
using Raven.Server.Documents.TimeSeries;
using Sparrow.Json;

namespace Raven.Server.Documents.Indexes
{
    public abstract class IndexItem : IDisposable
    {
        public readonly LazyStringValue Id;

        public readonly LazyStringValue LowerId;

        public readonly LazyStringValue SourceDocumentId;

        public readonly LazyStringValue LowerSourceDocumentId;

        public readonly long Etag;

        public DateTime LastModified;
        
        public DocumentFlags? DocumentFlags;

        public readonly int Size;

        public readonly object Item;

        public readonly string IndexingKey;

        public readonly bool Empty;

        public readonly IndexItemType ItemType;

        public bool KnownToBeNew;

        protected IndexItem(LazyStringValue id, LazyStringValue lowerId, LazyStringValue sourceDocumentId, LazyStringValue lowerSourceDocumentId, long etag, DateTime lastModified, string indexingKey, int size, object item, bool empty, IndexItemType itemType, DocumentFlags? flags)
        {
            Id = id;
            LowerId = lowerId;
            Etag = etag;
            LastModified = lastModified;
            Size = size;
            Item = item;
            IndexingKey = indexingKey;
            SourceDocumentId = sourceDocumentId;
            LowerSourceDocumentId = lowerSourceDocumentId;
            Empty = empty;
            ItemType = itemType;
            DocumentFlags = flags;
        }

        protected abstract string ToStringInternal();

        private bool IsArchived()
        {
            return DocumentFlags?.HasFlag(Documents.DocumentFlags.Archived) == true;
        }
        
        public bool ShouldBeProcessedAsArchived(ArchivedDataProcessingBehavior behavior)
        {
            return behavior switch
            {
                ArchivedDataProcessingBehavior.IncludeArchived => false,
                ArchivedDataProcessingBehavior.ExcludeArchived => IsArchived(),
                ArchivedDataProcessingBehavior.ArchivedOnly => IsArchived() == false,
                _ => throw new NotSupportedException($"Unknown archived behavior: '{behavior}'")
            };
        }
        
        public void Dispose()
        {
            if (Item is IDisposable disposable)
                disposable.Dispose();
        }

        public override string ToString()
        {
            return ToStringInternal();
        }
    }

    public sealed class DocumentIndexItem : IndexItem
    {
        public DocumentIndexItem(LazyStringValue id, LazyStringValue lowerId, long etag, DateTime lastModified, int size, object item, DocumentFlags flags)
            : base(id, lowerId, null, null, etag, lastModified, null, size, item, empty: false, IndexItemType.Document, flags )
        {
        }

        protected override string ToStringInternal()
        {
            return $"{Constants.Documents.Metadata.Id}: '{Id}', {Constants.Documents.Metadata.LastModified}: '{LastModified}'";
        }
    }

    public sealed class TimeSeriesIndexItem : IndexItem
    {
        public TimeSeriesIndexItem(LazyStringValue id, LazyStringValue sourceDocumentId, long etag, DateTime lastModified, string timeSeriesName, int size, TimeSeriesSegmentEntry item)
            : base(id, id, sourceDocumentId, sourceDocumentId, etag, lastModified, timeSeriesName, size, item, empty: item.Segment.NumberOfLiveEntries == 0, IndexItemType.TimeSeries, null)
        {
        }

        protected override string ToStringInternal()
        {
            return $"@key: '{SourceDocumentId}|{IndexingKey}', {Constants.Documents.Metadata.LastModified}: '{LastModified}'";
        }
    }

<<<<<<< HEAD
    public sealed class CounterIndexItem : IndexItem
=======
    public class TimeSeriesDeletedRangeIndexItem : IndexItem
    {
        public TimeSeriesDeletedRangeIndexItem(LazyStringValue id, LazyStringValue sourceDocumentId, long etag, string timeSeriesName, int size, TimeSeriesDeletedRangeEntry item)
            : base(id, id, sourceDocumentId, sourceDocumentId, etag, default, timeSeriesName, size, item, empty: true, IndexItemType.TimeSeriesDeletedRange)
        {
        }

        protected override string ToStringInternal()
        {
            return $"@key: '{SourceDocumentId}|{IndexingKey}'";
        }
    }

    public class CounterIndexItem : IndexItem
>>>>>>> 8babdcad
    {
        public CounterIndexItem(LazyStringValue id, LazyStringValue sourceDocumentId, long etag, LazyStringValue counterName, int size, object item)
            : base(id, id, sourceDocumentId, sourceDocumentId, etag, default, counterName, size, item, empty: false, IndexItemType.Counters, null)
        {
        }

        protected override string ToStringInternal()
        {
            return $"@key: '{SourceDocumentId}|{IndexingKey}'";
        }
    }
}<|MERGE_RESOLUTION|>--- conflicted
+++ resolved
@@ -20,7 +20,7 @@
         public readonly long Etag;
 
         public DateTime LastModified;
-        
+
         public DocumentFlags? DocumentFlags;
 
         public readonly int Size;
@@ -57,7 +57,7 @@
         {
             return DocumentFlags?.HasFlag(Documents.DocumentFlags.Archived) == true;
         }
-        
+
         public bool ShouldBeProcessedAsArchived(ArchivedDataProcessingBehavior behavior)
         {
             return behavior switch
@@ -68,7 +68,7 @@
                 _ => throw new NotSupportedException($"Unknown archived behavior: '{behavior}'")
             };
         }
-        
+
         public void Dispose()
         {
             if (Item is IDisposable disposable)
@@ -84,7 +84,7 @@
     public sealed class DocumentIndexItem : IndexItem
     {
         public DocumentIndexItem(LazyStringValue id, LazyStringValue lowerId, long etag, DateTime lastModified, int size, object item, DocumentFlags flags)
-            : base(id, lowerId, null, null, etag, lastModified, null, size, item, empty: false, IndexItemType.Document, flags )
+            : base(id, lowerId, null, null, etag, lastModified, null, size, item, empty: false, IndexItemType.Document, flags)
         {
         }
 
@@ -107,13 +107,10 @@
         }
     }
 
-<<<<<<< HEAD
-    public sealed class CounterIndexItem : IndexItem
-=======
     public class TimeSeriesDeletedRangeIndexItem : IndexItem
     {
         public TimeSeriesDeletedRangeIndexItem(LazyStringValue id, LazyStringValue sourceDocumentId, long etag, string timeSeriesName, int size, TimeSeriesDeletedRangeEntry item)
-            : base(id, id, sourceDocumentId, sourceDocumentId, etag, default, timeSeriesName, size, item, empty: true, IndexItemType.TimeSeriesDeletedRange)
+            : base(id, id, sourceDocumentId, sourceDocumentId, etag, default, timeSeriesName, size, item, empty: true, IndexItemType.TimeSeriesDeletedRange, flags: null)
         {
         }
 
@@ -123,8 +120,7 @@
         }
     }
 
-    public class CounterIndexItem : IndexItem
->>>>>>> 8babdcad
+    public sealed class CounterIndexItem : IndexItem
     {
         public CounterIndexItem(LazyStringValue id, LazyStringValue sourceDocumentId, long etag, LazyStringValue counterName, int size, object item)
             : base(id, id, sourceDocumentId, sourceDocumentId, etag, default, counterName, size, item, empty: false, IndexItemType.Counters, null)
