--- conflicted
+++ resolved
@@ -452,9 +452,6 @@
             return _compiled.ReferencedCollections;
         }
 
-<<<<<<< HEAD
-        public class AnonymousObjectToBlittableMapResultsEnumerableWrapper : IEnumerable<MapResult>
-=======
         public override bool WorksOnAnyCollection(HashSet<string> collections)
         {
             if (base.WorksOnAnyCollection(collections))
@@ -466,8 +463,7 @@
             return _referencedCollections.Overlaps(collections);
         }
 
-        private class AnonymousObjectToBlittableMapResultsEnumerableWrapper : IEnumerable<MapResult>
->>>>>>> e321a427
+        public class AnonymousObjectToBlittableMapResultsEnumerableWrapper : IEnumerable<MapResult>
         {
             private IEnumerable _items;
             private TransactionOperationContext _indexContext;
