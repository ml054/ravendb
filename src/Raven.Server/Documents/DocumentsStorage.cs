--- conflicted
+++ resolved
@@ -1690,22 +1690,14 @@
 
                 table.Delete(doc.StorageId);
 
-<<<<<<< HEAD
-                if ((flags & DocumentFlags.HasAttachments) == DocumentFlags.HasAttachments)
+                if (flags.Contain(DocumentFlags.HasAttachments))
                     AttachmentsStorage.DeleteAttachmentsOfDocument(context, lowerId, changeVector, modifiedTicks, documentFlags);
-                
-                CountersStorage.DeleteCountersForDocument(context, id, collectionName);
-                TimeSeriesStorage.DeleteAllTimeSeriesForDocument(context, id, collectionName);
-=======
-                if (flags.Contain(DocumentFlags.HasAttachments))
-                    AttachmentsStorage.DeleteAttachmentsOfDocument(context, lowerId, changeVector, modifiedTicks);
 
                 if (flags.Contain(DocumentFlags.HasCounters))
                     CountersStorage.DeleteCountersForDocument(context, id, collectionName);
 
                 if (flags.Contain(DocumentFlags.HasTimeSeries))
                     TimeSeriesStorage.DeleteAllTimeSeriesForDocument(context, id, collectionName);
->>>>>>> 86c68272
 
                 context.Transaction.AddAfterCommitNotification(new DocumentChange
                 {
