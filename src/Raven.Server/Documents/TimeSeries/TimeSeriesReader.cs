﻿using System;
using System.Collections;
using System.Collections.Generic;
using System.Linq;
using System.Threading;
using Raven.Client.Documents.Operations.TimeSeries;
using Raven.Client.Documents.Session.TimeSeries;
using Raven.Server.ServerWide.Context;
using Raven.Server.Utils;
using Sparrow;
using Sparrow.Binary;
using Sparrow.Json;
using Sparrow.Json.Parsing;
using Voron;
using Voron.Data.Tables;

namespace Raven.Server.Documents.TimeSeries
{
    public enum SingleResultType
    {
        Raw,
        RolledUp
    }

    public class SingleResult
    {
        public DateTime Timestamp;
        public Memory<double> Values;
        public LazyStringValue Tag;
        public ulong Status;
        public SingleResultType Type;

        public DynamicJsonValue ToTimeSeriesEntryJson(double scale = 1)
        {
            var values = new DynamicJsonArray();
            foreach (var t in Values.Span)
            {
                values.Add(scale * t);
            }

            return new DynamicJsonValue
            {
                [nameof(TimeSeriesEntry.Tag)] = Tag?.ToString(),
                [nameof(TimeSeriesEntry.Timestamp)] = Timestamp,
                [nameof(TimeSeriesEntry.Values)] = values,
                [nameof(TimeSeriesEntry.IsRollup)] = Type == SingleResultType.RolledUp,
            };
        }

        public void CopyTo(SingleResult dest)
        {
            dest.Status = Status;

            // destination is shorter
            if (dest.Values.Length < Values.Length)
                dest.Values = new double[Values.Length]; 

            // destination is larger, so we need to forget values from the previous entry
            for (int i = Values.Length; i < dest.Values.Length; i++)
            {
                dest.Values.Span[i] = 0;
            }

            Values.CopyTo(dest.Values);
            dest.Tag = Tag?.CloneOnSameContext();
            dest.Type = Type;
            dest.Timestamp = Timestamp;
        }
    }

    public class SegmentResult
    {
        public DateTime Start, End;
        public TimeSeriesValuesSegment Summary;
        public string ChangeVector;
        private readonly TimeSeriesReader _reader;

        public SegmentResult(TimeSeriesReader reader)
        {
            _reader = reader;
        }

        public IEnumerable<SingleResult> Values => _reader.YieldSegment(Start);
    }

    internal class SeriesSummary
    {
        public SeriesSummary(int numberOfValues)
        {
            Min = new double[numberOfValues];
            Max = new double[numberOfValues];
        }

        public int Count { get; set; }

        public double[] Min { get; set; }

        public double[] Max { get; set; }
    }

    public interface ITimeSeriesReader
    {
        public IEnumerable<(IEnumerable<SingleResult> IndividualValues, SegmentResult Segment)> SegmentsOrValues();

        public IEnumerable<SingleResult> AllValues(bool includeDead = false);

        public bool IsRaw { get; }
    }

    public unsafe class TimeSeriesReader : ITimeSeriesReader
    {
        private readonly DocumentsOperationContext _context;
        private readonly string _documentId;
        private readonly string _name;
        internal readonly DateTime _from, _to;
        private readonly Table _table;
        internal TableValueReader _tvr;
        private double[] _values = Array.Empty<double>();
        private TimestampState[] _states = Array.Empty<TimestampState>();
        private LazyStringValue _tag;
        private TimeSeriesValuesSegment _currentSegment;
        private TimeSpan? _offset;
<<<<<<< HEAD
        private DetailedSingleResult _details;
=======
        private readonly CancellationToken _token;
>>>>>>> b3f1dcb0

        public bool IsRaw { get; }

        public TimeSeriesReader(DocumentsOperationContext context, string documentId, string name, DateTime from, DateTime to, TimeSpan? offset, CancellationToken token = default)
        {
            _context = context;
            _documentId = documentId;
            _name = name.ToLowerInvariant();
            _table = new Table(TimeSeriesStorage.TimeSeriesSchema, context.Transaction.InnerTransaction);
            _tag = new LazyStringValue(null, null, 0, context);
            _offset = offset;
            _token = token;

            _from = from;
            _to = to;
            IsRaw = _name.Contains(TimeSeriesConfiguration.TimeSeriesRollupSeparator) == false;
        }

        public void IncludeDetails()
        {
            _details = new DetailedSingleResult(_context.LastDatabaseChangeVector ?? DocumentsStorage.GetDatabaseChangeVector(_context));;
        }

        public DetailedSingleResult GetDetails => _details ?? throw new ArgumentNullException($"Forget to explicitly to 'IncludeDetails'?");

        internal bool Init()
        {
            if (_from > _to)
                return false;

            using (var holder = new TimeSeriesSliceHolder(_context, _documentId, _name).WithBaseline(_from))
            {
                if (_table.SeekOneBackwardByPrimaryKeyPrefix(holder.TimeSeriesPrefixSlice, holder.TimeSeriesKeySlice, out _tvr) == false)
                {
                    return _table.SeekOnePrimaryKeyWithPrefix(holder.TimeSeriesPrefixSlice, holder.TimeSeriesKeySlice, out _tvr);
                }

                return true;
            }
        }

        public SingleResult First()
        {
            return AllValues().FirstOrDefault();
        }

        public SingleResult Last(DateTime? to = null)
        {
            if (to.HasValue == false)
                to = _to;

            var date = to.Value;

            while (true)
            {
                using (var holder = new TimeSeriesSliceHolder(_context, _documentId, _name).WithBaseline(date))
                {
                    if (_table.SeekOneBackwardByPrimaryKeyPrefix(holder.TimeSeriesPrefixSlice, holder.TimeSeriesKeySlice, out _tvr) == false)
                        return null;
                }

                InitializeSegment(out var baseline, out var segment);
                date = new DateTime(baseline * 10_000);
                if (segment.NumberOfLiveEntries == 0)
                {
                    // find the prev segment
                    date = date.AddMilliseconds(-1);
                    continue;
                }

                SingleResult last = default;
                if (to == DateTime.MaxValue)
                {
                    last = segment.YieldAllValues(_context, date, includeDead: false).Last();
                    if (last.Timestamp < _from)
                        return null;

                    last.Type = IsRaw ? SingleResultType.Raw : SingleResultType.RolledUp;
                    return last;
                }

                foreach (var item in segment.YieldAllValues(_context, date, includeDead: false))
                {
                    if (item.Timestamp > to)
                        return last;

                    last = item;
                    last.Type = IsRaw ? SingleResultType.Raw : SingleResultType.RolledUp;
                }

                if (last?.Timestamp < _from)
                    return null;

                return last;
            }
        }

        internal IEnumerable<TimeSeriesStorage.SegmentSummary> GetSegmentsSummary()
        {
            if (Init() == false)
                yield return null;

            InitializeSegment(out var baselineMilliseconds, out _currentSegment);

            do
            {
                var baseline = new DateTime(baselineMilliseconds * 10_000, DateTimeKind.Utc);

                if (baseline > _to)
                    yield break;

                if (_offset.HasValue)
                {
                    baseline = DateTime.SpecifyKind(baseline, DateTimeKind.Unspecified).Add(_offset.Value);
                }

                yield return new TimeSeriesStorage.SegmentSummary
                {
                    DocumentId = _documentId,
                    Name = _name,
                    StartTime = baseline,
                    NumberOfEntries = _currentSegment.NumberOfEntries,
                    NumberOfLiveEntries = _currentSegment.NumberOfLiveEntries,
                    ChangeVector = GetCurrentSegmentChangeVector()
                };
            } while (NextSegment(out baselineMilliseconds));
        }

        internal SeriesSummary GetSummary()
        {
            if (Init() == false)
                return null;

            InitializeSegment(out _, out _currentSegment);

            var result = new SeriesSummary(_currentSegment.NumberOfValues);

            do
            {
                if (_currentSegment.NumberOfEntries == 0)
                    continue;

                for (int i = 0; i < _currentSegment.NumberOfValues; i++)
                {
                    if (result.Count == 0)
                    {
                        result.Min[i] = _currentSegment.SegmentValues.Span[i].Min;
                        result.Max[i] = _currentSegment.SegmentValues.Span[i].Max;
                        continue;
                    }

                    if (double.IsNaN(_currentSegment.SegmentValues.Span[i].Min) == false)
                    {
                        result.Min[i] = Math.Min(result.Min[i], _currentSegment.SegmentValues.Span[i].Min);
                    }

                    if (double.IsNaN(_currentSegment.SegmentValues.Span[i].Max) == false)
                    {
                        result.Max[i] = Math.Max(result.Max[i], _currentSegment.SegmentValues.Span[i].Max);
                    }
                }

                result.Count += _currentSegment.NumberOfLiveEntries;
            } while (NextSegment(out _));

            return result;
        }

        public IEnumerable<(IEnumerable<SingleResult> IndividualValues, SegmentResult Segment)> SegmentsOrValues()
        {
            if (Init() == false)
                yield break;

            var segmentResult = new SegmentResult(this);
            InitializeSegment(out var baselineMilliseconds, out _currentSegment);

            while (true)
            {
                _token.ThrowIfCancellationRequested();

                var baseline = new DateTime(baselineMilliseconds * 10_000, DateTimeKind.Utc);

                if (baseline > _to)
                    yield break;

                if (_currentSegment.NumberOfValues != _values.Length)
                {
                    _values = new double[_currentSegment.NumberOfValues];
                    _states = new TimestampState[_currentSegment.NumberOfValues];
                }

                if (_offset.HasValue)
                {
                    baseline = DateTime.SpecifyKind(baseline, DateTimeKind.Unspecified).Add(_offset.Value);
                }

                segmentResult.End = _currentSegment.GetLastTimestamp(baseline);
                segmentResult.Start = baseline;
                segmentResult.ChangeVector = GetCurrentSegmentChangeVector();

                if (_currentSegment.NumberOfLiveEntries > 0)
                {
                    if (segmentResult.Start >= _from &&
                        segmentResult.End <= _to &&
                        _currentSegment.InvalidLastValue() == false && // legacy issue RavenDB-15645 
                        _currentSegment.Version.ContainsLastValueDuplicate == false) 
                    {
                        // we can yield the whole segment in one go
                        segmentResult.Summary = _currentSegment;
                        yield return (null, segmentResult);
                    }
                    else
                    {
                        yield return (YieldSegment(baseline), segmentResult);
                    }
                }

                if (NextSegment(out baselineMilliseconds) == false)
                    yield break;
            }
        }

        public IEnumerable<SingleResult> AllValues(bool includeDead = false)
        {
            if (Init() == false)
                yield break;

            InitializeSegment(out var baselineMilliseconds, out _currentSegment);
            while (true)
            {
                _token.ThrowIfCancellationRequested();

                var baseline = new DateTime(baselineMilliseconds * 10_000, DateTimeKind.Utc);

                if (baseline > _to)
                    yield break;

                var openSegment = includeDead ? _currentSegment.NumberOfEntries > 0 : _currentSegment.NumberOfLiveEntries > 0;

                if (openSegment)
                {
                    if (_currentSegment.NumberOfValues > _values.Length)
                    {
                        _values = new double[_currentSegment.NumberOfValues];
                        _states = new TimestampState[_currentSegment.NumberOfValues];
                    }

                    if (_offset.HasValue)
                    {
                        baseline = DateTime.SpecifyKind(baseline, DateTimeKind.Unspecified).Add(_offset.Value);
                    }

                    foreach (var val in YieldSegment(baseline, includeDead))
                    {
                        _token.ThrowIfCancellationRequested();
                        yield return val;
                    }
                }

                if (NextSegment(out baselineMilliseconds) == false)
                    yield break;
            }
        }

        public IEnumerable<SingleResult> YieldSegmentMergeDuplicates(DateTime baseline, bool includeDead = false)
        {
            var shouldBreak = includeDead ? _currentSegment.NumberOfEntries == 0 : _currentSegment.NumberOfLiveEntries == 0;
            if (shouldBreak)
                yield break;

            using var enumerator = _currentSegment.YieldAllValues(_context, _context.Allocator, baseline, includeDead).GetEnumerator();

            var previous = new SingleResult {Values = new double[_currentSegment.NumberOfValues]};
            var current = new SingleResult {Values = new double[_currentSegment.NumberOfValues]};
            var aggregated = new double[_currentSegment.NumberOfValues];

            while (true)
            {
                if (enumerator.MoveNext() == false)
                    yield break;

                if (enumerator.Current.Timestamp > _to)
                    yield break;

                if (enumerator.Current.Timestamp < _from)
                    continue;

                enumerator.Current.CopyTo(previous);

                var isDuplicate = false;
                while (true)
                {
                    if (enumerator.MoveNext())
                    {
                        enumerator.Current.CopyTo(current);
                    }
                    else
                    {
                        if (isDuplicate)
                        {
                            previous.Tag = null;
                            aggregated.CopyTo(previous.Values);
                        }
                        else
                        {
                            _details?.Add(previous);
                        }

                        yield return previous;
                        _details?.Reset();
                        yield break;
                    }

                    if (current.Timestamp != previous.Timestamp)
                    {
                        if (isDuplicate)
                        {
                            previous.Tag = null;
                            aggregated.CopyTo(previous.Values);
                        }
                        else
                        {
                            _details?.Add(previous);
                        }

                        yield return previous;
                        _details?.Reset();

                        if (current.Timestamp > _to)
                            yield break;

                        current.CopyTo(previous);

                        if (isDuplicate)
                        {
                            isDuplicate = false;
                            ResetAggregation(aggregated);
                        }
                        continue;
                    }

                    Aggregate(aggregated, current);

                    if (isDuplicate == false)
                    {
                        Aggregate(aggregated, previous);
                        isDuplicate = true;
                    }
                }
            }
        }

        public class DetailedSingleResult
        {
            private readonly string _databaseChangeVector;
            public Dictionary<string, double[]> Details = new Dictionary<string, double[]>();

            public DetailedSingleResult(string databaseChangeVector)
            {
                _databaseChangeVector = databaseChangeVector;
            }

            public void Add(SingleResult result)
            {
                var key = FetchNodeDetails(result, _databaseChangeVector);

                if (Details.TryGetValue(key, out var values) == false)
                    values = new double[result.Values.Length];

                for (int i = 0; i < result.Values.Length; i++)
                {
                    values[i] += result.Values.Span[i];
                }

                Details[key] = values;
            }

            public void Reset()
            {
                Details.Clear();
            }

            private static string FetchNodeDetails(SingleResult result, string databaseChangeVector)
            {
                var dbId = result.Tag.Substring(7); // extract dbId from tag [tag struct: "TC:XXX-dbId" - where "XXX" can be "INC"/"DEC"] 
                var nodeTag = ChangeVectorUtils.GetNodeTagById(databaseChangeVector, dbId) ?? "?";
                return nodeTag + "-" + dbId;
            }
        }

        private static void ResetAggregation(double[] aggregated)
        {
            for (int i = 0; i < aggregated.Length; i++)
            {
                aggregated[i] = 0;
            }
        }

        private void Aggregate(double[] aggregated, SingleResult result)
        {
            _details?.Add(result);
            for (var index = 0; index < aggregated.Length; index++)
            {
                aggregated[index] += result.Values.Span[index];
            }
        }

        public IEnumerable<SingleResult> YieldSegment(DateTime baseline, bool includeDead = false)
        {
            if(_currentSegment.Version.ContainsDuplicates)
                return YieldSegmentMergeDuplicates(baseline, includeDead);

            return YieldSegmentRaw(baseline, includeDead);
        }

        public IEnumerable<SingleResult> YieldSegmentRaw(DateTime baseline, bool includeDead = false)
        {
            var shouldBreak = includeDead ? _currentSegment.NumberOfEntries == 0 : _currentSegment.NumberOfLiveEntries == 0;
            if (shouldBreak)
                yield break;

            foreach (var result in _currentSegment.YieldAllValues(_context, _context.Allocator, baseline, includeDead))
            {
                if (result.Timestamp > _to)
                    yield break;

                if (result.Timestamp < _from)
                    continue;

                result.Type = IsRaw ? SingleResultType.Raw : SingleResultType.RolledUp;
                
                _details?.Add(result);
                yield return result;
                _details?.Reset();
            }
        }

        public DateTime NextSegmentBaseline()
        {
            if (Init() == false)
                return default;

            if (NextSegment(out var baselineMilliseconds) == false)
                return default;

            return new DateTime(baselineMilliseconds * 10_000);
        }

        internal bool NextSegment(out long baselineMilliseconds)
        {
            byte* key = _tvr.Read((int)TimeSeriesStorage.TimeSeriesTable.TimeSeriesKey, out int keySize);
            using (Slice.From(_context.Allocator, key, keySize - sizeof(long), out var prefix))
            using (Slice.From(_context.Allocator, key, keySize, out var current))
            {
                foreach (var (nextKey, tvh) in _table.SeekByPrimaryKeyPrefix(prefix, current, 0))
                {
                    _tvr = tvh.Reader;

                    InitializeSegment(out baselineMilliseconds, out _currentSegment);

                    return true;
                }
            }

            baselineMilliseconds = default;
            _currentSegment = default;

            return false;
        }

        private void InitializeSegment(out long baselineMilliseconds, out TimeSeriesValuesSegment readOnlySegment)
        {
            baselineMilliseconds = ReadBaseline();
            var segmentReadOnlyBuffer = _tvr.Read((int)TimeSeriesStorage.TimeSeriesTable.Segment, out int size);
            readOnlySegment = new TimeSeriesValuesSegment(segmentReadOnlyBuffer, size);
        }

        private long ReadBaseline()
        {
            var key = _tvr.Read((int)TimeSeriesStorage.TimeSeriesTable.TimeSeriesKey, out int keySize);
            return Bits.SwapBytes(*(long*)(key + keySize - sizeof(long)));
        }

        public DateTime ReadBaselineAsDateTime()
        {
            return new DateTime(ReadBaseline() * 10_000);
        }

        internal string GetCurrentSegmentChangeVector()
        {
            return DocumentsStorage.TableValueToChangeVector(_context, (int)TimeSeriesStorage.TimeSeriesTable.ChangeVector, ref _tvr);
        }

        internal (long Etag, string ChangeVector, DateTime Baseline) GetSegmentInfo()
        {
            var changeVector = GetCurrentSegmentChangeVector();
            var etag = DocumentsStorage.TableValueToEtag((int)TimeSeriesStorage.TimeSeriesTable.Etag, ref _tvr);
            var baseline = new DateTime(ReadBaseline() * 10_000);

            return (etag, changeVector, baseline);
        }
    }

    public class TimeSeriesMultiReader : ITimeSeriesReader, IEnumerator<TimeSeriesReader>
    {
        private readonly DocumentsOperationContext _context;
        private TimeSeriesReader _reader;
        private readonly string _docId, _source;
        private readonly string _collection;
        private readonly TimeSpan? _offset;
        private readonly TimeValue _groupBy;
        private readonly CancellationToken _token;
        private readonly DateTime _from, _to;
        private Stack<(DateTime Start, string Name)> _timeseriesStack;

        public bool IsRaw => _reader.IsRaw;

        public TimeSeriesMultiReader(DocumentsOperationContext context, string documentId,
            string source, string collection, DateTime from, DateTime to, TimeSpan? offset, TimeValue groupBy, CancellationToken token)
        {
            if (string.IsNullOrEmpty(source))
                throw new ArgumentNullException(nameof(source));
            _source = source;
            _collection = collection;
            _docId = documentId ?? throw new ArgumentNullException(nameof(documentId));
            _context = context;
            _from = from;
            _to = to;
            _offset = offset;
            _groupBy = groupBy;
            _token = token;

            Initialize();
        }

        private void Initialize()
        {
            _timeseriesStack ??= new Stack<(DateTime Start, string Name)>();
            _timeseriesStack.Clear();

            var raw = _context.DocumentDatabase.DocumentsStorage.TimeSeriesStorage.Stats.GetStats(_context, _docId, _source);
            if (raw.Count > 0)
                _timeseriesStack.Push((raw.Start, _source));

            if (TryGetConfig(out var config))
                return;

            foreach (var policy in config.Policies)
            {
                var name = policy.GetTimeSeriesName(_source);
                var stats = _context.DocumentDatabase.DocumentsStorage.TimeSeriesStorage.Stats.GetStats(_context, _docId, name);
                if (stats.Count == 0)
                    continue;

                if (_timeseriesStack.TryPop(out var previous))
                {
                    if (TryFitCurrentPolicy() == false)
                    {
                        _timeseriesStack.Push(previous);
                        continue;
                    }

                    AlignStartPoints(previous);
                }

                _timeseriesStack.Push((stats.Start, name));

                bool TryFitCurrentPolicy()
                {
                    var foundEarlierStart = previous.Start > stats.Start;
                    var isMultiple = policy.AggregationTime.IsMultiple(_groupBy);

                    if (isMultiple)
                    {
                        previous.Start = stats.End.Add(policy.AggregationTime);
                        return true;
                    }
                    if (foundEarlierStart)
                    {
                        // previous is in higher resolution and covers the requested range
                        if (previous.Start <= _from)
                            return false;

                        // prev start overlap with the first aggregation frame
                        // need to adjust to avoid counting same points twice

                        var x = (int)policy.AggregationTime.TimesInInterval(stats.Start, previous.Start) + 1;
                        previous.Start = stats.Start.Add(x * policy.AggregationTime);

                        var end = stats.End;
                        if (end.Add(policy.AggregationTime) < previous.Start)
                            previous.Start = stats.Start.Add((x - 1) * policy.AggregationTime);

                        return true;
                    }
                    return false; // we prefer the higher resolution and it can't have points newer then prev
                }
            }
        }

        private void AlignStartPoints((DateTime Start, string Name) current)
        {
            while (true)
            {
                if (_timeseriesStack.TryPop(out var prev) == false)
                {
                    _timeseriesStack.Push(current);
                    return;
                }

                if (_timeseriesStack.TryPeek(out var beforePrev))
                {
                    if (beforePrev.Start <= current.Start)
                        continue; // prev is not necessary
                }

                if (prev.Start <= current.Start)
                {
                    prev.Start = current.Start;
                    _timeseriesStack.Push(prev);
                }
                else
                {
                    _timeseriesStack.Push(prev);
                    _timeseriesStack.Push(current);
                }

                return;
            }
        }

        private bool TryGetConfig(out TimeSeriesCollectionConfiguration config)
        {
            var policyRunner = _context.DocumentDatabase.TimeSeriesPolicyRunner;
            config = null;

            return _source.Contains(TimeSeriesConfiguration.TimeSeriesRollupSeparator) ||
                   policyRunner == null ||
                   policyRunner.Configuration.Collections.TryGetValue(_collection, out config) == false ||
                   config.Disabled ||
                   config.Policies.Count == 0;
        }

        public IEnumerable<(IEnumerable<SingleResult> IndividualValues, SegmentResult Segment)> SegmentsOrValues()
        {
            while (MoveNext())
            {
                foreach (var sov in Current.SegmentsOrValues())
                {
                    yield return sov;
                }
            }
        }

        public IEnumerable<SingleResult> AllValues(bool includeDead = false)
        {
            while (MoveNext())
            {
                foreach (var singleResult in Current.AllValues(includeDead))
                {
                    yield return singleResult;
                }
            }
        }

        public bool MoveNext()
        {
            while (true)
            {
                if (_timeseriesStack.TryPop(out var current) == false)
                {
                    _reader = null;
                    return false;
                }

                var previousEnd = _reader?._to.AddMilliseconds(1) ?? _from;
                if (previousEnd == _to)
                    return false;

                if (_timeseriesStack.Count == 0)
                {
                    _reader = new TimeSeriesReader(_context, _docId, current.Name, previousEnd, _to, _offset, _token);
                    return true;
                }

                var next = _timeseriesStack.Peek();
                if (next.Start < previousEnd)
                    continue;

                var to = next.Start.AddMilliseconds(-1);
                if (_to < to)
                    to = _to;

                _reader = new TimeSeriesReader(_context, _docId, current.Name, previousEnd, to, _offset, _token);
                return true;
            }
        }

        public void Reset()
        {
            Initialize();
        }

        public TimeSeriesReader Current => _reader;

        object IEnumerator.Current => Current;

        public void Dispose()
        {
        }
    }
}<|MERGE_RESOLUTION|>--- conflicted
+++ resolved
@@ -120,11 +120,8 @@
         private LazyStringValue _tag;
         private TimeSeriesValuesSegment _currentSegment;
         private TimeSpan? _offset;
-<<<<<<< HEAD
         private DetailedSingleResult _details;
-=======
         private readonly CancellationToken _token;
->>>>>>> b3f1dcb0
 
         public bool IsRaw { get; }
 
