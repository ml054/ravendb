--- conflicted
+++ resolved
@@ -145,21 +145,9 @@
                                     if (ShardedDatabasesCache.TryGetValue(databaseName, out var shardedDatabaseTask) == false)
                                         return; // sharded database was already unloaded
 
-<<<<<<< HEAD
                                     UnloadDatabaseInternal(databaseName, shardedDatabaseTask);
                                     return;
                                 }
-=======
-                        case ClusterDatabaseChangeType.PendingClusterTransactions:
-                        case ClusterDatabaseChangeType.ClusterTransactionCompleted:
-                            if (ForTestingPurposes?.BeforeHandleClusterTransactionOnDatabaseChanged != null)
-                                await ForTestingPurposes.BeforeHandleClusterTransactionOnDatabaseChanged.Invoke(_serverStore);
-
-                            database.DatabaseGroupId = topology.DatabaseTopologyIdBase64;
-                            database.ClusterTransactionId = topology.ClusterTransactionIdBase64;
-                            database.NotifyOnPendingClusterTransaction(index, changeType);
-                            break;
->>>>>>> 60d27f39
 
                                 // we need to update this upon any shard topology change
                                 // and upon migration completion
@@ -285,6 +273,10 @@
 
                 case ClusterDatabaseChangeType.PendingClusterTransactions:
                 case ClusterDatabaseChangeType.ClusterTransactionCompleted:
+
+                    if (ForTestingPurposes?.BeforeHandleClusterTransactionOnDatabaseChanged != null)
+                        await ForTestingPurposes.BeforeHandleClusterTransactionOnDatabaseChanged.Invoke(_serverStore);
+
                     database.SetIds(rawRecord);
                     database.NotifyOnPendingClusterTransaction(index, changeType);
                     break;
