﻿using System;
using System.Buffers;
using System.Collections.Concurrent;
using System.Collections.Generic;
using System.Diagnostics;
using System.Diagnostics.CodeAnalysis;
using System.Globalization;
using System.Linq;
using System.Runtime.CompilerServices;
using System.Text;
using System.Threading;
using Esprima.Ast;
using Jint;
using Jint.Native;
using Jint.Native.Function;
using Jint.Native.Object;
using Jint.Runtime;
using Jint.Runtime.Descriptors;
using Jint.Runtime.Interop;
using Raven.Client;
using Raven.Client.Documents.Indexes.Spatial;
using Raven.Client.Documents.Operations.TimeSeries;
using Raven.Client.Documents.Session.TimeSeries;
using Raven.Client.Exceptions.Documents;
using Raven.Client.Exceptions.Documents.Patching;
using Raven.Server.Config;
using Raven.Server.Documents.Indexes;
using Raven.Server.Documents.Indexes.Static.Spatial;
using Raven.Server.Documents.Queries;
using Raven.Server.Documents.Queries.AST;
using Raven.Server.Documents.Queries.Results.TimeSeries;
using Raven.Server.Documents.Queries.Timings;
using Raven.Server.Documents.Sharding;
using Raven.Server.Documents.TimeSeries;
using Raven.Server.Extensions;
using Raven.Server.ServerWide;
using Raven.Server.ServerWide.Context;
using Raven.Server.Utils;
using Sparrow;
using Sparrow.Extensions;
using Sparrow.Json;
using Sparrow.Json.Parsing;
using Spatial4n.Distance;
using ExpressionType = System.Linq.Expressions.ExpressionType;
using JavaScriptException = Jint.Runtime.JavaScriptException;

namespace Raven.Server.Documents.Patch
{
    public sealed class ScriptRunner
    {
        private static readonly string MaxStepsForScriptConfigurationKey = RavenConfiguration.GetKey(x => x.Patching.MaxStepsForScript);

        public sealed class Holder
        {
            public Holder(long generation)
            {
                Generation = generation;
            }

            public readonly long Generation;
            public ScriptRunner Parent;
            public SingleRun Value;
            public WeakReference<SingleRun> WeakValue;
        }

        private readonly ConcurrentQueue<Holder> _cache = new ConcurrentQueue<Holder>();
        private readonly ScriptRunnerCache _parent;
        internal readonly bool _enableClr;
        private readonly DateTime _creationTime;
        public readonly List<Script> ScriptsSource = new List<Script>();

        public int NumberOfCachedScripts => _cache.Count(x =>
            x.Value != null ||
            x.WeakValue?.TryGetTarget(out _) == true);

        internal readonly Dictionary<string, DeclaredFunction> TimeSeriesDeclaration = new Dictionary<string, DeclaredFunction>();

        public long Runs;
        private DateTime _lastRun;

        public string ScriptType { get; internal set; }

        public ScriptRunner([NotNull] ScriptRunnerCache parent, bool enableClr)
        {
            _parent = parent ?? throw new ArgumentNullException(nameof(parent));
            _enableClr = enableClr;
            _creationTime = DateTime.UtcNow;
        }

        public DynamicJsonValue GetDebugInfo(bool detailed = false)
        {
            var djv = new DynamicJsonValue
            {
                ["Type"] = ScriptType,
                ["CreationTime"] = _creationTime,
                ["LastRun"] = _lastRun,
                ["Runs"] = Runs,
                ["CachedScriptsCount"] = _cache.Count
            };
            if (detailed)
                djv["ScriptsSource"] = ScriptsSource;

            return djv;
        }

        public void AddScript(string script)
        {
            try
            {
                var strict = _parent.Configuration.Patching.StrictMode;
                if (script.StartsWith("function __selectOutput(", StringComparison.OrdinalIgnoreCase))
                {
                    // we cannot be sure about projected elements, they might use strict mode reserved words like 'package'
                    strict = false;
                }
                ScriptsSource.Add(Engine.PrepareScript(script, strict: strict));
            }
            catch (Exception e)
            {
                throw new JavaScriptParseException("Failed to parse: " + Environment.NewLine + script, e);
            }
        }

        public void AddTimeSeriesDeclaration(DeclaredFunction func)
        {
            TimeSeriesDeclaration.Add(func.Name, func);
        }

        public ReturnRun GetRunner(bool ignoreValidationErrors, out SingleRun run)
        {
            _lastRun = DateTime.UtcNow;
            Interlocked.Increment(ref Runs);
            if (_cache.TryDequeue(out var holder) == false)
            {
                holder = new Holder(_parent.Generation)
                {
                    Parent = this
                };
            }

            if (holder.Value == null)
            {
                if (holder.WeakValue != null &&
                    holder.WeakValue.TryGetTarget(out run))
                {
                    holder.Value = run;
                    holder.WeakValue = null;
                }
                else
                {
                    holder.Value = new SingleRun(_parent.Database, _parent.Configuration, this, ScriptsSource, ignoreValidationErrors);
                }
            }

            run = holder.Value;

            return new ReturnRun(run, holder);
        }

        public void ReturnRunner(Holder holder)
        {
            if (holder == null)
                return;

            if (holder.Generation != _parent.Generation)
                return;

            _cache.Enqueue(holder);
        }

        public static void TryCompileScript(string script)
        {
            try
            {
                var engine = new Engine(options =>
                {
                    options.MaxStatements(1).LimitRecursion(1);
                });
                engine.Execute(script);
            }
            catch (Exception e)
            {
                throw new JavaScriptParseException("Failed to parse:" + Environment.NewLine + script, e);
            }
        }

        public static unsafe DateTime GetDateArg(JsValue arg, string signature, string argName)
        {
            if (arg.IsDate())
                return arg.AsDate().ToDateTime();

            if (arg.IsString() == false)
                ThrowInvalidDateArgument();

            var s = arg.AsString();
            fixed (char* pValue = s)
            {
                var result = LazyStringParser.TryParseDateTime(pValue, s.Length, out DateTime dt, out _, properlyParseThreeDigitsMilliseconds: true);
                if (result != LazyStringParser.Result.DateTime)
                    ThrowInvalidDateArgument();

                return dt;
            }

            void ThrowInvalidDateArgument() =>
                throw new ArgumentException($"{signature} : {argName} must be of type 'DateInstance' or a DateTime string. {GetTypes(arg)}");
        }

        private static DateTime GetTimeSeriesDateArg(JsValue arg, string signature, string argName)
        {
            if (arg.IsDate())
                return arg.AsDate().ToDateTime();

            if (arg.IsString() == false)
                throw new ArgumentException($"{signature} : {argName} must be of type 'DateInstance' or a DateTime string. {GetTypes(arg)}");

            return TimeSeriesRetriever.ParseDateTime(arg.AsString());
        }

        private static string GetTypes(JsValue value) => $"JintType({value.Type}) .NETType({value.GetType().Name})";

        public sealed class SingleRun
        {
            private readonly DocumentDatabase _database;
            private readonly RavenConfiguration _configuration;

            private readonly ScriptRunner _runner;
            public readonly Engine ScriptEngine;
            private QueryTimingsScope _scope;
            private QueryTimingsScope _loadScope;
            private DocumentsOperationContext _docsCtx;
            private JsonOperationContext _jsonCtx;
            public PatchDebugActions DebugActions;
            public bool DebugMode;
            public List<string> DebugOutput;
            public bool PutOrDeleteCalled;
            public HashSet<string> Includes;
            public HashSet<string> IncludeRevisionsChangeVectors;
            public DateTime? IncludeRevisionByDateTimeBefore;
            public HashSet<string> CompareExchangeValueIncludes;
            private HashSet<string> _documentIds;
            private CancellationToken _token;

            public bool ReadOnly
            {
                get => JavaScriptUtils.ReadOnly;
                set => JavaScriptUtils.ReadOnly = value;
            }

            public string OriginalDocumentId;
            public bool RefreshOriginalDocument;
            private readonly ConcurrentLruRegexCache _regexCache;
            public HashSet<string> DocumentCountersToUpdate;
            public HashSet<string> DocumentTimeSeriesToUpdate;
            public JavaScriptUtils JavaScriptUtils;

            private const string _timeSeriesSignature = "timeseries(doc, name)";
            public const string GetMetadataMethod = "getMetadata";

            public SingleRun(DocumentDatabase database, RavenConfiguration configuration, ScriptRunner runner, List<Script> scriptsSource, bool ignoreValidationErrors)
            {
                _database = database;
                _configuration = configuration;
                _regexCache = new(ConcurrentLruRegexCache.DefaultCapacity, configuration.Queries.RegexTimeout.AsTimeSpan);
                _runner = runner;
                ScriptEngine = new Engine(options =>
                {
                    options.LimitRecursion(64)
                        .SetReferencesResolver(_refResolver)
                        .MaxStatements(_configuration.Patching.MaxStepsForScript)
                        .Strict(_configuration.Patching.StrictMode)
                        .AddObjectConverter(new JintGuidConverter())
                        .AddObjectConverter(new JintStringConverter())
                        .AddObjectConverter(new JintEnumConverter())
                        .AddObjectConverter(new JintDateTimeConverter())
                        .AddObjectConverter(new JintTimeSpanConverter())
                        .LocalTimeZone(TimeZoneInfo.Utc)
                        .StringCompilationAllowed = false;
                });

                JavaScriptUtils = new JavaScriptUtils(_runner, ScriptEngine);
                ScriptEngine.SetValue(GetMetadataMethod, new ClrFunctionInstance(ScriptEngine, GetMetadataMethod, JavaScriptUtils.GetMetadata));
                ScriptEngine.SetValue("metadataFor", new ClrFunctionInstance(ScriptEngine, GetMetadataMethod, JavaScriptUtils.GetMetadata));
                ScriptEngine.SetValue("id", new ClrFunctionInstance(ScriptEngine, "id", JavaScriptUtils.GetDocumentId));
                ScriptEngine.SetValue("count", new ClrFunctionInstance(ScriptEngine, "count", JavaScriptUtils.Count));
                ScriptEngine.SetValue("key", new ClrFunctionInstance(ScriptEngine, "key", JavaScriptUtils.Key));
                ScriptEngine.SetValue("sum", new ClrFunctionInstance(ScriptEngine, "sum", JavaScriptUtils.Sum));

                ScriptEngine.SetValue("output", new ClrFunctionInstance(ScriptEngine, "output", OutputDebug));

                //console.log
                ObjectInstance consoleObject = new JsObject(ScriptEngine);
                consoleObject.FastSetProperty("log", new PropertyDescriptor(new ClrFunctionInstance(ScriptEngine, "log", OutputDebug), false, false, false));
                ScriptEngine.SetValue("console", consoleObject);

                //spatial.distance
                ObjectInstance spatialObject = new JsObject(ScriptEngine);
                var spatialFunc = new ClrFunctionInstance(ScriptEngine, "distance", Spatial_Distance);
                spatialObject.FastSetProperty("distance", new PropertyDescriptor(spatialFunc, false, false, false));
                ScriptEngine.SetValue("spatial", spatialObject);
                ScriptEngine.SetValue("spatial.distance", spatialFunc);

                // includes
                var includeDocumentFunc = new ClrFunctionInstance(ScriptEngine, "include", IncludeDoc);
                ObjectInstance includesObject = new JsObject(ScriptEngine);
                includesObject.FastSetProperty("document", new PropertyDescriptor(includeDocumentFunc, false, false, false));
                includesObject.FastSetProperty("cmpxchg", new PropertyDescriptor(new ClrFunctionInstance(ScriptEngine, "cmpxchg", IncludeCompareExchangeValue), false, false, false));
                includesObject.FastSetProperty("revisions", new PropertyDescriptor(new ClrFunctionInstance(ScriptEngine, "revisions", IncludeRevisions), false, false, false));
                ScriptEngine.SetValue("includes", includesObject);

                // includes - backward compatibility
                ScriptEngine.SetValue("include", includeDocumentFunc);

                ScriptEngine.SetValue("load", new ClrFunctionInstance(ScriptEngine, "load", LoadDocument));
                ScriptEngine.SetValue("LoadDocument", new ClrFunctionInstance(ScriptEngine, "LoadDocument", ThrowOnLoadDocument));

                ScriptEngine.SetValue("loadPath", new ClrFunctionInstance(ScriptEngine, "loadPath", LoadDocumentByPath));
                ScriptEngine.SetValue("del", new ClrFunctionInstance(ScriptEngine, "del", DeleteDocument));
                ScriptEngine.SetValue("DeleteDocument", new ClrFunctionInstance(ScriptEngine, "DeleteDocument", ThrowOnDeleteDocument));
                ScriptEngine.SetValue("put", new ClrFunctionInstance(ScriptEngine, "put", PutDocument));
                ScriptEngine.SetValue("PutDocument", new ClrFunctionInstance(ScriptEngine, "PutDocument", ThrowOnPutDocument));
                ScriptEngine.SetValue("cmpxchg", new ClrFunctionInstance(ScriptEngine, "cmpxchg", CompareExchange));

                ScriptEngine.SetValue("counter", new ClrFunctionInstance(ScriptEngine, "counter", GetCounter));
                ScriptEngine.SetValue("counterRaw", new ClrFunctionInstance(ScriptEngine, "counterRaw", GetCounterRaw));
                ScriptEngine.SetValue("incrementCounter", new ClrFunctionInstance(ScriptEngine, "incrementCounter", IncrementCounter));
                ScriptEngine.SetValue("deleteCounter", new ClrFunctionInstance(ScriptEngine, "deleteCounter", DeleteCounter));

                ScriptEngine.SetValue("lastModified", new ClrFunctionInstance(ScriptEngine, "lastModified", GetLastModified));

                ScriptEngine.SetValue("startsWith", new ClrFunctionInstance(ScriptEngine, "startsWith", StartsWith));
                ScriptEngine.SetValue("endsWith", new ClrFunctionInstance(ScriptEngine, "endsWith", EndsWith));
                ScriptEngine.SetValue("regex", new ClrFunctionInstance(ScriptEngine, "regex", Regex));

                ScriptEngine.SetValue("Raven_ExplodeArgs", new ClrFunctionInstance(ScriptEngine, "Raven_ExplodeArgs", ExplodeArgs));
                ScriptEngine.SetValue("Raven_Min", new ClrFunctionInstance(ScriptEngine, "Raven_Min", Raven_Min));
                ScriptEngine.SetValue("Raven_Max", new ClrFunctionInstance(ScriptEngine, "Raven_Max", Raven_Max));

                ScriptEngine.SetValue("convertJsTimeToTimeSpanString", new ClrFunctionInstance(ScriptEngine, "convertJsTimeToTimeSpanString", ConvertJsTimeToTimeSpanString));
                ScriptEngine.SetValue("convertToTimeSpanString", new ClrFunctionInstance(ScriptEngine, "convertToTimeSpanString", ConvertToTimeSpanString));
                ScriptEngine.SetValue("compareDates", new ClrFunctionInstance(ScriptEngine, "compareDates", CompareDates));

                ScriptEngine.SetValue("toStringWithFormat", new ClrFunctionInstance(ScriptEngine, "toStringWithFormat", ToStringWithFormat));

                ScriptEngine.SetValue("scalarToRawString", new ClrFunctionInstance(ScriptEngine, "scalarToRawString", ScalarToRawString));

                //TimeSeries
                ScriptEngine.SetValue("timeseries", new ClrFunctionInstance(ScriptEngine, "timeseries", TimeSeries));
                ScriptEngine.Execute(ScriptRunnerCache.PolyfillJs);

                foreach (var script in scriptsSource)
                {
                    try
                    {
                        ScriptEngine.Execute(script);
                    }
                    catch (Exception e)
                    {
                        if (ignoreValidationErrors == false)
                            throw new JavaScriptParseException("Failed to parse: " + Environment.NewLine + script, e);
                    }
                }

                foreach (var ts in runner.TimeSeriesDeclaration)
                {
                    ScriptEngine.SetValue(ts.Key, NamedInvokeTimeSeriesFunction(ts.Key));
                }
            }

            private (string Id, BlittableJsonReaderObject Doc) GetIdAndDocFromArg(JsValue docArg, string signature)
            {
                if (docArg.IsObject() && docArg.AsObject() is BlittableObjectInstance doc)
                    return (doc.DocumentId, doc.Blittable);

                if (docArg.IsString())
                {
                    var id = docArg.AsString();
                    var document = _database.DocumentsStorage.Get(_docsCtx, id);
                    if (document == null)
                        throw new DocumentDoesNotExistException(id, "Cannot operate on a missing document.");

                    return (id, document.Data);
                }

                throw new InvalidOperationException($"{signature}: 'doc' must be a string argument (the document id) or the actual document instance itself. {GetTypes(docArg)}");
            }

            private string GetIdFromArg(JsValue docArg, string signature)
            {
                if (docArg.IsObject() && docArg.AsObject() is BlittableObjectInstance doc)
                    return doc.DocumentId;

                if (docArg.IsString())
                {
                    var id = docArg.AsString();
                    return id;
                }

                throw new InvalidOperationException($"{signature}: 'doc' must be a string argument (the document id) or the actual document instance itself. {GetTypes(docArg)}");
            }

            private static string GetStringArg(JsValue jsArg, string signature, string argName)
            {
                if (jsArg.IsString() == false)
                    throw new ArgumentException($"{signature}: The '{argName}' argument should be a string, but got {GetTypes(jsArg)}");
                return jsArg.AsString();
            }

            private void FillDoubleArrayFromJsArray(double[] array, JsArray jsArray, string signature)
            {
                var i = 0;
                foreach (var value in jsArray)
                {
                    if (value.IsNumber() == false)
                        throw new ArgumentException($"{signature}: The values argument must be an array of numbers, but got {GetTypes(value)} key({i}) value({value})");
                    array[i] = value.AsNumber();
                    ++i;
                }
            }

            private JsValue TimeSeries(JsValue self, JsValue[] args)
            {
                AssertValidDatabaseContext(_timeSeriesSignature);

                if (args.Length != 2)
                    throw new ArgumentException($"{_timeSeriesSignature}: This method requires 2 arguments but was called with {args.Length}");

                var append = new ClrFunctionInstance(ScriptEngine, "append", (thisObj, values) =>
                    AppendTimeSeries(thisObj.Get("doc"), thisObj.Get("name"), values));

                var increment = new ClrFunctionInstance(ScriptEngine, "increment", (thisObj, values) =>
                    IncrementTimeSeries(thisObj.Get("doc"), thisObj.Get("name"), values));

                var delete = new ClrFunctionInstance(ScriptEngine, "delete", (thisObj, values) =>
                    DeleteRangeTimeSeries(thisObj.Get("doc"), thisObj.Get("name"), values));

                var get = new ClrFunctionInstance(ScriptEngine, "get", (thisObj, values) =>
                    GetRangeTimeSeries(thisObj.Get("doc"), thisObj.Get("name"), values));

                var getStats = new ClrFunctionInstance(ScriptEngine, "getStats", (thisObj, values) =>
                    GetStatsTimeSeries(thisObj.Get("doc"), thisObj.Get("name"), values));

                var obj = new JsObject(ScriptEngine);
                obj.FastSetDataProperty("append", append);
                obj.FastSetDataProperty("increment", increment);
                obj.FastSetDataProperty("delete", delete);
                obj.FastSetDataProperty("get", get);
                obj.FastSetDataProperty("doc", args[0]);
                obj.FastSetDataProperty("name", args[1]);
                obj.FastSetDataProperty("getStats", getStats);

                return obj;
            }

            private JsValue GetStatsTimeSeries(JsValue document, JsValue name, JsValue[] args)
            {
                var (id, doc) = GetIdAndDocFromArg(document, _timeSeriesSignature);

                string timeSeries = GetStringArg(name, _timeSeriesSignature, "name");
                var stats = _database.DocumentsStorage.TimeSeriesStorage.Stats.GetStats(_docsCtx, id, timeSeries);
                Debug.Assert(stats == default || stats.Start.Kind == DateTimeKind.Utc);

                var tsStats = new JsObject(ScriptEngine);
                tsStats.FastSetDataProperty(nameof(stats.Start), new JsDate(ScriptEngine, stats.Start));
                tsStats.FastSetDataProperty(nameof(stats.End), new JsDate(ScriptEngine, stats.End));
                tsStats.FastSetDataProperty(nameof(stats.Count), stats.Count);

                return tsStats;
            }

            private static readonly TimeSeriesStorage.AppendOptions AppendOptionsForScript = new TimeSeriesStorage.AppendOptions
            {
                AddNewNameToMetadata = false
            };

            private JsValue AppendTimeSeries(JsValue document, JsValue name, JsValue[] args)
            {
                AssertValidDatabaseContext("timeseries(doc, name).append");

                const string signature2Args = "timeseries(doc, name).append(timestamp, values)";
                const string signature3Args = "timeseries(doc, name).append(timestamp, values, tag)";

                string signature;
                LazyStringValue lsTag = null;
                switch (args.Length)
                {
                    case 2:
                        signature = signature2Args;
                        break;
                    case 3:
                        signature = signature3Args;
                        var tagArgument = args.Last();
                        if (tagArgument != null && tagArgument.IsNull() == false && tagArgument.IsUndefined() == false)
                        {
                            var tag = GetStringArg(tagArgument, signature, "tag");
                            lsTag = _jsonCtx.GetLazyString(tag);
                        }
                        break;
                    default:
                        throw new ArgumentException($"There is no overload with {args.Length} arguments for this method should be {signature2Args} or {signature3Args}");
                }

                var (id, doc) = GetIdAndDocFromArg(document, _timeSeriesSignature);

                string timeSeries = GetStringArg(name, _timeSeriesSignature, "name");
                var timestamp = GetTimeSeriesDateArg(args[0], signature, "timestamp");

                double[] valuesBuffer = null;
                try
                {
                    var valuesArg = args[1];

                    GetTimeSeriesValues(valuesArg, ref valuesBuffer, signature, out var values);

                    var tss = _database.DocumentsStorage.TimeSeriesStorage;
                    var newSeries = tss.Stats.GetStats(_docsCtx, id, timeSeries).Count == 0;

                    if (newSeries)
                    {
                        DocumentTimeSeriesToUpdate ??= new HashSet<string>(StringComparer.OrdinalIgnoreCase);
                        DocumentTimeSeriesToUpdate.Add(id);
                    }

                    var toAppend = new SingleResult
                    {
                        Values = values,
                        Tag = lsTag,
                        Timestamp = timestamp,
                        Status = TimeSeriesValuesSegment.Live
                    };

                    tss.AppendTimestamp(
                        _docsCtx,
                        id,
                        CollectionName.GetCollectionName(doc),
                        timeSeries,
                        new[] { toAppend },
                        AppendOptionsForScript);

                    if (DebugMode)
                    {
                        DebugActions.AppendTimeSeries.Add(new DynamicJsonValue
                        {
                            ["Name"] = timeSeries,
                            ["Timestamp"] = timestamp,
                            ["Tag"] = lsTag,
                            ["Values"] = values.ToArray().Cast<object>(),
                            ["Created"] = newSeries
                        });
                    }
                }
                finally
                {
                    if (valuesBuffer != null)
                        ArrayPool<double>.Shared.Return(valuesBuffer);
                }

                return JsValue.Undefined;
            }

            private JsValue IncrementTimeSeries(JsValue document, JsValue name, JsValue[] args)
            {
                AssertValidDatabaseContext("timeseries(doc, name).increment");

                const string signature1Args = "timeseries(doc, name).increment(values)";
                const string signature2Args = "timeseries(doc, name).increment(timestamp, values)";

                string signature;
                DateTime timestamp;
                JsValue valuesArg;

                switch (args.Length)
                {
                    case 1:
                        signature = signature1Args;
                        timestamp = DateTime.UtcNow.EnsureMilliseconds();
                        valuesArg = args[0];
                        break;
                    case 2:
                        signature = signature2Args;
                        timestamp = GetTimeSeriesDateArg(args[0], signature, "timestamp");
                        valuesArg = args[1];
                        break;
                    default:
                        throw new ArgumentException($"There is no overload with {args.Length} arguments for this method should be {signature1Args} or {signature2Args}");
                }

                var (id, doc) = GetIdAndDocFromArg(document, _timeSeriesSignature);

                string timeSeries = GetStringArg(name, _timeSeriesSignature, "name");

                double[] valuesBuffer = null;
                try
                {
                    GetTimeSeriesValues(valuesArg, ref valuesBuffer, signature, out var values);

                    var tss = _database.DocumentsStorage.TimeSeriesStorage;
                    var newSeries = tss.Stats.GetStats(_docsCtx, id, timeSeries).Count == 0;

                    if (newSeries)
                    {
                        DocumentTimeSeriesToUpdate ??= new HashSet<string>(StringComparer.OrdinalIgnoreCase);
                        DocumentTimeSeriesToUpdate.Add(id);
                    }

                    var toIncrement = new TimeSeriesOperation.IncrementOperation
                    {
                        Values = valuesBuffer,
                        ValuesLength = values.Length,
                        Timestamp = timestamp
                    };

                    tss.IncrementTimestamp(
                        _docsCtx,
                        id,
                        CollectionName.GetCollectionName(doc),
                        timeSeries,
                        new[] { toIncrement },
                        AppendOptionsForScript);

                    if (DebugMode)
                    {
                        DebugActions.IncrementTimeSeries.Add(new DynamicJsonValue
                        {
                            ["Name"] = timeSeries,
                            ["Timestamp"] = timestamp,
                            ["Values"] = values.ToArray().Cast<object>(),
                            ["Created"] = newSeries
                        });
                    }
                }
                finally
                {
                    if (valuesBuffer != null)
                        ArrayPool<double>.Shared.Return(valuesBuffer);
                }

                return JsValue.Undefined;
            }

            private void GetTimeSeriesValues(JsValue valuesArg, ref double[] valuesBuffer, string signature, out Memory<double> values)
            {
                if (valuesArg.IsArray())
                {
                    var jsValues = valuesArg.AsArray();
                    valuesBuffer = ArrayPool<double>.Shared.Rent((int)jsValues.Length);
                    FillDoubleArrayFromJsArray(valuesBuffer, jsValues, signature);
                    values = new Memory<double>(valuesBuffer, 0, (int)jsValues.Length);
                }
                else if (valuesArg.IsNumber())
                {
                    valuesBuffer = ArrayPool<double>.Shared.Rent(1);
                    valuesBuffer[0] = valuesArg.AsNumber();
                    values = new Memory<double>(valuesBuffer, 0, 1);
                }
                else
                {
                    throw new ArgumentException($"{signature}: The values should be an array but got {GetTypes(valuesArg)}");
                }
            }

            private JsValue DeleteRangeTimeSeries(JsValue document, JsValue name, JsValue[] args)
            {
                AssertValidDatabaseContext("timeseries(doc, name).delete");

                const string deleteAll = "delete()";
                const string deleteSignature = "delete(from, to)";

                DateTime from, to;
                switch (args.Length)
                {
                    case 0:
                        from = DateTime.MinValue;
                        to = DateTime.MaxValue;
                        break;
                    case 2:
                        from = GetTimeSeriesDateArg(args[0], deleteSignature, "from");
                        to = GetTimeSeriesDateArg(args[1], deleteSignature, "to");
                        break;
                    default:
                        throw new ArgumentException($"'delete' method has only the overloads: '{deleteSignature}' or '{deleteAll}', but was called with {args.Length} arguments.");
                }

                var (id, doc) = GetIdAndDocFromArg(document, _timeSeriesSignature);

                string timeSeries = GetStringArg(name, _timeSeriesSignature, "name");

                var count = _database.DocumentsStorage.TimeSeriesStorage.Stats.GetStats(_docsCtx, id, timeSeries).Count;
                if (count == 0)
                    return JsValue.Undefined;

                var deletionRangeRequest = new TimeSeriesStorage.DeletionRangeRequest
                {
                    DocumentId = id,
                    Collection = CollectionName.GetCollectionName(doc),
                    Name = timeSeries,
                    From = from,
                    To = to,
                };
                _database.DocumentsStorage.TimeSeriesStorage.DeleteTimestampRange(_docsCtx, deletionRangeRequest, updateMetadata: false);

                count = _database.DocumentsStorage.TimeSeriesStorage.Stats.GetStats(_docsCtx, id, timeSeries).Count;
                if (count == 0)
                {
                    DocumentTimeSeriesToUpdate ??= new HashSet<string>(StringComparer.OrdinalIgnoreCase);
                    DocumentTimeSeriesToUpdate.Add(id);
                }

                if (DebugMode)
                {
                    DebugActions.DeleteTimeSeries.Add(new DynamicJsonValue
                    {
                        ["Name"] = timeSeries,
                        ["From"] = from,
                        ["To"] = to
                    });
                }

                return JsValue.Undefined;
            }

            private JsValue GetRangeTimeSeries(JsValue document, JsValue name, JsValue[] args)
            {
                AssertValidDatabaseContext("get");

                const string getRangeSignature = "get(from, to)";
                const string getAllSignature = "get()";

                var id = GetIdFromArg(document, _timeSeriesSignature);
                var timeSeries = GetStringArg(name, _timeSeriesSignature, "name");

                DateTime from, to;
                switch (args.Length)
                {
                    case 0:
                        from = DateTime.MinValue;
                        to = DateTime.MaxValue;
                        break;
                    case 2:
                        from = GetTimeSeriesDateArg(args[0], getRangeSignature, "from");
                        to = GetTimeSeriesDateArg(args[1], getRangeSignature, "to");
                        break;
                    default:
                        throw new ArgumentException($"'get' method has only the overloads: '{getRangeSignature}' or '{getAllSignature}', but was called with {args.Length} arguments.");
                }

                var reader = _database.DocumentsStorage.TimeSeriesStorage.GetReader(_docsCtx, id, timeSeries, from, to);

                var entries = new List<JsValue>();
                foreach (var singleResult in reader.AllValues())
                {
                    Span<double> valuesSpan = singleResult.Values.Span;
                    var v = new JsValue[valuesSpan.Length];
                    for (int i = 0; i < valuesSpan.Length; i++)
                    {
                        v[i] = JsNumber.Create(valuesSpan[i]);
                    }
                    var jsValues = new JsArray(ScriptEngine, v);

                    var entry = new JsObject(ScriptEngine);
                    entry.FastSetDataProperty(nameof(TimeSeriesEntry.Timestamp), singleResult.Timestamp.GetDefaultRavenFormat(isUtc: true));
                    entry.FastSetDataProperty(nameof(TimeSeriesEntry.Tag), singleResult.Tag?.ToString());
                    entry.FastSetDataProperty(nameof(TimeSeriesEntry.Values), jsValues);
                    entry.FastSetDataProperty(nameof(TimeSeriesEntry.IsRollup), singleResult.Type == SingleResultType.RolledUp);
                    entries.Add(entry);

                    if (DebugMode)
                    {
                        DebugActions.GetTimeSeries.Add(new DynamicJsonValue
                        {
                            ["Name"] = timeSeries,
                            ["Timestamp"] = singleResult.Timestamp.GetDefaultRavenFormat(isUtc: true),
                            ["Tag"] = singleResult.Tag?.ToString(),
                            ["Values"] = singleResult.Values.ToArray().Cast<object>(),
                            ["Type"] = singleResult.Type,
                            ["Exists"] = true
                        });
                    }
                }

                if (DebugMode && entries.Count == 0)
                {
                    DebugActions.GetTimeSeries.Add(new DynamicJsonValue
                    {
                        ["Name"] = timeSeries,
                        ["Exists"] = false
                    });
                }

                return new JsArray(ScriptEngine, entries.ToArray());
            }

            private void GenericSortTwoElementArray(JsValue[] args, [CallerMemberName] string caller = null)
            {
                void Swap()
                {
                    var tmp = args[1];
                    args[1] = args[0];
                    args[0] = tmp;
                }

                // this is basically the same as Math.min / Math.max, but
                // can also be applied to strings, numbers and nulls

                if (args.Length != 2)
                    throw new ArgumentException(caller + "must be called with exactly two arguments");

                switch (args[0].Type)
                {
                    case Jint.Runtime.Types.None:
                    case Jint.Runtime.Types.Undefined:
                    case Jint.Runtime.Types.Null:
                        // null sorts lowers, so that is fine (either the other one is null or
                        // already higher than us).
                        break;
                    case Jint.Runtime.Types.Boolean:
                    case Jint.Runtime.Types.Number:
                        var a = Jint.Runtime.TypeConverter.ToNumber(args[0]);
                        var b = Jint.Runtime.TypeConverter.ToNumber(args[1]);
                        if (a > b)
                            Swap();
                        break;
                    case Jint.Runtime.Types.String:
                        switch (args[1].Type)
                        {
                            case Jint.Runtime.Types.None:
                            case Jint.Runtime.Types.Undefined:
                            case Jint.Runtime.Types.Null:
                                Swap();// a value is bigger than no value
                                break;
                            case Jint.Runtime.Types.Boolean:
                            case Jint.Runtime.Types.Number:
                                // if the string value is a number that is smaller than
                                // the numeric value, because Math.min(true, "-2") works :-(
                                if (double.TryParse(args[0].AsString(), out double d) == false ||
                                    d > Jint.Runtime.TypeConverter.ToNumber(args[1]))
                                {
                                    Swap();
                                }
                                break;
                            case Jint.Runtime.Types.String:
                                if (string.Compare(args[0].AsString(), args[1].AsString()) > 0)
                                    Swap();
                                break;
                        }
                        break;
                    case Jint.Runtime.Types.Object:
                        throw new ArgumentException(caller + " cannot be called on an object");
                }
            }

            private JsValue Raven_Max(JsValue self, JsValue[] args)
            {
                GenericSortTwoElementArray(args);
                return args[1];
            }

            private JsValue Raven_Min(JsValue self, JsValue[] args)
            {
                GenericSortTwoElementArray(args);
                return args[0];
            }

            private JsValue IncludeDoc(JsValue self, JsValue[] args)
            {
                if (args.Length != 1)
                    throw new InvalidOperationException("include(id) must be called with a single argument");

                if (args[0].IsNull() || args[0].IsUndefined())
                    return args[0];

                if (args[0].IsArray())// recursive call ourselves
                {
                    var array = args[0].AsArray();
                    foreach (var value in array)
                    {
                        args[0] = value;
                        if (value.IsString())
                            IncludeDoc(self, args);
                    }
                    return self;
                }

                if (args[0].IsString() == false)
                    throw new InvalidOperationException("include(doc) must be called with an string or string array argument");

                var id = args[0].AsString();

                if (Includes == null)
                    Includes = new HashSet<string>(StringComparer.OrdinalIgnoreCase);
                Includes.Add(id);

                return self;
            }

            private JsValue IncludeCompareExchangeValue(JsValue self, JsValue[] args)
            {
                if (args.Length != 1)
                    throw new InvalidOperationException("includes.cmpxchg(key) must be called with a single argument");

                if (args[0].IsNull() || args[0].IsUndefined())
                    return self;

                if (args[0].IsArray())// recursive call ourselves
                {
                    var array = args[0].AsArray();
                    foreach (var value in array)
                    {
                        args[0] = value;
                        if (value.IsString())
                            IncludeCompareExchangeValue(self, args);
                    }
                    return self;
                }

                if (args[0].IsString() == false)
                    throw new InvalidOperationException("includes.cmpxchg(key) must be called with an string or string array argument");

                var key = args[0].AsString();

                if (CompareExchangeValueIncludes == null)
                    CompareExchangeValueIncludes = new HashSet<string>(StringComparer.OrdinalIgnoreCase);

                CompareExchangeValueIncludes.Add(key);

                return self;
            }

            public override string ToString()
            {
                return string.Join(Environment.NewLine, _runner.ScriptsSource);
            }

            private static JsValue GetLastModified(JsValue self, JsValue[] args)
            {
                if (args.Length != 1)
                    throw new InvalidOperationException("lastModified(doc) must be called with a single argument");

                if (args[0].IsNull() || args[0].IsUndefined())
                    return args[0];

                if (args[0].IsObject() == false)
                    throw new InvalidOperationException("lastModified(doc) must be called with an object argument");

                if (args[0].AsObject() is BlittableObjectInstance doc)
                {
                    if (doc.LastModified == null)
                        return JsValue.Undefined;

                    // we use UTC because last modified is in UTC
                    var epoch = new DateTime(1970, 1, 1, 0, 0, 0, DateTimeKind.Utc);
                    var jsTime = doc.LastModified.Value.Subtract(epoch)
                        .TotalMilliseconds;
                    return jsTime;
                }
                return JsValue.Undefined;
            }

            private static JsValue Spatial_Distance(JsValue self, JsValue[] args)
            {
                if (args.Length is < 4 or > 6)
                    throw new ArgumentException("Called with unexpected number of arguments, expected: spatial.distance(lat1, lng1, lat2, lng2, kilometers | miles | cartesian)");

                for (int i = 0; i < 4; i++)
                {
                    if (args[i].IsNumber() == false)
                        return JsValue.Undefined;
                }

                var lat1 = args[0].AsNumber();
                var lng1 = args[1].AsNumber();
                var lat2 = args[2].AsNumber();
                var lng2 = args[3].AsNumber();

                var units = SpatialUnits.Kilometers;
                if (args.Length > 4 && args[4].IsString())
                {
                    if (string.Equals("cartesian", args[4].AsString(), StringComparison.OrdinalIgnoreCase))
                        return SpatialDistanceFieldComparatorSource.SpatialDistanceFieldComparator.CartesianDistance(lat1, lng1, lat2, lng2);

                    if (Enum.TryParse(args[4].AsString(), ignoreCase: true, out units) == false)
                        throw new ArgumentException("Unable to parse units " + args[5] + ", expected: 'kilometers' or 'miles'");
                }

                var result = SpatialDistanceFieldComparatorSource.SpatialDistanceFieldComparator.HaverstineDistanceInMiles(lat1, lng1, lat2, lng2);
                if (units == SpatialUnits.Kilometers)
                    result *= DistanceUtils.MilesToKilometers;

                return result;
            }

            private JsValue OutputDebug(JsValue self, JsValue[] args)
            {
                if (DebugMode == false)
                    return self;

                var obj = args[0];

                DebugOutput.Add(GetDebugValue(obj, false));
                return self;
            }

            private string GetDebugValue(JsValue obj, bool recursive)
            {
                if (obj.IsString())
                {
                    var debugValue = obj.ToString();
                    return recursive ? '"' + debugValue + '"' : debugValue;
                }
                if (obj.IsArray())
                {
                    var sb = new StringBuilder("[");
                    var array = obj.AsArray();
                    var jsValue = (int)array.Get("length").AsNumber();
                    for (var i = 0; i < jsValue; i++)
                    {
                        if (i != 0)
                            sb.Append(",");
                        sb.Append(GetDebugValue(array.Get(i.ToString()), true));
                    }
                    sb.Append("]");
                    return sb.ToString();
                }
                if (obj.IsObject())
                {
                    if (obj is BlittableObjectInstance boi && boi.Changed == false)
                    {
                        return boi.Blittable.ToString();
                    }

                    using (var blittable = JsBlittableBridge.Translate(_jsonCtx, ScriptEngine, obj.AsObject()))
                    {
                        return blittable.ToString();
                    }
                }
                if (obj.IsBoolean())
                    return obj.AsBoolean().ToString();
                if (obj.IsNumber())
                    return obj.AsNumber().ToString(CultureInfo.InvariantCulture);
                if (obj.IsNull())
                    return "null";
                if (obj.IsUndefined())
                    return "undefined";
                return obj.ToString();
            }

            public JsValue ExplodeArgs(JsValue self, JsValue[] args)
            {
                if (args.Length != 2)
                    throw new InvalidOperationException("Raven_ExplodeArgs(this, args) - must be called with 2 arguments");
                if (args[1] is BlittableObjectInstance boi)
                {
                    _refResolver.ExplodeArgsOn(args[0], boi);
                    return self;
                }
                if (args[1].IsNull() || args[1].IsUndefined())
                    return self;// noop
                throw new InvalidOperationException("Raven_ExplodeArgs(this, args) second argument must be BlittableObjectInstance");
            }

            public JsValue PutDocument(JsValue self, JsValue[] args)
            {
                string changeVector = null;

                if (args.Length != 2 && args.Length != 3)
                    throw new InvalidOperationException("put(id, doc, changeVector) must be called with called with 2 or 3 arguments only");
                AssertValidDatabaseContext("put document");
                AssertNotReadOnly();
                if (args[0].IsString() == false && args[0].IsNull() == false && args[0].IsUndefined() == false)
                    AssertValidId();

                var id = args[0].IsNull() || args[0].IsUndefined() ? null : args[0].AsString();

                if (args[1].IsObject() == false)
                    throw new InvalidOperationException(
                        $"Created document must be a valid object which is not null or empty. Document ID: '{id}'.");

                PutOrDeleteCalled = true;

                if (args.Length == 3)
                    if (args[2].IsString())
                        changeVector = args[2].AsString();
                    else if (args[2].IsNull() == false && args[0].IsUndefined() == false)
                        throw new InvalidOperationException(
                            $"The change vector must be a string or null. Document ID: '{id}'.");

                BlittableJsonReaderObject reader = null;
                try
                {
                    reader = JsBlittableBridge.Translate(_jsonCtx, ScriptEngine, args[1].AsObject(), usageMode: BlittableJsonDocumentBuilder.UsageMode.ToDisk);

<<<<<<< HEAD
                    if (_database is ShardedDocumentDatabase)
                        id = GenerateIdForShard(id);

                    var put = _database.DocumentsStorage.Put(
=======
                    var putResult = _database.DocumentsStorage.Put(
>>>>>>> 9abee1e5
                        _docsCtx,
                        id,
                        _docsCtx.GetLazyString(changeVector),
                        reader,
                        //RavenDB-11391 Those flags were added to cause attachment/counter metadata table check & remove metadata properties if not necessary
                        nonPersistentFlags: NonPersistentDocumentFlags.ResolveAttachmentsConflict | NonPersistentDocumentFlags.ResolveCountersConflict | NonPersistentDocumentFlags.ResolveTimeSeriesConflict
                    );

                    _database.HugeDocuments.AddIfDocIsHuge(putResult.Id, reader.Size);

                    if (DebugMode)
                    {
                        DebugActions.PutDocument.Add(new DynamicJsonValue
                        {
                            ["Id"] = putResult.Id,
                            ["Data"] = reader
                        });
                    }

                    if (RefreshOriginalDocument == false && string.Equals(putResult.Id, OriginalDocumentId, StringComparison.OrdinalIgnoreCase))
                        RefreshOriginalDocument = true;

                    return putResult.Id;
                }
                finally
                {
                    if (DebugMode == false)
                        reader?.Dispose();
                }
            }

            private string GenerateIdForShard(string id)
            {
                if (id?[^1] != _database.IdentityPartsSeparator)
                    return id;

                return ShardHelper.GenerateStickyId(id, OriginalDocumentId, _database.IdentityPartsSeparator);
            }

            private static void AssertValidId()
            {
                throw new InvalidOperationException("The first parameter to put(id, doc, changeVector) must be a string");
            }

            public JsValue DeleteDocument(JsValue self, JsValue[] args)
            {
                if (args.Length != 1 && args.Length != 2)
                    throw new InvalidOperationException("delete(id, changeVector) must be called with at least one parameter");

                if (args[0].IsString() == false)
                    throw new InvalidOperationException("delete(id, changeVector) id argument must be a string");

                var id = args[0].AsString();
                string changeVector = null;

                if (args.Length == 2 && args[1].IsString())
                    changeVector = args[1].AsString();

                PutOrDeleteCalled = true;
                AssertValidDatabaseContext("delete document");
                AssertNotReadOnly();

                var result = _database.DocumentsStorage.Delete(_docsCtx, id, changeVector);

                if (RefreshOriginalDocument && string.Equals(OriginalDocumentId, id, StringComparison.OrdinalIgnoreCase))
                    RefreshOriginalDocument = false;

                if (DebugMode)
                {
                    DebugActions.DeleteDocument.Add(id);
                }

                return result != null;
            }

            private void AssertNotReadOnly()
            {
                if (ReadOnly)
                    throw new InvalidOperationException("Cannot make modifications in readonly context");
            }

            private void AssertValidDatabaseContext(string functionName)
            {
                if (_docsCtx == null)
                    throw new InvalidOperationException($"Unable to use `{functionName}` when this instance is not attached to a database operation");
            }

            private JsValue IncludeRevisions(JsValue self, JsValue[] args)
            {
                if (args == null)
                    return JsValue.Null;

                IncludeRevisionsChangeVectors ??= new HashSet<string>(StringComparer.OrdinalIgnoreCase);

                foreach (JsValue arg in args)
                {
                    switch (arg.Type)
                    {
                        case Types.String:
                            if (DateTime.TryParseExact(arg.ToString(), DefaultFormat.DateTimeFormatsToRead, CultureInfo.InvariantCulture, DateTimeStyles.AssumeUniversal, out var dateTime))
                            {
                                IncludeRevisionByDateTimeBefore = dateTime.ToUniversalTime();
                                continue;
                            }
                            IncludeRevisionsChangeVectors.Add(arg.ToString());
                            break;
                        case Types.Object when arg.IsArray():
                            foreach (JsValue nested in arg.AsArray())
                            {
                                if (nested.IsString() == false)
                                    continue;
                                IncludeRevisionsChangeVectors.Add(nested.ToString());
                            }
                            break;
                    }
                }

                return JsValue.Null;
            }

            private JsValue LoadDocumentByPath(JsValue self, JsValue[] args)
            {
                using (_loadScope = _loadScope?.Start() ?? _scope?.For(nameof(QueryTimingsScope.Names.Load)))
                {
                    AssertValidDatabaseContext("loadPath");

                    if (args.Length != 2 ||
                        (args[0].IsNull() == false && args[0].IsUndefined() == false && args[0].IsObject() == false)
                        || args[1].IsString() == false)
                        throw new InvalidOperationException("loadPath(doc, path) must be called with a document and path");

                    if (args[0].IsNull() || args[1].IsUndefined())
                        return args[0];

                    if (args[0].AsObject() is BlittableObjectInstance b)
                    {
                        var path = args[1].AsString();
                        if (_documentIds == null)
                            _documentIds = new HashSet<string>();

                        _documentIds.Clear();
                        IncludeUtil.GetDocIdFromInclude(b.Blittable, path, _documentIds, _database.IdentityPartsSeparator);
                        if (path.IndexOf("[]", StringComparison.InvariantCulture) != -1) // array
                            return JsValue.FromObject(ScriptEngine, _documentIds.Select(LoadDocumentInternal).ToList());
                        if (_documentIds.Count == 0)
                            return JsValue.Null;

                        return LoadDocumentInternal(_documentIds.First());
                    }

                    throw new InvalidOperationException("loadPath(doc, path) must be called with a valid document instance, but got a JS object instead");
                }
            }

            private JsValue CompareExchange(JsValue self, JsValue[] args)
            {
                AssertValidDatabaseContext("cmpxchg");

                if (args.Length != 1 && args.Length != 2 || args[0].IsString() == false)
                    throw new InvalidOperationException("cmpxchg(key) must be called with a single string argument");

                return CmpXchangeInternal(args[0].AsString());
            }

            private JsValue LoadDocument(JsValue self, JsValue[] args)
            {
                using (_loadScope = _loadScope?.Start() ?? _scope?.For(nameof(QueryTimingsScope.Names.Load)))
                {
                    AssertValidDatabaseContext("load");

                    if (args.Length != 1)
                        throw new InvalidOperationException($"load(id | ids) must be called with a single string argument");

                    if (args[0].IsNull() || args[0].IsUndefined())
                        return args[0];

                    if (args[0].IsArray())
                    {
                        var arrayInstance = args[0].AsArray();
                        var results = new JsArray(ScriptEngine, arrayInstance.Length);
                        foreach (var value in arrayInstance)
                        {
                            if (value.IsString() == false)
                                throw new InvalidOperationException("load(ids) must be called with a array of strings, but got " + value.Type + " - " + value);
                            var result = LoadDocumentInternal(value.AsString());
                            results.Push(result);
                        }
                        return results;
                    }

                    if (args[0].IsString() == false)
                        throw new InvalidOperationException("load(id | ids) must be called with a single string or array argument");

                    return LoadDocumentInternal(args[0].AsString());
                }
            }

            private JsValue GetCounter(JsValue self, JsValue[] args)
            {
                return GetCounterInternal(args);
            }

            private JsValue GetCounterRaw(JsValue self, JsValue[] args)
            {
                return GetCounterInternal(args, true);
            }

            private JsValue GetCounterInternal(JsValue[] args, bool raw = false)
            {
                var signature = raw ? "counterRaw(doc, name)" : "counter(doc, name)";
                AssertValidDatabaseContext(signature);

                if (args.Length != 2)
                    throw new InvalidOperationException($"{signature} must be called with exactly 2 arguments");

                string id;
                if (args[0].IsObject() && args[0].AsObject() is BlittableObjectInstance doc)
                {
                    id = doc.DocumentId;
                }
                else if (args[0].IsString())
                {
                    id = args[0].AsString();
                }
                else
                {
                    throw new InvalidOperationException($"{signature}: 'doc' must be a string argument (the document id) or the actual document instance itself");
                }

                if (args[1].IsString() == false)
                {
                    throw new InvalidOperationException($"{signature}: 'name' must be a string argument");
                }

                var name = args[1].AsString();
                if (string.IsNullOrEmpty(id) || string.IsNullOrEmpty(name))
                {
                    return JsValue.Undefined;
                }

                if (raw == false)
                {
                    var counterValue = _database.DocumentsStorage.CountersStorage.GetCounterValue(_docsCtx, id, name)?.Value ?? JsValue.Null;

                    if (DebugMode)
                    {
                        DebugActions.GetCounter.Add(new DynamicJsonValue
                        {
                            ["Name"] = name,
                            ["Value"] = counterValue.ToString(),
                            ["Exists"] = counterValue != JsValue.Null
                        });
                    }

                    return counterValue;
                }

                var rawValues = new JsObject(ScriptEngine);
                foreach (var partialValue in _database.DocumentsStorage.CountersStorage.GetCounterPartialValues(_docsCtx, id, name))
                {
                    rawValues.FastSetProperty(partialValue.ChangeVector, new PropertyDescriptor(partialValue.PartialValue, true, false, false));
                }

                return rawValues;
            }

            private JsValue IncrementCounter(JsValue self, JsValue[] args)
            {
                AssertValidDatabaseContext("incrementCounter");

                if (args.Length < 2 || args.Length > 3)
                {
                    ThrowInvalidIncrementCounterArgs(args);
                }

                var signature = args.Length == 2 ? "incrementCounter(doc, name)" : "incrementCounter(doc, name, value)";

                BlittableJsonReaderObject docBlittable = null;
                string id = null;

                if (args[0].IsObject() && args[0].AsObject() is BlittableObjectInstance doc)
                {
                    id = doc.DocumentId;
                    docBlittable = doc.Blittable;
                }
                else if (args[0].IsString())
                {
                    id = args[0].AsString();
                    var document = _database.DocumentsStorage.Get(_docsCtx, id);
                    if (document == null)
                    {
                        ThrowMissingDocument(id);
                        Debug.Assert(false); // never hit
                    }

                    docBlittable = document.Data;
                }
                else
                {
                    ThrowInvalidDocumentArgsType(signature);
                }

                Debug.Assert(id != null && docBlittable != null);

                if (args[1].IsString() == false)
                    ThrowInvalidCounterName(signature);

                var name = args[1].AsString();
                if (string.IsNullOrWhiteSpace(name))
                    ThrowInvalidCounterName(signature);

                double value = 1;
                if (args.Length == 3)
                {
                    if (args[2].IsNumber() == false)
                        ThrowInvalidCounterValue();
                    value = args[2].AsNumber();
                }

                long? currentValue = null;
                if (DebugMode)
                {
                    currentValue = _database.DocumentsStorage.CountersStorage.GetCounterValue(_docsCtx, id, name)?.Value;
                }

                _database.DocumentsStorage.CountersStorage.IncrementCounter(_docsCtx, id, CollectionName.GetCollectionName(docBlittable), name, (long)value, out var exists);

                if (exists == false)
                {
                    DocumentCountersToUpdate ??= new HashSet<string>(StringComparer.OrdinalIgnoreCase);
                    DocumentCountersToUpdate.Add(id);
                }

                if (DebugMode)
                {
                    var newValue = _database.DocumentsStorage.CountersStorage.GetCounterValue(_docsCtx, id, name)?.Value;

                    DebugActions.IncrementCounter.Add(new DynamicJsonValue
                    {
                        ["Name"] = name,
                        ["OldValue"] = currentValue,
                        ["AddedValue"] = value,
                        ["NewValue"] = newValue,
                        ["Created"] = exists == false
                    });
                }

                return JsBoolean.True;
            }

            private JsValue DeleteCounter(JsValue self, JsValue[] args)
            {
                AssertValidDatabaseContext("deleteCounter");

                if (args.Length != 2)
                {
                    ThrowInvalidDeleteCounterArgs();
                }

                string id = null;
                BlittableJsonReaderObject docBlittable = null;

                if (args[0].IsObject() && args[0].AsObject() is BlittableObjectInstance doc)
                {
                    id = doc.DocumentId;
                    docBlittable = doc.Blittable;
                }
                else if (args[0].IsString())
                {
                    id = args[0].AsString();
                    var document = _database.DocumentsStorage.Get(_docsCtx, id);
                    if (document == null)
                    {
                        ThrowMissingDocument(id);
                        Debug.Assert(false); // never hit
                    }

                    docBlittable = document.Data;
                }
                else
                {
                    ThrowInvalidDeleteCounterDocumentArg();
                }

                Debug.Assert(id != null && docBlittable != null);

                if (args[1].IsString() == false)
                {
                    ThrowDeleteCounterNameArg();
                }

                var name = args[1].AsString();
                _database.DocumentsStorage.CountersStorage.DeleteCounter(_docsCtx, id, CollectionName.GetCollectionName(docBlittable), name);

                DocumentCountersToUpdate ??= new HashSet<string>(StringComparer.OrdinalIgnoreCase);
                DocumentCountersToUpdate.Add(id);

                if (DebugMode)
                {
                    DebugActions.DeleteCounter.Add(name);
                }

                return JsBoolean.True;
            }

            private ClrFunctionInstance NamedInvokeTimeSeriesFunction(string name)
            {
                return new ClrFunctionInstance(ScriptEngine, name,
                    (self, args) => InvokeTimeSeriesFunction(name, args));
            }

            private JsValue InvokeTimeSeriesFunction(string name, JsValue[] args)
            {
                AssertValidDatabaseContext("InvokeTimeSeriesFunction");

                if (_runner.TimeSeriesDeclaration.TryGetValue(name, out var func) == false)
                    throw new InvalidOperationException($"Failed to invoke time series function. Unknown time series name '{name}'.");

                object[] tsFunctionArgs = GetTimeSeriesFunctionArgs(name, args, out string docId, out var lazyIds);

                var queryParams = ((Document)tsFunctionArgs[^1]).Data;

                var retriever = new TimeSeriesRetriever(_docsCtx, queryParams, loadedDocuments: null, token: _token);

                var streamableResults = retriever.InvokeTimeSeriesFunction(func, docId, tsFunctionArgs, out var type);
                var result = retriever.MaterializeResults(streamableResults, type, addProjectionToResult: false, fromStudio: false);

                foreach (var id in lazyIds)
                {
                    id?.Dispose();
                }

                return JavaScriptUtils.TranslateToJs(ScriptEngine, _jsonCtx, result);
            }

            private object[] GetTimeSeriesFunctionArgs(string name, JsValue[] args, out string docId, out List<IDisposable> lazyIds)
            {
                var tsFunctionArgs = new object[args.Length + 1];
                docId = null;

                lazyIds = new List<IDisposable>();

                for (var index = 0; index < args.Length; index++)
                {
                    if (args[index].IsObject() && args[index].AsObject() is BlittableObjectInstance boi)
                    {
                        var lazyId = _docsCtx.GetLazyString(boi.DocumentId);
                        lazyIds.Add(lazyId);
                        tsFunctionArgs[index] = new Document
                        {
                            Data = boi.Blittable,
                            Id = lazyId
                        };

                        if (index == 0)
                        {
                            // take the Id of the document to operate on
                            // from the first argument (it can be a different document than the original doc)
                            docId = boi.DocumentId;
                        }
                    }
                    else
                    {
                        tsFunctionArgs[index] = Translate(args[index], _jsonCtx);
                    }
                }

                if (docId == null)
                {
                    if (_args[0].IsObject() == false ||
                        !(_args[0].AsObject() is BlittableObjectInstance originalDoc))
                        throw new InvalidOperationException($"Failed to invoke time series function '{name}'. Couldn't find the document ID to operate on. " +
                                                            "A Document instance argument was not provided to the time series function or to the ScriptRunner");

                    docId = originalDoc.DocumentId;
                }

                if (_args[_args.Length - 1].IsObject() == false || !(_args[_args.Length - 1].AsObject() is BlittableObjectInstance queryParams))
                    throw new InvalidOperationException($"Failed to invoke time series function '{name}'. ScriptRunner is missing QueryParameters argument");

                tsFunctionArgs[tsFunctionArgs.Length - 1] = new Document
                {
                    Data = queryParams.Blittable
                };

                return tsFunctionArgs;
            }

            [DoesNotReturn]
            private static void ThrowInvalidIncrementCounterArgs(JsValue[] args)
            {
                throw new InvalidOperationException($"There is no overload of method 'incrementCounter' that takes {args.Length} arguments." +
                                                    "Supported overloads are : 'incrementCounter(doc, name)' , 'incrementCounter(doc, name, value)'");
            }

            [DoesNotReturn]
            private static void ThrowInvalidCounterValue()
            {
                throw new InvalidOperationException("incrementCounter(doc, name, value): 'value' must be a number argument");
            }

            [DoesNotReturn]
            private static void ThrowInvalidCounterName(string signature)
            {
                throw new InvalidOperationException($"{signature}: 'name' must be a non-empty string argument");
            }

            [DoesNotReturn]
            private static void ThrowInvalidDocumentArgsType(string signature)
            {
                throw new InvalidOperationException($"{signature}: 'doc' must be a string argument (the document id) or the actual document instance itself");
            }

            [DoesNotReturn]
            private static void ThrowMissingDocument(string id)
            {
                throw new DocumentDoesNotExistException(id, "Cannot operate on counters of a missing document.");
            }

            [DoesNotReturn]
            private static void ThrowDeleteCounterNameArg()
            {
                throw new InvalidOperationException("deleteCounter(doc, name): 'name' must be a string argument");
            }

            [DoesNotReturn]
            private static void ThrowInvalidDeleteCounterDocumentArg()
            {
                throw new InvalidOperationException("deleteCounter(doc, name): 'doc' must be a string argument (the document id) or the actual document instance itself");
            }

            [DoesNotReturn]
            private static void ThrowInvalidDeleteCounterArgs()
            {
                throw new InvalidOperationException("deleteCounter(doc, name) must be called with exactly 2 arguments");
            }

            [DoesNotReturn]
            private static JsValue ThrowOnLoadDocument(JsValue self, JsValue[] args)
            {
                throw new MissingMethodException("The method LoadDocument was renamed to 'load'");
            }

            [DoesNotReturn]
            private static JsValue ThrowOnPutDocument(JsValue self, JsValue[] args)
            {
                throw new MissingMethodException("The method PutDocument was renamed to 'put'");
            }

            [DoesNotReturn]
            private static JsValue ThrowOnDeleteDocument(JsValue self, JsValue[] args)
            {
                throw new MissingMethodException("The method DeleteDocument was renamed to 'del'");
            }

            private static JsValue ConvertJsTimeToTimeSpanString(JsValue self, JsValue[] args)
            {
                if (args.Length != 1 || args[0].IsNumber() == false)
                    throw new InvalidOperationException("convertJsTimeToTimeSpanString(ticks) must be called with a single long argument");

                var ticks = Convert.ToInt64(args[0].AsNumber()) * 10000;

                var asTimeSpan = new TimeSpan(ticks);

                return asTimeSpan.ToString();
            }

            private static JsValue ConvertToTimeSpanString(JsValue self, JsValue[] args)
            {
                if (args.Length == 1)
                {
                    if (args[0].IsNumber() == false)
                        throw new InvalidOperationException("convertToTimeSpanString(ticks) must be called with a single long argument");

                    var ticks = Convert.ToInt64(args[0].AsNumber());
                    var asTimeSpan = new TimeSpan(ticks);
                    return asTimeSpan.ToString();
                }

                if (args.Length == 3)
                {
                    if (args[0].IsNumber() == false || args[1].IsNumber() == false || args[2].IsNumber() == false)
                        throw new InvalidOperationException("convertToTimeSpanString(hours, minutes, seconds) must be called with integer values");

                    var hours = Convert.ToInt32(args[0].AsNumber());
                    var minutes = Convert.ToInt32(args[1].AsNumber());
                    var seconds = Convert.ToInt32(args[2].AsNumber());

                    var asTimeSpan = new TimeSpan(hours, minutes, seconds);
                    return asTimeSpan.ToString();
                }

                if (args.Length == 4)
                {
                    if (args[0].IsNumber() == false || args[1].IsNumber() == false || args[2].IsNumber() == false || args[3].IsNumber() == false)
                        throw new InvalidOperationException("convertToTimeSpanString(days, hours, minutes, seconds) must be called with integer values");

                    var days = Convert.ToInt32(args[0].AsNumber());
                    var hours = Convert.ToInt32(args[1].AsNumber());
                    var minutes = Convert.ToInt32(args[2].AsNumber());
                    var seconds = Convert.ToInt32(args[3].AsNumber());

                    var asTimeSpan = new TimeSpan(days, hours, minutes, seconds);
                    return asTimeSpan.ToString();
                }

                if (args.Length == 5)
                {
                    if (args[0].IsNumber() == false || args[1].IsNumber() == false || args[2].IsNumber() == false || args[3].IsNumber() == false || args[4].IsNumber() == false)
                        throw new InvalidOperationException("convertToTimeSpanString(days, hours, minutes, seconds, milliseconds) must be called with integer values");

                    var days = Convert.ToInt32(args[0].AsNumber());
                    var hours = Convert.ToInt32(args[1].AsNumber());
                    var minutes = Convert.ToInt32(args[2].AsNumber());
                    var seconds = Convert.ToInt32(args[3].AsNumber());
                    var milliseconds = Convert.ToInt32(args[4].AsNumber());

                    var asTimeSpan = new TimeSpan(days, hours, minutes, seconds, milliseconds);
                    return asTimeSpan.ToString();
                }

                throw new InvalidOperationException("supported overloads are: " +
                                                    "convertToTimeSpanString(ticks), " +
                                                    "convertToTimeSpanString(hours, minutes, seconds), " +
                                                    "convertToTimeSpanString(days, hours, minutes, seconds), " +
                                                    "convertToTimeSpanString(days, hours, minutes, seconds, milliseconds)");
            }

            private static JsValue CompareDates(JsValue self, JsValue[] args)
            {
                if (args.Length < 1 || args.Length > 3)
                {
                    throw new InvalidOperationException($"No overload for method 'compareDates' takes {args.Length} arguments. " +
                                                        "Supported overloads are : compareDates(date1, date2), compareDates(date1, date2, operationType)");
                }

                ExpressionType binaryOperationType;
                if (args.Length == 2)
                {
                    binaryOperationType = ExpressionType.Subtract;
                }
                else if (args[2].IsString() == false ||
                         Enum.TryParse(args[2].AsString(), out binaryOperationType) == false)
                {
                    throw new InvalidOperationException("compareDates(date1, date2, operationType) : 'operationType' must be a string argument representing a valid 'ExpressionType'");
                }

                dynamic date1, date2;
                if ((binaryOperationType == ExpressionType.Equal ||
                     binaryOperationType == ExpressionType.NotEqual) &&
                    args[0].IsString() && args[1].IsString())
                {
                    date1 = args[0].AsString();
                    date2 = args[1].AsString();
                }
                else
                {
                    const string signature = "compareDates(date1, date2, binaryOp)";
                    date1 = GetDateArg(args[0], signature, "date1");
                    date2 = GetDateArg(args[1], signature, "date2");
                }

                switch (binaryOperationType)
                {
                    case ExpressionType.Subtract:
                        return (date1 - date2).ToString();
                    case ExpressionType.GreaterThan:
                        return date1 > date2;
                    case ExpressionType.GreaterThanOrEqual:
                        return date1 >= date2;
                    case ExpressionType.LessThan:
                        return date1 < date2;
                    case ExpressionType.LessThanOrEqual:
                        return date1 <= date2;
                    case ExpressionType.Equal:
                        return date1 == date2;
                    case ExpressionType.NotEqual:
                        return date1 != date2;
                    default:
                        throw new InvalidOperationException($"compareDates(date1, date2, binaryOp) : unsupported binary operation '{binaryOperationType}'");
                }
            }

            private static unsafe JsValue ToStringWithFormat(JsValue self, JsValue[] args)
            {
                if (args.Length < 1 || args.Length > 3)
                {
                    throw new InvalidOperationException($"No overload for method 'toStringWithFormat' takes {args.Length} arguments. " +
                                                        "Supported overloads are : toStringWithFormat(object), toStringWithFormat(object, format), toStringWithFormat(object, culture), toStringWithFormat(object, format, culture).");
                }

                var cultureInfo = CultureInfo.InvariantCulture;
                string format = null;

                for (var i = 1; i < args.Length; i++)
                {
                    if (args[i].IsString() == false)
                    {
                        throw new InvalidOperationException("toStringWithFormat : 'format' and 'culture' must be string arguments");
                    }

                    var arg = args[i].AsString();
                    if (CultureHelper.Cultures.TryGetValue(arg, out var culture))
                    {
                        cultureInfo = culture;
                        continue;
                    }

                    format = arg;
                }

                if (args[0].IsDate())
                {
                    var date = args[0].AsDate().ToDateTime();
                    return format != null ?
                        date.ToString(format, cultureInfo) :
                        date.ToString(cultureInfo);
                }

                if (args[0].IsNumber())
                {
                    var num = args[0].AsNumber();
                    return format != null ?
                        num.ToString(format, cultureInfo) :
                        num.ToString(cultureInfo);
                }

                if (args[0].IsString())
                {
                    var s = args[0].AsString();
                    fixed (char* pValue = s)
                    {
                        var result = LazyStringParser.TryParseDateTime(pValue, s.Length, out DateTime dt, out _, properlyParseThreeDigitsMilliseconds: true);
                        switch (result)
                        {
                            case LazyStringParser.Result.DateTime:
                                return format != null ?
                                    dt.ToString(format, cultureInfo) :
                                    dt.ToString(cultureInfo);
                            default:
                                throw new InvalidOperationException("toStringWithFormat(dateString) : 'dateString' is not a valid DateTime string");
                        }
                    }
                }

                if (args[0].IsBoolean() == false)
                {
                    throw new InvalidOperationException($"toStringWithFormat() is not supported for objects of type {args[0].Type} ");
                }

                var boolean = args[0].AsBoolean();
                return boolean.ToString(cultureInfo);
            }

            private static JsValue StartsWith(JsValue self, JsValue[] args)
            {
                if (args.Length != 2 || args[0].IsString() == false || args[1].IsString() == false)
                    throw new InvalidOperationException("startsWith(text, contained) must be called with two string parameters");

                return args[0].AsString().StartsWith(args[1].AsString(), StringComparison.OrdinalIgnoreCase);
            }

            private static JsValue EndsWith(JsValue self, JsValue[] args)
            {
                if (args.Length != 2 || args[0].IsString() == false || args[1].IsString() == false)
                    throw new InvalidOperationException("endsWith(text, contained) must be called with two string parameters");

                return args[0].AsString().EndsWith(args[1].AsString(), StringComparison.OrdinalIgnoreCase);
            }

            private JsValue Regex(JsValue self, JsValue[] args)
            {
                if (args.Length != 2 || args[0].IsString() == false || args[1].IsString() == false)
                    throw new InvalidOperationException("regex(text, regex) must be called with two string parameters");

                var regex = _regexCache.Get(args[1].AsString());

                return regex.IsMatch(args[0].AsString());
            }

            private static JsValue ScalarToRawString(JsValue self2, JsValue[] args)
            {
                if (args.Length != 2)
                    throw new InvalidOperationException("scalarToRawString(document, lambdaToField) may be called on with two parameters only");

                JsValue firstParam = args[0];
                if (firstParam.IsObject() && args[0].AsObject() is BlittableObjectInstance selfInstance)
                {
                    JsValue secondParam = args[1];
                    if (secondParam.IsObject() && secondParam.AsObject() is ScriptFunctionInstance lambda)
                    {
                        var functionAst = lambda.FunctionDeclaration;
                        var propName = functionAst.TryGetFieldFromSimpleLambdaExpression();

                        BlittableObjectInstance.BlittableObjectProperty existingValue = default;
                        if (selfInstance.OwnValues?.TryGetValue(propName, out existingValue) == true &&
                            existingValue != null)
                        {
                            if (existingValue.Changed)
                            {
                                return existingValue.Value;
                            }
                        }

                        var propertyIndex = selfInstance.Blittable.GetPropertyIndex(propName);

                        if (propertyIndex == -1)
                        {
                            return new JsObject(selfInstance.Engine);
                        }

                        BlittableJsonReaderObject.PropertyDetails propDetails = new BlittableJsonReaderObject.PropertyDetails();
                        selfInstance.Blittable.GetPropertyByIndex(propertyIndex, ref propDetails);
                        var value = propDetails.Value;

                        switch (propDetails.Token & BlittableJsonReaderBase.TypesMask)
                        {
                            case BlittableJsonToken.Null:
                                return JsValue.Null;
                            case BlittableJsonToken.Boolean:
                                return (bool)propDetails.Value;
                            case BlittableJsonToken.Integer:
                                return new ObjectWrapper(selfInstance.Engine, value);
                            case BlittableJsonToken.LazyNumber:
                                return new ObjectWrapper(selfInstance.Engine, value);
                            case BlittableJsonToken.String:
                                return new ObjectWrapper(selfInstance.Engine, value);
                            case BlittableJsonToken.CompressedString:
                                return new ObjectWrapper(selfInstance.Engine, value);
                            default:
                                throw new InvalidOperationException("scalarToRawString(document, lambdaToField) lambda to field must return either raw numeric or raw string types");
                        }
                    }
                    else
                    {
                        throw new InvalidOperationException("scalarToRawString(document, lambdaToField) must be called with a second lambda argument");
                    }
                }
                else
                {
                    throw new InvalidOperationException("scalarToRawString(document, lambdaToField) may be called with a document first parameter only");
                }
            }

            private JsValue CmpXchangeInternal(string key)
            {
                if (string.IsNullOrEmpty(key))
                    return JsValue.Undefined;

                using (_database.ServerStore.Engine.ContextPool.AllocateOperationContext(out ClusterOperationContext ctx))
                using (ctx.OpenReadTransaction())
                {
                    var value = _database.CompareExchangeStorage.GetCompareExchangeValue(ctx, key).Value;
                    if (value == null)
                        return JsValue.Null;

                    var jsValue = JavaScriptUtils.TranslateToJs(ScriptEngine, _jsonCtx, value.Clone(_jsonCtx));
                    return jsValue.AsObject().Get(Constants.CompareExchange.ObjectFieldName);
                }
            }

            private JsValue LoadDocumentInternal(string id)
            {
                if (string.IsNullOrEmpty(id))
                    return JsValue.Undefined;

                var document = _database.DocumentsStorage.Get(_docsCtx, id);

                if (DebugMode)
                {
                    DebugActions.LoadDocument.Add(new DynamicJsonValue
                    {
                        ["Id"] = id,
                        ["Exists"] = document != null
                    });
                }

                return JavaScriptUtils.TranslateToJs(ScriptEngine, _jsonCtx, document);
            }

            private JsValue[] _args = Array.Empty<JsValue>();
            private readonly JintPreventResolvingTasksReferenceResolver _refResolver = new JintPreventResolvingTasksReferenceResolver();

            public ScriptRunnerResult Run(JsonOperationContext jsonCtx, DocumentsOperationContext docCtx, string method, object[] args, QueryTimingsScope scope = null, CancellationToken token = default)
            {
                return Run(jsonCtx, docCtx, method, null, args, scope, token);
            }

            public ScriptRunnerResult Run(JsonOperationContext jsonCtx, DocumentsOperationContext docCtx, string method, string documentId, object[] args, QueryTimingsScope scope = null, CancellationToken token = default)
            {
                _docsCtx = docCtx;
                _jsonCtx = jsonCtx ?? ThrowArgumentNull();
                _scope = scope;
                _token = token;

                JavaScriptUtils.Reset(_jsonCtx);

                Reset();
                OriginalDocumentId = documentId;

                SetArgs(jsonCtx, method, args);

                try
                {
                    JavaScriptUtils.CurrentlyProcessedObject = _args[0];
                    var call = (FunctionInstance)ScriptEngine.GetValue(method);
                    var result = call.Call(JsValue.Undefined, _args);

                    return new ScriptRunnerResult(this, result);
                }
                catch (StatementsCountOverflowException e)
                {
                    JavaScriptUtils.Clear();
                    throw new  Raven.Client.Exceptions.Documents.Patching.JavaScriptException(
                        $"The maximum number of statements executed have been reached - {_configuration.Patching.MaxStepsForScript}. You can configure it by modifying the configuration option: '{MaxStepsForScriptConfigurationKey}'.",
                        e);
                }
                catch (JavaScriptException e)
                {
                    //ScriptRunnerResult is in charge of disposing of the disposable but it is not created (the clones did)
                    JavaScriptUtils.Clear();
                    throw CreateFullError(documentId, e);
                }
                catch (Exception)
                {
                    JavaScriptUtils.Clear();
                    throw;
                }
                finally
                {
                    JavaScriptUtils.CurrentlyProcessedObject = null;
                    _refResolver.ExplodeArgsOn(null, null);
                    _scope = null;
                    _loadScope = null;
                    _docsCtx = null;
                    _jsonCtx = null;
                    _token = default;
                    Array.Clear(_args, 0, _args.Length);
                }
            }

            private void SetArgs(JsonOperationContext jsonCtx, string method, object[] args)
            {
                if (_args.Length != args.Length)
                    _args = new JsValue[args.Length];
                for (var i = 0; i < args.Length; i++)
                    _args[i] = JavaScriptUtils.TranslateToJs(ScriptEngine, jsonCtx, args[i], needsClone: false);

                if (method != QueryMetadata.SelectOutput &&
                    _args.Length == 2 &&
                    _args[1].IsObject() &&
                    _args[1].AsObject() is BlittableObjectInstance boi)
                {
                    _refResolver.ExplodeArgsOn(null, boi);
                }
            }

            [DoesNotReturn]
            private static JsonOperationContext ThrowArgumentNull()
            {
                throw new ArgumentNullException("jsonCtx");
            }

            private Client.Exceptions.Documents.Patching.JavaScriptException CreateFullError(string documentId, JavaScriptException e)
            {
                string msg = $"Script failed for document ID '{documentId}'. ";
                if (e.Error.IsString())
                    msg += e.Error.AsString();
                else if (e.Error.IsObject())
                    msg += JsBlittableBridge.Translate(_jsonCtx, ScriptEngine, e.Error.AsObject()).ToString();
                else
                    msg += e.Error.ToString();

                msg = "At " + e.Location.Start.Column + ":" + e.Location.Start.Line + " " + msg;

                var javaScriptException = new Client.Exceptions.Documents.Patching.JavaScriptException(msg, e);
                return javaScriptException;
            }

            private void Reset()
            {
                if (DebugMode)
                {
                    if (DebugOutput == null)
                        DebugOutput = new List<string>();
                    if (DebugActions == null)
                        DebugActions = new PatchDebugActions();
                }

                Includes?.Clear();
                IncludeRevisionsChangeVectors?.Clear();
                IncludeRevisionByDateTimeBefore = null;
                CompareExchangeValueIncludes?.Clear();
                DocumentCountersToUpdate?.Clear();
                DocumentTimeSeriesToUpdate?.Clear();
                PutOrDeleteCalled = false;
                OriginalDocumentId = null;
                RefreshOriginalDocument = false;
                ScriptEngine.ResetCallStack();
                ScriptEngine.ResetConstraints();
            }

            public JsValue Translate(JsonOperationContext context, object o)
            {
                return JavaScriptUtils.TranslateToJs(ScriptEngine, context, o);
            }

            public object CreateEmptyObject()
            {
                return new JsObject(ScriptEngine);
            }

            public object Translate(ScriptRunnerResult result, JsonOperationContext context, JsBlittableBridge.IResultModifier modifier = null, BlittableJsonDocumentBuilder.UsageMode usageMode = BlittableJsonDocumentBuilder.UsageMode.None)
            {
                return Translate(result.RawJsValue, context, modifier, usageMode);
            }

            internal object Translate(JsValue val, JsonOperationContext context, JsBlittableBridge.IResultModifier modifier = null, BlittableJsonDocumentBuilder.UsageMode usageMode = BlittableJsonDocumentBuilder.UsageMode.None, bool isNested = false)
            {
                if (val.IsString())
                    return val.AsString();
                if (val.IsBoolean())
                    return val.AsBoolean();
                if (val.IsArray())
                {
                    RuntimeHelpers.EnsureSufficientExecutionStack();
                    var list = new List<object>();
                    foreach (JsValue item in val.AsArray())
                    {
                        list.Add(Translate(item, context, modifier, usageMode, isNested: true));
                    }
                    return list;
                }
                if (val.IsObject())
                {
                    if (val.IsNull())
                        return null;
                    
                    var instance = val.AsObject();
                    if (instance is BlittableObjectInstance boi && boi.TryGetOriginalDocumentIfUnchanged(out var doc))
                        return doc;
                    
                    return JsBlittableBridge.Translate(context, ScriptEngine, instance, modifier, usageMode, isNested);
                }
                if (val.IsNumber())
                    return val.AsNumber();
                if (val.IsNull() || val.IsUndefined())
                    return null;
                throw new NotSupportedException("Unable to translate " + val.Type);
            }
        }

        public struct ReturnRun : IDisposable
        {
            private SingleRun _run;
            private Holder _holder;

            public ReturnRun(SingleRun run, Holder holder)
            {
                _run = run;
                _holder = holder;
            }

            public void Dispose()
            {
                if (_run == null)
                    return;

                _run.ReadOnly = false;

                _run.DebugMode = false;
                _run.DebugOutput?.Clear();
                _run.DebugActions?.Clear();
                _run.IncludeRevisionsChangeVectors?.Clear();
                _run.IncludeRevisionByDateTimeBefore = null;

                _run.Includes?.Clear();
                _run.CompareExchangeValueIncludes?.Clear();

                _run.OriginalDocumentId = null;
                _run.RefreshOriginalDocument = false;

                _run.DocumentCountersToUpdate?.Clear();
                _run.DocumentTimeSeriesToUpdate?.Clear();

                _holder.Parent.ReturnRunner(_holder);
                _run = null;
            }
        }

        public bool RunIdleOperations()
        {
            while (_cache.TryDequeue(out var holder))
            {
                var val = holder.Value;
                if (val != null)
                {
                    // move the cache to weak reference value
                    holder.WeakValue = new WeakReference<SingleRun>(val);
                    holder.Value = null;
                    ReturnRunner(holder);
                    continue;
                }

                var weak = holder.WeakValue;
                if (weak == null)
                    continue;// no value, can discard it

                // The first item is a weak ref that wasn't clear?
                // The CLR can free it later, and then we'll act
                if (weak.TryGetTarget(out _))
                {
                    ReturnRunner(holder);
                    return true;
                }

                // the weak ref has no value, can discard it
            }

            return false;
        }
    }
}<|MERGE_RESOLUTION|>--- conflicted
+++ resolved
@@ -1089,14 +1089,10 @@
                 {
                     reader = JsBlittableBridge.Translate(_jsonCtx, ScriptEngine, args[1].AsObject(), usageMode: BlittableJsonDocumentBuilder.UsageMode.ToDisk);
 
-<<<<<<< HEAD
                     if (_database is ShardedDocumentDatabase)
                         id = GenerateIdForShard(id);
 
-                    var put = _database.DocumentsStorage.Put(
-=======
                     var putResult = _database.DocumentsStorage.Put(
->>>>>>> 9abee1e5
                         _docsCtx,
                         id,
                         _docsCtx.GetLazyString(changeVector),
