﻿using System;
using System.Collections.Generic;
using System.Diagnostics;
using System.Linq;
using System.Threading;
using System.Threading.Tasks;
using Raven.Client;
using Raven.Client.ServerWide.Operations.OngoingTasks;
using Raven.Client.Util;
using Raven.Server.Background;
<<<<<<< HEAD
using Raven.Server.Documents.TransactionMerger;
using Raven.Server.Documents.TransactionMerger.Commands;
=======
>>>>>>> 7b97824b
using Raven.Server.NotificationCenter.Notifications;
using Raven.Server.ServerWide.Context;
using Sparrow.Logging;
using static Raven.Server.NotificationCenter.TombstoneNotifications;

namespace Raven.Server.Documents
{
    public class TombstoneCleaner : BackgroundWorkBase
    {
        private readonly ITombstoneAware.TombstoneType[] _tombstoneTypes = new ITombstoneAware.TombstoneType[]
        {
            ITombstoneAware.TombstoneType.Documents,
            ITombstoneAware.TombstoneType.TimeSeries,
            ITombstoneAware.TombstoneType.Counters
        };

        private readonly SemaphoreSlim _subscriptionsLocker = new SemaphoreSlim(1, 1);

        private readonly DocumentDatabase _documentDatabase;
        private readonly int _numberOfTombstonesToDeleteInBatch;

        private readonly HashSet<ITombstoneAware> _subscriptions = new HashSet<ITombstoneAware>();
        private long? _maxTombstoneEtagToDelete;

        public TombstoneCleaner(DocumentDatabase documentDatabase) : base(documentDatabase.Name, documentDatabase.DatabaseShutdown)
        {
            _documentDatabase = documentDatabase;
            _numberOfTombstonesToDeleteInBatch = _documentDatabase.Is32Bits
                ? 1024
                : 10 * 1024;
        }

        public void Subscribe(ITombstoneAware subscription)
        {
            _subscriptionsLocker.Wait();

            try
            {
                _subscriptions.Add(subscription);
            }
            finally
            {
                _subscriptionsLocker.Release();
            }
        }

        public void Unsubscribe(ITombstoneAware subscription)
        {
            _subscriptionsLocker.Wait();

            try
            {
                _subscriptions.Remove(subscription);
            }
            finally
            {
                _subscriptionsLocker.Release();
            }
        }

        public IDisposable PreventTombstoneCleaningUpToEtag(long maxTombstoneToDelete)
        {
            _maxTombstoneEtagToDelete = maxTombstoneToDelete;

            return new DisposableAction(() =>
            {
                _maxTombstoneEtagToDelete = null;
            });
        }

        protected override async Task DoWork()
        {
            await WaitOrThrowOperationCanceled(_documentDatabase.Configuration.Tombstones.CleanupInterval.AsTimeSpan);

            await ExecuteCleanup();
        }

        internal async Task<long> ExecuteCleanup(long? numberOfTombstonesToDeleteInBatch = null)
        {
            var numberOfTombstonesDeleted = 0L;

            try
            {
                if (CancellationToken.IsCancellationRequested)
                    return numberOfTombstonesDeleted;

                var state = GetState();
                if (state.Tombstones.Count == 0)
                    return numberOfTombstonesDeleted;

                var batchSize = numberOfTombstonesToDeleteInBatch ?? _numberOfTombstonesToDeleteInBatch;

                while (CancellationToken.IsCancellationRequested == false)
                {
                    var command = new DeleteTombstonesCommand(state.Tombstones, state.MinAllDocsEtag, state.MinAllTimeSeriesEtag, state.MinAllCountersEtag, batchSize, _documentDatabase, Logger);
                    await _documentDatabase.TxMerger.Enqueue(command);

                    numberOfTombstonesDeleted += command.NumberOfTombstonesDeleted;

                    if (command.NumberOfTombstonesDeleted < batchSize)
                        break;
                }
            }
            catch (Exception e)
            {
                if (Logger.IsInfoEnabled)
                    Logger.Info($"Failed to execute tombstone cleanup on {_documentDatabase.Name}", e);
            }

            return numberOfTombstonesDeleted;
        }

        private void RaiseBlockingTombstonesNotificationIfNecessary(TombstonesState tombstoneCollections)
        {
            var detailsSet = new List<BlockingTombstoneDetails>();
            var tombstonesCountsPerCollection = new Dictionary<string, long>(StringComparer.OrdinalIgnoreCase);

            using (_documentDatabase.DocumentsStorage.ContextPool.AllocateOperationContext(out DocumentsOperationContext context))
            using (context.OpenReadTransaction())
            {
                foreach (var disabledSubscribers in _subscriptions
                             .Select(x => x.GetDisabledSubscribersCollections(tombstoneCollections.Tombstones.Keys.ToHashSet())))
                {
                    FillDetailsSet(detailsSet, disabledSubscribers, tombstonesCountsPerCollection, context);
                }
            }

            UpdateNotifications(detailsSet);
        }

        private void FillDetailsSet(
            List<BlockingTombstoneDetails> detailsSet,
            Dictionary<string, HashSet<string>> disabledSubscribers,
            IDictionary<string, long> tombstonesCountsPerCollection,
            DocumentsOperationContext context)
        {
            foreach ((string source, HashSet<string> collections) in disabledSubscribers)
            {
                detailsSet.AddRange(
                    from collectionName in collections 
                    let tombstonesCount = GetTombstonesCountForCollection(tombstonesCountsPerCollection, collectionName, context) 
                    where tombstonesCount > 0 
                    select new BlockingTombstoneDetails
                    {
                        Source = source, 
                        Collection = collectionName, 
                        NumberOfTombstones = tombstonesCount
                    });
            }
        }

        private long GetTombstonesCountForCollection(IDictionary<string, long> tombstonesCountsPerCollection, string collectionName, DocumentsOperationContext context)
        {
            if (tombstonesCountsPerCollection.TryGetValue(collectionName, out var tombstonesCount)) 
                return tombstonesCount;

            tombstonesCount = _documentDatabase.DocumentsStorage.TombstonesCountForCollection(context, collectionName);
            tombstonesCountsPerCollection[collectionName] = tombstonesCount;

            return tombstonesCount;
        }

        private void UpdateNotifications(List<BlockingTombstoneDetails> detailsSet)
        {
            if (detailsSet.Count > 0)
                _documentDatabase.NotificationCenter.TombstoneNotifications.Add(detailsSet);
            else
                _documentDatabase.NotificationCenter.Dismiss(AlertRaised.GetKey(AlertType.BlockingTombstones, nameof(AlertType.BlockingTombstones)));
        }

        internal TombstonesState GetState(bool addInfoForDebug = false)
        {
            var result = new TombstonesState();

            if (CancellationToken.IsCancellationRequested)
                return result;

            var storageEnvironment = _documentDatabase?.DocumentsStorage?.Environment;
            if (storageEnvironment == null) // doc storage was disposed before us?
                return result;

            using (var tx = storageEnvironment.ReadTransaction())
            {
                foreach (var tombstoneCollection in _documentDatabase.DocumentsStorage.GetTombstoneCollections(tx))
                {
                    result.Tombstones[tombstoneCollection] = new StateHolder();
            }
            }

            if (result.Tombstones.Count == 0)
                return result;

            _subscriptionsLocker.Wait();

            try
            {
                foreach (var subscription in _subscriptions)
                {
                    foreach (var tombstoneType in _tombstoneTypes)
                    {
                        var subscriptionTombstones = subscription.GetLastProcessedTombstonesPerCollection(tombstoneType);
                        if (subscriptionTombstones == null)
                            continue;

                        Debug.Assert(new[] { Constants.TimeSeries.All, Constants.Documents.Collections.AllDocumentsCollection, Constants.Counters.All }.All(x => subscriptionTombstones.Keys.Contains(x)) == false);

                        foreach (var tombstone in subscriptionTombstones)
                        {
                            if (addInfoForDebug)
                                result.AddPerSubscriptionInfo(subscription.TombstoneCleanerIdentifier, tombstoneType, collection: tombstone.Key, etag: tombstone.Value);

                            if (tombstone.Key == Constants.Documents.Collections.AllDocumentsCollection)
                            {
                                result.MinAllDocsEtag = Math.Min(tombstone.Value, result.MinAllDocsEtag);
                                break;
                            }

                            if (tombstone.Key == Constants.TimeSeries.All)
                            {
                                result.MinAllTimeSeriesEtag = Math.Min(tombstone.Value, result.MinAllTimeSeriesEtag);
                                break;
                            }

                            if (tombstone.Key == Constants.Counters.All)
                            {
                                result.MinAllCountersEtag = Math.Min(tombstone.Value, result.MinAllCountersEtag);
                                break;
                            }

                            var state = GetStateInternal(result.Tombstones, tombstone.Key, tombstoneType);
                            if (tombstone.Value < state.Etag)
                            {
                                state.Component = subscription.TombstoneCleanerIdentifier;
                                state.Etag = tombstone.Value;
                            }
                        }
                    }
                }

                try
                {
<<<<<<< HEAD
                    CreateWarningIfThereAreBlockingTombstones(tombstoneCollections);
            }
=======
                    RaiseBlockingTombstonesNotificationIfNecessary(result);
                }
>>>>>>> 7b97824b
                catch (Exception e)
                {
                    if (Logger.IsOperationsEnabled)
                        Logger.Operations($"Failed to notify of blockage in tombstone deletion detected in database '{_documentDatabase.Name}'", e);
                }
            }
            finally
            {
                _subscriptionsLocker.Release();
            }

            var maxTombstoneEtagToDelete = _maxTombstoneEtagToDelete;
            if (maxTombstoneEtagToDelete.HasValue)
            {
                result.MinAllDocsEtag = Math.Min(result.MinAllDocsEtag, maxTombstoneEtagToDelete.Value);
                result.MinAllCountersEtag = Math.Min(result.MinAllCountersEtag, maxTombstoneEtagToDelete.Value);
                result.MinAllTimeSeriesEtag = Math.Min(result.MinAllTimeSeriesEtag, maxTombstoneEtagToDelete.Value);
            }

            return result;

            static State GetStateInternal(Dictionary<string, StateHolder> results, string collection, ITombstoneAware.TombstoneType type)
            {
                if (results.TryGetValue(collection, out var value) == false)
                    results[collection] = value = new StateHolder();

                switch (type)
                {
                    case ITombstoneAware.TombstoneType.Documents:
                        return value.Documents;
                    case ITombstoneAware.TombstoneType.TimeSeries:
                        return value.TimeSeries;
                    case ITombstoneAware.TombstoneType.Counters:
                        return value.Counters;
                    default:
                        throw new NotSupportedException($"Tombstone type '{type}' is not supported.");
                }
            }
        }

        internal static void AssignTombstonesToDisabledConfigs<T>(Dictionary<string, HashSet<string>> dict, IEnumerable<T> destinations, HashSet<string> tombstoneCollections)
            where T : ITombstoneDeletionBlocker
        {
            foreach (var config in destinations.Where(config => config.Disabled))
            {
                dict[config.BlockingSourceName] = tombstoneCollections;
            }
        }

        internal class StateHolder
        {
            public StateHolder()
            {
                Documents = new State();
                TimeSeries = new State();
                Counters = new State();
            }

            public State Documents;

            public State TimeSeries;

            public State Counters;
        }

        public class State
        {
            public State()
            {
                Component = null;
                Etag = long.MaxValue;
            }

            public string Component;

            public long Etag;
        }

        internal class TombstonesState
        {
            public TombstonesState()
            {
                Tombstones = new Dictionary<string, StateHolder>(StringComparer.OrdinalIgnoreCase);
                MinAllDocsEtag = long.MaxValue;
                MinAllTimeSeriesEtag = long.MaxValue;
                MinAllCountersEtag = long.MaxValue;
            }

            public Dictionary<string, StateHolder> Tombstones { get; set; }

            public long MinAllDocsEtag { get; set; }

            public long MinAllTimeSeriesEtag { get; set; }

            public long MinAllCountersEtag { get; set; }

            public List<SubscriptionInfo> PerSubscriptionInfo;

            public void AddPerSubscriptionInfo(string identifier, ITombstoneAware.TombstoneType type, string collection, long etag)
            {
                PerSubscriptionInfo ??= new List<SubscriptionInfo>();
                PerSubscriptionInfo.Add(new SubscriptionInfo
                {
                    Identifier = identifier,
                    Type = type,
                    Collection = collection,
                    Etag = etag
                });
            }

            public class SubscriptionInfo
            {
                public string Identifier { get; set; }

                public ITombstoneAware.TombstoneType Type { get; set; }

                public string Collection { get; set; }

                public long Etag { get; set; }
            }
        }

		internal class DeleteTombstonesCommand : MergedTransactionCommand<DocumentsOperationContext, DocumentsTransaction>
        {
            private readonly Dictionary<string, StateHolder> _tombstones;
            private readonly long _minAllDocsEtag;
            private readonly long _minAllTimeSeriesEtag;
            private readonly long _minAllCountersEtag;
            private readonly long _numberOfTombstonesToDeleteInBatch;
            private readonly DocumentDatabase _database;
            private readonly Logger _logger;

            public long NumberOfTombstonesDeleted { get; private set; }

            public DeleteTombstonesCommand(Dictionary<string, StateHolder> tombstones, long minAllDocsEtag, long minAllTimeSeriesEtag, long minAllCountersEtag, long numberOfTombstonesToDeleteInBatch, DocumentDatabase database, Logger logger)
            {
                _tombstones = tombstones ?? throw new ArgumentNullException(nameof(tombstones));
                _minAllDocsEtag = minAllDocsEtag;
                _minAllTimeSeriesEtag = minAllTimeSeriesEtag;
                _minAllCountersEtag = minAllCountersEtag;
                _numberOfTombstonesToDeleteInBatch = numberOfTombstonesToDeleteInBatch;
                _database = database ?? throw new ArgumentNullException(nameof(database));
                _logger = logger ?? throw new ArgumentNullException(nameof(logger));
                UpdateAccessTime = false;
            }

            protected override long ExecuteCmd(DocumentsOperationContext context)
            {
                NumberOfTombstonesDeleted = 0;

                var numberOfTombstonesToDeleteInBatch = _numberOfTombstonesToDeleteInBatch;

                foreach (var tombstone in _tombstones)
                {
                    if (_database.DatabaseShutdown.IsCancellationRequested)
                        break;

                    try
                    {
                        var deletedSegmentsOrRanges = ProcessTimeSeries(context, tombstone.Value.TimeSeries, tombstone.Key, numberOfTombstonesToDeleteInBatch);
                        numberOfTombstonesToDeleteInBatch -= deletedSegmentsOrRanges;
                        NumberOfTombstonesDeleted += deletedSegmentsOrRanges;

                        if (numberOfTombstonesToDeleteInBatch <= 0)
                            break;

                        var deletedCounterTombstoneEntries = ProcessCounters(context, tombstone.Value.Counters, tombstone.Key, numberOfTombstonesToDeleteInBatch);
                        numberOfTombstonesToDeleteInBatch -= deletedCounterTombstoneEntries;
                        NumberOfTombstonesDeleted += deletedCounterTombstoneEntries;

                        if (numberOfTombstonesToDeleteInBatch <= 0)
                            break;

                        var numberOfEntriesDeleted = ProcessDocuments(context, tombstone.Value.Documents, tombstone.Key, numberOfTombstonesToDeleteInBatch);
                        numberOfTombstonesToDeleteInBatch -= numberOfEntriesDeleted;
                        NumberOfTombstonesDeleted += numberOfEntriesDeleted;

                        if (numberOfTombstonesToDeleteInBatch <= 0)
                            break;
                    }
                    catch (Exception e)
                    {
                        if (_logger.IsInfoEnabled)
                            _logger.Info($"Could not delete tombstones for '{tombstone.Key}' collection before '{Math.Min(tombstone.Value.Documents.Etag, _minAllDocsEtag)}' etag for documents and '{Math.Min(tombstone.Value.TimeSeries.Etag, _minAllTimeSeriesEtag)}' etag for timeseries.", e);

                        throw;
                    }
                }

                return NumberOfTombstonesDeleted;
            }

            public override IReplayableCommandDto<DocumentsOperationContext, DocumentsTransaction, MergedTransactionCommand<DocumentsOperationContext, DocumentsTransaction>> ToDto(DocumentsOperationContext context)
            {
                return new DeleteTombstonesCommandDto
                {
                    Tombstones = _tombstones,
                    MinAllDocsEtag = _minAllDocsEtag,
                    NumberOfTombstonesToDeleteInBatch = _numberOfTombstonesToDeleteInBatch
                };
            }

            private long ProcessTimeSeries(DocumentsOperationContext context, State state, string collection, long numberOfTombstonesToDeleteInBatch)
            {
                if (state == null)
                    return 0;

                var minTombstoneValue = Math.Min(state.Etag, _minAllTimeSeriesEtag);
                if (minTombstoneValue <= 0)
                    return 0;

                return _database.DocumentsStorage.TimeSeriesStorage.PurgeSegmentsAndDeletedRanges(context, collection, minTombstoneValue, numberOfTombstonesToDeleteInBatch);
            }

            private long ProcessCounters(DocumentsOperationContext context, State state, string collection, long numberOfTombstonesToDeleteInBatch)
            {
                if (state == null)
                    return 0;

                var minTombstoneValue = Math.Min(state.Etag, _minAllCountersEtag);
                if (minTombstoneValue <= 0)
                    return 0;

                return _database.DocumentsStorage.CountersStorage.PurgeCountersAndCounterTombstones(context, collection, minTombstoneValue, numberOfTombstonesToDeleteInBatch);
            }

            private long ProcessDocuments(DocumentsOperationContext context, State state, string collection, long numberOfTombstonesToDeleteInBatch)
            {
                if (state == null)
                    return 0;

                var minTombstoneValue = Math.Min(state.Etag, _minAllDocsEtag);
                if (minTombstoneValue <= 0)
                    return 0;

                return _database.DocumentsStorage.DeleteTombstonesBefore(context, collection, minTombstoneValue, numberOfTombstonesToDeleteInBatch);
            }
        }
    }

    internal class DeleteTombstonesCommandDto : IReplayableCommandDto<DocumentsOperationContext, DocumentsTransaction, TombstoneCleaner.DeleteTombstonesCommand>
    {
        public Dictionary<string, TombstoneCleaner.StateHolder> Tombstones;
        public long MinAllDocsEtag;
        public long MinAllTimeSeriesEtag;
        public long MinAllCountersEtag;
        public long? NumberOfTombstonesToDeleteInBatch;

        public TombstoneCleaner.DeleteTombstonesCommand ToCommand(DocumentsOperationContext context, DocumentDatabase database)
        {
            var log = LoggingSource.Instance.GetLogger<TombstoneCleaner.DeleteTombstonesCommand>(database.Name);
            var command = new TombstoneCleaner.DeleteTombstonesCommand(Tombstones, MinAllDocsEtag, MinAllTimeSeriesEtag, MinAllCountersEtag, NumberOfTombstonesToDeleteInBatch ?? long.MaxValue, database, log);
            return command;
        }
    }

    public interface ITombstoneAware
    {
        string TombstoneCleanerIdentifier { get; }

        Dictionary<string, long> GetLastProcessedTombstonesPerCollection(TombstoneType type);

        Dictionary<string, HashSet<string>> GetDisabledSubscribersCollections(HashSet<string> tombstoneCollections);

        public enum TombstoneType
        {
            Documents,
            TimeSeries,
            Counters
        }
    }
}<|MERGE_RESOLUTION|>--- conflicted
+++ resolved
@@ -8,11 +8,8 @@
 using Raven.Client.ServerWide.Operations.OngoingTasks;
 using Raven.Client.Util;
 using Raven.Server.Background;
-<<<<<<< HEAD
 using Raven.Server.Documents.TransactionMerger;
 using Raven.Server.Documents.TransactionMerger.Commands;
-=======
->>>>>>> 7b97824b
 using Raven.Server.NotificationCenter.Notifications;
 using Raven.Server.ServerWide.Context;
 using Sparrow.Logging;
@@ -148,24 +145,24 @@
             Dictionary<string, HashSet<string>> disabledSubscribers,
             IDictionary<string, long> tombstonesCountsPerCollection,
             DocumentsOperationContext context)
-        {
+                    {
             foreach ((string source, HashSet<string> collections) in disabledSubscribers)
-            {
+                        {
                 detailsSet.AddRange(
                     from collectionName in collections 
                     let tombstonesCount = GetTombstonesCountForCollection(tombstonesCountsPerCollection, collectionName, context) 
                     where tombstonesCount > 0 
                     select new BlockingTombstoneDetails
-                    {
+                            {
                         Source = source, 
                         Collection = collectionName, 
                         NumberOfTombstones = tombstonesCount
                     });
-            }
+                            }
         }
 
         private long GetTombstonesCountForCollection(IDictionary<string, long> tombstonesCountsPerCollection, string collectionName, DocumentsOperationContext context)
-        {
+                            {
             if (tombstonesCountsPerCollection.TryGetValue(collectionName, out var tombstonesCount)) 
                 return tombstonesCount;
 
@@ -173,8 +170,8 @@
             tombstonesCountsPerCollection[collectionName] = tombstonesCount;
 
             return tombstonesCount;
-        }
-
+                            }
+            
         private void UpdateNotifications(List<BlockingTombstoneDetails> detailsSet)
         {
             if (detailsSet.Count > 0)
@@ -254,13 +251,8 @@
 
                 try
                 {
-<<<<<<< HEAD
-                    CreateWarningIfThereAreBlockingTombstones(tombstoneCollections);
-            }
-=======
                     RaiseBlockingTombstonesNotificationIfNecessary(result);
-                }
->>>>>>> 7b97824b
+            }
                 catch (Exception e)
                 {
                     if (Logger.IsOperationsEnabled)
