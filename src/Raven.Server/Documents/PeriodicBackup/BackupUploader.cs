using System;
using System.Collections.Generic;
using System.Diagnostics;
using System.IO;
using System.Linq;
using System.Threading;
using Raven.Client.Documents.Operations;
using Raven.Client.Documents.Operations.Backups;
using Raven.Client.Extensions;
using Raven.Client.Util;
using Raven.Server.Config.Categories;
using Raven.Server.Documents.PeriodicBackup.Aws;
using Raven.Server.Documents.PeriodicBackup.Azure;
using Raven.Server.Documents.PeriodicBackup.GoogleCloud;
using Raven.Server.Documents.PeriodicBackup.Retention;
using Raven.Server.ServerWide;
using Raven.Server.Utils;
using Raven.Server.Utils.Metrics;
using Sparrow;
using Sparrow.Collections;
using Sparrow.Logging;
using Sparrow.Utils;
using Size = Sparrow.Size;

namespace Raven.Server.Documents.PeriodicBackup
{
    public class BackupUploader
    {
<<<<<<< HEAD
        private readonly UploaderSettings _uploaderSettings;
=======
        private readonly BackupUploaderSettings _settings;
>>>>>>> d3c0ec5d
        private readonly List<PoolOfThreads.LongRunningWork> _threads;
        private readonly ConcurrentSet<Exception> _exceptions;

        private readonly RetentionPolicyBaseParameters _retentionPolicyParameters;

        private readonly bool _isFullBackup;

        public readonly OperationCancelToken TaskCancelToken;

        private readonly Logger _logger;
        private readonly BackupResult _backupResult;
        private readonly Action<IOperationProgress> _onProgress;

        private const string AzureName = "Azure";
        private const string S3Name = "S3";
        private const string GlacierName = "Glacier";
        private const string GoogleCloudName = "Google Cloud";
        private const string FtpName = "FTP";

<<<<<<< HEAD
        public BackupUploader(UploaderSettings uploaderSettings, RetentionPolicyBaseParameters retentionPolicyParameters, Logger logger, BackupResult backupResult, Action<IOperationProgress> onProgress, OperationCancelToken taskCancelToken)
        {
            _uploaderSettings = uploaderSettings;
=======
        public BackupUploader(BackupUploaderSettings settings, RetentionPolicyBaseParameters retentionPolicyParameters, Logger logger, BackupResult backupResult, Action<IOperationProgress> onProgress, OperationCancelToken taskCancelToken)
        {
            _settings = settings ?? throw new ArgumentNullException(nameof(settings));
>>>>>>> d3c0ec5d
            _threads = new List<PoolOfThreads.LongRunningWork>();
            _exceptions = new ConcurrentSet<Exception>();

            _retentionPolicyParameters = retentionPolicyParameters;
            _isFullBackup = retentionPolicyParameters?.IsFullBackup ?? false;

            TaskCancelToken = taskCancelToken;
            _logger = logger;
            _backupResult = backupResult;
            _onProgress = onProgress;
        }

        public bool AnyUploads => BackupConfiguration.CanBackupUsing(_uploaderSettings.S3Settings)
                                   || BackupConfiguration.CanBackupUsing(_uploaderSettings.GlacierSettings)
                                   || BackupConfiguration.CanBackupUsing(_uploaderSettings.AzureSettings)
                                   || BackupConfiguration.CanBackupUsing(_uploaderSettings.GoogleCloudSettings)
                                   || BackupConfiguration.CanBackupUsing(_uploaderSettings.FtpSettings);

        public void ExecuteUpload()
        {
<<<<<<< HEAD
            CreateUploadTaskIfNeeded(_uploaderSettings.S3Settings, UploadToS3, _backupResult.S3Backup, S3Name);
            CreateUploadTaskIfNeeded(_uploaderSettings.GlacierSettings, UploadToGlacier, _backupResult.GlacierBackup, GlacierName);
            CreateUploadTaskIfNeeded(_uploaderSettings.AzureSettings, UploadToAzure, _backupResult.AzureBackup, AzureName);
            CreateUploadTaskIfNeeded(_uploaderSettings.GoogleCloudSettings, UploadToGoogleCloud, _backupResult.GoogleCloudBackup, GoogleCloudName);
            CreateUploadTaskIfNeeded(_uploaderSettings.FtpSettings, UploadToFtp, _backupResult.FtpBackup, FtpName);
=======
            CreateUploadTaskIfNeeded(_settings.S3Settings, UploadToS3, _backupResult.S3Backup, S3Name);
            CreateUploadTaskIfNeeded(_settings.GlacierSettings, UploadToGlacier, _backupResult.GlacierBackup, GlacierName);
            CreateUploadTaskIfNeeded(_settings.AzureSettings, UploadToAzure, _backupResult.AzureBackup, AzureName);
            CreateUploadTaskIfNeeded(_settings.GoogleCloudSettings, UploadToGoogleCloud, _backupResult.GoogleCloudBackup, GoogleCloudName);
            CreateUploadTaskIfNeeded(_settings.FtpSettings, UploadToFtp, _backupResult.FtpBackup, FtpName);
>>>>>>> d3c0ec5d

            Execute();
        }

        private void Execute()
        {
            _threads.ForEach(x => x.Join(int.MaxValue));

            if (_exceptions.Count > 0)
            {
                if (_exceptions.Count == 1)
                    throw _exceptions.First();

                if (_exceptions.All(x => x is OperationCanceledException))
                    throw _exceptions.First();

                throw new AggregateException(_exceptions);
            }
        }

        public void ExecuteDelete()
        {
            CreateDeletionTaskIfNeeded(_uploaderSettings.S3Settings, DeleteFromS3, S3Name);
            CreateDeletionTaskIfNeeded(_uploaderSettings.AzureSettings, DeleteFromAzure, AzureName);
            CreateDeletionTaskIfNeeded(_uploaderSettings.GoogleCloudSettings, DeleteFromGoogleCloud, GoogleCloudName);

            // deletion from Glacier and FTP destinations is not supported

            Execute();
        }

        private void UploadToS3(S3Settings settings, Stream stream, Progress progress)
        {
            using (var client = new RavenAwsS3Client(settings, _settings.Configuration, progress, TaskCancelToken.Token))
            {
                var key = CombinePathAndKey(settings.RemoteFolderName);
                client.PutObject(key, stream, new Dictionary<string, string>
                {
                    { "Description", GetArchiveDescription() }
                });

                if (_logger.IsInfoEnabled)
                    _logger.Info($"{ReportSuccess(S3Name)} bucket named: {settings.BucketName}, with key: {key}");

                if (_retentionPolicyParameters == null)
                    return;

                var runner = new S3RetentionPolicyRunner(_retentionPolicyParameters, client);
                runner.Execute();
            }
        }

        private void UploadToGlacier(GlacierSettings settings, Stream stream, Progress progress)
        {
            using (var client = new RavenAwsGlacierClient(settings, _settings.Configuration, progress, TaskCancelToken.Token))
            {
<<<<<<< HEAD
                var key = CombinePathAndKey(settings.RemoteFolderName ?? _uploaderSettings.DatabaseName);
=======
                var key = CombinePathAndKey(settings.RemoteFolderName ?? _settings.DatabaseName);
>>>>>>> d3c0ec5d
                var archiveId = client.UploadArchive(stream, key);
                if (_logger.IsInfoEnabled)
                    _logger.Info($"{ReportSuccess(GlacierName)}, archive ID: {archiveId}");

                if (_retentionPolicyParameters == null)
                    return;

                var runner = new GlacierRetentionPolicyRunner(_retentionPolicyParameters, client);
                runner.Execute();
            }
        }

        private void UploadToFtp(FtpSettings settings, Stream stream, Progress progress)
        {
            using (var client = new RavenFtpClient(settings, progress, TaskCancelToken.Token))
            {
<<<<<<< HEAD
                client.UploadFile(_uploaderSettings.FolderName, _uploaderSettings.FileName, stream);
=======
                client.UploadFile(_settings.FolderName, _settings.FileName, stream);
>>>>>>> d3c0ec5d

                if (_logger.IsInfoEnabled)
                    _logger.Info($"{ReportSuccess(FtpName)} server");

                if (_retentionPolicyParameters == null)
                    return;

                var runner = new FtpRetentionPolicyRunner(_retentionPolicyParameters, client);
                runner.Execute();
            }
        }

        private void UploadToAzure(AzureSettings settings, Stream stream, Progress progress)
        {
            using (var client = new RavenAzureClient(settings, _settings.Configuration, progress, TaskCancelToken.Token))
            {
                var key = CombinePathAndKey(settings.RemoteFolderName);
                client.PutBlob(key, stream, new Dictionary<string, string>
                {
                    { "Description", GetArchiveDescription() }
                });

                if (_logger.IsInfoEnabled)
                    _logger.Info($"{ReportSuccess(AzureName)} container: {settings.StorageContainer}, with key: {key}");

                if (_retentionPolicyParameters == null)
                    return;

                var runner = new AzureRetentionPolicyRunner(_retentionPolicyParameters, client);
                runner.Execute();
            }
        }

        private void UploadToGoogleCloud(GoogleCloudSettings settings, Stream stream, Progress progress)
        {
            using (var client = new RavenGoogleCloudClient(settings, _settings.Configuration, progress, TaskCancelToken.Token))
            {
                var key = CombinePathAndKey(settings.RemoteFolderName);
                client.UploadObject(key, stream, new Dictionary<string, string>
                {
                    { "Description", GetArchiveDescription() }
                });

                if (_logger.IsInfoEnabled)
                    _logger.Info($"{ReportSuccess(GoogleCloudName)} storage bucket: {settings.BucketName}");

                if (_retentionPolicyParameters == null)
                    return;

                var runner = new GoogleCloudRetentionPolicyRunner(_retentionPolicyParameters, client);
                runner.Execute();
            }
        }

        private void DeleteFromS3(S3Settings settings)
        {
            using (var client = new RavenAwsS3Client(settings, progress: null, TaskCancelToken.Token))
            {
                var key = CombinePathAndKey(settings.RemoteFolderName);
                client.DeleteObject(key);

                if (_logger.IsInfoEnabled)
                    _logger.Info($"{ReportDeletion(S3Name)} bucket named: {settings.BucketName}, with key: {key}");
            }
        }

        private void DeleteFromAzure(AzureSettings settings)
        {
            using (var client = new RavenAzureClient(settings, progress : null, TaskCancelToken.Token))
            {
                var key = CombinePathAndKey(settings.RemoteFolderName);
                client.DeleteBlobs(new List<string>{ key });

                if (_logger.IsInfoEnabled)
                    _logger.Info($"{ReportDeletion(AzureName)} container: {settings.StorageContainer}, with key: {key}");
            }
        }

        private void DeleteFromGoogleCloud(GoogleCloudSettings settings)
        {
            using (var client = new RavenGoogleCloudClient(settings, progress: null, TaskCancelToken.Token))
            {
                var key = CombinePathAndKey(settings.RemoteFolderName);
                client.DeleteObject(key);

                if (_logger.IsInfoEnabled)
                    _logger.Info($"{ReportDeletion(GoogleCloudName)} storage bucket: {settings.BucketName}");
            }
        }

        private string CombinePathAndKey(string path)
        {
            if (path?.EndsWith('/') == true)
                path = path[..^1];

            var prefix = string.IsNullOrWhiteSpace(path) == false ? $"{path}/" : string.Empty;
<<<<<<< HEAD

            return $"{prefix}{_uploaderSettings.FolderName}/{_uploaderSettings.FileName}";
=======
            return $"{prefix}{_settings.FolderName}/{_settings.FileName}";
>>>>>>> d3c0ec5d
        }

        private void CreateUploadTaskIfNeeded<S, T>(S settings, Action<S, FileStream, Progress> uploadToServer, T uploadStatus, string targetName)
            where S : BackupSettings
            where T : CloudUploadStatus
        {
            if (Client.Documents.Operations.Backups.BackupConfiguration.CanBackupUsing(settings) == false)
                return;

            Debug.Assert(uploadStatus != null);

            var localUploadStatus = uploadStatus;
            var thread = PoolOfThreads.GlobalRavenThreadPool.LongRunning(_ =>
            {
                try
                {
                    Thread.CurrentThread.Priority = ThreadPriority.BelowNormal;
                    NativeMemory.EnsureRegistered();

                    using (localUploadStatus.UpdateStats(_isFullBackup))
<<<<<<< HEAD
                    using (var fileStream = File.OpenRead(_uploaderSettings.FilePath))
=======
                    using (var fileStream = File.OpenRead(_settings.BackupPath))
>>>>>>> d3c0ec5d
                    {
                        var uploadProgress = localUploadStatus.UploadProgress;
                        try
                        {
                            localUploadStatus.Skipped = false;
                            uploadProgress.ChangeState(UploadState.PendingUpload);
                            uploadProgress.SetTotal(fileStream.Length);

                            AddInfo($"Starting the upload of backup file to {targetName}.");

                            var bytesPutsPerSec = new MeterMetric();

                            long lastUploadedInBytes = 0;
                            var totalToUpload = new Size(uploadProgress.TotalInBytes, SizeUnit.Bytes).ToString();
                            var sw = Stopwatch.StartNew();
                            var progress = new Progress(uploadProgress)
                            {
                                OnUploadProgress = () =>
                                {
                                    if (sw.ElapsedMilliseconds <= 1000)
                                        return;

                                    var totalUploadedInBytes = uploadProgress.UploadedInBytes;
                                    bytesPutsPerSec.MarkSingleThreaded(totalUploadedInBytes - lastUploadedInBytes);
                                    lastUploadedInBytes = totalUploadedInBytes;
                                    var uploaded = new Size(totalUploadedInBytes, SizeUnit.Bytes);
                                    uploadProgress.BytesPutsPerSec = bytesPutsPerSec.MeanRate;
                                    AddInfo($"Uploaded: {uploaded} / {totalToUpload}");
                                    sw.Restart();
                                }
                            };

                            uploadProgress.ChangeState(UploadState.Uploading);

                            uploadToServer(settings, fileStream, progress);

                            AddInfo($"Total uploaded: {totalToUpload}, took: {MsToHumanReadableString(uploadProgress.UploadTimeInMs)}");
                        }
                        finally
                        {
                            uploadProgress.ChangeState(UploadState.Done);
                        }
                    }
                }
                catch (Exception e)
                {
                    var extracted = e.ExtractSingleInnerException();
                    var error = $"Failed to upload the backup file to {targetName}.";
                    Exception exception = null;
                    if (extracted is OperationCanceledException)
                    {
                        // shutting down or HttpClient timeout
                        exception = TaskCancelToken.Token.IsCancellationRequested ? extracted : new TimeoutException(error, e);
                    }

                    localUploadStatus.Exception = (exception ?? e).ToString();
                    _exceptions.Add(exception ?? new InvalidOperationException(error, e));
                }
<<<<<<< HEAD
            }, null, $"Upload backup file of database '{_uploaderSettings.DatabaseName}' to {targetName} (task: '{_uploaderSettings.TaskName}')");

            _threads.Add(thread);
        }

        private void CreateDeletionTaskIfNeeded<T>(T settings, Action<T> deleteFromServer, string targetName)
            where T : BackupSettings
        {
            if (BackupConfiguration.CanBackupUsing(settings) == false)
                return;

            var thread = PoolOfThreads.GlobalRavenThreadPool.LongRunning(_ =>
            {
                try
                {
                    Thread.CurrentThread.Priority = ThreadPriority.BelowNormal;
                    NativeMemory.EnsureRegistered();

                    AddInfo($"Starting the delete of backup file from {targetName}.");
                    deleteFromServer(settings);
                }
                catch (Exception e)
                {
                    var extracted = e.ExtractSingleInnerException();
                    var error = $"Failed to delete the backup file from {targetName}.";
                    Exception exception = null;
                    if (extracted is OperationCanceledException)
                    {
                        // shutting down or HttpClient timeout
                        exception = TaskCancelToken.Token.IsCancellationRequested ? extracted : new TimeoutException(error, e);
                    }

                    _exceptions.Add(exception ?? new InvalidOperationException(error, e));
                }
            }, null, $"Delete backup file of database '{_uploaderSettings.DatabaseName}' from {targetName} (task: '{_uploaderSettings.TaskName}')");
=======
            }, null, $"Upload backup file of database '{_settings.DatabaseName}' to {targetName} (task: '{_settings.TaskName}')");
>>>>>>> d3c0ec5d

            _threads.Add(thread);
        }

        private void AddInfo(string message)
        {
            _backupResult.AddInfo(message);
            _onProgress.Invoke(_backupResult.Progress);
        }

        private string GetArchiveDescription()
        {
<<<<<<< HEAD
            var backupType = _uploaderSettings.BackupType;
            string description;

            if (backupType.HasValue)
            {
                var fullBackupText = backupType == BackupType.Backup ? "Full backup" : "A snapshot";
                description = _isFullBackup ? fullBackupText : "Incremental backup";
            }
            else
            {
                description = $"OLAP ETL {_uploaderSettings.TaskName}";
            }

            return $"{description} for db {_uploaderSettings.DatabaseName} at {SystemTime.UtcNow}";
=======
            var fullBackupText = _settings.BackupType == BackupType.Backup ? "Full backup" : "A snapshot";
            return $"{(_isFullBackup ? fullBackupText : "Incremental backup")} for db {_settings.DatabaseName} at {SystemTime.UtcNow}";
>>>>>>> d3c0ec5d
        }

        private static string MsToHumanReadableString(long milliseconds)
        {
            var durationsList = new List<string>();
            var timeSpan = TimeSpan.FromMilliseconds(milliseconds);
            var totalDays = (int)timeSpan.TotalDays;
            if (totalDays >= 1)
            {
                durationsList.Add($"{totalDays:#,#;;0} day{Pluralize(totalDays)}");
                timeSpan = timeSpan.Add(TimeSpan.FromDays(-1 * totalDays));
            }

            var totalHours = (int)timeSpan.TotalHours;
            if (totalHours >= 1)
            {
                durationsList.Add($"{totalHours:#,#;;0} hour{Pluralize(totalHours)}");
                timeSpan = timeSpan.Add(TimeSpan.FromHours(-1 * totalHours));
            }

            var totalMinutes = (int)timeSpan.TotalMinutes;
            if (totalMinutes >= 1)
            {
                durationsList.Add($"{totalMinutes:#,#;;0} minute{Pluralize(totalMinutes)}");
                timeSpan = timeSpan.Add(TimeSpan.FromMinutes(-1 * totalMinutes));
            }

            var totalSeconds = (int)timeSpan.TotalSeconds;
            if (totalSeconds >= 1)
            {
                durationsList.Add($"{totalSeconds:#,#;;0} second{Pluralize(totalSeconds)}");
                timeSpan = timeSpan.Add(TimeSpan.FromSeconds(-1 * totalSeconds));
            }

            var totalMilliseconds = (int)timeSpan.TotalMilliseconds;
            if (totalMilliseconds > 0)
            {
                durationsList.Add($"{totalMilliseconds:#,#;;0} ms");
            }

            return string.Join(' ', durationsList.Take(2));
        }

        private static string Pluralize(int number)
        {
            return number > 1 ? "s" : string.Empty;
        }

        private string ReportSuccess(string name)
        {
<<<<<<< HEAD
            return $"Successfully uploaded backup file '{_uploaderSettings.FileName}' to {name}";
        }

        private string ReportDeletion(string name)
        {
            return $"Successfully deleted backup file '{_uploaderSettings.FileName}' to {name}";
=======
            return $"Successfully uploaded backup file '{_settings.FileName}' to {name}";
>>>>>>> d3c0ec5d
        }
    }

    public class UploaderSettings
    {
        public readonly Config.Categories.BackupConfiguration Configuration;

        public BackupUploaderSettings(Config.Categories.BackupConfiguration configuration)
        {
            Configuration = configuration ?? throw new ArgumentNullException(nameof(configuration));
        }

        public S3Settings S3Settings;
        public GlacierSettings GlacierSettings;
        public AzureSettings AzureSettings;
        public GoogleCloudSettings GoogleCloudSettings;
        public FtpSettings FtpSettings;

        public string FilePath;
        public string FolderName;
        public string FileName;
        public string DatabaseName;
        public string TaskName;

        public BackupType? BackupType;
    }
}<|MERGE_RESOLUTION|>--- conflicted
+++ resolved
@@ -8,7 +8,6 @@
 using Raven.Client.Documents.Operations.Backups;
 using Raven.Client.Extensions;
 using Raven.Client.Util;
-using Raven.Server.Config.Categories;
 using Raven.Server.Documents.PeriodicBackup.Aws;
 using Raven.Server.Documents.PeriodicBackup.Azure;
 using Raven.Server.Documents.PeriodicBackup.GoogleCloud;
@@ -20,17 +19,14 @@
 using Sparrow.Collections;
 using Sparrow.Logging;
 using Sparrow.Utils;
+using BackupConfiguration = Raven.Client.Documents.Operations.Backups.BackupConfiguration;
 using Size = Sparrow.Size;
 
 namespace Raven.Server.Documents.PeriodicBackup
 {
     public class BackupUploader
     {
-<<<<<<< HEAD
-        private readonly UploaderSettings _uploaderSettings;
-=======
-        private readonly BackupUploaderSettings _settings;
->>>>>>> d3c0ec5d
+        private readonly UploaderSettings _settings;
         private readonly List<PoolOfThreads.LongRunningWork> _threads;
         private readonly ConcurrentSet<Exception> _exceptions;
 
@@ -50,15 +46,9 @@
         private const string GoogleCloudName = "Google Cloud";
         private const string FtpName = "FTP";
 
-<<<<<<< HEAD
-        public BackupUploader(UploaderSettings uploaderSettings, RetentionPolicyBaseParameters retentionPolicyParameters, Logger logger, BackupResult backupResult, Action<IOperationProgress> onProgress, OperationCancelToken taskCancelToken)
-        {
-            _uploaderSettings = uploaderSettings;
-=======
-        public BackupUploader(BackupUploaderSettings settings, RetentionPolicyBaseParameters retentionPolicyParameters, Logger logger, BackupResult backupResult, Action<IOperationProgress> onProgress, OperationCancelToken taskCancelToken)
+        public BackupUploader(UploaderSettings settings, RetentionPolicyBaseParameters retentionPolicyParameters, Logger logger, BackupResult backupResult, Action<IOperationProgress> onProgress, OperationCancelToken taskCancelToken)
         {
             _settings = settings ?? throw new ArgumentNullException(nameof(settings));
->>>>>>> d3c0ec5d
             _threads = new List<PoolOfThreads.LongRunningWork>();
             _exceptions = new ConcurrentSet<Exception>();
 
@@ -71,27 +61,19 @@
             _onProgress = onProgress;
         }
 
-        public bool AnyUploads => BackupConfiguration.CanBackupUsing(_uploaderSettings.S3Settings)
-                                   || BackupConfiguration.CanBackupUsing(_uploaderSettings.GlacierSettings)
-                                   || BackupConfiguration.CanBackupUsing(_uploaderSettings.AzureSettings)
-                                   || BackupConfiguration.CanBackupUsing(_uploaderSettings.GoogleCloudSettings)
-                                   || BackupConfiguration.CanBackupUsing(_uploaderSettings.FtpSettings);
+        public bool AnyUploads => BackupConfiguration.CanBackupUsing(_settings.S3Settings)
+                                   || BackupConfiguration.CanBackupUsing(_settings.GlacierSettings)
+                                   || BackupConfiguration.CanBackupUsing(_settings.AzureSettings)
+                                   || BackupConfiguration.CanBackupUsing(_settings.GoogleCloudSettings)
+                                   || BackupConfiguration.CanBackupUsing(_settings.FtpSettings);
 
         public void ExecuteUpload()
         {
-<<<<<<< HEAD
-            CreateUploadTaskIfNeeded(_uploaderSettings.S3Settings, UploadToS3, _backupResult.S3Backup, S3Name);
-            CreateUploadTaskIfNeeded(_uploaderSettings.GlacierSettings, UploadToGlacier, _backupResult.GlacierBackup, GlacierName);
-            CreateUploadTaskIfNeeded(_uploaderSettings.AzureSettings, UploadToAzure, _backupResult.AzureBackup, AzureName);
-            CreateUploadTaskIfNeeded(_uploaderSettings.GoogleCloudSettings, UploadToGoogleCloud, _backupResult.GoogleCloudBackup, GoogleCloudName);
-            CreateUploadTaskIfNeeded(_uploaderSettings.FtpSettings, UploadToFtp, _backupResult.FtpBackup, FtpName);
-=======
             CreateUploadTaskIfNeeded(_settings.S3Settings, UploadToS3, _backupResult.S3Backup, S3Name);
             CreateUploadTaskIfNeeded(_settings.GlacierSettings, UploadToGlacier, _backupResult.GlacierBackup, GlacierName);
             CreateUploadTaskIfNeeded(_settings.AzureSettings, UploadToAzure, _backupResult.AzureBackup, AzureName);
             CreateUploadTaskIfNeeded(_settings.GoogleCloudSettings, UploadToGoogleCloud, _backupResult.GoogleCloudBackup, GoogleCloudName);
             CreateUploadTaskIfNeeded(_settings.FtpSettings, UploadToFtp, _backupResult.FtpBackup, FtpName);
->>>>>>> d3c0ec5d
 
             Execute();
         }
@@ -114,9 +96,9 @@
 
         public void ExecuteDelete()
         {
-            CreateDeletionTaskIfNeeded(_uploaderSettings.S3Settings, DeleteFromS3, S3Name);
-            CreateDeletionTaskIfNeeded(_uploaderSettings.AzureSettings, DeleteFromAzure, AzureName);
-            CreateDeletionTaskIfNeeded(_uploaderSettings.GoogleCloudSettings, DeleteFromGoogleCloud, GoogleCloudName);
+            CreateDeletionTaskIfNeeded(_settings.S3Settings, DeleteFromS3, S3Name);
+            CreateDeletionTaskIfNeeded(_settings.AzureSettings, DeleteFromAzure, AzureName);
+            CreateDeletionTaskIfNeeded(_settings.GoogleCloudSettings, DeleteFromGoogleCloud, GoogleCloudName);
 
             // deletion from Glacier and FTP destinations is not supported
 
@@ -148,11 +130,7 @@
         {
             using (var client = new RavenAwsGlacierClient(settings, _settings.Configuration, progress, TaskCancelToken.Token))
             {
-<<<<<<< HEAD
-                var key = CombinePathAndKey(settings.RemoteFolderName ?? _uploaderSettings.DatabaseName);
-=======
                 var key = CombinePathAndKey(settings.RemoteFolderName ?? _settings.DatabaseName);
->>>>>>> d3c0ec5d
                 var archiveId = client.UploadArchive(stream, key);
                 if (_logger.IsInfoEnabled)
                     _logger.Info($"{ReportSuccess(GlacierName)}, archive ID: {archiveId}");
@@ -169,11 +147,7 @@
         {
             using (var client = new RavenFtpClient(settings, progress, TaskCancelToken.Token))
             {
-<<<<<<< HEAD
-                client.UploadFile(_uploaderSettings.FolderName, _uploaderSettings.FileName, stream);
-=======
                 client.UploadFile(_settings.FolderName, _settings.FileName, stream);
->>>>>>> d3c0ec5d
 
                 if (_logger.IsInfoEnabled)
                     _logger.Info($"{ReportSuccess(FtpName)} server");
@@ -230,7 +204,7 @@
 
         private void DeleteFromS3(S3Settings settings)
         {
-            using (var client = new RavenAwsS3Client(settings, progress: null, TaskCancelToken.Token))
+            using (var client = new RavenAwsS3Client(settings, _settings.Configuration, progress: null, TaskCancelToken.Token))
             {
                 var key = CombinePathAndKey(settings.RemoteFolderName);
                 client.DeleteObject(key);
@@ -242,10 +216,10 @@
 
         private void DeleteFromAzure(AzureSettings settings)
         {
-            using (var client = new RavenAzureClient(settings, progress : null, TaskCancelToken.Token))
-            {
-                var key = CombinePathAndKey(settings.RemoteFolderName);
-                client.DeleteBlobs(new List<string>{ key });
+            using (var client = new RavenAzureClient(settings, _settings.Configuration, progress: null, TaskCancelToken.Token))
+            {
+                var key = CombinePathAndKey(settings.RemoteFolderName);
+                client.DeleteBlobs(new List<string> { key });
 
                 if (_logger.IsInfoEnabled)
                     _logger.Info($"{ReportDeletion(AzureName)} container: {settings.StorageContainer}, with key: {key}");
@@ -254,7 +228,7 @@
 
         private void DeleteFromGoogleCloud(GoogleCloudSettings settings)
         {
-            using (var client = new RavenGoogleCloudClient(settings, progress: null, TaskCancelToken.Token))
+            using (var client = new RavenGoogleCloudClient(settings, _settings.Configuration, progress: null, TaskCancelToken.Token))
             {
                 var key = CombinePathAndKey(settings.RemoteFolderName);
                 client.DeleteObject(key);
@@ -270,12 +244,8 @@
                 path = path[..^1];
 
             var prefix = string.IsNullOrWhiteSpace(path) == false ? $"{path}/" : string.Empty;
-<<<<<<< HEAD
-
-            return $"{prefix}{_uploaderSettings.FolderName}/{_uploaderSettings.FileName}";
-=======
+
             return $"{prefix}{_settings.FolderName}/{_settings.FileName}";
->>>>>>> d3c0ec5d
         }
 
         private void CreateUploadTaskIfNeeded<S, T>(S settings, Action<S, FileStream, Progress> uploadToServer, T uploadStatus, string targetName)
@@ -296,11 +266,7 @@
                     NativeMemory.EnsureRegistered();
 
                     using (localUploadStatus.UpdateStats(_isFullBackup))
-<<<<<<< HEAD
-                    using (var fileStream = File.OpenRead(_uploaderSettings.FilePath))
-=======
-                    using (var fileStream = File.OpenRead(_settings.BackupPath))
->>>>>>> d3c0ec5d
+                    using (var fileStream = File.OpenRead(_settings.FilePath))
                     {
                         var uploadProgress = localUploadStatus.UploadProgress;
                         try
@@ -359,8 +325,7 @@
                     localUploadStatus.Exception = (exception ?? e).ToString();
                     _exceptions.Add(exception ?? new InvalidOperationException(error, e));
                 }
-<<<<<<< HEAD
-            }, null, $"Upload backup file of database '{_uploaderSettings.DatabaseName}' to {targetName} (task: '{_uploaderSettings.TaskName}')");
+            }, null, $"Upload backup file of database '{_settings.DatabaseName}' to {targetName} (task: '{_settings.TaskName}')");
 
             _threads.Add(thread);
         }
@@ -394,10 +359,7 @@
 
                     _exceptions.Add(exception ?? new InvalidOperationException(error, e));
                 }
-            }, null, $"Delete backup file of database '{_uploaderSettings.DatabaseName}' from {targetName} (task: '{_uploaderSettings.TaskName}')");
-=======
-            }, null, $"Upload backup file of database '{_settings.DatabaseName}' to {targetName} (task: '{_settings.TaskName}')");
->>>>>>> d3c0ec5d
+            }, null, $"Delete backup file of database '{_settings.DatabaseName}' from {targetName} (task: '{_settings.TaskName}')");
 
             _threads.Add(thread);
         }
@@ -410,8 +372,7 @@
 
         private string GetArchiveDescription()
         {
-<<<<<<< HEAD
-            var backupType = _uploaderSettings.BackupType;
+            var backupType = _settings.BackupType;
             string description;
 
             if (backupType.HasValue)
@@ -421,14 +382,10 @@
             }
             else
             {
-                description = $"OLAP ETL {_uploaderSettings.TaskName}";
-            }
-
-            return $"{description} for db {_uploaderSettings.DatabaseName} at {SystemTime.UtcNow}";
-=======
-            var fullBackupText = _settings.BackupType == BackupType.Backup ? "Full backup" : "A snapshot";
-            return $"{(_isFullBackup ? fullBackupText : "Incremental backup")} for db {_settings.DatabaseName} at {SystemTime.UtcNow}";
->>>>>>> d3c0ec5d
+                description = $"OLAP ETL {_settings.TaskName}";
+            }
+
+            return $"{description} for db {_settings.DatabaseName} at {SystemTime.UtcNow}";
         }
 
         private static string MsToHumanReadableString(long milliseconds)
@@ -479,16 +436,12 @@
 
         private string ReportSuccess(string name)
         {
-<<<<<<< HEAD
-            return $"Successfully uploaded backup file '{_uploaderSettings.FileName}' to {name}";
+            return $"Successfully uploaded backup file '{_settings.FileName}' to {name}";
         }
 
         private string ReportDeletion(string name)
         {
-            return $"Successfully deleted backup file '{_uploaderSettings.FileName}' to {name}";
-=======
-            return $"Successfully uploaded backup file '{_settings.FileName}' to {name}";
->>>>>>> d3c0ec5d
+            return $"Successfully deleted backup file '{_settings.FileName}' to {name}";
         }
     }
 
@@ -496,7 +449,7 @@
     {
         public readonly Config.Categories.BackupConfiguration Configuration;
 
-        public BackupUploaderSettings(Config.Categories.BackupConfiguration configuration)
+        public UploaderSettings(Config.Categories.BackupConfiguration configuration)
         {
             Configuration = configuration ?? throw new ArgumentNullException(nameof(configuration));
         }
