﻿// -----------------------------------------------------------------------
//  <copyright file="DocumentHandler.cs" company="Hibernating Rhinos LTD">
//      Copyright (c) Hibernating Rhinos LTD. All rights reserved.
//  </copyright>
// -----------------------------------------------------------------------

using System;
using System.Collections.Generic;
using System.Diagnostics;
using System.Linq;
using System.Net;
using System.Net.Http.Headers;
using System.Runtime.ExceptionServices;
using System.Threading.Tasks;
using Microsoft.Extensions.Primitives;
using Raven.Abstractions.Data;
using Raven.Client.Documents.Commands;
using Raven.Server.Documents.Includes;
using Raven.Server.Documents.Patch;
using Raven.Server.Documents.Transformers;
using Raven.Server.Json;
using Raven.Server.Routing;
using Raven.Server.ServerWide;
using Raven.Server.ServerWide.Context;
using Sparrow;
using Sparrow.Json;
using Voron.Exceptions;

namespace Raven.Server.Documents.Handlers
{
    public class DocumentHandler : DatabaseRequestHandler
    {
        [RavenAction("/databases/*/docs", "HEAD", "/databases/{databaseName:string}/docs?id={documentId:string}")]
        public Task Head()
        {
            var id = GetQueryStringValueAndAssertIfSingleAndNotEmpty("id");
            //TODO: If-None-Match handling
            DocumentsOperationContext context;
            using (ContextPool.AllocateOperationContext(out context))
            using (context.OpenReadTransaction())
            {
                var document = Database.DocumentsStorage.Get(context, id);
                if (document == null)
                    HttpContext.Response.StatusCode = 404;
                else
                    HttpContext.Response.Headers[Constants.MetadataEtagField] = "\"" + document.Etag + "\"";

                return Task.CompletedTask;
            }
        }

        [RavenAction("/databases/*/docs", "GET", "/databases/{databaseName:string}/docs?id={documentId:string|multiple}&include={fieldName:string|optional|multiple}&transformer={transformerName:string|optional}")]
        public Task Get()
        {
            var ids = HttpContext.Request.Query["id"];
            var metadataOnly = GetBoolValueQueryString("metadata-only", required: false) ?? false;
            var transformerName = GetStringQueryString("transformer", required: false);

            Transformer transformer = null;
            if (string.IsNullOrEmpty(transformerName) == false)
            {
                transformer = Database.TransformerStore.GetTransformer(transformerName);
                if (transformer == null)
                    throw new InvalidOperationException("No transformer with the name: " + transformerName);
            }

            DocumentsOperationContext context;
            using (ContextPool.AllocateOperationContext(out context))
            using (context.OpenReadTransaction())
            {
                if (ids.Count > 0)
                    GetDocumentsById(context, ids, transformer, metadataOnly);
                else
                    GetDocuments(context, transformer, metadataOnly);

                return Task.CompletedTask;
            }
        }

        [RavenAction("/databases/*/docs", "POST", "/databases/{databaseName:string}/docs body{documentsIds:string[]}")]
        public async Task PostGet()
        {
            var metadataOnly = GetBoolValueQueryString("metadata-only", required: false) ?? false;

            DocumentsOperationContext context;
            using (ContextPool.AllocateOperationContext(out context))
            {
                var array = await context.ParseArrayToMemoryAsync(RequestBodyStream(), "docs", BlittableJsonDocumentBuilder.UsageMode.None);

                var ids = new string[array.Length];
                for (int i = 0; i < array.Length; i++)
                {
                    ids[i] = array.GetStringByIndex(i);
                }

                context.OpenReadTransaction();
                GetDocumentsById(context, new StringValues(ids), null, metadataOnly);
            }
        }

        private void GetDocuments(DocumentsOperationContext context, Transformer transformer, bool metadataOnly)
        {
            // everything here operates on all docs
            var actualEtag = ComputeAllDocumentsEtag(context);

            if (GetLongFromHeaders("If-None-Match") == actualEtag)
            {
                HttpContext.Response.StatusCode = 304;
                return;
            }
            HttpContext.Response.Headers["ETag"] = "\"" + actualEtag + "\"";

            var etag = GetLongQueryString("etag", false);
            IEnumerable<Document> documents;
            bool isLoadStartingWith = false;
            if (etag != null)
            {
                documents = Database.DocumentsStorage.GetDocumentsFrom(context, etag.Value, GetStart(), GetPageSize());
            }
            else if (HttpContext.Request.Query.ContainsKey("startsWith"))
            {
                isLoadStartingWith = true;
<<<<<<< HEAD
=======

>>>>>>> f7f9209a
                documents = Database.DocumentsStorage.GetDocumentsStartingWith(context,
                    HttpContext.Request.Query["startsWith"],
                    HttpContext.Request.Query["matches"],
                    HttpContext.Request.Query["excludes"],
                    GetStart(),
                    GetPageSize()
                );
            }
            else // recent docs
            {
                documents = Database.DocumentsStorage.GetDocumentsInReverseEtagOrder(context, GetStart(), GetPageSize());
            }


            using (var writer = new BlittableJsonTextWriter(context, ResponseBodyStream()))
            {
                if (isLoadStartingWith)
                {
                    writer.WriteStartObject();
                    writer.WritePropertyName(nameof(GetDocumentResult.Results));
                }

                if (transformer != null)
                {
                    var transformerParameters = GetTransformerParameters(context);

                    using (var scope = transformer.OpenTransformationScope(transformerParameters, null, Database.DocumentsStorage,
                            Database.TransformerStore, context))
                    {
                        writer.WriteDocuments(context, scope.Transform(documents).ToList(), metadataOnly);
                    }
                }
                else
                {
                    writer.WriteDocuments(context, documents, metadataOnly);
                }
                
                if (isLoadStartingWith)
                    writer.WriteEndObject();
            }
        }

        private void GetDocumentsById(DocumentsOperationContext context, StringValues ids, Transformer transformer, bool metadataOnly)
        {
            var includePaths = HttpContext.Request.Query["include"];
            var documents = new List<Document>(ids.Count);
            List<long> etags = null;
            var includes = new List<Document>(includePaths.Count * ids.Count);
            var includeDocs = new IncludeDocumentsCommand(Database.DocumentsStorage, context, includePaths);
            foreach (var id in ids)
            {
                var document = Database.DocumentsStorage.Get(context, id);

                documents.Add(document);
                includeDocs.Gather(document);
            }

            IEnumerable<Document> documentsToWrite;
            if (transformer != null)
            {
                var transformerParameters = GetTransformerParameters(context);

                using (var scope = transformer.OpenTransformationScope(transformerParameters, includeDocs, Database.DocumentsStorage, Database.TransformerStore, context))
                {
                    documentsToWrite = scope.Transform(documents).ToList();
                    etags = scope.LoadedDocumentEtags;
                }
            }
            else
                documentsToWrite = documents;

            includeDocs.Fill(includes);

            var actualEtag = ComputeEtagsFor(documents, includes, etags);
            if (transformer != null)
                actualEtag ^= transformer.Hash;

            var etag = GetLongFromHeaders("If-None-Match");
            if (etag == actualEtag)
            {
                HttpContext.Response.StatusCode = 304;
                return;
            }

            HttpContext.Response.Headers["Content-Type"] = "application/json; charset=utf-8";
            HttpContext.Response.Headers[Constants.MetadataEtagField] = "\"" + actualEtag + "\"";

            using (var writer = new BlittableJsonTextWriter(context, ResponseBodyStream()))
            {
                writer.WriteStartObject();
                writer.WritePropertyName(nameof(GetDocumentResult.Results));
                writer.WriteDocuments(context, documentsToWrite, metadataOnly);

                includeDocs.Fill(includes);

                writer.WriteComma();
                writer.WritePropertyName(nameof(GetDocumentResult.Includes));
                if (includes.Count > 0)
                {
                    writer.WriteDocuments(context, includes, metadataOnly);
                }
                else
                {
                    writer.WriteStartArray();
                    writer.WriteEndArray();
                }

                writer.WriteEndObject();
            }
        }

        private static unsafe long ComputeEtagsFor(List<Document> documents, List<Document> includes, List<long> additionalEtags)
        {
            // This method is efficient because we aren't materializing any values
            // except the etag, which we need
            if (documents.Count == 1 && (includes == null || includes.Count == 0) && (additionalEtags == null || additionalEtags.Count == 0))
                return documents[0]?.Etag ?? -1;

            var documentsCount = documents.Count;
            var includesCount = includes?.Count ?? 0;
            var additionalEtagsCount = additionalEtags?.Count ?? 0;
            var count = documentsCount + includesCount + additionalEtagsCount;

            // we do this in a loop to avoid either large long array allocation on the heap
            // or busting the stack if we used stackalloc long[ids.Count]
            var ctx = Hashing.Streamed.XXHash64.BeginProcess();
            long* buffer = stackalloc long[4];//32 bytes
            Memory.Set((byte*)buffer, 0, sizeof(long) * 4);// not sure is stackalloc force init
            for (int i = 0; i < count; i += 4)
            {
                for (int j = 0; j < 4; j++)
                {
                    var index = i + j;
                    if (index >= count)
                        break;

                    if (index < documentsCount)
                    {
                        var document = documents[index];
                        buffer[j] = document?.Etag ?? -1;
                        continue;
                    }

                    if (includesCount > 0 && index >= documentsCount && index < documentsCount + includesCount)
                    {
                        var document = includes[index - documentsCount];
                        buffer[j] = document?.Etag ?? -1;
                        continue;
                    }

                    buffer[j] = additionalEtags[i + j - documentsCount - includesCount];
                }
                // we don't care if we didn't get to the end and have values from previous iteration
                // it will still be consistent, and that is what we care here.
                ctx = Hashing.Streamed.XXHash64.Process(ctx, (byte*)buffer, sizeof(long) * 4);
            }
            return (long)Hashing.Streamed.XXHash64.EndProcess(ctx);
        }

        private unsafe long ComputeAllDocumentsEtag(DocumentsOperationContext context)
        {
            var buffer = stackalloc long[2];

            buffer[0] = DocumentsStorage.ReadLastEtag(context.Transaction.InnerTransaction);
            buffer[1] = Database.DocumentsStorage.GetNumberOfDocuments(context);

            return (long)Hashing.XXHash64.Calculate((byte*)buffer, sizeof(long) * 2);
        }

        private class MergedDeleteCommand : TransactionOperationsMerger.MergedTransactionCommand
        {
            public string Key;
            public long? ExepctedEtag;
            public DocumentDatabase Database;
            public ExceptionDispatchInfo ExceptionDispatchInfo;

            public override void Execute(DocumentsOperationContext context, RavenTransaction tx)
            {
                try
                {
                    Database.DocumentsStorage.Delete(context, Key, ExepctedEtag);
                }
                catch (ConcurrencyException e)
                {
                    ExceptionDispatchInfo = ExceptionDispatchInfo.Capture(e);
                }
            }
        }

        [RavenAction("/databases/*/docs", "DELETE", "/databases/{databaseName:string}/docs?id={documentId:string}")]
        public async Task Delete()
        {
            DocumentsOperationContext context;
            using (ContextPool.AllocateOperationContext(out context))
            {
                var id = GetQueryStringValueAndAssertIfSingleAndNotEmpty("id");

                var etag = GetLongFromHeaders("If-Match");

                var cmd = new MergedDeleteCommand
                {
                    Key = id,
                    Database = Database,
                    ExepctedEtag = etag
                };

                await Database.TxMerger.Enqueue(cmd);

                cmd.ExceptionDispatchInfo?.Throw();

                HttpContext.Response.StatusCode = 204; // NoContent
            }
        }

        private class MergedPutCommand : TransactionOperationsMerger.MergedTransactionCommand
        {
            public string Key;
            public long? ExepctedEtag;
            public BlittableJsonReaderObject Document;
            public DocumentDatabase Database;
            public ConcurrencyException ConcurrencyException;
            public PutResult PutResult;

            public override void Execute(DocumentsOperationContext context, RavenTransaction tx)
            {
                try
                {
                    PutResult = Database.DocumentsStorage.Put(context, Key, ExepctedEtag, Document);
                }
                catch (ConcurrencyException e)
                {
                    ConcurrencyException = e;
                }
            }
        }

        [RavenAction("/databases/*/docs", "PUT", "/databases/{databaseName:string}/docs?id={documentId:string}")]
        public async Task Put()
        {
            DocumentsOperationContext context;
            using (ContextPool.AllocateOperationContext(out context))
            {
                var id = GetQueryStringValueAndAssertIfSingleAndNotEmpty("id");

                var doc = await context.ReadForDiskAsync(RequestBodyStream(), id);

                var etag = GetLongFromHeaders("If-Match");

                var cmd = new MergedPutCommand
                {
                    Database = Database,
                    ExepctedEtag = etag,
                    Key = id,
                    Document = doc
                };

                await Database.TxMerger.Enqueue(cmd);

                if (cmd.ConcurrencyException != null)
                {
                    HttpContext.Response.StatusCode = (int)HttpStatusCode.Conflict;
                    using (var writer = new BlittableJsonTextWriter(context, ResponseBodyStream()))
                    {
                        writer.WriteStartObject();
                        writer.WritePropertyName("Key");
                        writer.WriteString(cmd.Key);
                        writer.WriteComma();
                        writer.WritePropertyName("Error");
                        writer.WriteString(cmd.ConcurrencyException.Message);
                        writer.WriteEndObject();
                    }
                    return;
                }

                HttpContext.Response.StatusCode = 201;

                using (var writer = new BlittableJsonTextWriter(context, ResponseBodyStream()))
                {
                    writer.WriteStartObject();

                    writer.WritePropertyName(("Key"));
                    writer.WriteString(cmd.PutResult.Key);
                    writer.WriteComma();

                    writer.WritePropertyName(("Etag"));
                    writer.WriteInteger(cmd.PutResult.ETag ?? -1);

                    writer.WriteEndObject();
                }
            }
        }

        [RavenAction("/databases/*/docs", "PATCH", "/databases/{databaseName:string}/docs?id={documentId:string}&test={isTestOnly:bool|optional(false)} body{ Patch:PatchRequest, PatchIfMissing:PatchRequest }")]
        public Task Patch()
        {
            var id = GetQueryStringValueAndAssertIfSingleAndNotEmpty("id");

            var etag = GetLongFromHeaders("If-Match");
            var isTestOnly = GetBoolValueQueryString("test", required: false) ?? false;

            DocumentsOperationContext context;
            using (ContextPool.AllocateOperationContext(out context))
            {
                var request = context.Read(RequestBodyStream(), "ScriptedPatchRequest");

                BlittableJsonReaderObject patchCmd, patchIsMissingCmd;
                if (request.TryGet("Patch", out patchCmd) == false)
                    throw new ArgumentException("The 'Patch' field in the body request is mandatory");
                var patch = PatchRequest.Parse(patchCmd);

                PatchRequest patchIfMissing = null;
                if (request.TryGet("PatchIfMissing", out patchIsMissingCmd))
                {
                    patchIfMissing = PatchRequest.Parse(patchCmd);
                }

                // TODO: In order to properly move this to the transaction merger, we need
                // TODO: move a lot of the costs (such as script parsing) out, so we create
                // TODO: an object that we'll apply, otherwise we'll slow down a lot the transactions
                // TODO: just by doing the javascript parsing and preparing the engine

                PatchResultData patchResult;
                using (context.OpenWriteTransaction())
                {
                    patchResult = Database.Patch.Apply(context, id, etag, patch, patchIfMissing, isTestOnly);
                    context.Transaction.Commit();
                }

                Debug.Assert(patchResult.PatchResult == PatchResult.Patched == isTestOnly == false);

                using (var writer = new BlittableJsonTextWriter(context, ResponseBodyStream()))
                {
                    writer.WriteStartObject();

                    writer.WritePropertyName(("Patched"));
                    writer.WriteBool(isTestOnly == false);
                    writer.WriteComma();

                    writer.WritePropertyName(("Debug"));
                    writer.WriteObject(patchResult.ModifiedDocument);

                    if (isTestOnly)
                    {
                        writer.WriteComma();
                        writer.WritePropertyName(("Document"));
                        writer.WriteObject(patchResult.OriginalDocument);
                    }

                    writer.WriteEndObject();
                }
            }

            return Task.CompletedTask;
        }
    }
}<|MERGE_RESOLUTION|>--- conflicted
+++ resolved
@@ -120,10 +120,7 @@
             else if (HttpContext.Request.Query.ContainsKey("startsWith"))
             {
                 isLoadStartingWith = true;
-<<<<<<< HEAD
-=======
-
->>>>>>> f7f9209a
+
                 documents = Database.DocumentsStorage.GetDocumentsStartingWith(context,
                     HttpContext.Request.Query["startsWith"],
                     HttpContext.Request.Query["matches"],
