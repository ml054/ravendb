﻿// -----------------------------------------------------------------------
//  <copyright file="DocumentHandler.cs" company="Hibernating Rhinos LTD">
//      Copyright (c) Hibernating Rhinos LTD. All rights reserved.
//  </copyright>
// -----------------------------------------------------------------------

using System;
using System.Net.Http;
using System.Threading.Tasks;
using Raven.Client.Documents.Changes;
using Raven.Client.Documents.Operations.Attachments;
using Raven.Server.Documents.Handlers.Processors.Documents;
using Raven.Server.Routing;
using Raven.Server.ServerWide.Context;
using Raven.Server.TrafficWatch;
using Sparrow.Json;
using Sparrow.Server;
using Voron;
using Constants = Raven.Client.Constants;

namespace Raven.Server.Documents.Handlers
{
    public class DocumentHandler : DatabaseRequestHandler
    {
<<<<<<< HEAD
        public DocumentHandler()
        {
            if (TrafficWatchManager.HasRegisteredClients)
                AddStringToHttpContext("N/A", TrafficWatchChangeType.Documents);
        }

=======
>>>>>>> 7dd0daae
        [RavenAction("/databases/*/docs", "HEAD", AuthorizationStatus.ValidUser, EndpointType.Read)]
        public async Task Head()
        {
            using (var processor = new DocumentHandlerProcessorForHead(this))
            {
                await processor.ExecuteAsync();
            }
        }

        [RavenAction("/databases/*/docs/size", "GET", AuthorizationStatus.ValidUser, EndpointType.Read)]
        public async Task GetDocSize()
        {
            using (var processor = new DocumentHandlerProcessorForGetDocSize(this))
            {
<<<<<<< HEAD
                await processor.ExecuteAsync();
=======
                var document = Database.DocumentsStorage.GetDocumentMetrics(context, id);
                if (document == null)
                {
                    HttpContext.Response.StatusCode = (int)HttpStatusCode.NotFound;
                    return;
                }

                HttpContext.Response.StatusCode = (int)HttpStatusCode.OK;

                var documentSizeDetails = new DocumentSizeDetails
                {
                    DocId = id,
                    ActualSize = document.Value.ActualSize,
                    HumaneActualSize = Sizes.Humane(document.Value.ActualSize),
                    AllocatedSize = document.Value.AllocatedSize,
                    HumaneAllocatedSize = Sizes.Humane(document.Value.AllocatedSize)
                };

                await using (var writer = new AsyncBlittableJsonTextWriter(context, ResponseBodyStream()))
                {
                    context.Write(writer, documentSizeDetails.ToJson());

                    if (TrafficWatchManager.HasRegisteredClients)
                        AddStringToHttpContext(writer.ToString(), TrafficWatchChangeType.Documents);
                }
>>>>>>> 7dd0daae
            }
        }

        [RavenAction("/databases/*/docs", "GET", AuthorizationStatus.ValidUser, EndpointType.Read)]
        public async Task Get()
        {
            using (var processor = new DocumentHandlerProcessorForGet(HttpMethod.Get, this))
            {
                await processor.ExecuteAsync();
            }
        }

        [RavenAction("/databases/*/docs", "POST", AuthorizationStatus.ValidUser, EndpointType.Read, DisableOnCpuCreditsExhaustion = true)]
        public async Task PostGet()
        {
<<<<<<< HEAD
            using (var processor = new DocumentHandlerProcessorForGet(HttpMethod.Post, this))
=======
            var metadataOnly = GetBoolValueQueryString("metadataOnly", required: false) ?? false;

            using (ContextPool.AllocateOperationContext(out DocumentsOperationContext context))
            {
                var docs = await context.ReadForMemoryAsync(RequestBodyStream(), "docs");
                if (docs.TryGet("Ids", out BlittableJsonReaderArray array) == false)
                    ThrowRequiredPropertyNameInRequest("Ids");

                var ids = new string[array.Length];
                for (int i = 0; i < array.Length; i++)
                {
                    ids[i] = array.GetStringByIndex(i);
                }

                context.OpenReadTransaction();

                // init here so it can be passed to TW
                var idsStringValues = new Microsoft.Extensions.Primitives.StringValues(ids);

                if (TrafficWatchManager.HasRegisteredClients)
                    AddStringToHttpContext(idsStringValues.ToString(), TrafficWatchChangeType.Documents);

                await GetDocumentsByIdAsync(context, idsStringValues, metadataOnly);
            }
        }

        private async Task GetDocumentsAsync(DocumentsOperationContext context, bool metadataOnly)
        {
            var sw = Stopwatch.StartNew();

            // everything here operates on all docs
            var databaseChangeVector = DocumentsStorage.GetDatabaseChangeVector(context);

            if (GetStringFromHeaders(Constants.Headers.IfNoneMatch) == databaseChangeVector)
            {
                HttpContext.Response.StatusCode = (int)HttpStatusCode.NotModified;
                return;
            }
            HttpContext.Response.Headers["ETag"] = "\"" + databaseChangeVector + "\"";

            var etag = GetLongQueryString("etag", false);
            var start = GetStart();
            var pageSize = GetPageSize();
            var isStartsWith = HttpContext.Request.Query.ContainsKey("startsWith");

            IEnumerable<Document> documents;
            if (etag != null)
            {
                documents = Database.DocumentsStorage.GetDocumentsFrom(context, etag.Value, start, pageSize);
            }
            else if (isStartsWith)
            {
                documents = Database.DocumentsStorage.GetDocumentsStartingWith(context,
                     HttpContext.Request.Query["startsWith"],
                     HttpContext.Request.Query["matches"],
                     HttpContext.Request.Query["exclude"],
                     HttpContext.Request.Query["startAfter"],
                     start,
                     pageSize);
            }
            else // recent docs
            {
                documents = Database.DocumentsStorage.GetDocumentsInReverseEtagOrder(context, start, pageSize);
            }

            long numberOfResults;
            long totalDocumentsSizeInBytes;

            await using (var writer = new AsyncBlittableJsonTextWriter(context, ResponseBodyStream()))
            {
                writer.WriteStartObject();
                writer.WritePropertyName("Results");

                (numberOfResults, totalDocumentsSizeInBytes) = await writer.WriteDocumentsAsync(context, documents, metadataOnly, Database.DatabaseShutdown);

                writer.WriteEndObject();
            }

            AddPagingPerformanceHint(PagingOperationType.Documents, isStartsWith ? nameof(DocumentsStorage.GetDocumentsStartingWith) : nameof(GetDocumentsAsync), HttpContext.Request.QueryString.Value, numberOfResults, pageSize, sw.ElapsedMilliseconds, totalDocumentsSizeInBytes);
        }

        private async Task GetDocumentsByIdAsync(DocumentsOperationContext context, Microsoft.Extensions.Primitives.StringValues ids, bool metadataOnly)
        {
            var sw = Stopwatch.StartNew();

            var includePaths = GetStringValuesQueryString("include", required: false);
            var documents = new List<Document>(ids.Count);
            var includes = new List<Document>(includePaths.Count * ids.Count);
            var includeDocs = new IncludeDocumentsCommand(Database.DocumentsStorage, context, includePaths, isProjection: false);
            GetCountersQueryString(Database, context, out var includeCounters);

            GetRevisionsQueryString(Database, context, out var includeRevisions);

            GetTimeSeriesQueryString(Database, context, out var includeTimeSeries);

            GetCompareExchangeValueQueryString(Database, out var includeCompareExchangeValues);

            using (includeCompareExchangeValues)
            {
                foreach (var id in ids)
                {
                    Document document = null;
                    if (string.IsNullOrEmpty(id) == false)
                    {
                        document = Database.DocumentsStorage.Get(context, id);
                    }

                    if (document == null && ids.Count == 1)
                    {
                        HttpContext.Response.StatusCode = GetStringFromHeaders(Constants.Headers.IfNoneMatch) == HttpCache.NotFoundResponse
                        ? (int)HttpStatusCode.NotModified
                        : (int)HttpStatusCode.NotFound;
                        return;
                    }

                    documents.Add(document);
                    includeDocs.Gather(document);
                    includeCounters?.Fill(document);
                    includeRevisions?.Fill(document);
                    includeTimeSeries?.Fill(document);
                    includeCompareExchangeValues?.Gather(document);
                }

                includeDocs.Fill(includes);
                includeCompareExchangeValues?.Materialize();

                var actualEtag = ComputeHttpEtags.ComputeEtagForDocuments(documents, includes, includeCounters, includeTimeSeries, includeCompareExchangeValues);

                var etag = GetStringFromHeaders(Constants.Headers.IfNoneMatch);
                if (etag == actualEtag)
                {
                    HttpContext.Response.StatusCode = (int)HttpStatusCode.NotModified;
                    return;
                }

                HttpContext.Response.Headers[Constants.Headers.Etag] = "\"" + actualEtag + "\"";


                var (numberOfResults, totalDocumentsSizeInBytes) = await WriteDocumentsJsonAsync(context, metadataOnly, documents, includes, includeCounters?.Results, includeRevisions?.RevisionsChangeVectorResults, includeRevisions?.IdByRevisionsByDateTimeResults, includeTimeSeries?.Results,
                    includeCompareExchangeValues?.Results);

                AddPagingPerformanceHint(PagingOperationType.Documents, nameof(GetDocumentsByIdAsync), HttpContext.Request.QueryString.Value, numberOfResults,
                    documents.Count, sw.ElapsedMilliseconds, totalDocumentsSizeInBytes);
            }
        }

        private void GetCompareExchangeValueQueryString(DocumentDatabase database, out IncludeCompareExchangeValuesCommand includeCompareExchangeValues)
        {
            includeCompareExchangeValues = null;

            var compareExchangeValues = GetStringValuesQueryString("cmpxchg", required: false);
            if (compareExchangeValues.Count == 0)
                return;

            includeCompareExchangeValues = IncludeCompareExchangeValuesCommand.InternalScope(database, compareExchangeValues);
        }

        private void GetCountersQueryString(DocumentDatabase database, DocumentsOperationContext context, out IncludeCountersCommand includeCounters)
        {
            includeCounters = null;

            var counters = GetStringValuesQueryString("counter", required: false);
            if (counters.Count == 0)
                return;

            if (counters.Count == 1 &&
                counters[0] == Constants.Counters.All)
>>>>>>> 7dd0daae
            {
                await processor.ExecuteAsync();
            }
<<<<<<< HEAD
=======

            includeCounters = new IncludeCountersCommand(database, context, counters);
        }

        private void GetRevisionsQueryString(DocumentDatabase database, DocumentsOperationContext context, out IncludeRevisionsCommand includeRevisions)
        {
            includeRevisions = null;

            var rif = new RevisionIncludeField();
            var revisionsByChangeVectors = GetStringValuesQueryString("revisions", required: false);
            var revisionByDateTimeBefore = GetStringValuesQueryString("revisionsBefore", required: false);

            if (revisionsByChangeVectors.Count == 0 && revisionByDateTimeBefore.Count == 0)
                return;

            if (DateTime.TryParseExact(revisionByDateTimeBefore.ToString(), DefaultFormat.DateTimeFormatsToRead, CultureInfo.InvariantCulture, DateTimeStyles.AssumeUniversal, out var dateTime))
                rif.RevisionsBeforeDateTime = dateTime.ToUniversalTime();

            foreach (var changeVector in revisionsByChangeVectors)
                rif.RevisionsChangeVectorsPaths.Add(changeVector);

            includeRevisions = new IncludeRevisionsCommand(database, context, rif);
        }

        private void GetTimeSeriesQueryString(DocumentDatabase database, DocumentsOperationContext context, out IncludeTimeSeriesCommand includeTimeSeries)
        {
            includeTimeSeries = null;

            var timeSeriesNames = GetStringValuesQueryString("timeseries", required: false);
            var timeSeriesTimeNames = GetStringValuesQueryString("timeseriestime", required: false);
            var timeSeriesCountNames = GetStringValuesQueryString("timeseriescount", required: false);
            if (timeSeriesNames.Count == 0 && timeSeriesTimeNames.Count == 0 && timeSeriesCountNames.Count == 0)
                return;

            if (timeSeriesNames.Count > 1 && timeSeriesNames.Contains(Constants.TimeSeries.All))
                throw new InvalidOperationException($"Cannot have more than one include on '{Constants.TimeSeries.All}'.");
            if (timeSeriesTimeNames.Count > 1 && timeSeriesTimeNames.Contains(Constants.TimeSeries.All))
                throw new InvalidOperationException($"Cannot have more than one include on '{Constants.TimeSeries.All}'.");
            if (timeSeriesCountNames.Count > 1 && timeSeriesCountNames.Contains(Constants.TimeSeries.All))
                throw new InvalidOperationException($"Cannot have more than one include on '{Constants.TimeSeries.All}'.");

            var fromList = GetStringValuesQueryString("from", required: false);
            var toList = GetStringValuesQueryString("to", required: false);
            if (timeSeriesNames.Count != fromList.Count || fromList.Count != toList.Count)
                throw new InvalidOperationException("Parameters 'timeseriesNames', 'fromList' and 'toList' must be of equal length. " +
                                                    $"Got : timeseriesNames.Count = {timeSeriesNames.Count}, fromList.Count = {fromList.Count}, toList.Count = {toList.Count}.");

            var timeTypeList = GetStringValuesQueryString("timeType", required: false);
            var timeValueList = GetStringValuesQueryString("timeValue", required: false);
            var timeUnitList = GetStringValuesQueryString("timeUnit", required: false);
            if (timeSeriesTimeNames.Count != timeTypeList.Count || timeTypeList.Count != timeValueList.Count || timeValueList.Count != timeUnitList.Count)
                throw new InvalidOperationException($"Parameters '{nameof(timeSeriesTimeNames)}', '{nameof(timeTypeList)}', '{nameof(timeValueList)}' and '{nameof(timeUnitList)}' must be of equal length. " +
                                                    $"Got : {nameof(timeSeriesTimeNames)}.Count = {timeSeriesTimeNames.Count}, {nameof(timeTypeList)}.Count = {timeTypeList.Count}, {nameof(timeValueList)}.Count = {timeValueList.Count}, {nameof(timeUnitList)}.Count = {timeUnitList.Count}.");

            var countTypeList = GetStringValuesQueryString("countType", required: false);
            var countValueList = GetStringValuesQueryString("countValue", required: false);
            if (timeSeriesCountNames.Count != countTypeList.Count || countTypeList.Count != countValueList.Count)
                throw new InvalidOperationException($"Parameters '{nameof(timeSeriesCountNames)}', '{nameof(countTypeList)}', '{nameof(countValueList)}' must be of equal length. " +
                                                    $"Got : {nameof(timeSeriesCountNames)}.Count = {timeSeriesCountNames.Count}, {nameof(countTypeList)}.Count = {countTypeList.Count}, {nameof(countValueList)}.Count = {countValueList.Count}.");

            var hs = new HashSet<AbstractTimeSeriesRange>(AbstractTimeSeriesRangeComparer.Instance);

            for (int i = 0; i < timeSeriesNames.Count; i++)
            {
                hs.Add(new TimeSeriesRange
                {
                    Name = timeSeriesNames[i],
                    From = string.IsNullOrEmpty(fromList[i])
                        ? DateTime.MinValue
                        : TimeSeriesHandler.ParseDate(fromList[i], "from"),
                    To = string.IsNullOrEmpty(toList[i])
                        ? DateTime.MaxValue
                        : TimeSeriesHandler.ParseDate(toList[i], "to")
                });
            }

            for (int i = 0; i < timeSeriesTimeNames.Count; i++)
            {
                var timeValueUnit = (TimeValueUnit)Enum.Parse(typeof(TimeValueUnit), timeUnitList[i]);
                if (timeValueUnit == TimeValueUnit.None)
                    throw new InvalidOperationException($"Got unexpected {nameof(TimeValueUnit)} '{nameof(TimeValueUnit.None)}'. Only the following are supported: '{nameof(TimeValueUnit.Second)}' or '{nameof(TimeValueUnit.Month)}'.");

                if (int.TryParse(timeValueList[i], out int res) == false)
                    throw new InvalidOperationException($"Could not parse timeseries time range value.");

                hs.Add(new TimeSeriesTimeRange
                {
                    Name = timeSeriesTimeNames[i],
                    Type = (TimeSeriesRangeType)Enum.Parse(typeof(TimeSeriesRangeType), timeTypeList[i]),
                    Time = timeValueUnit == TimeValueUnit.Second ? TimeValue.FromSeconds(res) : TimeValue.FromMonths(res)
                });
            }

            for (int i = 0; i < timeSeriesCountNames.Count; i++)
            {
                if (int.TryParse(countValueList[i], out int res) == false)
                    throw new InvalidOperationException($"Could not parse timeseries count value.");

                hs.Add(new TimeSeriesCountRange
                {
                    Name = timeSeriesCountNames[i],
                    Type = (TimeSeriesRangeType)Enum.Parse(typeof(TimeSeriesRangeType), countTypeList[i]),
                    Count = res
                });
            }

            includeTimeSeries = new IncludeTimeSeriesCommand(context, new Dictionary<string, HashSet<AbstractTimeSeriesRange>> { { string.Empty, hs } });
        }

        private async Task<(long NumberOfResults, long TotalDocumentsSizeInBytes)> WriteDocumentsJsonAsync(
            JsonOperationContext context, bool metadataOnly, IEnumerable<Document> documentsToWrite, List<Document> includes,
            Dictionary<string, List<CounterDetail>> counters, Dictionary<string, Document> revisionByChangeVectorResults,
            Dictionary<string, Dictionary<DateTime, Document>> revisionsByDateTimeResults,
            Dictionary<string, Dictionary<string, List<TimeSeriesRangeResult>>> timeseries,
            Dictionary<string, CompareExchangeValue<BlittableJsonReaderObject>> compareExchangeValues)
        {
            long numberOfResults;
            long totalDocumentsSizeInBytes;
            await using (var writer = new AsyncBlittableJsonTextWriter(context, ResponseBodyStream()))
            {
                writer.WriteStartObject();
                writer.WritePropertyName(nameof(GetDocumentsResult.Results));
                (numberOfResults, totalDocumentsSizeInBytes) = await writer.WriteDocumentsAsync(context, documentsToWrite, metadataOnly, Database.DatabaseShutdown);

                writer.WriteComma();
                writer.WritePropertyName(nameof(GetDocumentsResult.Includes));
                if (includes.Count > 0)
                {
                    await writer.WriteIncludesAsync(context, includes, Database.DatabaseShutdown);
                }
                else
                {
                    writer.WriteStartObject();
                    writer.WriteEndObject();
                }
                if (counters?.Count > 0)
                {
                    writer.WriteComma();
                    writer.WritePropertyName(nameof(GetDocumentsResult.CounterIncludes));
                    await writer.WriteCountersAsync(counters, Database.DatabaseShutdown);
                }
                if (timeseries?.Count > 0)
                {
                    writer.WriteComma();
                    writer.WritePropertyName(nameof(GetDocumentsResult.TimeSeriesIncludes));
                    await writer.WriteTimeSeriesAsync(timeseries, Database.DatabaseShutdown);
                }
                if (revisionByChangeVectorResults?.Count > 0 || revisionsByDateTimeResults?.Count > 0)
                {
                    writer.WriteComma();
                    writer.WritePropertyName(nameof(GetDocumentsResult.RevisionIncludes));
                    writer.WriteStartArray();
                    await writer.WriteRevisionIncludes(context: context, revisionsByChangeVector: revisionByChangeVectorResults, revisionsByDateTime: revisionsByDateTimeResults);
                    writer.WriteEndArray();
                }
                if (compareExchangeValues?.Count > 0)
                {
                    writer.WriteComma();
                    writer.WritePropertyName(nameof(GetDocumentsResult.CompareExchangeValueIncludes));
                    await writer.WriteCompareExchangeValuesAsync(compareExchangeValues, Database.DatabaseShutdown);
                }

                writer.WriteEndObject();
            }
            return (numberOfResults, totalDocumentsSizeInBytes);
>>>>>>> 7dd0daae
        }

        [RavenAction("/databases/*/docs", "DELETE", AuthorizationStatus.ValidUser, EndpointType.Write, DisableOnCpuCreditsExhaustion = true)]
        public async Task Delete()
        {
            using (var processor = new DocumentHandlerProcessorForDelete(this))
            {
                await processor.ExecuteAsync();
            }
        }

        [RavenAction("/databases/*/docs", "PUT", AuthorizationStatus.ValidUser, EndpointType.Write, DisableOnCpuCreditsExhaustion = true)]
        public async Task Put()
        {
            using (var processor = new DocumentHandlerProcessorForPut(this))
            {
<<<<<<< HEAD
                await processor.ExecuteAsync();
=======
                var id = GetQueryStringValueAndAssertIfSingleAndNotEmpty("id");
                // We HAVE to read the document in full, trying to parallelize the doc read
                // and the identity generation needs to take into account that the identity
                // generation can fail and will leave the reading task hanging if we abort
                // easier to just do in synchronously
                var doc = await context.ReadForDiskAsync(RequestBodyStream(), id).ConfigureAwait(false);

                if (id[id.Length - 1] == '|')
                {
                    var (_, clusterId, _) = await ServerStore.GenerateClusterIdentityAsync(id, Database.IdentityPartsSeparator, Database.Name, GetRaftRequestIdFromQuery());
                    id = clusterId;
                }

                var changeVector = context.GetLazyString(GetStringFromHeaders("If-Match"));

                using (var cmd = new MergedPutCommand(doc, id, changeVector, Database, shouldValidateAttachments: true))
                {
                    await Database.TxMerger.Enqueue(cmd);

                    HttpContext.Response.StatusCode = (int)HttpStatusCode.Created;

                    await using (var writer = new AsyncBlittableJsonTextWriter(context, ResponseBodyStream()))
                    {
                        writer.WriteStartObject();

                        writer.WritePropertyName(nameof(PutResult.Id));
                        writer.WriteString(cmd.PutResult.Id);
                        writer.WriteComma();

                        writer.WritePropertyName(nameof(PutResult.ChangeVector));
                        writer.WriteString(cmd.PutResult.ChangeVector);

                        writer.WriteEndObject();

                        if (TrafficWatchManager.HasRegisteredClients)
                            AddStringToHttpContext(writer.ToString(), TrafficWatchChangeType.Documents);
                    }
                }
>>>>>>> 7dd0daae
            }
        }

        [RavenAction("/databases/*/docs", "PATCH", AuthorizationStatus.ValidUser, EndpointType.Write, DisableOnCpuCreditsExhaustion = true)]
        public async Task Patch()
        {
            using (var processor = new DocumentHandlerProcessorForPatch(this))
            {
<<<<<<< HEAD
                await processor.ExecuteAsync();
=======
                var request = await context.ReadForMemoryAsync(RequestBodyStream(), "ScriptedPatchRequest");
                if (request.TryGet("Patch", out BlittableJsonReaderObject patchCmd) == false || patchCmd == null)
                    throw new ArgumentException("The 'Patch' field in the body request is mandatory");

                var patch = PatchRequest.Parse(patchCmd, out var patchArgs);

                PatchRequest patchIfMissing = null;
                BlittableJsonReaderObject patchIfMissingArgs = null;
                if (request.TryGet("PatchIfMissing", out BlittableJsonReaderObject patchIfMissingCmd) && patchIfMissingCmd != null)
                    patchIfMissing = PatchRequest.Parse(patchIfMissingCmd, out patchIfMissingArgs);

                request.TryGet("CreateIfMissing", out BlittableJsonReaderObject createIfMissing);

                var changeVector = context.GetLazyString(GetStringFromHeaders("If-Match"));

                var command = new PatchDocumentCommand(context,
                    id,
                    changeVector,
                    skipPatchIfChangeVectorMismatch,
                    (patch, patchArgs),
                    (patchIfMissing, patchIfMissingArgs),
                    createIfMissing,
                    Database,
                    isTest,
                    debugMode,
                    true,
                    returnDocument: false
                );

                if (isTest == false)
                {
                    await Database.TxMerger.Enqueue(command);
                }
                else
                {
                    // PutDocument requires the write access to the docs storage
                    // testing patching is rare enough not to optimize it
                    using (context.OpenWriteTransaction())
                    {
                        command.Execute(context, null);
                    }
                }

                switch (command.PatchResult.Status)
                {
                    case PatchStatus.DocumentDoesNotExist:
                        HttpContext.Response.StatusCode = (int)HttpStatusCode.NotFound;
                        return;

                    case PatchStatus.Created:
                        HttpContext.Response.StatusCode = (int)HttpStatusCode.Created;
                        break;

                    case PatchStatus.Skipped:
                        HttpContext.Response.StatusCode = (int)HttpStatusCode.NotModified;
                        return;

                    case PatchStatus.Patched:
                    case PatchStatus.NotModified:
                        HttpContext.Response.StatusCode = (int)HttpStatusCode.OK;
                        break;

                    default:
                        throw new ArgumentOutOfRangeException();
                }

                await using (var writer = new AsyncBlittableJsonTextWriter(context, ResponseBodyStream()))
                {
                    writer.WriteStartObject();

                    writer.WritePropertyName(nameof(command.PatchResult.Status));
                    writer.WriteString(command.PatchResult.Status.ToString());
                    writer.WriteComma();

                    writer.WritePropertyName(nameof(command.PatchResult.ModifiedDocument));
                    writer.WriteObject(command.PatchResult.ModifiedDocument);

                    if (debugMode)
                    {
                        writer.WriteComma();
                        writer.WritePropertyName(nameof(command.PatchResult.OriginalDocument));
                        if (isTest)
                            writer.WriteObject(command.PatchResult.OriginalDocument);
                        else
                            writer.WriteNull();

                        writer.WriteComma();

                        writer.WritePropertyName(nameof(command.PatchResult.Debug));

                        context.Write(writer, new DynamicJsonValue
                        {
                            ["Info"] = new DynamicJsonArray(command.DebugOutput),
                            ["Actions"] = command.DebugActions
                        });
                    }

                    switch (command.PatchResult.Status)
                    {
                        case PatchStatus.Created:
                        case PatchStatus.Patched:

                            writer.WriteComma();

                            writer.WritePropertyName(nameof(command.PatchResult.LastModified));
                            writer.WriteString(command.PatchResult.LastModified.GetDefaultRavenFormat());
                            writer.WriteComma();

                            writer.WritePropertyName(nameof(command.PatchResult.ChangeVector));
                            writer.WriteString(command.PatchResult.ChangeVector);
                            writer.WriteComma();

                            writer.WritePropertyName(nameof(command.PatchResult.Collection));
                            writer.WriteString(command.PatchResult.Collection);
                            break;
                    }

                    writer.WriteEndObject();

                    if (TrafficWatchManager.HasRegisteredClients)
                        AddStringToHttpContext(writer.ToString(), TrafficWatchChangeType.Documents);
                }
>>>>>>> 7dd0daae
            }
        }

        [RavenAction("/databases/*/docs/class", "GET", AuthorizationStatus.ValidUser, EndpointType.Read, DisableOnCpuCreditsExhaustion = true)]
        public async Task GenerateClassFromDocument()
        {
            using (var processor = new DocumentHandlerProcessorForGenerateClassFromDocument(this))
            {
<<<<<<< HEAD
                await processor.ExecuteAsync();
=======
                var document = Database.DocumentsStorage.Get(context, id);
                if (document == null)
                {
                    HttpContext.Response.StatusCode = (int)HttpStatusCode.NotFound;
                    return;
                }

                switch (lang)
                {
                    case "csharp":
                        break;

                    default:
                        throw new NotImplementedException($"Document code generator isn't implemented for {lang}");
                }

                await using (var writer = new StreamWriter(ResponseBodyStream()))
                {
                    var codeGenerator = new JsonClassGenerator(lang);
                    var code = codeGenerator.Execute(document);
                    await writer.WriteAsync(code);

                    if (TrafficWatchManager.HasRegisteredClients)
                        AddStringToHttpContext(writer.ToString(), TrafficWatchChangeType.Documents);
                }
>>>>>>> 7dd0daae
            }
        }
    }

    public class MergedPutCommand : TransactionOperationsMerger.MergedTransactionCommand, IDisposable
    {
        private string _id;
        private readonly LazyStringValue _expectedChangeVector;
        private readonly BlittableJsonReaderObject _document;
        private readonly DocumentDatabase _database;
        private readonly bool _shouldValidateAttachments;
        public DocumentsStorage.PutOperationResults PutResult;

        public static string GenerateNonConflictingId(DocumentDatabase database, string prefix)
        {
            return prefix + database.DocumentsStorage.GenerateNextEtag().ToString("D19") + "-" + Guid.NewGuid().ToBase64Unpadded();
        }

        public MergedPutCommand(BlittableJsonReaderObject doc, string id, LazyStringValue changeVector, DocumentDatabase database, bool shouldValidateAttachments = false)
        {
            _document = doc;
            _id = id;
            _expectedChangeVector = changeVector;
            _database = database;
            _shouldValidateAttachments = shouldValidateAttachments;
        }

        protected override long ExecuteCmd(DocumentsOperationContext context)
        {
            if (_shouldValidateAttachments)
            {
                if (_document.TryGet(Constants.Documents.Metadata.Key, out BlittableJsonReaderObject metadata)
                    && metadata.TryGet(Constants.Documents.Metadata.Attachments, out BlittableJsonReaderArray attachments))
                {
                    ValidateAttachments(attachments, context, _id);
                }
            }
            try
            {
                PutResult = _database.DocumentsStorage.Put(context, _id, _expectedChangeVector, _document);
            }
            catch (Voron.Exceptions.VoronConcurrencyErrorException)
            {
                // RavenDB-10581 - If we have a concurrency error on "doc-id/"
                // this means that we have existing values under the current etag
                // we'll generate a new (random) id for them.

                // The TransactionMerger will re-run us when we ask it to as a
                // separate transaction
                if (_id?.EndsWith(_database.IdentityPartsSeparator) == true)
                {
                    _id = GenerateNonConflictingId(_database, _id);
                    RetryOnError = true;
                }
                throw;
            }
            return 1;
        }

        private void ValidateAttachments(BlittableJsonReaderArray attachments, DocumentsOperationContext context, string id)
        {
            if (attachments == null)
            {
                throw new InvalidOperationException($"Can not put document (id={id}) with '{Constants.Documents.Metadata.Attachments}': null");
            }

            foreach (BlittableJsonReaderObject attachment in attachments)
            {
                if (attachment.TryGet(nameof(AttachmentName.Hash), out string hash) == false || hash == null)
                {
                    throw new InvalidOperationException($"Can not put document (id={id}) because it contains an attachment without an hash property.");
                }
                using (Slice.From(context.Allocator, hash, out var hashSlice))
                {
                    if (_database.DocumentsStorage.AttachmentsStorage.GetCountOfAttachmentsForHash(context, hashSlice) < 1)
                    {
                        throw new InvalidOperationException($"Can not put document (id={id}) because it contains an attachment with hash={hash} but no such attachment is stored.");
                    }
                }
            }
        }

        public void Dispose()
        {
            _document?.Dispose();
        }

        public override TransactionOperationsMerger.IReplayableCommandDto<TransactionOperationsMerger.MergedTransactionCommand> ToDto<TTransaction>(TransactionOperationContext<TTransaction> context)
        {
            return new MergedPutCommandDto()
            {
                Id = _id,
                ExpectedChangeVector = _expectedChangeVector,
                Document = _document
            };
        }

        public class MergedPutCommandDto : TransactionOperationsMerger.IReplayableCommandDto<MergedPutCommand>
        {
            public string Id { get; set; }
            public LazyStringValue ExpectedChangeVector { get; set; }
            public BlittableJsonReaderObject Document { get; set; }

            public MergedPutCommand ToCommand(DocumentsOperationContext context, DocumentDatabase database)
            {
                return new MergedPutCommand(Document, Id, ExpectedChangeVector, database);
            }
        }
    }
}<|MERGE_RESOLUTION|>--- conflicted
+++ resolved
@@ -22,15 +22,6 @@
 {
     public class DocumentHandler : DatabaseRequestHandler
     {
-<<<<<<< HEAD
-        public DocumentHandler()
-        {
-            if (TrafficWatchManager.HasRegisteredClients)
-                AddStringToHttpContext("N/A", TrafficWatchChangeType.Documents);
-        }
-
-=======
->>>>>>> 7dd0daae
         [RavenAction("/databases/*/docs", "HEAD", AuthorizationStatus.ValidUser, EndpointType.Read)]
         public async Task Head()
         {
@@ -45,35 +36,7 @@
         {
             using (var processor = new DocumentHandlerProcessorForGetDocSize(this))
             {
-<<<<<<< HEAD
-                await processor.ExecuteAsync();
-=======
-                var document = Database.DocumentsStorage.GetDocumentMetrics(context, id);
-                if (document == null)
-                {
-                    HttpContext.Response.StatusCode = (int)HttpStatusCode.NotFound;
-                    return;
-                }
-
-                HttpContext.Response.StatusCode = (int)HttpStatusCode.OK;
-
-                var documentSizeDetails = new DocumentSizeDetails
-                {
-                    DocId = id,
-                    ActualSize = document.Value.ActualSize,
-                    HumaneActualSize = Sizes.Humane(document.Value.ActualSize),
-                    AllocatedSize = document.Value.AllocatedSize,
-                    HumaneAllocatedSize = Sizes.Humane(document.Value.AllocatedSize)
-                };
-
-                await using (var writer = new AsyncBlittableJsonTextWriter(context, ResponseBodyStream()))
-                {
-                    context.Write(writer, documentSizeDetails.ToJson());
-
-                    if (TrafficWatchManager.HasRegisteredClients)
-                        AddStringToHttpContext(writer.ToString(), TrafficWatchChangeType.Documents);
-                }
->>>>>>> 7dd0daae
+                await processor.ExecuteAsync();
             }
         }
 
@@ -89,348 +52,10 @@
         [RavenAction("/databases/*/docs", "POST", AuthorizationStatus.ValidUser, EndpointType.Read, DisableOnCpuCreditsExhaustion = true)]
         public async Task PostGet()
         {
-<<<<<<< HEAD
             using (var processor = new DocumentHandlerProcessorForGet(HttpMethod.Post, this))
-=======
-            var metadataOnly = GetBoolValueQueryString("metadataOnly", required: false) ?? false;
-
-            using (ContextPool.AllocateOperationContext(out DocumentsOperationContext context))
-            {
-                var docs = await context.ReadForMemoryAsync(RequestBodyStream(), "docs");
-                if (docs.TryGet("Ids", out BlittableJsonReaderArray array) == false)
-                    ThrowRequiredPropertyNameInRequest("Ids");
-
-                var ids = new string[array.Length];
-                for (int i = 0; i < array.Length; i++)
-                {
-                    ids[i] = array.GetStringByIndex(i);
-                }
-
-                context.OpenReadTransaction();
-
-                // init here so it can be passed to TW
-                var idsStringValues = new Microsoft.Extensions.Primitives.StringValues(ids);
-
-                if (TrafficWatchManager.HasRegisteredClients)
-                    AddStringToHttpContext(idsStringValues.ToString(), TrafficWatchChangeType.Documents);
-
-                await GetDocumentsByIdAsync(context, idsStringValues, metadataOnly);
-            }
-        }
-
-        private async Task GetDocumentsAsync(DocumentsOperationContext context, bool metadataOnly)
-        {
-            var sw = Stopwatch.StartNew();
-
-            // everything here operates on all docs
-            var databaseChangeVector = DocumentsStorage.GetDatabaseChangeVector(context);
-
-            if (GetStringFromHeaders(Constants.Headers.IfNoneMatch) == databaseChangeVector)
-            {
-                HttpContext.Response.StatusCode = (int)HttpStatusCode.NotModified;
-                return;
-            }
-            HttpContext.Response.Headers["ETag"] = "\"" + databaseChangeVector + "\"";
-
-            var etag = GetLongQueryString("etag", false);
-            var start = GetStart();
-            var pageSize = GetPageSize();
-            var isStartsWith = HttpContext.Request.Query.ContainsKey("startsWith");
-
-            IEnumerable<Document> documents;
-            if (etag != null)
-            {
-                documents = Database.DocumentsStorage.GetDocumentsFrom(context, etag.Value, start, pageSize);
-            }
-            else if (isStartsWith)
-            {
-                documents = Database.DocumentsStorage.GetDocumentsStartingWith(context,
-                     HttpContext.Request.Query["startsWith"],
-                     HttpContext.Request.Query["matches"],
-                     HttpContext.Request.Query["exclude"],
-                     HttpContext.Request.Query["startAfter"],
-                     start,
-                     pageSize);
-            }
-            else // recent docs
-            {
-                documents = Database.DocumentsStorage.GetDocumentsInReverseEtagOrder(context, start, pageSize);
-            }
-
-            long numberOfResults;
-            long totalDocumentsSizeInBytes;
-
-            await using (var writer = new AsyncBlittableJsonTextWriter(context, ResponseBodyStream()))
-            {
-                writer.WriteStartObject();
-                writer.WritePropertyName("Results");
-
-                (numberOfResults, totalDocumentsSizeInBytes) = await writer.WriteDocumentsAsync(context, documents, metadataOnly, Database.DatabaseShutdown);
-
-                writer.WriteEndObject();
-            }
-
-            AddPagingPerformanceHint(PagingOperationType.Documents, isStartsWith ? nameof(DocumentsStorage.GetDocumentsStartingWith) : nameof(GetDocumentsAsync), HttpContext.Request.QueryString.Value, numberOfResults, pageSize, sw.ElapsedMilliseconds, totalDocumentsSizeInBytes);
-        }
-
-        private async Task GetDocumentsByIdAsync(DocumentsOperationContext context, Microsoft.Extensions.Primitives.StringValues ids, bool metadataOnly)
-        {
-            var sw = Stopwatch.StartNew();
-
-            var includePaths = GetStringValuesQueryString("include", required: false);
-            var documents = new List<Document>(ids.Count);
-            var includes = new List<Document>(includePaths.Count * ids.Count);
-            var includeDocs = new IncludeDocumentsCommand(Database.DocumentsStorage, context, includePaths, isProjection: false);
-            GetCountersQueryString(Database, context, out var includeCounters);
-
-            GetRevisionsQueryString(Database, context, out var includeRevisions);
-
-            GetTimeSeriesQueryString(Database, context, out var includeTimeSeries);
-
-            GetCompareExchangeValueQueryString(Database, out var includeCompareExchangeValues);
-
-            using (includeCompareExchangeValues)
-            {
-                foreach (var id in ids)
-                {
-                    Document document = null;
-                    if (string.IsNullOrEmpty(id) == false)
-                    {
-                        document = Database.DocumentsStorage.Get(context, id);
-                    }
-
-                    if (document == null && ids.Count == 1)
-                    {
-                        HttpContext.Response.StatusCode = GetStringFromHeaders(Constants.Headers.IfNoneMatch) == HttpCache.NotFoundResponse
-                        ? (int)HttpStatusCode.NotModified
-                        : (int)HttpStatusCode.NotFound;
-                        return;
-                    }
-
-                    documents.Add(document);
-                    includeDocs.Gather(document);
-                    includeCounters?.Fill(document);
-                    includeRevisions?.Fill(document);
-                    includeTimeSeries?.Fill(document);
-                    includeCompareExchangeValues?.Gather(document);
-                }
-
-                includeDocs.Fill(includes);
-                includeCompareExchangeValues?.Materialize();
-
-                var actualEtag = ComputeHttpEtags.ComputeEtagForDocuments(documents, includes, includeCounters, includeTimeSeries, includeCompareExchangeValues);
-
-                var etag = GetStringFromHeaders(Constants.Headers.IfNoneMatch);
-                if (etag == actualEtag)
-                {
-                    HttpContext.Response.StatusCode = (int)HttpStatusCode.NotModified;
-                    return;
-                }
-
-                HttpContext.Response.Headers[Constants.Headers.Etag] = "\"" + actualEtag + "\"";
-
-
-                var (numberOfResults, totalDocumentsSizeInBytes) = await WriteDocumentsJsonAsync(context, metadataOnly, documents, includes, includeCounters?.Results, includeRevisions?.RevisionsChangeVectorResults, includeRevisions?.IdByRevisionsByDateTimeResults, includeTimeSeries?.Results,
-                    includeCompareExchangeValues?.Results);
-
-                AddPagingPerformanceHint(PagingOperationType.Documents, nameof(GetDocumentsByIdAsync), HttpContext.Request.QueryString.Value, numberOfResults,
-                    documents.Count, sw.ElapsedMilliseconds, totalDocumentsSizeInBytes);
-            }
-        }
-
-        private void GetCompareExchangeValueQueryString(DocumentDatabase database, out IncludeCompareExchangeValuesCommand includeCompareExchangeValues)
-        {
-            includeCompareExchangeValues = null;
-
-            var compareExchangeValues = GetStringValuesQueryString("cmpxchg", required: false);
-            if (compareExchangeValues.Count == 0)
-                return;
-
-            includeCompareExchangeValues = IncludeCompareExchangeValuesCommand.InternalScope(database, compareExchangeValues);
-        }
-
-        private void GetCountersQueryString(DocumentDatabase database, DocumentsOperationContext context, out IncludeCountersCommand includeCounters)
-        {
-            includeCounters = null;
-
-            var counters = GetStringValuesQueryString("counter", required: false);
-            if (counters.Count == 0)
-                return;
-
-            if (counters.Count == 1 &&
-                counters[0] == Constants.Counters.All)
->>>>>>> 7dd0daae
-            {
-                await processor.ExecuteAsync();
-            }
-<<<<<<< HEAD
-=======
-
-            includeCounters = new IncludeCountersCommand(database, context, counters);
-        }
-
-        private void GetRevisionsQueryString(DocumentDatabase database, DocumentsOperationContext context, out IncludeRevisionsCommand includeRevisions)
-        {
-            includeRevisions = null;
-
-            var rif = new RevisionIncludeField();
-            var revisionsByChangeVectors = GetStringValuesQueryString("revisions", required: false);
-            var revisionByDateTimeBefore = GetStringValuesQueryString("revisionsBefore", required: false);
-
-            if (revisionsByChangeVectors.Count == 0 && revisionByDateTimeBefore.Count == 0)
-                return;
-
-            if (DateTime.TryParseExact(revisionByDateTimeBefore.ToString(), DefaultFormat.DateTimeFormatsToRead, CultureInfo.InvariantCulture, DateTimeStyles.AssumeUniversal, out var dateTime))
-                rif.RevisionsBeforeDateTime = dateTime.ToUniversalTime();
-
-            foreach (var changeVector in revisionsByChangeVectors)
-                rif.RevisionsChangeVectorsPaths.Add(changeVector);
-
-            includeRevisions = new IncludeRevisionsCommand(database, context, rif);
-        }
-
-        private void GetTimeSeriesQueryString(DocumentDatabase database, DocumentsOperationContext context, out IncludeTimeSeriesCommand includeTimeSeries)
-        {
-            includeTimeSeries = null;
-
-            var timeSeriesNames = GetStringValuesQueryString("timeseries", required: false);
-            var timeSeriesTimeNames = GetStringValuesQueryString("timeseriestime", required: false);
-            var timeSeriesCountNames = GetStringValuesQueryString("timeseriescount", required: false);
-            if (timeSeriesNames.Count == 0 && timeSeriesTimeNames.Count == 0 && timeSeriesCountNames.Count == 0)
-                return;
-
-            if (timeSeriesNames.Count > 1 && timeSeriesNames.Contains(Constants.TimeSeries.All))
-                throw new InvalidOperationException($"Cannot have more than one include on '{Constants.TimeSeries.All}'.");
-            if (timeSeriesTimeNames.Count > 1 && timeSeriesTimeNames.Contains(Constants.TimeSeries.All))
-                throw new InvalidOperationException($"Cannot have more than one include on '{Constants.TimeSeries.All}'.");
-            if (timeSeriesCountNames.Count > 1 && timeSeriesCountNames.Contains(Constants.TimeSeries.All))
-                throw new InvalidOperationException($"Cannot have more than one include on '{Constants.TimeSeries.All}'.");
-
-            var fromList = GetStringValuesQueryString("from", required: false);
-            var toList = GetStringValuesQueryString("to", required: false);
-            if (timeSeriesNames.Count != fromList.Count || fromList.Count != toList.Count)
-                throw new InvalidOperationException("Parameters 'timeseriesNames', 'fromList' and 'toList' must be of equal length. " +
-                                                    $"Got : timeseriesNames.Count = {timeSeriesNames.Count}, fromList.Count = {fromList.Count}, toList.Count = {toList.Count}.");
-
-            var timeTypeList = GetStringValuesQueryString("timeType", required: false);
-            var timeValueList = GetStringValuesQueryString("timeValue", required: false);
-            var timeUnitList = GetStringValuesQueryString("timeUnit", required: false);
-            if (timeSeriesTimeNames.Count != timeTypeList.Count || timeTypeList.Count != timeValueList.Count || timeValueList.Count != timeUnitList.Count)
-                throw new InvalidOperationException($"Parameters '{nameof(timeSeriesTimeNames)}', '{nameof(timeTypeList)}', '{nameof(timeValueList)}' and '{nameof(timeUnitList)}' must be of equal length. " +
-                                                    $"Got : {nameof(timeSeriesTimeNames)}.Count = {timeSeriesTimeNames.Count}, {nameof(timeTypeList)}.Count = {timeTypeList.Count}, {nameof(timeValueList)}.Count = {timeValueList.Count}, {nameof(timeUnitList)}.Count = {timeUnitList.Count}.");
-
-            var countTypeList = GetStringValuesQueryString("countType", required: false);
-            var countValueList = GetStringValuesQueryString("countValue", required: false);
-            if (timeSeriesCountNames.Count != countTypeList.Count || countTypeList.Count != countValueList.Count)
-                throw new InvalidOperationException($"Parameters '{nameof(timeSeriesCountNames)}', '{nameof(countTypeList)}', '{nameof(countValueList)}' must be of equal length. " +
-                                                    $"Got : {nameof(timeSeriesCountNames)}.Count = {timeSeriesCountNames.Count}, {nameof(countTypeList)}.Count = {countTypeList.Count}, {nameof(countValueList)}.Count = {countValueList.Count}.");
-
-            var hs = new HashSet<AbstractTimeSeriesRange>(AbstractTimeSeriesRangeComparer.Instance);
-
-            for (int i = 0; i < timeSeriesNames.Count; i++)
-            {
-                hs.Add(new TimeSeriesRange
-                {
-                    Name = timeSeriesNames[i],
-                    From = string.IsNullOrEmpty(fromList[i])
-                        ? DateTime.MinValue
-                        : TimeSeriesHandler.ParseDate(fromList[i], "from"),
-                    To = string.IsNullOrEmpty(toList[i])
-                        ? DateTime.MaxValue
-                        : TimeSeriesHandler.ParseDate(toList[i], "to")
-                });
-            }
-
-            for (int i = 0; i < timeSeriesTimeNames.Count; i++)
-            {
-                var timeValueUnit = (TimeValueUnit)Enum.Parse(typeof(TimeValueUnit), timeUnitList[i]);
-                if (timeValueUnit == TimeValueUnit.None)
-                    throw new InvalidOperationException($"Got unexpected {nameof(TimeValueUnit)} '{nameof(TimeValueUnit.None)}'. Only the following are supported: '{nameof(TimeValueUnit.Second)}' or '{nameof(TimeValueUnit.Month)}'.");
-
-                if (int.TryParse(timeValueList[i], out int res) == false)
-                    throw new InvalidOperationException($"Could not parse timeseries time range value.");
-
-                hs.Add(new TimeSeriesTimeRange
-                {
-                    Name = timeSeriesTimeNames[i],
-                    Type = (TimeSeriesRangeType)Enum.Parse(typeof(TimeSeriesRangeType), timeTypeList[i]),
-                    Time = timeValueUnit == TimeValueUnit.Second ? TimeValue.FromSeconds(res) : TimeValue.FromMonths(res)
-                });
-            }
-
-            for (int i = 0; i < timeSeriesCountNames.Count; i++)
-            {
-                if (int.TryParse(countValueList[i], out int res) == false)
-                    throw new InvalidOperationException($"Could not parse timeseries count value.");
-
-                hs.Add(new TimeSeriesCountRange
-                {
-                    Name = timeSeriesCountNames[i],
-                    Type = (TimeSeriesRangeType)Enum.Parse(typeof(TimeSeriesRangeType), countTypeList[i]),
-                    Count = res
-                });
-            }
-
-            includeTimeSeries = new IncludeTimeSeriesCommand(context, new Dictionary<string, HashSet<AbstractTimeSeriesRange>> { { string.Empty, hs } });
-        }
-
-        private async Task<(long NumberOfResults, long TotalDocumentsSizeInBytes)> WriteDocumentsJsonAsync(
-            JsonOperationContext context, bool metadataOnly, IEnumerable<Document> documentsToWrite, List<Document> includes,
-            Dictionary<string, List<CounterDetail>> counters, Dictionary<string, Document> revisionByChangeVectorResults,
-            Dictionary<string, Dictionary<DateTime, Document>> revisionsByDateTimeResults,
-            Dictionary<string, Dictionary<string, List<TimeSeriesRangeResult>>> timeseries,
-            Dictionary<string, CompareExchangeValue<BlittableJsonReaderObject>> compareExchangeValues)
-        {
-            long numberOfResults;
-            long totalDocumentsSizeInBytes;
-            await using (var writer = new AsyncBlittableJsonTextWriter(context, ResponseBodyStream()))
-            {
-                writer.WriteStartObject();
-                writer.WritePropertyName(nameof(GetDocumentsResult.Results));
-                (numberOfResults, totalDocumentsSizeInBytes) = await writer.WriteDocumentsAsync(context, documentsToWrite, metadataOnly, Database.DatabaseShutdown);
-
-                writer.WriteComma();
-                writer.WritePropertyName(nameof(GetDocumentsResult.Includes));
-                if (includes.Count > 0)
-                {
-                    await writer.WriteIncludesAsync(context, includes, Database.DatabaseShutdown);
-                }
-                else
-                {
-                    writer.WriteStartObject();
-                    writer.WriteEndObject();
-                }
-                if (counters?.Count > 0)
-                {
-                    writer.WriteComma();
-                    writer.WritePropertyName(nameof(GetDocumentsResult.CounterIncludes));
-                    await writer.WriteCountersAsync(counters, Database.DatabaseShutdown);
-                }
-                if (timeseries?.Count > 0)
-                {
-                    writer.WriteComma();
-                    writer.WritePropertyName(nameof(GetDocumentsResult.TimeSeriesIncludes));
-                    await writer.WriteTimeSeriesAsync(timeseries, Database.DatabaseShutdown);
-                }
-                if (revisionByChangeVectorResults?.Count > 0 || revisionsByDateTimeResults?.Count > 0)
-                {
-                    writer.WriteComma();
-                    writer.WritePropertyName(nameof(GetDocumentsResult.RevisionIncludes));
-                    writer.WriteStartArray();
-                    await writer.WriteRevisionIncludes(context: context, revisionsByChangeVector: revisionByChangeVectorResults, revisionsByDateTime: revisionsByDateTimeResults);
-                    writer.WriteEndArray();
-                }
-                if (compareExchangeValues?.Count > 0)
-                {
-                    writer.WriteComma();
-                    writer.WritePropertyName(nameof(GetDocumentsResult.CompareExchangeValueIncludes));
-                    await writer.WriteCompareExchangeValuesAsync(compareExchangeValues, Database.DatabaseShutdown);
-                }
-
-                writer.WriteEndObject();
-            }
-            return (numberOfResults, totalDocumentsSizeInBytes);
->>>>>>> 7dd0daae
+            {
+                await processor.ExecuteAsync();
+            }
         }
 
         [RavenAction("/databases/*/docs", "DELETE", AuthorizationStatus.ValidUser, EndpointType.Write, DisableOnCpuCreditsExhaustion = true)]
@@ -447,48 +72,7 @@
         {
             using (var processor = new DocumentHandlerProcessorForPut(this))
             {
-<<<<<<< HEAD
-                await processor.ExecuteAsync();
-=======
-                var id = GetQueryStringValueAndAssertIfSingleAndNotEmpty("id");
-                // We HAVE to read the document in full, trying to parallelize the doc read
-                // and the identity generation needs to take into account that the identity
-                // generation can fail and will leave the reading task hanging if we abort
-                // easier to just do in synchronously
-                var doc = await context.ReadForDiskAsync(RequestBodyStream(), id).ConfigureAwait(false);
-
-                if (id[id.Length - 1] == '|')
-                {
-                    var (_, clusterId, _) = await ServerStore.GenerateClusterIdentityAsync(id, Database.IdentityPartsSeparator, Database.Name, GetRaftRequestIdFromQuery());
-                    id = clusterId;
-                }
-
-                var changeVector = context.GetLazyString(GetStringFromHeaders("If-Match"));
-
-                using (var cmd = new MergedPutCommand(doc, id, changeVector, Database, shouldValidateAttachments: true))
-                {
-                    await Database.TxMerger.Enqueue(cmd);
-
-                    HttpContext.Response.StatusCode = (int)HttpStatusCode.Created;
-
-                    await using (var writer = new AsyncBlittableJsonTextWriter(context, ResponseBodyStream()))
-                    {
-                        writer.WriteStartObject();
-
-                        writer.WritePropertyName(nameof(PutResult.Id));
-                        writer.WriteString(cmd.PutResult.Id);
-                        writer.WriteComma();
-
-                        writer.WritePropertyName(nameof(PutResult.ChangeVector));
-                        writer.WriteString(cmd.PutResult.ChangeVector);
-
-                        writer.WriteEndObject();
-
-                        if (TrafficWatchManager.HasRegisteredClients)
-                            AddStringToHttpContext(writer.ToString(), TrafficWatchChangeType.Documents);
-                    }
-                }
->>>>>>> 7dd0daae
+                await processor.ExecuteAsync();
             }
         }
 
@@ -497,132 +81,7 @@
         {
             using (var processor = new DocumentHandlerProcessorForPatch(this))
             {
-<<<<<<< HEAD
-                await processor.ExecuteAsync();
-=======
-                var request = await context.ReadForMemoryAsync(RequestBodyStream(), "ScriptedPatchRequest");
-                if (request.TryGet("Patch", out BlittableJsonReaderObject patchCmd) == false || patchCmd == null)
-                    throw new ArgumentException("The 'Patch' field in the body request is mandatory");
-
-                var patch = PatchRequest.Parse(patchCmd, out var patchArgs);
-
-                PatchRequest patchIfMissing = null;
-                BlittableJsonReaderObject patchIfMissingArgs = null;
-                if (request.TryGet("PatchIfMissing", out BlittableJsonReaderObject patchIfMissingCmd) && patchIfMissingCmd != null)
-                    patchIfMissing = PatchRequest.Parse(patchIfMissingCmd, out patchIfMissingArgs);
-
-                request.TryGet("CreateIfMissing", out BlittableJsonReaderObject createIfMissing);
-
-                var changeVector = context.GetLazyString(GetStringFromHeaders("If-Match"));
-
-                var command = new PatchDocumentCommand(context,
-                    id,
-                    changeVector,
-                    skipPatchIfChangeVectorMismatch,
-                    (patch, patchArgs),
-                    (patchIfMissing, patchIfMissingArgs),
-                    createIfMissing,
-                    Database,
-                    isTest,
-                    debugMode,
-                    true,
-                    returnDocument: false
-                );
-
-                if (isTest == false)
-                {
-                    await Database.TxMerger.Enqueue(command);
-                }
-                else
-                {
-                    // PutDocument requires the write access to the docs storage
-                    // testing patching is rare enough not to optimize it
-                    using (context.OpenWriteTransaction())
-                    {
-                        command.Execute(context, null);
-                    }
-                }
-
-                switch (command.PatchResult.Status)
-                {
-                    case PatchStatus.DocumentDoesNotExist:
-                        HttpContext.Response.StatusCode = (int)HttpStatusCode.NotFound;
-                        return;
-
-                    case PatchStatus.Created:
-                        HttpContext.Response.StatusCode = (int)HttpStatusCode.Created;
-                        break;
-
-                    case PatchStatus.Skipped:
-                        HttpContext.Response.StatusCode = (int)HttpStatusCode.NotModified;
-                        return;
-
-                    case PatchStatus.Patched:
-                    case PatchStatus.NotModified:
-                        HttpContext.Response.StatusCode = (int)HttpStatusCode.OK;
-                        break;
-
-                    default:
-                        throw new ArgumentOutOfRangeException();
-                }
-
-                await using (var writer = new AsyncBlittableJsonTextWriter(context, ResponseBodyStream()))
-                {
-                    writer.WriteStartObject();
-
-                    writer.WritePropertyName(nameof(command.PatchResult.Status));
-                    writer.WriteString(command.PatchResult.Status.ToString());
-                    writer.WriteComma();
-
-                    writer.WritePropertyName(nameof(command.PatchResult.ModifiedDocument));
-                    writer.WriteObject(command.PatchResult.ModifiedDocument);
-
-                    if (debugMode)
-                    {
-                        writer.WriteComma();
-                        writer.WritePropertyName(nameof(command.PatchResult.OriginalDocument));
-                        if (isTest)
-                            writer.WriteObject(command.PatchResult.OriginalDocument);
-                        else
-                            writer.WriteNull();
-
-                        writer.WriteComma();
-
-                        writer.WritePropertyName(nameof(command.PatchResult.Debug));
-
-                        context.Write(writer, new DynamicJsonValue
-                        {
-                            ["Info"] = new DynamicJsonArray(command.DebugOutput),
-                            ["Actions"] = command.DebugActions
-                        });
-                    }
-
-                    switch (command.PatchResult.Status)
-                    {
-                        case PatchStatus.Created:
-                        case PatchStatus.Patched:
-
-                            writer.WriteComma();
-
-                            writer.WritePropertyName(nameof(command.PatchResult.LastModified));
-                            writer.WriteString(command.PatchResult.LastModified.GetDefaultRavenFormat());
-                            writer.WriteComma();
-
-                            writer.WritePropertyName(nameof(command.PatchResult.ChangeVector));
-                            writer.WriteString(command.PatchResult.ChangeVector);
-                            writer.WriteComma();
-
-                            writer.WritePropertyName(nameof(command.PatchResult.Collection));
-                            writer.WriteString(command.PatchResult.Collection);
-                            break;
-                    }
-
-                    writer.WriteEndObject();
-
-                    if (TrafficWatchManager.HasRegisteredClients)
-                        AddStringToHttpContext(writer.ToString(), TrafficWatchChangeType.Documents);
-                }
->>>>>>> 7dd0daae
+                await processor.ExecuteAsync();
             }
         }
 
@@ -631,35 +90,7 @@
         {
             using (var processor = new DocumentHandlerProcessorForGenerateClassFromDocument(this))
             {
-<<<<<<< HEAD
-                await processor.ExecuteAsync();
-=======
-                var document = Database.DocumentsStorage.Get(context, id);
-                if (document == null)
-                {
-                    HttpContext.Response.StatusCode = (int)HttpStatusCode.NotFound;
-                    return;
-                }
-
-                switch (lang)
-                {
-                    case "csharp":
-                        break;
-
-                    default:
-                        throw new NotImplementedException($"Document code generator isn't implemented for {lang}");
-                }
-
-                await using (var writer = new StreamWriter(ResponseBodyStream()))
-                {
-                    var codeGenerator = new JsonClassGenerator(lang);
-                    var code = codeGenerator.Execute(document);
-                    await writer.WriteAsync(code);
-
-                    if (TrafficWatchManager.HasRegisteredClients)
-                        AddStringToHttpContext(writer.ToString(), TrafficWatchChangeType.Documents);
-                }
->>>>>>> 7dd0daae
+                await processor.ExecuteAsync();
             }
         }
     }
