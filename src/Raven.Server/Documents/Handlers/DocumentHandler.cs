--- conflicted
+++ resolved
@@ -271,30 +271,13 @@
                 BlittableJsonReaderObject patchCmd, patchIsMissingCmd;
                 if (request.TryGet("Patch", out patchCmd) == false)
                     throw new ArgumentException("The 'Patch' field in the body request is mandatory");
-<<<<<<< HEAD
                 var patch = PatchRequest.Parse(patchCmd);
-=======
-                {
-                    patch = new PatchRequest();
-                    if (patchCmd.TryGet("Script", out patch.Script) == false)
-                        throw new ArgumentException("The 'Script' field in 'Patch' request is mandatory");
-                    request.TryGet("Values", out patch.Values);
-            }
->>>>>>> de3bd402
 
                 PatchRequest patchIfMissing = null;
                 if (request.TryGet("PatchIfMissing", out patchIsMissingCmd))
                 {
-<<<<<<< HEAD
                     patchIfMissing = PatchRequest.Parse(patchCmd);
                 }
-=======
-                    patchIfMissing = new PatchRequest();
-                    if (patchCmd.TryGet("Script", out patchIfMissing.Script) == false)
-                        throw new ArgumentException("The 'Script' field in 'PatchIfMissing' request is mandatory");
-                    request.TryGet("Values", out patchIfMissing.Values);
-        }
->>>>>>> de3bd402
 
                 PatchResultData patchResult;
                 using (context.OpenWriteTransaction())
@@ -312,7 +295,7 @@
                 if (isTestOnly)
                 {
                     result["Document"] = patchResult.OriginalDocument;
-    }
+                }
                 using (var writer = new BlittableJsonTextWriter(context, ResponseBodyStream()))
                 {
                     context.Write(writer, result);
