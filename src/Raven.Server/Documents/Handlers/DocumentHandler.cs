--- conflicted
+++ resolved
@@ -12,11 +12,7 @@
 using System.IO;
 using System.Linq;
 using System.Net;
-<<<<<<< HEAD
-=======
-using System.Runtime.ExceptionServices;
 using System.Text;
->>>>>>> 0e47649c
 using System.Threading.Tasks;
 using Raven.Client.Documents.Changes;
 using Raven.Client.Documents.Operations.Attachments;
@@ -76,207 +72,7 @@
         [RavenAction("/databases/*/docs", "POST", AuthorizationStatus.ValidUser, EndpointType.Read, DisableOnCpuCreditsExhaustion = true)]
         public async Task PostGet()
         {
-<<<<<<< HEAD
             using (var processor = new DocumentHandlerProcessorForGet(HttpMethod.Post, this))
-=======
-            var metadataOnly = GetBoolValueQueryString("metadataOnly", required: false) ?? false;
-
-            using (ContextPool.AllocateOperationContext(out DocumentsOperationContext context))
-            {
-                var docs = await context.ReadForMemoryAsync(RequestBodyStream(), "docs");
-                if (docs.TryGet("Ids", out BlittableJsonReaderArray array) == false)
-                    ThrowRequiredPropertyNameInRequest("Ids");
-
-                var ids = new string[array.Length];
-                for (int i = 0; i < array.Length; i++)
-                {
-                    ids[i] = array.GetStringByIndex(i);
-                }
-
-                context.OpenReadTransaction();
-
-                // init here so it can be passed to TW
-                var idsStringValues = new Microsoft.Extensions.Primitives.StringValues(ids);
-
-                if (TrafficWatchManager.HasRegisteredClients)
-                    AddStringToHttpContext(idsStringValues.ToString(), TrafficWatchChangeType.Documents);
-
-                await GetDocumentsByIdAsync(context, idsStringValues, metadataOnly);
-            }
-        }
-
-        private async Task GetDocumentsAsync(DocumentsOperationContext context, bool metadataOnly)
-        {
-            var sw = Stopwatch.StartNew();
-
-            // everything here operates on all docs
-            var databaseChangeVector = DocumentsStorage.GetDatabaseChangeVector(context);
-
-            if (GetStringFromHeaders(Constants.Headers.IfNoneMatch) == databaseChangeVector)
-            {
-                HttpContext.Response.StatusCode = (int)HttpStatusCode.NotModified;
-                return;
-            }
-            HttpContext.Response.Headers["ETag"] = "\"" + databaseChangeVector + "\"";
-
-            var etag = GetLongQueryString("etag", false);
-            var start = GetStart();
-            var pageSize = GetPageSize();
-            var isStartsWith = HttpContext.Request.Query.ContainsKey("startsWith");
-
-            IEnumerable<Document> documents;
-            if (etag != null)
-            {
-                documents = Database.DocumentsStorage.GetDocumentsFrom(context, etag.Value, start, pageSize);
-            }
-            else if (isStartsWith)
-            {
-                documents = Database.DocumentsStorage.GetDocumentsStartingWith(context,
-                     HttpContext.Request.Query["startsWith"],
-                     HttpContext.Request.Query["matches"],
-                     HttpContext.Request.Query["exclude"],
-                     HttpContext.Request.Query["startAfter"],
-                     start,
-                     pageSize);
-            }
-            else // recent docs
-            {
-                documents = Database.DocumentsStorage.GetDocumentsInReverseEtagOrder(context, start, pageSize);
-            }
-
-            long numberOfResults;
-            long totalDocumentsSizeInBytes;
-
-            await using (var writer = new AsyncBlittableJsonTextWriter(context, ResponseBodyStream()))
-            {
-                writer.WriteStartObject();
-                writer.WritePropertyName("Results");
-
-                (numberOfResults, totalDocumentsSizeInBytes) = await writer.WriteDocumentsAsync(context, documents, metadataOnly, Database.DatabaseShutdown);
-
-                writer.WriteEndObject();
-            }
-
-            AddPagingPerformanceHint(PagingOperationType.Documents, isStartsWith ? nameof(DocumentsStorage.GetDocumentsStartingWith) : nameof(GetDocumentsAsync), HttpContext.Request.QueryString.Value, numberOfResults, pageSize, sw.ElapsedMilliseconds, totalDocumentsSizeInBytes);
-        }
-
-        private async Task GetDocumentsByIdAsync(DocumentsOperationContext context, Microsoft.Extensions.Primitives.StringValues ids, bool metadataOnly)
-        {
-            var sw = Stopwatch.StartNew();
-
-            var includePaths = GetStringValuesQueryString("include", required: false);
-            var documents = new List<Document>(ids.Count);
-            var includes = new List<Document>(includePaths.Count * ids.Count);
-            var includeDocs = new IncludeDocumentsCommand(Database.DocumentsStorage, context, includePaths, isProjection: false);
-            GetCountersQueryString(Database, context, out var includeCounters);
-
-            GetRevisionsQueryString(Database, context, out var includeRevisions);
-
-            GetTimeSeriesQueryString(Database, context, out var includeTimeSeries);
-
-            GetCompareExchangeValueQueryString(Database, out var includeCompareExchangeValues);
-
-            using (includeCompareExchangeValues)
-            {
-                foreach (var id in ids)
-                {
-                    Document document = null;
-                    if (string.IsNullOrEmpty(id) == false)
-                    {
-                        document = Database.DocumentsStorage.Get(context, id);
-                    }
-
-                    if (document == null && ids.Count == 1)
-                    {
-                        HttpContext.Response.StatusCode = GetStringFromHeaders(Constants.Headers.IfNoneMatch) == HttpCache.NotFoundResponse
-                        ? (int)HttpStatusCode.NotModified
-                        : (int)HttpStatusCode.NotFound;
-                        return;
-                    }
-
-                    documents.Add(document);
-                    includeDocs.Gather(document);
-                    includeCounters?.Fill(document);
-                    includeRevisions?.Fill(document);
-                    includeTimeSeries?.Fill(document);
-                    includeCompareExchangeValues?.Gather(document);
-                }
-
-                includeDocs.Fill(includes);
-                includeCompareExchangeValues?.Materialize();
-
-                var actualEtag = ComputeHttpEtags.ComputeEtagForDocuments(documents, includes, includeCounters, includeTimeSeries, includeCompareExchangeValues);
-
-                var etag = GetStringFromHeaders(Constants.Headers.IfNoneMatch);
-                if (etag == actualEtag)
-                {
-                    HttpContext.Response.StatusCode = (int)HttpStatusCode.NotModified;
-                    return;
-                }
-
-                HttpContext.Response.Headers[Constants.Headers.Etag] = "\"" + actualEtag + "\"";
-
-
-                var (numberOfResults, totalDocumentsSizeInBytes) = await WriteDocumentsJsonAsync(context, metadataOnly, documents, includes, includeCounters?.Results, includeRevisions?.RevisionsChangeVectorResults, includeRevisions?.IdByRevisionsByDateTimeResults, includeTimeSeries?.Results,
-                    includeCompareExchangeValues?.Results);
-
-                if (ShouldAddPagingPerformanceHint(numberOfResults))
-                {
-                    var details = CreatePerformanceHintDetails();
-
-                    AddPagingPerformanceHint(PagingOperationType.Documents, nameof(GetDocumentsByIdAsync), details, numberOfResults, documents.Count, sw.ElapsedMilliseconds, totalDocumentsSizeInBytes);
-                }
-            }
-
-            string CreatePerformanceHintDetails()
-            {
-                var sb = new StringBuilder();
-                var addedIdsCount = 0;
-                var first = true;
-
-                while (sb.Length < 1024 && addedIdsCount < ids.Count)
-                {
-                    if (first == false)
-                        sb.Append(", ");
-                    else
-                        first = false;
-                    
-                    sb.Append($"{ids[addedIdsCount++]}");
-                }
-
-                var idsLeftCount = ids.Count - addedIdsCount;
-
-                if (idsLeftCount > 0)
-                {
-                    sb.Append($" ... (and {idsLeftCount} more)");
-                }
-
-                return sb.ToString();
-            }
-        }
-
-        private void GetCompareExchangeValueQueryString(DocumentDatabase database, out IncludeCompareExchangeValuesCommand includeCompareExchangeValues)
-        {
-            includeCompareExchangeValues = null;
-
-            var compareExchangeValues = GetStringValuesQueryString("cmpxchg", required: false);
-            if (compareExchangeValues.Count == 0)
-                return;
-
-            includeCompareExchangeValues = IncludeCompareExchangeValuesCommand.InternalScope(database, compareExchangeValues);
-        }
-
-        private void GetCountersQueryString(DocumentDatabase database, DocumentsOperationContext context, out IncludeCountersCommand includeCounters)
-        {
-            includeCounters = null;
-
-            var counters = GetStringValuesQueryString("counter", required: false);
-            if (counters.Count == 0)
-                return;
-
-            if (counters.Count == 1 &&
-                counters[0] == Constants.Counters.All)
->>>>>>> 0e47649c
             {
                 await processor.ExecuteAsync();
             }
