﻿using System.Diagnostics;
using System.Threading.Tasks;
using Raven.Client.Documents.Operations;
using Raven.Server.Json;
using Raven.Server.NotificationCenter.Notifications.Details;
using Raven.Server.Routing;
using Raven.Server.ServerWide.Context;
using Sparrow.Json;
using Sparrow.Json.Parsing;

namespace Raven.Server.Documents.Handlers
{
    public class CollectionsHandler : DatabaseRequestHandler
    {
        [RavenAction("/databases/*/collections/stats", "GET", AuthorizationStatus.ValidUser)]
        public async Task GetCollectionStats()
        {
            using (ContextPool.AllocateOperationContext(out DocumentsOperationContext context))
            using (context.OpenReadTransaction())
            {
                DynamicJsonValue result = GetCollectionStats(context, false);

                await using (var writer = new AsyncBlittableJsonTextWriter(context, ResponseBodyStream()))
                    context.Write(writer, result);
            }
        }

        [RavenAction("/databases/*/collections/stats/detailed", "GET", AuthorizationStatus.ValidUser)]
        public async Task GetDetailedCollectionStats()
        {
            using (ContextPool.AllocateOperationContext(out DocumentsOperationContext context))
            using (context.OpenReadTransaction())
            {
                DynamicJsonValue result = GetCollectionStats(context, true);

                await using (var writer = new AsyncBlittableJsonTextWriter(context, ResponseBodyStream()))
                    context.Write(writer, result);
            }
        }

        private DynamicJsonValue GetCollectionStats(DocumentsOperationContext context, bool detailed = false)
        {
            DynamicJsonValue collections = new DynamicJsonValue();

            DynamicJsonValue stats = new DynamicJsonValue()
            {
                [nameof(CollectionStatistics.CountOfDocuments)] = Database.DocumentsStorage.GetNumberOfDocuments(context),
                [nameof(CollectionStatistics.CountOfConflicts)] = Database.DocumentsStorage.ConflictsStorage.GetNumberOfDocumentsConflicts(context),
                [nameof(CollectionStatistics.Collections)] = collections
            };

            foreach (var collection in Database.DocumentsStorage.GetCollections(context))
            {
                if (detailed)
                {
                    collections[collection.Name] = Database.DocumentsStorage.GetCollectionDetails(context, collection.Name);
                }
                else
                {
                    collections[collection.Name] = collection.Count;
                }
            }

            return stats;
        }

        [RavenAction("/databases/*/collections/docs", "GET", AuthorizationStatus.ValidUser)]
        public async Task GetCollectionDocuments()
        {
            using (ContextPool.AllocateOperationContext(out DocumentsOperationContext context))
            using (context.OpenReadTransaction())
            {
                var sw = Stopwatch.StartNew();
                var pageSize = GetPageSize();
                var documents = Database.DocumentsStorage.GetDocumentsInReverseEtagOrder(context, GetStringQueryString("name"), GetStart(), pageSize);

<<<<<<< HEAD
                long numberOfResults;
                using (var token = CreateOperationToken())
                await using (var writer = new AsyncBlittableJsonTextWriter(context, ResponseBodyStream()))
                {
                    writer.WriteStartObject();
                    writer.WritePropertyName("Results");
                    numberOfResults = await writer.WriteDocumentsAsync(context, documents, metadataOnly: false, token.Token);
=======
                int numberOfResults;
                long totalDocumentsSizeInBytes;

                using (var writer = new BlittableJsonTextWriter(context, ResponseBodyStream()))
                {
                    writer.WriteStartObject();
                    writer.WritePropertyName("Results");
                    writer.WriteDocuments(context, documents, metadataOnly: false, numberOfResults: out numberOfResults, out totalDocumentsSizeInBytes);
>>>>>>> a29104ef
                    writer.WriteEndObject();
                }

                AddPagingPerformanceHint(PagingOperationType.Documents, "Collection", HttpContext.Request.QueryString.Value, numberOfResults, pageSize, sw.ElapsedMilliseconds, totalDocumentsSizeInBytes);
            }
        }
    }
}<|MERGE_RESOLUTION|>--- conflicted
+++ resolved
@@ -74,24 +74,14 @@
                 var pageSize = GetPageSize();
                 var documents = Database.DocumentsStorage.GetDocumentsInReverseEtagOrder(context, GetStringQueryString("name"), GetStart(), pageSize);
 
-<<<<<<< HEAD
                 long numberOfResults;
+                long totalDocumentsSizeInBytes;
                 using (var token = CreateOperationToken())
                 await using (var writer = new AsyncBlittableJsonTextWriter(context, ResponseBodyStream()))
                 {
                     writer.WriteStartObject();
                     writer.WritePropertyName("Results");
-                    numberOfResults = await writer.WriteDocumentsAsync(context, documents, metadataOnly: false, token.Token);
-=======
-                int numberOfResults;
-                long totalDocumentsSizeInBytes;
-
-                using (var writer = new BlittableJsonTextWriter(context, ResponseBodyStream()))
-                {
-                    writer.WriteStartObject();
-                    writer.WritePropertyName("Results");
-                    writer.WriteDocuments(context, documents, metadataOnly: false, numberOfResults: out numberOfResults, out totalDocumentsSizeInBytes);
->>>>>>> a29104ef
+                    (numberOfResults, totalDocumentsSizeInBytes) = await writer.WriteDocumentsAsync(context, documents, metadataOnly: false, token.Token);
                     writer.WriteEndObject();
                 }
 
