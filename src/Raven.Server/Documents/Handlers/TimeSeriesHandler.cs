using System;
using System.Collections.Generic;
using System.Diagnostics;
using System.Linq;
using System.Net;
using System.Threading;
using System.Threading.Tasks;
using Microsoft.Extensions.Primitives;
using Raven.Client;
using Raven.Client.Documents.Changes;
using Raven.Client.Documents.Operations.TimeSeries;
using Raven.Client.Documents.Session.TimeSeries;
using Raven.Client.Exceptions.Documents;
using Raven.Server.Documents.Includes;
using Raven.Server.Documents.TimeSeries;
using Raven.Server.Json;
using Raven.Server.Routing;
using Raven.Server.ServerWide;
using Raven.Server.ServerWide.Commands;
using Raven.Server.ServerWide.Context;
using Raven.Server.Smuggler.Documents;
using Raven.Server.TrafficWatch;
using Raven.Server.Utils;
using Sparrow.Json;
using Sparrow.Json.Parsing;
using Sparrow.Platform;

namespace Raven.Server.Documents.Handlers
{
    public class TimeSeriesHandler : DatabaseRequestHandler
    {
        [RavenAction("/databases/*/timeseries/stats", "GET", AuthorizationStatus.ValidUser, EndpointType.Read)]
        public async Task Stats()
        {
            var documentId = GetStringQueryString("docId");

            using (ContextPool.AllocateOperationContext(out DocumentsOperationContext context))
            using (context.OpenReadTransaction())
            {
                var document = Database.DocumentsStorage.Get(context, documentId, DocumentFields.Data);
                if (document == null)
                {
                    HttpContext.Response.StatusCode = (int)HttpStatusCode.NotFound;
                    return;
                }

                var timeSeriesNames = GetTimesSeriesNames(document);
                await using (var writer = new AsyncBlittableJsonTextWriter(context, ResponseBodyStream()))
                {
                    writer.WriteStartObject();

                    writer.WritePropertyName(nameof(TimeSeriesStatistics.DocumentId));
                    writer.WriteString(documentId);
                    writer.WriteComma();

                    writer.WritePropertyName(nameof(TimeSeriesStatistics.TimeSeries));

                    writer.WriteStartArray();

                    var first = true;
                    foreach (var tsName in timeSeriesNames)
                    {
                        if (first == false)
                        {
                            writer.WriteComma();
                        }
                        first = false;

                        var stats = Database.DocumentsStorage.TimeSeriesStorage.Stats.GetStats(context, documentId, tsName);

                        writer.WriteStartObject();

                        writer.WritePropertyName(nameof(TimeSeriesItemDetail.Name));
                        writer.WriteString(tsName);

                        writer.WriteComma();

                        writer.WritePropertyName(nameof(TimeSeriesItemDetail.NumberOfEntries));
                        writer.WriteInteger(stats.Count);

                        writer.WriteComma();

                        writer.WritePropertyName(nameof(TimeSeriesItemDetail.StartDate));
                        writer.WriteDateTime(stats.Start, isUtc: true);

                        writer.WriteComma();

                        writer.WritePropertyName(nameof(TimeSeriesItemDetail.EndDate));
                        writer.WriteDateTime(stats.End, isUtc: true);

                        writer.WriteEndObject();
                    }

                    writer.WriteEndArray();

                    writer.WriteEndObject();
                }
            }
        }

        internal static List<string> GetTimesSeriesNames(Document document)
        {
            var timeSeriesNames = new List<string>();
            if (document.TryGetMetadata(out var metadata))
            {
                if (metadata.TryGet(Constants.Documents.Metadata.TimeSeries, out BlittableJsonReaderArray timeSeries) && timeSeries != null)
                {
                    foreach (object name in timeSeries)
                    {
                        if (name == null)
                            continue;

                        if (name is string || name is LazyStringValue || name is LazyCompressedStringValue)
                        {
                            timeSeriesNames.Add(name.ToString());
                        }
                    }
                }
            }

            return timeSeriesNames;
        }

        [RavenAction("/databases/*/timeseries/ranges", "GET", AuthorizationStatus.ValidUser, EndpointType.Read)]
        public async Task ReadRanges()
        {
            var documentId = GetStringQueryString("docId");
            var names = GetStringValuesQueryString("name");
            var fromList = GetStringValuesQueryString("from");
            var toList = GetStringValuesQueryString("to");

            var start = GetStart();
            var pageSize = GetPageSize();

            var includeDoc = GetBoolValueQueryString("includeDocument", required: false) ?? false;
            var includeTags = GetBoolValueQueryString("includeTags", required: false) ?? false;
            var returnFullResults = GetBoolValueQueryString("full", required: false) ?? false;

            using (ContextPool.AllocateOperationContext(out DocumentsOperationContext context))
            using (context.OpenReadTransaction())
            {
                var includesCommand = includeDoc || includeTags
                    ? new IncludeDocumentsDuringTimeSeriesLoadingCommand(context, documentId, includeDoc, includeTags)
                    : null;

                var ranges = GetTimeSeriesRangeResults(context, documentId, names, fromList, toList, start, pageSize, includesCommand, returnFullResults);

                var actualEtag = CombineHashesFromMultipleRanges(ranges);

                var etag = GetStringFromHeaders("If-None-Match");
                if (etag == actualEtag)
                {
                    HttpContext.Response.StatusCode = (int)HttpStatusCode.NotModified;
                    return;
                }

                HttpContext.Response.Headers[Constants.Headers.Etag] = "\"" + actualEtag + "\"";

                await WriteResponse(context, documentId, ranges, Database.DatabaseShutdown);
            }
        }

        [RavenAction("/databases/*/timeseries", "GET", AuthorizationStatus.ValidUser, EndpointType.Read)]
        public async Task Read()
        {
            var documentId = GetStringQueryString("docId");
            var name = GetStringQueryString("name");
            var fromStr = GetStringQueryString("from", required: false);
            var toStr = GetStringQueryString("to", required: false);

            var start = GetStart();
            var pageSize = GetPageSize();

            var includeDoc = GetBoolValueQueryString("includeDocument", required: false) ?? false;
            var includeTags = GetBoolValueQueryString("includeTags", required: false) ?? false;
            var fullResults = GetBoolValueQueryString("full", required: false) ?? false;

            bool incrementalTimeSeries = CheckIfIncrementalTs(name);

            using (ContextPool.AllocateOperationContext(out DocumentsOperationContext context))
            using (context.OpenReadTransaction())
            {
                var from = string.IsNullOrEmpty(fromStr)
                    ? DateTime.MinValue
                    : ParseDate(fromStr, name);

                var to = string.IsNullOrEmpty(toStr)
                    ? DateTime.MaxValue
                    : ParseDate(toStr, name);

                var stats = context.DocumentDatabase.DocumentsStorage.TimeSeriesStorage.Stats.GetStats(context, documentId, name);
                if (stats == default)
                {
                    // non existing time series
                    HttpContext.Response.StatusCode = (int)HttpStatusCode.NotFound;
                    return;
                }

                var includesCommand = includeDoc || includeTags
                    ? new IncludeDocumentsDuringTimeSeriesLoadingCommand(context, documentId, includeDoc, includeTags)
                    : null;

                var rangeResult = incrementalTimeSeries ?
                    GetIncrementalTimeSeriesRange(context, documentId, name, from, to, ref start, ref pageSize, includesCommand, fullResults) :
                    GetTimeSeriesRange(context, documentId, name, from, to, ref start, ref pageSize, includesCommand);

                var hash = rangeResult?.Hash ?? string.Empty;

                var etag = GetStringFromHeaders("If-None-Match");
                if (etag == hash)
                {
                    HttpContext.Response.StatusCode = (int)HttpStatusCode.NotModified;
                    return;
                }

                HttpContext.Response.Headers[Constants.Headers.Etag] = "\"" + hash + "\"";

                long? totalCount = null;
                if (from <= stats.Start && to >= stats.End)
                {
                    totalCount = stats.Count;
                }
                
                await using (var writer = new AsyncBlittableJsonTextWriter(context, ResponseBodyStream()))
                {
                    if (rangeResult != null)
                        WriteRange(writer, rangeResult, totalCount);
                }
            }
        }

        private static Dictionary<string, List<TimeSeriesRangeResult>> GetTimeSeriesRangeResults(DocumentsOperationContext context, string documentId, StringValues names, StringValues fromList, StringValues toList, int start, int pageSize,
            IncludeDocumentsDuringTimeSeriesLoadingCommand includes, bool returnFullResult = false)
        {
            if (fromList.Count == 0)
                throw new ArgumentException("Length of query string values 'from' must be greater than zero");

            if (fromList.Count != toList.Count)
                throw new ArgumentException("Length of query string values 'from' must be equal to the length of query string values 'to'");

            if (fromList.Count != names.Count)
                throw new InvalidOperationException($"GetMultipleTimeSeriesOperation : Argument count miss match on document '{documentId}'. " +
                                                    $"Received {names.Count} 'name' arguments, and {fromList.Count} 'from'/'to' arguments.");

            var rangeResultDictionary = new Dictionary<string, List<TimeSeriesRangeResult>>(StringComparer.OrdinalIgnoreCase);

            for (int i = 0; i < fromList.Count; i++)
            {
                var name = names[i];

                if (string.IsNullOrEmpty(name))
                    throw new InvalidOperationException($"GetMultipleTimeSeriesOperation : Missing '{nameof(TimeSeriesRange.Name)}' argument in 'TimeSeriesRange' on document '{documentId}'. " +
                                                        $"'{nameof(TimeSeriesRange.Name)}' cannot be null or empty");

                var from = string.IsNullOrEmpty(fromList[i]) ? DateTime.MinValue : ParseDate(fromList[i], name);
                var to = string.IsNullOrEmpty(toList[i]) ? DateTime.MaxValue : ParseDate(toList[i], name);

                bool incrementalTimeSeries = CheckIfIncrementalTs(name);

                var rangeResult = incrementalTimeSeries ?
                    GetIncrementalTimeSeriesRange(context, documentId, name, from, to, ref start, ref pageSize, includes, returnFullResult) :
                    GetTimeSeriesRange(context, documentId, name, from, to, ref start, ref pageSize, includes);

                if (rangeResult == null)
                {
                    Debug.Assert(pageSize <= 0, "Page size must be zero or less here");
                    return rangeResultDictionary;
                }
                if (rangeResultDictionary.TryGetValue(name, out var list) == false)
                {
                    rangeResultDictionary[name] = new List<TimeSeriesRangeResult> { rangeResult };
                }
                else
                {
                    list.Add(rangeResult);
                }

                if (pageSize <= 0)
                    break;
            }

            return rangeResultDictionary;
        }

        internal static unsafe TimeSeriesRangeResult GetTimeSeriesRange(DocumentsOperationContext context, string docId, string name, DateTime from, DateTime to, ref int start, ref int pageSize,
            IncludeDocumentsDuringTimeSeriesLoadingCommand includesCommand = null)
        {
            if (pageSize == 0)
                return null;

            List<TimeSeriesEntry> values = new List<TimeSeriesEntry>();

            var reader = new TimeSeriesReader(context, docId, name, from, to, offset: null);

            // init hash
            var size = Sodium.crypto_generichash_bytes();
            Debug.Assert((int)size == 32);
            var cryptoGenerichashStatebytes = (int)Sodium.crypto_generichash_statebytes();
            var state = stackalloc byte[cryptoGenerichashStatebytes];
            if (Sodium.crypto_generichash_init(state, null, UIntPtr.Zero, size) != 0)
                ComputeHttpEtags.ThrowFailToInitHash();

            var initialStart = start;
            var hasMore = false;
            DateTime lastSeenEntry = from;

            includesCommand?.InitializeNewRangeResult(state);

            foreach (var (individualValues, segmentResult) in reader.SegmentsOrValues())
            {
                if (individualValues == null &&
                    start > segmentResult.Summary.NumberOfLiveEntries)
                {
                    lastSeenEntry = segmentResult.End;
                    start -= segmentResult.Summary.NumberOfLiveEntries;
                    continue;
                }

                var enumerable = individualValues ?? segmentResult.Values;

                foreach (var singleResult in enumerable)
                {
                    lastSeenEntry = segmentResult.End;

                    if (start-- > 0)
                        continue;

                    if (pageSize-- <= 0)
                    {
                        hasMore = true;
                        break;
                    }

                    includesCommand?.Fill(singleResult.Tag);

                    values.Add(new TimeSeriesEntry
                    {
                        Timestamp = singleResult.Timestamp,
                        Tag = singleResult.Tag,
                        Values = singleResult.Values.ToArray(),
                        IsRollup = singleResult.Type == SingleResultType.RolledUp
                    });
                }

                ComputeHttpEtags.HashChangeVector(state, segmentResult.ChangeVector);

                if (pageSize <= 0)
                    break;
            }

            var hash = ComputeHttpEtags.FinalizeHash(size, state);

            TimeSeriesRangeResult result;

            if (initialStart > 0 && values.Count == 0)
            {
                // this is a special case, because before the 'start' we might have values
                result = new TimeSeriesRangeResult
                {
                    From = lastSeenEntry,
                    To = to,
                    Entries = values.ToArray(),
                    Hash = hash
                };
            }
            else
            {
                result = new TimeSeriesRangeResult
                {
                    From = (initialStart > 0) ? values[0].Timestamp : from,
                    To = hasMore ? values.Last().Timestamp : to,
                    Entries = values.ToArray(),
                    Hash = hash
                };
            }

            includesCommand?.AddIncludesToResult(result);

            return result;
        }

        internal static unsafe TimeSeriesRangeResult GetIncrementalTimeSeriesRange(DocumentsOperationContext context, string docId, string name, DateTime from, DateTime to,
            ref int start, ref int pageSize, IncludeDocumentsDuringTimeSeriesLoadingCommand includesCommand = null, bool returnFullResults = false)
        {
            if (pageSize == 0)
                return null;

            var incrementalValues = new Dictionary<long, TimeSeriesEntry>();
            var reader = new TimeSeriesReader(context, docId, name, from, to, offset: null);
            reader.IncludeDetails();

            // init hash
            var size = Sodium.crypto_generichash_bytes();
            Debug.Assert((int)size == 32);
            var cryptoGenerichashStatebytes = (int)Sodium.crypto_generichash_statebytes();
            var state = stackalloc byte[cryptoGenerichashStatebytes];
            if (Sodium.crypto_generichash_init(state, null, UIntPtr.Zero, size) != 0)
                ComputeHttpEtags.ThrowFailToInitHash();

            var initialStart = start;
            var hasMore = false;
            DateTime lastSeenEntry = from;

            includesCommand?.InitializeNewRangeResult(state);

            foreach (var (individualValues, segmentResult) in reader.SegmentsOrValues())
            {
                if (individualValues == null &&
                    start > segmentResult.Summary.NumberOfLiveEntries)
                {
                    lastSeenEntry = segmentResult.End;
                    start -= segmentResult.Summary.NumberOfLiveEntries;
                    continue;
                }

                var enumerable = individualValues ?? segmentResult.Values;

                foreach (var singleResult in enumerable)
                {
                    lastSeenEntry = segmentResult.End;

                    if (start-- > 0)
                        continue;

                    includesCommand?.Fill(singleResult.Tag);

                    if (pageSize-- <= 0)
                    {
                        hasMore = true;
                        break;
                    }

                    incrementalValues[singleResult.Timestamp.Ticks] = new TimeSeriesEntry
                    {
                        Timestamp = singleResult.Timestamp,
                        Values = singleResult.Values.ToArray(),
                        Tag = singleResult.Tag,
                        IsRollup = singleResult.Type == SingleResultType.RolledUp,
                        NodeValues = returnFullResults ? new Dictionary<string, double[]>(reader.GetDetails.Details) : null
                    };
                }

                ComputeHttpEtags.HashChangeVector(state, segmentResult.ChangeVector);

                if (pageSize <= 0)
                    break;
            }

            var hash = ComputeHttpEtags.FinalizeHash(size, state);

            TimeSeriesRangeResult result;

            if (initialStart > 0 && incrementalValues.Count == 0)
            {
                // this is a special case, because before the 'start' we might have values
                result = new TimeSeriesRangeResult
                {
                    From = lastSeenEntry,
                    To = to,
                    Entries = Array.Empty<TimeSeriesEntry>(),
                    Hash = hash,
                };
            }
            else
            {
                result = new TimeSeriesRangeResult
                {
                    From = (initialStart > 0) ? incrementalValues.Values.ToArray()[0].Timestamp : from,
                    To = hasMore ? incrementalValues.Values.Last().Timestamp : to,
                    Entries = incrementalValues.Values.ToArray(),
                    Hash = hash,
                };
            }

            includesCommand?.AddIncludesToResult(result);

            return result;
        }

        private static void MergeIncrementalTimeSeriesValues(SingleResult singleResult, string nodeTag, double[] values, ref TimeSeriesEntry entry, bool returnFullResults)
        {
            if (entry.Values.Length < values.Length) // need to allocate more space for new values
            {
                var updatedValues = singleResult.Values.Span;

                for (int i = 0; i < entry.Values.Length; i++)
                    updatedValues[i] += entry.Values[i];

                entry.Values = updatedValues.ToArray();
            }
            else
            {
                for (int i = 0; i < values.Length; i++)
                    entry.Values[i] += values[i];
            }

            if (returnFullResults == false)
                return;

            if (entry.NodeValues.TryGetValue(nodeTag, out var nodeValues))
            {
                if (nodeValues.Length < values.Length) // need to allocate more space for new values
                {
                    for (int i = 0; i < nodeValues.Length; i++)
                        values[i] += nodeValues[i];

                    entry.NodeValues[nodeTag] = values;
                    return;
                }

                for (int i = 0; i < values.Length; i++)
                    nodeValues[i] += values[i];
            }
            else
                entry.NodeValues[nodeTag] = values;
        }

        public static unsafe DateTime ParseDate(string dateStr, string name)
        {
            fixed (char* c = dateStr)
            {
                var result = LazyStringParser.TryParseDateTime(c, dateStr.Length, out var dt, out _, properlyParseThreeDigitsMilliseconds: true);
                if (result != LazyStringParser.Result.DateTime)
                    ThrowInvalidDateTime(name, dateStr);

                return dt;
            }
        }

        private static unsafe string CombineHashesFromMultipleRanges(Dictionary<string, List<TimeSeriesRangeResult>> ranges)
        {
            // init hash
            var size = Sodium.crypto_generichash_bytes();
            Debug.Assert((int)size == 32);
            var cryptoGenerichashStatebytes = (int)Sodium.crypto_generichash_statebytes();
            var state = stackalloc byte[cryptoGenerichashStatebytes];
            if (Sodium.crypto_generichash_init(state, null, UIntPtr.Zero, size) != 0)
                ComputeHttpEtags.ThrowFailToInitHash();

            ComputeHttpEtags.HashNumber(state, ranges.Count);

            foreach (var kvp in ranges)
            {
                foreach (var range in kvp.Value)
                {
                    ComputeHttpEtags.HashChangeVector(state, range.Hash);
                }
            }

            return ComputeHttpEtags.FinalizeHash(size, state);
        }

        private async Task WriteResponse(DocumentsOperationContext context, string documentId, Dictionary<string, List<TimeSeriesRangeResult>> ranges, CancellationToken token)
        {
            await using (var writer = new AsyncBlittableJsonTextWriter(context, ResponseBodyStream()))
            {
                writer.WriteStartObject();
                {
                    writer.WritePropertyName(nameof(TimeSeriesDetails.Id));
                    writer.WriteString(documentId);

                    writer.WriteComma();
                    writer.WritePropertyName(nameof(TimeSeriesDetails.Values));
                    await WriteTimeSeriesRangeResultsAsync(context, writer, documentId, ranges, token);
                }
                writer.WriteEndObject();
            }
        }

        internal static async Task WriteTimeSeriesRangeResultsAsync(DocumentsOperationContext context, AsyncBlittableJsonTextWriter writer, string documentId, Dictionary<string, List<TimeSeriesRangeResult>> dictionary, CancellationToken token)
        {
            if (dictionary == null)
            {
                writer.WriteNull();
                return;
            }

            writer.WriteStartObject();

            bool first = true;
            foreach (var (name, ranges) in dictionary)
            {
                if (first == false)
                    writer.WriteComma();

                first = false;

                writer.WritePropertyName(name);

                writer.WriteStartArray();

                (long Count, DateTime Start, DateTime End) stats = default;
                if (documentId != null)
                {
                    Debug.Assert(context != null);
                    stats = context.DocumentDatabase.DocumentsStorage.TimeSeriesStorage.Stats.GetStats(context, documentId, name);
                }

                for (var i = 0; i < ranges.Count; i++)
                {
                    long? totalCount = null;

                    if (i > 0)
                        writer.WriteComma();

                    if (stats != default && ranges[i].From <= stats.Start && ranges[i].To >= stats.End)
                    {
                        totalCount = stats.Count;
                    }

                    WriteRange(writer, ranges[i], totalCount);

                    await writer.MaybeFlushAsync(token);
                }
                writer.WriteEndArray();
            }

            writer.WriteEndObject();
        }

        internal static int WriteTimeSeriesRangeResults(DocumentsOperationContext context, AsyncBlittableJsonTextWriter writer, string documentId, Dictionary<string, List<TimeSeriesRangeResult>> dictionary)
        {
            if (dictionary == null)
            {
                writer.WriteNull();
                return 0;
            }

            writer.WriteStartObject();

            int size = 0;
            bool first = true;
            foreach (var (name, ranges) in dictionary)
            {
                if (first == false)
                    writer.WriteComma();

                first = false;

                writer.WritePropertyName(name);
                size += name.Length;

                writer.WriteStartArray();

                (long Count, DateTime Start, DateTime End) stats = default;
                if (documentId != null)
                {
                    Debug.Assert(context != null);
                    stats = context.DocumentDatabase.DocumentsStorage.TimeSeriesStorage.Stats.GetStats(context, documentId, name);
                }

                for (var i = 0; i < ranges.Count; i++)
                {
                    long? totalCount = null;

                    if (i > 0)
                        writer.WriteComma();

                    if (stats != default && ranges[i].From <= stats.Start && ranges[i].To >= stats.End)
                    {
                        totalCount = stats.Count;
                    }

                    size += WriteRange(writer, ranges[i], totalCount);
                }

                writer.WriteEndArray();
            }

            writer.WriteEndObject();

            return size;
        }

        private static int WriteRange(AsyncBlittableJsonTextWriter writer, TimeSeriesRangeResult rangeResult, long? totalCount)
        {
            int size = 0;
            writer.WriteStartObject();
            {
                writer.WritePropertyName(nameof(TimeSeriesRangeResult.From));
                if (rangeResult.From == DateTime.MinValue)
                {
                    writer.WriteNull();
                }
                else
                {
                    size += writer.WriteDateTime(rangeResult.From, true);
                }
                writer.WriteComma();

                writer.WritePropertyName(nameof(TimeSeriesRangeResult.To));
                if (rangeResult.To == DateTime.MaxValue)
                {
                    writer.WriteNull();
                }
                else
                {
                    size += writer.WriteDateTime(rangeResult.To, true);
                }
                writer.WriteComma();

                writer.WritePropertyName(nameof(TimeSeriesRangeResult.Entries));
                size += WriteEntries(writer, rangeResult.Entries);

                if (totalCount.HasValue)
                {
                    // add total entries count to the response
                    writer.WriteComma();
                    writer.WritePropertyName(nameof(TimeSeriesRangeResult.TotalResults));
                    writer.WriteInteger(totalCount.Value);
                    size += sizeof(long);
                }

                if (rangeResult.Includes != null)
                {
                    // add included documents to the response
                    writer.WriteComma();
                    writer.WritePropertyName(nameof(TimeSeriesRangeResult.Includes));
                    writer.WriteObject(rangeResult.Includes);
                    size += rangeResult.Includes.Size;
                }
            }

            writer.WriteEndObject();

            return size;
        }

        private static int WriteEntries(AsyncBlittableJsonTextWriter writer, TimeSeriesEntry[] entries)
        {
            int size = 0;
            writer.WriteStartArray();

            for (var i = 0; i < entries.Length; i++)
            {
                if (i > 0)
                    writer.WriteComma();

                writer.WriteStartObject();
                {
                    writer.WritePropertyName(nameof(TimeSeriesEntry.Timestamp));
                    size += writer.WriteDateTime(entries[i].Timestamp, true);
                    writer.WriteComma();

                    writer.WritePropertyName(nameof(TimeSeriesEntry.Tag));
                    writer.WriteString(entries[i].Tag);
                    size += entries[i].Tag?.Length ?? 0;
                    writer.WriteComma();
<<<<<<< HEAD
                    writer.WriteArray(nameof(TimeSeriesEntry.Values), new Memory<double>(entries[i].Values));
=======
                    
                    writer.WriteArray(nameof(TimeSeriesEntry.Values), entries[i].Values);
                    size += entries[i].Values.Length * sizeof(double);
>>>>>>> 9ebfeae7
                    writer.WriteComma();
                    
                    writer.WritePropertyName(nameof(TimeSeriesEntry.IsRollup));
                    writer.WriteBool(entries[i].IsRollup);
<<<<<<< HEAD

                    if (entries[i].NodeValues != null && entries[i].NodeValues.Count > 0)
                        WriteNodeValues(writer, entries[i].NodeValues);
=======
                    size += 1;
>>>>>>> 9ebfeae7
                }
                writer.WriteEndObject();
            }

            writer.WriteEndArray();

            return size;
        }

        private static void WriteNodeValues(AsyncBlittableJsonTextWriter writer, Dictionary<string, double[]> nodeValues)
        {
            writer.WriteComma();
            writer.WritePropertyName(nameof(TimeSeriesEntry.NodeValues));
            writer.WriteStartObject();

            int i = nodeValues.Count;
            foreach (var value in nodeValues)
            {
                writer.WriteArray(value.Key, new Memory<double>(value.Value));

                if (--i > 0)
                    writer.WriteComma();
            }
            writer.WriteEndObject();
        }

        [RavenAction("/databases/*/timeseries", "POST", AuthorizationStatus.ValidUser, EndpointType.Write)]
        public async Task Batch()
        {
            using (ContextPool.AllocateOperationContext(out DocumentsOperationContext context))
            {
                var documentId = GetQueryStringValueAndAssertIfSingleAndNotEmpty("docId");

                var blittable = await context.ReadForMemoryAsync(RequestBodyStream(), "timeseries");
                var operation = TimeSeriesOperation.Parse(blittable);

                if (TrafficWatchManager.HasRegisteredClients)
                    AddStringToHttpContext(blittable.ToString(), TrafficWatchChangeType.TimeSeries);

                var cmd = new ExecuteTimeSeriesBatchCommand(Database, documentId, operation, false);

                try
                {
                    await Database.TxMerger.Enqueue(cmd);
                    NoContentStatus();
                }
                catch (DocumentDoesNotExistException)
                {
                    HttpContext.Response.StatusCode = (int)HttpStatusCode.NotFound;
                    throw;
                }
            }
        }

        [RavenAction("/databases/*/timeseries/config", "GET", AuthorizationStatus.ValidUser, EndpointType.Read)]
        public async Task GetTimeSeriesConfig()
        {
            using (Server.ServerStore.ContextPool.AllocateOperationContext(out TransactionOperationContext context))
            using (context.OpenReadTransaction())
            {
                TimeSeriesConfiguration timeSeriesConfig;
                using (var rawRecord = Server.ServerStore.Cluster.ReadRawDatabaseRecord(context, Database.Name))
                {
                    timeSeriesConfig = rawRecord?.TimeSeriesConfiguration;
                }

                if (timeSeriesConfig != null)
                {
                    await using (var writer = new AsyncBlittableJsonTextWriter(context, ResponseBodyStream()))
                    {
                        context.Write(writer, timeSeriesConfig.ToJson());
                    }
                }
                else
                {
                    HttpContext.Response.StatusCode = (int)HttpStatusCode.NotFound;
                }
            }
        }

        [RavenAction("/databases/*/admin/timeseries/config", "POST", AuthorizationStatus.DatabaseAdmin)]
        public async Task ConfigTimeSeries()
        {
            await DatabaseConfigurations(
                ServerStore.ModifyTimeSeriesConfiguration,
                "read-timeseries-config",
                GetRaftRequestIdFromQuery(),
                beforeSetupConfiguration: (string name, ref BlittableJsonReaderObject configuration, JsonOperationContext context) =>
                {
                    if (configuration == null)
                    {
                        return;
                    }

                    var hasCollectionsConfig = configuration.TryGet(nameof(TimeSeriesConfiguration.Collections), out BlittableJsonReaderObject collections) &&
                                               collections?.Count > 0;

                    if (hasCollectionsConfig == false)
                        return;

                    var uniqueKeys = new HashSet<string>(StringComparer.OrdinalIgnoreCase);
                    var prop = new BlittableJsonReaderObject.PropertyDetails();

                    for (var i = 0; i < collections.Count; i++)
                    {
                        collections.GetPropertyByIndex(i, ref prop);

                        if (uniqueKeys.Add(prop.Name) == false)
                        {
                            throw new InvalidOperationException("Cannot have two different revision configurations on the same collection. " +
                                                                $"Collection name : '{prop.Name}'");
                        }
                    }
                });
        }

        [RavenAction("/databases/*/admin/timeseries/policy", "PUT", AuthorizationStatus.DatabaseAdmin)]
        public async Task AddTimeSeriesPolicy()
        {
            await ServerStore.EnsureNotPassiveAsync();
            var collection = GetStringQueryString("collection", required: true);

            using (ServerStore.ContextPool.AllocateOperationContext(out TransactionOperationContext context))
            using (var json = await context.ReadForDiskAsync(RequestBodyStream(), "time-series policy config"))
            {
                var policy = JsonDeserializationCluster.TimeSeriesPolicy(json);

                TimeSeriesConfiguration current;
                using (context.OpenReadTransaction())
                {
                    current = ServerStore.Cluster.ReadRawDatabaseRecord(context, Database.Name).TimeSeriesConfiguration ?? new TimeSeriesConfiguration();
                }

                current.Collections ??= new Dictionary<string, TimeSeriesCollectionConfiguration>(StringComparer.OrdinalIgnoreCase);

                if (current.Collections.ContainsKey(collection) == false)
                    current.Collections[collection] = new TimeSeriesCollectionConfiguration();

                if (RawTimeSeriesPolicy.IsRaw(policy))
                    current.Collections[collection].RawPolicy = new RawTimeSeriesPolicy(policy.RetentionTime);
                else
                {
                    current.Collections[collection].Policies ??= new List<TimeSeriesPolicy>();
                    var existing = current.Collections[collection].GetPolicyByName(policy.Name, out _);
                    if (existing != null)
                        current.Collections[collection].Policies.Remove(existing);

                    current.Collections[collection].Policies.Add(policy);
                }

                current.InitializeRollupAndRetention();

                ServerStore.LicenseManager.AssertCanAddTimeSeriesRollupsAndRetention(current);

                var editTimeSeries = new EditTimeSeriesConfigurationCommand(current, Database.Name, GetRaftRequestIdFromQuery());
                var (index, _) = await ServerStore.SendToLeaderAsync(editTimeSeries);

                await WaitForIndexToBeApplied(context, index);
                await SendConfigurationResponseAsync(context, index);
            }
        }

        [RavenAction("/databases/*/admin/timeseries/policy", "DELETE", AuthorizationStatus.DatabaseAdmin)]
        public async Task RemoveTimeSeriesPolicy()
        {
            await ServerStore.EnsureNotPassiveAsync();
            var collection = GetStringQueryString("collection", required: true);
            var name = GetStringQueryString("name", required: true);

            using (ServerStore.ContextPool.AllocateOperationContext(out TransactionOperationContext context))
            {
                TimeSeriesConfiguration current;
                using (context.OpenReadTransaction())
                {
                    current = ServerStore.Cluster.ReadRawDatabaseRecord(context, Database.Name).TimeSeriesConfiguration;
                }

                if (current?.Collections?.ContainsKey(collection) == true)
                {
                    var p = current.Collections[collection].GetPolicyByName(name, out _);
                    if (p == null)
                        return;

                    if (ReferenceEquals(p, current.Collections[collection].RawPolicy))
                    {
                        current.Collections[collection].RawPolicy = RawTimeSeriesPolicy.Default;
                    }
                    else
                    {
                        current.Collections[collection].Policies.Remove(p);
                    }

                    current.InitializeRollupAndRetention();

                    ServerStore.LicenseManager.AssertCanAddTimeSeriesRollupsAndRetention(current);

                    var editTimeSeries = new EditTimeSeriesConfigurationCommand(current, Database.Name, GetRaftRequestIdFromQuery());
                    var (index, _) = await ServerStore.SendToLeaderAsync(editTimeSeries);

                    await WaitForIndexToBeApplied(context, index);
                    await SendConfigurationResponseAsync(context, index);
                }
            }
        }

        [RavenAction("/databases/*/timeseries/names/config", "POST", AuthorizationStatus.ValidUser, EndpointType.Write)]
        public async Task ConfigTimeSeriesNames()
        {
            await ServerStore.EnsureNotPassiveAsync();

            using (ServerStore.ContextPool.AllocateOperationContext(out TransactionOperationContext context))
            using (var json = await context.ReadForDiskAsync(RequestBodyStream(), "time-series value names"))
            {
                var parameters = JsonDeserializationServer.Parameters.TimeSeriesValueNamesParameters(json);
                parameters.Validate();

                TimeSeriesConfiguration current;
                using (context.OpenReadTransaction())
                {
                    current = ServerStore.Cluster.ReadRawDatabaseRecord(context, Database.Name).TimeSeriesConfiguration ?? new TimeSeriesConfiguration();
                }

                if (current.NamedValues == null)
                    current.AddValueName(parameters.Collection, parameters.TimeSeries, parameters.ValueNames);
                else
                {
                    var currentNames = current.GetNames(parameters.Collection, parameters.TimeSeries);
                    if (currentNames?.SequenceEqual(parameters.ValueNames, StringComparer.Ordinal) == true)
                        return; // no need to update, they identical

                    if (parameters.Update == false)
                    {
                        if (current.TryAddValueName(parameters.Collection, parameters.TimeSeries, parameters.ValueNames) == false)
                            throw new InvalidOperationException(
                                $"Failed to update the names for time-series '{parameters.TimeSeries}' in collection '{parameters.Collection}', they already exists.");
                    }
                    current.AddValueName(parameters.Collection, parameters.TimeSeries, parameters.ValueNames);
                }
                var editTimeSeries = new EditTimeSeriesConfigurationCommand(current, Database.Name, GetRaftRequestIdFromQuery());
                var (index, _) = await ServerStore.SendToLeaderAsync(editTimeSeries);

                await WaitForIndexToBeApplied(context, index);
                await SendConfigurationResponseAsync(context, index);
            }
        }

        private async Task SendConfigurationResponseAsync(TransactionOperationContext context, long index)
        {
            await using (var writer = new AsyncBlittableJsonTextWriter(context, ResponseBodyStream()))
            {
                var response = new DynamicJsonValue { ["RaftCommandIndex"] = index, };
                context.Write(writer, response);
            }
        }

        public class ExecuteTimeSeriesBatchCommand : TransactionOperationsMerger.MergedTransactionCommand
        {
            private readonly DocumentDatabase _database;
            private readonly string _documentId;
            private readonly TimeSeriesOperation _operation;
            private readonly bool _fromEtl;

            public string LastChangeVector;

            public ExecuteTimeSeriesBatchCommand(DocumentDatabase database, string documentId, TimeSeriesOperation operation, bool fromEtl)
            {
                _database = database;
                _documentId = documentId;
                _operation = operation;
                _fromEtl = fromEtl;
            }

            protected override long ExecuteCmd(DocumentsOperationContext context)
            {
                string docCollection = GetDocumentCollection(_database, context, _documentId, _fromEtl);

                if (docCollection == null)
                    return 0L;

                var changes = 0L;
                var tss = _database.DocumentsStorage.TimeSeriesStorage;

                if (_operation.Deletes?.Count > 0)
                {
                    foreach (var removal in _operation.Deletes)
                    {
                        var deletionRange = new TimeSeriesStorage.DeletionRangeRequest
                        {
                            DocumentId = _documentId,
                            Collection = docCollection,
                            Name = _operation.Name,
                            From = removal.From ?? DateTime.MinValue,
                            To = removal.To ?? DateTime.MaxValue
                        };

                        LastChangeVector = tss.DeleteTimestampRange(context, deletionRange);

                        changes++;
                    }
                }

                if (_operation.Increments?.Count > 0)
                {
                    LastChangeVector = tss.IncrementTimestamp(context,
                        _documentId,
                        docCollection,
                        _operation.Name,
                        _operation.Increments
                    );

                    changes += _operation.Increments.Count;
                }

                if (_operation.Appends?.Count > 0 == false)
                    return changes;

                LastChangeVector = tss.AppendTimestamp(context,
                    _documentId,
                    docCollection,
                    _operation.Name,
                    _operation.Appends
                );

                changes += _operation.Appends.Count;

                return changes;
            }

            public static string GetDocumentCollection(DocumentDatabase database, DocumentsOperationContext context, string documentId, bool fromEtl)
            {
                try
                {
                    var doc = database.DocumentsStorage.Get(context, documentId, throwOnConflict: true);
                    if (doc == null)
                    {
                        if (fromEtl)
                            return null;

                        ThrowMissingDocument(documentId);
                        return null;// never hit
                    }

                    if (doc.Flags.HasFlag(DocumentFlags.Artificial))
                        ThrowArtificialDocument(doc);

                    return CollectionName.GetCollectionName(doc.Data);
                }
                catch (DocumentConflictException)
                {
                    if (fromEtl)
                        return null;

                    // this is fine, we explicitly support
                    // setting the flag if we are in conflicted state is
                    // done by the conflict resolver

                    // avoid loading same document again, we validate write using the metadata instance
                    return database.DocumentsStorage.ConflictsStorage.GetCollection(context, documentId);
                }
            }

            private static void ThrowMissingDocument(string docId)
            {
                throw new DocumentDoesNotExistException(docId, "Cannot operate on time series of a missing document");
            }

            public static void ThrowArtificialDocument(Document doc)
            {
                throw new InvalidOperationException($"Document '{doc.Id}' has '{nameof(DocumentFlags.Artificial)}' flag set. " +
                                                    "Cannot put TimeSeries on artificial documents.");
            }

            public override TransactionOperationsMerger.IReplayableCommandDto<TransactionOperationsMerger.MergedTransactionCommand> ToDto(JsonOperationContext context)
            {
                throw new System.NotImplementedException();
            }
        }

        private static readonly TimeSeriesStorage.AppendOptions AppendOptionsForSmuggler = new TimeSeriesStorage.AppendOptions
        {
            VerifyName = false, 
            FromSmuggler = true
        };

        internal class SmugglerTimeSeriesBatchCommand : TransactionOperationsMerger.MergedTransactionCommand
        {
            private readonly DocumentDatabase _database;

            private readonly Dictionary<string, List<TimeSeriesItem>> _dictionary;

            public string LastChangeVector;

            public SmugglerTimeSeriesBatchCommand(DocumentDatabase database)
            {
                _database = database;
                _dictionary = new Dictionary<string, List<TimeSeriesItem>>();
            }

            protected override long ExecuteCmd(DocumentsOperationContext context)
            {
                var tss = _database.DocumentsStorage.TimeSeriesStorage;

                var changes = 0L;

                foreach (var (docId, items) in _dictionary)
                {
                    var collectionName = _database.DocumentsStorage.ExtractCollectionName(context, items[0].Collection);

                    foreach (var item in items)
                    {
                        using (var slicer = new TimeSeriesSliceHolder(context, docId, item.Name).WithBaseline(item.Baseline))
                        {
                            if (tss.TryAppendEntireSegmentFromSmuggler(context, slicer.TimeSeriesKeySlice, collectionName, item))
                            {
                                // on import we remove all @time-series from the document, so we need to re-add them
                                tss.AddTimeSeriesNameToMetadata(context, item.DocId, item.Name, NonPersistentDocumentFlags.FromSmuggler);
                                continue;
                            }
                        }

                        var values = item.Segment.YieldAllValues(context, context.Allocator, item.Baseline);
                        tss.AppendTimestamp(context, docId, item.Collection, item.Name, values, AppendOptionsForSmuggler);
                    }

                    changes += items.Count;
                }

                return changes;
            }

            public void AddToDictionary(TimeSeriesItem item)
            {
                if (_dictionary.TryGetValue(item.DocId, out var itemsList) == false)
                {
                    _dictionary[item.DocId] = itemsList = new List<TimeSeriesItem>();
                }

                itemsList.Add(item);
            }

            public override TransactionOperationsMerger.IReplayableCommandDto<TransactionOperationsMerger.MergedTransactionCommand> ToDto(JsonOperationContext context)
            {
                throw new System.NotImplementedException();
            }
        }

        [RavenAction("/databases/*/timeseries/debug/segments-summary", "GET", AuthorizationStatus.ValidUser, EndpointType.Read)]
        public async Task GetSegmentSummary()
        {
            var documentId = GetStringQueryString("docId");
            var name = GetStringQueryString("name");
            var from = GetDateTimeQueryString("from", false) ?? DateTime.MinValue;
            var to = GetDateTimeQueryString("to", false) ?? DateTime.MaxValue;

            using (ContextPool.AllocateOperationContext(out DocumentsOperationContext context))
            using (context.OpenReadTransaction())
            {
                var segmentsSummary = Database.DocumentsStorage.TimeSeriesStorage.GetSegmentsSummary(context, documentId, name, from, to);

                await using (var writer = new AsyncBlittableJsonTextWriter(context, ResponseBodyStream()))
                {
                    writer.WriteStartObject();
                    writer.WritePropertyName("Results");
                    writer.WriteStartArray();
                    var first = true;
                    foreach (var summery in segmentsSummary)
                    {
                        if (!first)
                            writer.WriteComma();
                        context.Write(writer, summery.ToJson());
                        first = false;
                    }
                    writer.WriteEndArray();
                    writer.WriteEndObject();
                }
            }
        }

        public static bool CheckIfIncrementalTs(string tsName)
        {
            if (tsName.StartsWith(Constants.Headers.IncrementalTimeSeriesPrefix, StringComparison.OrdinalIgnoreCase) == false)
                return false;

            return tsName.Contains('@') == false;
        }
    }
}<|MERGE_RESOLUTION|>--- conflicted
+++ resolved
@@ -220,7 +220,7 @@
                 {
                     totalCount = stats.Count;
                 }
-                
+
                 await using (var writer = new AsyncBlittableJsonTextWriter(context, ResponseBodyStream()))
                 {
                     if (rangeResult != null)
@@ -746,24 +746,18 @@
                     writer.WriteString(entries[i].Tag);
                     size += entries[i].Tag?.Length ?? 0;
                     writer.WriteComma();
-<<<<<<< HEAD
+
                     writer.WriteArray(nameof(TimeSeriesEntry.Values), new Memory<double>(entries[i].Values));
-=======
-                    
-                    writer.WriteArray(nameof(TimeSeriesEntry.Values), entries[i].Values);
                     size += entries[i].Values.Length * sizeof(double);
->>>>>>> 9ebfeae7
                     writer.WriteComma();
-                    
+
                     writer.WritePropertyName(nameof(TimeSeriesEntry.IsRollup));
                     writer.WriteBool(entries[i].IsRollup);
-<<<<<<< HEAD
 
                     if (entries[i].NodeValues != null && entries[i].NodeValues.Count > 0)
                         WriteNodeValues(writer, entries[i].NodeValues);
-=======
+
                     size += 1;
->>>>>>> 9ebfeae7
                 }
                 writer.WriteEndObject();
             }
@@ -1144,7 +1138,7 @@
 
         private static readonly TimeSeriesStorage.AppendOptions AppendOptionsForSmuggler = new TimeSeriesStorage.AppendOptions
         {
-            VerifyName = false, 
+            VerifyName = false,
             FromSmuggler = true
         };
 
