﻿using System;
using System.Collections.Generic;
using System.Diagnostics;
using System.IO;
using System.Linq;
using System.Runtime.CompilerServices;
using System.Text;
using System.Threading.Tasks;
using Newtonsoft.Json.Linq;
using Raven.Client.Documents.Conventions;
using Raven.Server.Routing;
using Raven.Server.ServerWide.Context;
using Raven.Server.Utils;
using Raven.Server.Web;
using Sparrow.Json;
using Sparrow.Json.Parsing;
using Sparrow.Platform;
using Sparrow.Server.Platform.Posix;

namespace Raven.Server.Documents.Handlers.Debugging
{
    public class ThreadsHandler : RequestHandler
    {
        [RavenAction("/admin/debug/threads/stack-trace", "GET", AuthorizationStatus.Operator, IsDebugInformationEndpoint = true)]
        public async Task StackTrace()
        {
            if (PlatformDetails.RunningOnMacOsx)
                throw new NotSupportedException("Capturing live stack traces is not supported by RavenDB on MacOSX");

            var threadIdsAsString = GetStringValuesQueryString("threadId", required: false);
            var includeStackObjects = GetBoolValueQueryString("includeStackObjects", required: false) ?? false;

            var sp = Stopwatch.StartNew();
            var threadsUsage = new ThreadsUsage();

            await using (var sw = new StringWriter())
            {
                OutputResultToStream(sw, threadIdsAsString.ToHashSet(), includeStackObjects);

                var result = JObject.Parse(sw.GetStringBuilder().ToString());

                var wait = 100 - sp.ElapsedMilliseconds;
                if (wait > 0)
                {
                    // I expect this to be _rare_, but we need to wait to get a correct measure of the cpu
                    await Task.Delay((int)wait);
                }

                var threadStats = threadsUsage.Calculate(threadIdsAsString.Count == 0 ? null : threadIdsAsString.Select(int.Parse).ToHashSet());
                result["Threads"] = JArray.FromObject(threadStats.List);

                using (ServerStore.ContextPool.AllocateOperationContext(out TransactionOperationContext context))
                {
                    await using (var writer = new AsyncBlittableJsonTextWriter(context, ResponseBodyStream()))
                    {
                        context.Write(writer, DocumentConventions.DefaultForServer.Serialization.DefaultConverter.ToBlittable(result, context));
                    }
                }
            }
        }

        [RavenAction("/admin/debug/threads/runaway", "GET", AuthorizationStatus.Operator, IsDebugInformationEndpoint = true)]
        public async Task RunawayThreads()
        {
            using (ServerStore.ContextPool.AllocateOperationContext(out JsonOperationContext context))
            {
                await using (var writer = new AsyncBlittableJsonTextWriter(context, ResponseBodyStream()))
                {
                    try
                    {
                        var threadsUsage = new ThreadsUsage();

                        // need to wait to get a correct measure of the cpu
                        await Task.Delay(100);

                        var result = threadsUsage.Calculate();
                        context.Write(writer,
                            new DynamicJsonValue
                            {
                                ["Runaway Threads"] = result.ToJson()
                            });
                    }
                    catch (Exception e)
                    {
                        context.Write(writer,
                            new DynamicJsonValue
                            {
                                ["Error"] = e.ToString()
                            });
                    }
                }
            }
        }

        [MethodImpl(MethodImplOptions.Synchronized)]
        public static void OutputResultToStream(TextWriter sw, HashSet<string> threadIds = null, bool includeStackObjects = false)
        {
            var ravenDebugExec = Path.Combine(AppContext.BaseDirectory,
                PlatformDetails.RunningOnPosix ? "Raven.Debug" : "Raven.Debug.exe"
            );

            if (File.Exists(ravenDebugExec) == false)
                throw new FileNotFoundException($"Could not find debugger tool at '{ravenDebugExec}'");

            using (var currentProcess = Process.GetCurrentProcess())
            {
                var sb = new StringBuilder($"stack-traces --pid {currentProcess.Id}");

                if (PlatformDetails.RunningOnPosix && PlatformDetails.RunningOnMacOsx == false)
                    sb.Append(" --wait");

                if (threadIds != null && threadIds.Count > 0)
                {
                    foreach (var threadId in threadIds)
                    {
                        if (int.TryParse(threadId, out _) == false)
                            throw new ArgumentException($"Could not parse thread id with value '{threadId}' to number.");

                        sb.Append($" --tid {threadId}");
                    }
                }

                if (includeStackObjects)
                    sb.Append(" --includeStackObjects");

                var startup = new ProcessStartInfo
                {
                    Arguments = sb.ToString(),
                    FileName = ravenDebugExec,
                    WindowStyle = ProcessWindowStyle.Normal,
                    RedirectStandardError = true,
                    RedirectStandardOutput = true,
                    RedirectStandardInput = true,
                    UseShellExecute = false
                };

                if (PlatformDetails.RunningOnPosix == false)
                {
#pragma warning disable CA1416 // Validate platform compatibility
                    startup.LoadUserProfile = false;
#pragma warning restore CA1416 // Validate platform compatibility
                }

                using (var process = new Process { StartInfo = startup, EnableRaisingEvents = true })
                {
                    sb.Clear();
                    process.OutputDataReceived += (sender, args) => sw.Write(args.Data);
                    process.ErrorDataReceived += (sender, args) => sb.Append(args.Data);

                    process.Start();

                    process.BeginErrorReadLine();
                    process.BeginOutputReadLine();

                    if (PlatformDetails.RunningOnPosix && PlatformDetails.RunningOnMacOsx == false)
                    {
                        // enable this process to attach to us
                        Syscall.prctl(Syscall.PR_SET_PTRACER, new UIntPtr((uint)process.Id), UIntPtr.Zero, UIntPtr.Zero, UIntPtr.Zero);

                        process.StandardInput.WriteLine("go"); // value is meaningless, just need a new line
                        process.StandardInput.Flush();
                    }

                    try
                    {
                        process.WaitForExit();
                    }
                    finally
                    {
<<<<<<< HEAD
                        // disable attachments
                        Syscall.prctl(Syscall.PR_SET_PTRACER, UIntPtr.Zero, UIntPtr.Zero, UIntPtr.Zero, UIntPtr.Zero);
=======
                        if (PlatformDetails.RunningOnPosix && PlatformDetails.RunningOnMacOsx == false)
                        {
                            // disable attachments 
                            Syscall.prctl(Syscall.PR_SET_PTRACER, UIntPtr.Zero, UIntPtr.Zero, UIntPtr.Zero, UIntPtr.Zero);
                        }
>>>>>>> 7a66a576
                    }

                    if (process.ExitCode != 0)
                        throw new InvalidOperationException("Could not read stack traces, " +
                                                            $"exit code: {process.ExitCode}, error: {sb}");
                }
            }
        }
    }
}<|MERGE_RESOLUTION|>--- conflicted
+++ resolved
@@ -167,16 +167,11 @@
                     }
                     finally
                     {
-<<<<<<< HEAD
-                        // disable attachments
-                        Syscall.prctl(Syscall.PR_SET_PTRACER, UIntPtr.Zero, UIntPtr.Zero, UIntPtr.Zero, UIntPtr.Zero);
-=======
                         if (PlatformDetails.RunningOnPosix && PlatformDetails.RunningOnMacOsx == false)
                         {
                             // disable attachments 
                             Syscall.prctl(Syscall.PR_SET_PTRACER, UIntPtr.Zero, UIntPtr.Zero, UIntPtr.Zero, UIntPtr.Zero);
                         }
->>>>>>> 7a66a576
                     }
 
                     if (process.ExitCode != 0)
