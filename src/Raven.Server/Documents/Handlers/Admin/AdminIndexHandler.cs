﻿using System;
using System.Collections.Generic;
using System.Net;
using System.Threading.Tasks;
using Microsoft.AspNetCore.Http;
using Microsoft.AspNetCore.Http.Features.Authentication;
using Raven.Client;
using Raven.Client.Documents.Changes;
using Raven.Client.Documents.Indexes;
using Raven.Client.Documents.Operations;
using Raven.Client.Documents.Smuggler;
using Raven.Client.Exceptions.Documents.Indexes;
using Raven.Client.Exceptions.Security;
using Raven.Server.Json;
using Raven.Server.Routing;
using Raven.Server.ServerWide.Context;
using Raven.Server.Smuggler.Documents;
using Raven.Server.Smuggler.Documents.Data;
using Raven.Server.Smuggler.Migration;
using Raven.Server.TrafficWatch;
using Raven.Server.Web;
using Sparrow.Json;
using Sparrow.Json.Parsing;
using Sparrow.Logging;

namespace Raven.Server.Documents.Handlers.Admin
{
    public class AdminIndexHandler : DatabaseRequestHandler
    {
        [RavenAction("/databases/*/admin/indexes", "PUT", AuthorizationStatus.DatabaseAdmin, DisableOnCpuCreditsExhaustion = true)]
        public async Task Put()
        {
            var isReplicated = GetBoolValueQueryString("is-replicated", required: false);
            if (isReplicated.HasValue && isReplicated.Value)
            {
                await HandleLegacyIndexesAsync();
                return;
            }

            await PutInternal(new PutIndexParameters(this, validatedAsAdmin: true, Database.ServerStore.ContextPool, Database.Name, PutIndexTask));
        }

        [RavenAction("/databases/*/indexes", "PUT", AuthorizationStatus.ValidUser, EndpointType.Write, DisableOnCpuCreditsExhaustion = true)]
        public async Task PutJavaScript()
        {
<<<<<<< HEAD
            await PutInternal(new PutIndexParameters(this, validatedAsAdmin: false, Database.ServerStore.ContextPool, Database.Name, PutIndexTask));
=======
            if (HttpContext.Features.Get<IHttpAuthenticationFeature>() is RavenServer.AuthenticateConnection feature && Database.Configuration.Indexing.RequireAdminToDeployJavaScriptIndexes)
            {
                if (feature.CanAccess(Database.Name, requireAdmin: true, requireWrite: true) == false)
                    throw new AuthorizationException("Deployments of JavaScript indexes has been restricted to admin users only");
            }

            await PutInternal(validatedAsAdmin: false);
>>>>>>> 5424e19b
        }

        private async Task<long> PutIndexTask((IndexDefinition IndexDefinition, string RaftRequestId, string Source) args)
        {
            return await Database.IndexStore.CreateIndexInternal(args.IndexDefinition, $"{args.RaftRequestId}/{args.IndexDefinition.Name}", args.Source);
        }

        internal static async Task PutInternal(PutIndexParameters parameters)
        {
            using (parameters.ContextPool.AllocateOperationContext(out JsonOperationContext context))
            {
                var createdIndexes = new List<PutIndexResult>();
                var raftIndexIds = new List<long>();

                var input = await context.ReadForMemoryAsync(parameters.RequestHandler.RequestBodyStream(), "Indexes");
                if (input.TryGet("Indexes", out BlittableJsonReaderArray indexes) == false)
                    ThrowRequiredPropertyNameInRequest("Indexes");

                var raftRequestId = parameters.RequestHandler.GetRaftRequestIdFromQuery();
                foreach (BlittableJsonReaderObject indexToAdd in indexes)
                {
                    var indexDefinition = JsonDeserializationServer.IndexDefinition(indexToAdd);
                    indexDefinition.Name = indexDefinition.Name?.Trim();

                    var source = IsLocalRequest(parameters.RequestHandler.HttpContext) ? Environment.MachineName : parameters.RequestHandler.HttpContext.Connection.RemoteIpAddress.ToString();

                    if (LoggingSource.AuditLog.IsInfoEnabled)
                    {
                        var clientCert = parameters.RequestHandler.GetCurrentCertificate();

                        var auditLog = LoggingSource.AuditLog.GetLogger(parameters.DatabaseName, "Audit");
                        auditLog.Info($"Index {indexDefinition.Name} PUT by {clientCert?.Subject} {clientCert?.Thumbprint} with definition: {indexToAdd} from {source} at {DateTime.UtcNow}");
                    }

                    if (indexDefinition.Maps == null || indexDefinition.Maps.Count == 0)
                        throw new ArgumentException("Index must have a 'Maps' fields");

                    indexDefinition.Type = indexDefinition.DetectStaticIndexType();

                    // C# index using a non-admin endpoint
                    if (indexDefinition.Type.IsJavaScript() == false && parameters.ValidatedAsAdmin == false)
                    {
                        throw new UnauthorizedAccessException($"Index {indexDefinition.Name} is a C# index but was sent through a non-admin endpoint using REST api, this is not allowed.");
                    }

                    if (indexDefinition.Name.StartsWith(Constants.Documents.Indexing.SideBySideIndexNamePrefix, StringComparison.OrdinalIgnoreCase))
                    {
                        throw new ArgumentException(
                            $"Index name must not start with '{Constants.Documents.Indexing.SideBySideIndexNamePrefix}'. Provided index name: '{indexDefinition.Name}'");
                    }

                    var index = await parameters.PutIndexTask((indexDefinition, $"{raftRequestId}/{indexDefinition.Name}", source));
                    raftIndexIds.Add(index);

                    createdIndexes.Add(new PutIndexResult
                    {
                        Index = indexDefinition.Name,
                        RaftCommandIndex = index
                    });
                }

                if (TrafficWatchManager.HasRegisteredClients)
                    parameters.RequestHandler.AddStringToHttpContext(indexes.ToString(), TrafficWatchChangeType.Index);

                if (parameters.WaitForIndexNotification != null)
                    await parameters.WaitForIndexNotification((context, raftIndexIds));

                parameters.RequestHandler.HttpContext.Response.StatusCode = (int)HttpStatusCode.Created;

                await using (var writer = new AsyncBlittableJsonTextWriter(context, parameters.RequestHandler.ResponseBodyStream()))
                {
                    writer.WritePutIndexResponse(context, createdIndexes);
                }
            }
        }

        internal class PutIndexParameters
        {
            public PutIndexParameters(RequestHandler requestHandler, bool validatedAsAdmin, TransactionContextPool contextPool, 
                string databaseName, Func<(IndexDefinition IndexDefinition, string RaftRequestId, string Source), Task<long>> putIndexTask,
                Func<(JsonOperationContext Context, List<long> RaftIndexIds), Task> waitForIndexNotification = null)
            {
                RequestHandler = requestHandler;
                ValidatedAsAdmin = validatedAsAdmin;
                ContextPool = contextPool;
                DatabaseName = databaseName;
                PutIndexTask = putIndexTask;
                WaitForIndexNotification = waitForIndexNotification;
            }

            public RequestHandler RequestHandler { get; }

            public bool ValidatedAsAdmin { get; }

            public TransactionContextPool ContextPool { get; }

            public string DatabaseName { get; }

            public Func<(IndexDefinition IndexDefinition, string RaftRequestId, string Source), Task<long>> PutIndexTask { get; }

            public Func<(JsonOperationContext, List<long>), Task> WaitForIndexNotification { get; }
        }

        private async Task HandleLegacyIndexesAsync()
        {
            using (ContextPool.AllocateOperationContext(out JsonOperationContext jsonOperationContext))
            await using (var stream = new ArrayStream(RequestBodyStream(), nameof(DatabaseItemType.Indexes)))
            using (var source = new StreamSource(stream, jsonOperationContext, Database.Name))
            {
                var destination = new DatabaseDestination(Database);
                var options = new DatabaseSmugglerOptionsServerSide
                {
                    OperateOnTypes = DatabaseItemType.Indexes
                };

                var smuggler = SmugglerBase.GetDatabaseSmuggler(Database, source, destination, Database.Time, jsonOperationContext, options);
                await smuggler.ExecuteAsync();
            }
        }

        public static bool IsLocalRequest(HttpContext context)
        {
            if (context.Connection.RemoteIpAddress == null && context.Connection.LocalIpAddress == null)
            {
                return true;
            }
            if (context.Connection.RemoteIpAddress.Equals(context.Connection.LocalIpAddress))
            {
                return true;
            }
            if (IPAddress.IsLoopback(context.Connection.RemoteIpAddress))
            {
                return true;
            }
            return false;
        }

        [RavenAction("/databases/*/admin/indexes/stop", "POST", AuthorizationStatus.DatabaseAdmin)]
        public Task Stop()
        {
            var types = HttpContext.Request.Query["type"];
            var names = HttpContext.Request.Query["name"];
            if (types.Count == 0 && names.Count == 0)
            {
                Database.IndexStore.StopIndexing();
                return NoContent();
            }

            if (types.Count != 0 && names.Count != 0)
                throw new ArgumentException("Query string value 'type' and 'names' are mutually exclusive.");

            if (types.Count != 0)
            {
                if (types.Count != 1)
                    throw new ArgumentException("Query string value 'type' must appear exactly once");
                if (string.IsNullOrWhiteSpace(types[0]))
                    throw new ArgumentException("Query string value 'type' must have a non empty value");

                if (string.Equals(types[0], "map", StringComparison.OrdinalIgnoreCase))
                {
                    Database.IndexStore.StopMapIndexes();
                }
                else if (string.Equals(types[0], "map-reduce", StringComparison.OrdinalIgnoreCase))
                {
                    Database.IndexStore.StopMapReduceIndexes();
                }
                else
                {
                    throw new ArgumentException("Query string value 'type' can only be 'map' or 'map-reduce' but was " + types[0]);
                }
            }
            else if (names.Count != 0)
            {
                if (names.Count != 1)
                    throw new ArgumentException("Query string value 'name' must appear exactly once");
                if (string.IsNullOrWhiteSpace(names[0]))
                    throw new ArgumentException("Query string value 'name' must have a non empty value");

                Database.IndexStore.StopIndex(names[0]);
            }

            return NoContent();
        }

        [RavenAction("/databases/*/admin/indexes/start", "POST", AuthorizationStatus.DatabaseAdmin)]
        public Task Start()
        {
            var types = HttpContext.Request.Query["type"];
            var names = HttpContext.Request.Query["name"];
            if (types.Count == 0 && names.Count == 0)
            {
                Database.IndexStore.StartIndexing();

                return NoContent();
            }

            if (types.Count != 0 && names.Count != 0)
                throw new ArgumentException("Query string value 'type' and 'names' are mutually exclusive.");

            if (types.Count != 0)
            {
                if (types.Count != 1)
                    throw new ArgumentException("Query string value 'type' must appear exactly once");
                if (string.IsNullOrWhiteSpace(types[0]))
                    throw new ArgumentException("Query string value 'type' must have a non empty value");

                if (string.Equals(types[0], "map", StringComparison.OrdinalIgnoreCase))
                {
                    Database.IndexStore.StartMapIndexes();
                }
                else if (string.Equals(types[0], "map-reduce", StringComparison.OrdinalIgnoreCase))
                {
                    Database.IndexStore.StartMapReduceIndexes();
                }
            }
            else if (names.Count != 0)
            {
                if (names.Count != 1)
                    throw new ArgumentException("Query string value 'name' must appear exactly once");
                if (string.IsNullOrWhiteSpace(names[0]))
                    throw new ArgumentException("Query string value 'name' must have a non empty value");

                Database.IndexStore.StartIndex(names[0]);
            }

            return NoContent();
        }

        [RavenAction("/databases/*/admin/indexes/enable", "POST", AuthorizationStatus.DatabaseAdmin)]
        public async Task Enable()
        {
            var raftRequestId = GetRaftRequestIdFromQuery();
            var name = GetStringQueryString("name");
            var clusterWide = GetBoolValueQueryString("clusterWide", false) ?? false;
            var index = Database.IndexStore.GetIndex(name);
            if (index == null)
                IndexDoesNotExistException.ThrowFor(name);

            if (clusterWide)
            {
                await Database.IndexStore.SetState(name, IndexState.Normal, $"{raftRequestId}/{index}");
            }
            else
            {
                index.Enable();
            }

            NoContentStatus();
        }

        [RavenAction("/databases/*/admin/indexes/disable", "POST", AuthorizationStatus.DatabaseAdmin)]
        public async Task Disable()
        {
            var raftRequestId = GetRaftRequestIdFromQuery();
            var name = GetStringQueryString("name");
            var clusterWide = GetBoolValueQueryString("clusterWide", false) ?? false;
            var index = Database.IndexStore.GetIndex(name);
            if (index == null)
                IndexDoesNotExistException.ThrowFor(name);

            if (clusterWide)
            {
                await Database.IndexStore.SetState(name, IndexState.Disabled, $"{raftRequestId}/{index}");
            }
            else
            {
                index.Disable();
            }

            NoContentStatus();
        }

        [RavenAction("/databases/*/admin/indexes/dump", "POST", AuthorizationStatus.DatabaseAdmin)]
        public async Task Dump()
        {
            var name = GetStringQueryString("name");
            var path = GetStringQueryString("path");
            var index = Database.IndexStore.GetIndex(name);
            if (index == null)
            {
                IndexDoesNotExistException.ThrowFor(name);
                return; //never hit
            }

            var operationId = Database.Operations.GetNextOperationId();
            var token = CreateTimeLimitedQueryOperationToken();

            _ = Database.Operations.AddOperation(
                Database,
                "Dump index " + name + " to " + path,
                Operations.Operations.OperationType.DumpRawIndexData,
                onProgress =>
                {
                    var totalFiles = index.Dump(path, onProgress);
                    return Task.FromResult((IOperationResult)new DumpIndexResult
                    {
                        Message = $"Dumped {totalFiles} files from {name}",
                    });
                }, operationId, token: token);

            using (ContextPool.AllocateOperationContext(out DocumentsOperationContext context))
            await using (var writer = new AsyncBlittableJsonTextWriter(context, ResponseBodyStream()))
            {
                writer.WriteOperationIdAndNodeTag(context, operationId, ServerStore.NodeTag);
            }
        }

        public class DumpIndexResult : IOperationResult
        {
            public string Message { get; set; }

            public DynamicJsonValue ToJson()
            {
                return new DynamicJsonValue(GetType())
                {
                    [nameof(Message)] = Message,
                };
            }

            public bool ShouldPersist => false;
        }

        public class DumpIndexProgress : IOperationProgress
        {
            public int ProcessedFiles { get; set; }
            public int TotalFiles { get; set; }
            public string Message { get; set; }
            public long CurrentFileSizeInBytes { get; internal set; }
            public long CurrentFileCopiedBytes { get; internal set; }

            public virtual DynamicJsonValue ToJson()
            {
                return new DynamicJsonValue(GetType())
                {
                    [nameof(ProcessedFiles)] = ProcessedFiles,
                    [nameof(TotalFiles)] = TotalFiles,
                    [nameof(Message)] = Message,
                    [nameof(CurrentFileSizeInBytes)] = CurrentFileSizeInBytes,
                    [nameof(CurrentFileCopiedBytes)] = CurrentFileCopiedBytes
                };
            }
        }
    }
}<|MERGE_RESOLUTION|>--- conflicted
+++ resolved
@@ -43,17 +43,13 @@
         [RavenAction("/databases/*/indexes", "PUT", AuthorizationStatus.ValidUser, EndpointType.Write, DisableOnCpuCreditsExhaustion = true)]
         public async Task PutJavaScript()
         {
-<<<<<<< HEAD
-            await PutInternal(new PutIndexParameters(this, validatedAsAdmin: false, Database.ServerStore.ContextPool, Database.Name, PutIndexTask));
-=======
             if (HttpContext.Features.Get<IHttpAuthenticationFeature>() is RavenServer.AuthenticateConnection feature && Database.Configuration.Indexing.RequireAdminToDeployJavaScriptIndexes)
             {
                 if (feature.CanAccess(Database.Name, requireAdmin: true, requireWrite: true) == false)
                     throw new AuthorizationException("Deployments of JavaScript indexes has been restricted to admin users only");
             }
 
-            await PutInternal(validatedAsAdmin: false);
->>>>>>> 5424e19b
+            await PutInternal(new PutIndexParameters(this, validatedAsAdmin: false, Database.ServerStore.ContextPool, Database.Name, PutIndexTask));
         }
 
         private async Task<long> PutIndexTask((IndexDefinition IndexDefinition, string RaftRequestId, string Source) args)
