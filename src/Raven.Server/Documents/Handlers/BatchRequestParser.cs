﻿using System;
using System.Buffers;
using System.Collections.Generic;
using System.Diagnostics;
using System.IO;
using System.Runtime.CompilerServices;
using System.Text;
using System.Threading;
using System.Threading.Tasks;
using Microsoft.AspNetCore.WebUtilities;
using Microsoft.Net.Http.Headers;
using Newtonsoft.Json;
using Raven.Client.Documents.Attachments;
using Raven.Client.Documents.Commands.Batches;
using Raven.Client.Documents.Operations.Attachments;
using Raven.Client.Documents.Operations.Counters;
using Raven.Client.Documents.Operations.TimeSeries;
using Raven.Client.Documents.Session;
using Raven.Client.Documents.Smuggler;
using Raven.Client.Util;
using Raven.Server.Documents.Patch;
using Raven.Server.Documents.ShardedHandlers;
using Raven.Server.Exceptions;
using Raven.Server.ServerWide;
using Raven.Server.Smuggler;
using Raven.Server.Web;
using Sparrow;
using Sparrow.Json;
using Sparrow.Json.Parsing;
using Sparrow.Utils;

namespace Raven.Server.Documents.Handlers
{
    public static class BatchRequestParser
    {
        // TODO sharding: CommandData seems to grew beyond the good practice of struct
        public struct CommandData 
        {
            public CommandType Type;
            public string Id;
            public BlittableJsonReaderArray Ids;
            public BlittableJsonReaderObject Document;
            public PatchRequest Patch;
            public BlittableJsonReaderObject PatchArgs;
            public PatchRequest PatchIfMissing;
            public BlittableJsonReaderObject CreateIfMissing;
            public BlittableJsonReaderObject PatchIfMissingArgs;
            public LazyStringValue ChangeVector;
            public bool IdPrefixed;
            public long Index;
            public bool FromEtl;
            public bool ReturnDocument;

            public bool SeenCounters;
            public bool SeenAttachments;
            public bool SeenTimeSeries;

            public ForceRevisionStrategy ForceRevisionCreationStrategy;

            [JsonIgnore]
            public PatchDocumentCommandBase PatchCommand;

            #region Attachment

            public string Name;
            public string DestinationId;
            public string DestinationName;
            public string ContentType;
            public AttachmentType AttachmentType;
            public BatchHandler.MergedBatchCommand.AttachmentStream AttachmentStream; // used for bulk insert only

            #endregion Attachment

            #region Counter

            public DocumentCountersOperation Counters;

            #endregion Counter

            #region Time Series

            public TimeSeriesOperation TimeSeries;
            public DateTime? From;
            public DateTime? To;

            #endregion Time Series

            #region ravendata

            public long ContentLength;

            #endregion ravendata
        }

        private static readonly CommandData[] Empty = new CommandData[0];
        private static readonly int MaxSizeOfCommandsInBatchToCache = 128;

        [ThreadStatic]
        private static Stack<CommandData[]> _cache;

        static BatchRequestParser()
        {
            ThreadLocalCleanup.ReleaseThreadLocalState += () =>
            {
                _cache?.Clear();
                _cache = null;
            };
        }

        public static void ReturnBuffer(ArraySegment<CommandData> cmds)
        {
            Array.Clear(cmds.Array, cmds.Offset, cmds.Count);
            ReturnBuffer(cmds.Array);
        }

        private static void ReturnBuffer(CommandData[] cmds)
        {
            if (cmds.Length > MaxSizeOfCommandsInBatchToCache)
                return;
            if (_cache == null)
                _cache = new Stack<CommandData[]>();

            if (_cache.Count > 1024)
                return;
            _cache.Push(cmds);
        }


        public class DatabaseBatchCommandBuilder : BatchCommandBuilder
        {
            private readonly DocumentDatabase _database;
            public List<BatchHandler.MergedBatchCommand.AttachmentStream> AttachmentStreams;
            public StreamsTempFile AttachmentStreamsTempFile;

            public DatabaseBatchCommandBuilder(RequestHandler handler, DocumentDatabase database) : base(handler, database.Name, database.IdentityPartsSeparator)
            {
                _database = database;
            }

            public override async Task SaveStream(JsonOperationContext context, Stream input)
            {
                if (AttachmentStreams == null)
                {
                    AttachmentStreams = new List<BatchHandler.MergedBatchCommand.AttachmentStream>();
                    AttachmentStreamsTempFile = _database.DocumentsStorage.AttachmentsStorage.GetTempFile("batch");
                }

                var attachmentStream = new BatchHandler.MergedBatchCommand.AttachmentStream
                {
                    Stream = AttachmentStreamsTempFile.StartNewStream()
                };
                attachmentStream.Hash = await AttachmentsStorageHelper.CopyStreamToFileAndCalculateHash(context, input, attachmentStream.Stream, _database.DatabaseShutdown);
                await attachmentStream.Stream.FlushAsync();
                AttachmentStreams.Add(attachmentStream);
            }

            public async Task<BatchHandler.MergedBatchCommand> GetCommand(JsonOperationContext ctx)
            {
                await ExecuteGetIdentities();
                return new BatchHandler.MergedBatchCommand(_database)
                {
                    ParsedCommands = Commands,
                    AttachmentStreams = AttachmentStreams,
                    AttachmentStreamsTempFile = AttachmentStreamsTempFile,
                    IsClusterTransaction = IsClusterTransactionRequest
                };
            }
        }

        public abstract class BatchCommandBuilder
        {
            private readonly char _identityPartsSeparator;
            protected readonly RequestHandler Handler;
            private readonly string _database;
            protected ServerStore ServerStore => Handler.ServerStore;

            private int _index = -1;
            private CommandData[] _commands = Empty;
            public ArraySegment<CommandData> Commands => new ArraySegment<CommandData>(_commands, 0, _index + 1);

            protected List<string> _identities;
            protected List<int> _identityPositions;

            public bool HasIdentities => _identities != null;
            public bool IsClusterTransactionRequest;

            protected BatchCommandBuilder(RequestHandler handler, string database, char identityPartsSeparator)
            {
                Handler = handler;
                _database = database;
                _identityPartsSeparator = identityPartsSeparator;
            }

            private void AddIdentity(JsonOperationContext ctx, ref CommandData command, int index)
            {
                _identities ??= new List<string>();
                _identityPositions ??= new List<int>();

                _identities.Add(command.Id);
                _identityPositions.Add(index);

                command.ChangeVector ??= ctx.GetLazyString("");
            }

            protected async Task ExecuteGetIdentities()
            {
                if (HasIdentities == false)
                    return;

                var newIds = await ServerStore.GenerateClusterIdentitiesBatchAsync(_database, _identities, RaftIdGenerator.NewId());
                Debug.Assert(newIds.Count == _identities.Count);

                for (var index = 0; index < _identityPositions.Count; index++)
                {
                    var value = _identityPositions[index];
                    var cmd = _commands[value];

                    cmd.Id = cmd.Id.Substring(0, cmd.Id.Length - 1) + _identityPartsSeparator + newIds[index];
                    
                    if (string.IsNullOrEmpty(cmd.ChangeVector) == false)
                        ThrowInvalidUsageOfChangeVectorWithIdentities(cmd);

                    // command it a struct so we need to copy it again
                    _commands[value] = cmd;
                }
            }

            public abstract Task SaveStream(JsonOperationContext context, Stream input);

            public virtual Task<CommandData> ReadCommand(
                JsonOperationContext ctx, 
                Stream stream, 
                JsonParserState state, 
                UnmanagedJsonParser parser, 
                JsonOperationContext.MemoryBuffer buffer, 
                BlittableMetadataModifier modifier,
                CancellationToken token)
            {
                return ReadSingleCommand(ctx, stream, state, parser, buffer, modifier, token);
            }

            public async Task BuildCommandsAsync(JsonOperationContext context, Stream stream, char separator = '/')
            {
                var state = new JsonParserState();
                using (context.GetMemoryBuffer(out JsonOperationContext.MemoryBuffer buffer))
                using (var parser = new UnmanagedJsonParser(context, state, "bulk_docs"))
                    /* In case we have a conflict between attachment with the same name we need attachment information from metadata */
                    /* we can't know from advanced if we will need this information so we save this for all batch commands */
                using (var modifier = new BlittableMetadataModifier(context, legacyImport: false, readLegacyEtag: false, DatabaseItemType.Attachments))
                {
                    while (parser.Read() == false)
                        await RefillParserBuffer(stream, buffer, parser);

                    if (state.CurrentTokenType != JsonParserToken.StartObject)
                        ThrowUnexpectedToken(JsonParserToken.StartObject, state);

                    while (parser.Read() == false)
                        await RefillParserBuffer(stream, buffer, parser);

                    if (state.CurrentTokenType != JsonParserToken.String)
                        ThrowUnexpectedToken(JsonParserToken.String, state);

<<<<<<< HEAD
                    if (GetLongFromStringBuffer(state) != 8314892176759549763) // Commands
                        ThrowUnexpectedToken(JsonParserToken.String, state);

                    while (parser.Read() == false)
                        await RefillParserBuffer(stream, buffer, parser);

                    if (state.CurrentTokenType != JsonParserToken.StartArray)
                        ThrowUnexpectedToken(JsonParserToken.StartArray, state);
=======
                    if (commandData.Type == CommandType.PATCH)
                    {
                        commandData.PatchCommand =
                            new PatchDocumentCommand(
                                context,
                                commandData.Id,
                                commandData.ChangeVector,
                                skipPatchIfChangeVectorMismatch: false,
                                (commandData.Patch, commandData.PatchArgs),
                                (commandData.PatchIfMissing, commandData.PatchIfMissingArgs),
                                createIfMissing: commandData.CreateIfMissing,
                                database,
                                isTest: false,
                                debugMode: false,
                                collectResultsNeeded: true,
                                returnDocument: commandData.ReturnDocument
                            );
                    }

                    if (commandData.Type == CommandType.BatchPATCH)
                    {
                        commandData.PatchCommand =
                            new BatchPatchDocumentCommand(
                                context,
                                commandData.Ids,
                                skipPatchIfChangeVectorMismatch: false,
                                (commandData.Patch, commandData.PatchArgs),
                                (commandData.PatchIfMissing, commandData.PatchIfMissingArgs),
                                commandData.CreateIfMissing,
                                database,
                                isTest: false,
                                debugMode: false,
                                collectResultsNeeded: true
                               );
                    }
>>>>>>> 6f1a706a

                    while (true)
                    {
                        while (parser.Read() == false)
                            await RefillParserBuffer(stream, buffer, parser);

                        if (state.CurrentTokenType == JsonParserToken.EndArray)
                            break;

                        _index++;
                        if (_index >= _commands.Length)
                        {
                            _commands = IncreaseSizeOfCommandsBuffer(_index, _commands);
                        }

                        var commandData = await ReadCommand(context, stream, state, parser, buffer, modifier, Handler.AbortRequestToken);

                        if (commandData.Type == CommandType.PATCH)
                        {
                            //TODO sharding: make it nicer
                            commandData.PatchCommand =
                                new PatchDocumentCommand(
                                    context,
                                    commandData.Id,
                                    commandData.ChangeVector,
                                    skipPatchIfChangeVectorMismatch: false,
                                    (commandData.Patch, commandData.PatchArgs),
                                    (commandData.PatchIfMissing, commandData.PatchIfMissingArgs),
                                    isTest: false,
                                    debugMode: false,
                                    collectResultsNeeded: true,
                                    returnDocument: commandData.ReturnDocument,
                                    identityPartsSeparator: separator
                                );
                        }

                        if (commandData.Type == CommandType.BatchPATCH)
                        {
                            //TODO sharding: make it nicer
                            commandData.PatchCommand =
                                new BatchPatchDocumentCommand(
                                    context,
                                    commandData.Ids,
                                    skipPatchIfChangeVectorMismatch: false,
                                    (commandData.Patch, commandData.PatchArgs),
                                    (commandData.PatchIfMissing, commandData.PatchIfMissingArgs),
                                    isTest: false,
                                    debugMode: false,
                                    collectResultsNeeded: true
                                );
                        }

                        if (IsIdentityCommand(ref commandData))
                        {
                            // queue identities requests in order to send them at once to the leader (using List for simplicity)
                            AddIdentity(context, ref commandData, _index);
                        }

                        _commands[_index] = commandData;
                    }

                    if (await IsClusterTransaction(stream, parser, buffer, state))
                        IsClusterTransactionRequest = true;
                }
            }

            public static bool IsIdentityCommand(ref CommandData commandData)
            {
                return commandData.Type == CommandType.PUT && string.IsNullOrEmpty(commandData.Id) == false && commandData.Id[^1] == '|';
            }

            public async Task ParseMultipart(JsonOperationContext context, Stream stream, string contentType)
            {
                var boundary = MultipartRequestHelper.GetBoundary(
                    MediaTypeHeaderValue.Parse(contentType),
                    MultipartRequestHelper.MultipartBoundaryLengthLimit);
                var reader = new MultipartReader(boundary, stream);
                for (var i = 0; i < int.MaxValue; i++)
                {
                    var section = await reader.ReadNextSectionAsync().ConfigureAwait(false);
                    if (section == null)
                        break;

                    var bodyStream = Handler.GetBodyStream(section);
                    if (i == 0)
                    {
                        await BuildCommandsAsync(context, bodyStream);
                        continue;
                    }

                    await SaveStream(context, bodyStream);
                }
            }
        }

        private static async Task<bool> IsClusterTransaction(Stream stream, UnmanagedJsonParser parser, JsonOperationContext.MemoryBuffer buffer, JsonParserState state)
        {
            while (parser.Read() == false)
                await RefillParserBuffer(stream, buffer, parser);

            if (ReadClusterTransactionProperty(state))
            {
                while (parser.Read() == false)
                    await RefillParserBuffer(stream, buffer, parser);

                return GetStringPropertyValue(state) == nameof(TransactionMode.ClusterWide);
            }

            return false;
        }

        private static unsafe bool ReadClusterTransactionProperty(JsonParserState state)
        {
            return state.CurrentTokenType == JsonParserToken.String &&
                   state.StringSize == nameof(TransactionMode).Length &&
                   GetLongFromStringBuffer(state) == 8386654079495008852 && // Transact
                   *(int*)(state.StringBuffer + sizeof(long)) == 1299083113 && // ionM
                   *(short*)(state.StringBuffer + sizeof(long) + sizeof(int)) == 25711 && // od
                   *(state.StringBuffer + sizeof(long) + sizeof(int) + sizeof(short)) == (byte)'e';
        }
        
        [MethodImpl(MethodImplOptions.AggressiveInlining)]
        private static unsafe long GetLongFromStringBuffer(JsonParserState state)
        {
            return *(long*)state.StringBuffer;
        }

        public class ReadMany : IDisposable
        {
            private readonly Stream _stream;
            private readonly UnmanagedJsonParser _parser;
            private readonly JsonOperationContext.MemoryBuffer _buffer;
            private readonly JsonParserState _state;
            private readonly CancellationToken _token;

            public ReadMany(JsonOperationContext ctx, Stream stream, JsonOperationContext.MemoryBuffer buffer, CancellationToken token)
            {
                _stream = stream;
                _buffer = buffer;
                _token = token;

                _state = new JsonParserState();
                _parser = new UnmanagedJsonParser(ctx, _state, "bulk_docs");
            }

            public async Task Init()
            {
                while (_parser.Read() == false)
                    await RefillParserBuffer(_stream, _buffer, _parser, _token);
                if (_state.CurrentTokenType != JsonParserToken.StartArray)
                {
                    ThrowUnexpectedToken(JsonParserToken.StartArray, _state);
                }
            }

            public void Dispose()
            {
                _parser.Dispose();
            }

            public Task<CommandData> MoveNext(JsonOperationContext ctx, BlittableMetadataModifier modifier)
            {
                if (_parser.Read())
                {
                    if (_state.CurrentTokenType == JsonParserToken.EndArray)
                        return null;
                    return ReadSingleCommand(ctx, _stream, _state, _parser, _buffer, modifier, _token);
                }

                return MoveNextUnlikely(ctx, modifier);
            }

            private async Task<CommandData> MoveNextUnlikely(JsonOperationContext ctx, BlittableMetadataModifier modifier)
            {
                do
                {
                    await RefillParserBuffer(_stream, _buffer, _parser, _token);
                } while (_parser.Read() == false);
                if (_state.CurrentTokenType == JsonParserToken.EndArray)
                    return new CommandData { Type = CommandType.None };

                return await ReadSingleCommand(ctx, _stream, _state, _parser, _buffer, modifier, _token);
            }

            public Stream GetBlob(long blobSize)
            {
                var bufferSize = _parser.BufferSize - _parser.BufferOffset;
                var copy = ArrayPool<byte>.Shared.Rent(bufferSize);
                var copySpan = new Span<byte>(copy);

                _buffer.Memory.Memory.Span.Slice(_parser.BufferOffset, bufferSize).CopyTo(copySpan);

                _parser.Skip(blobSize < bufferSize ? (int)blobSize : bufferSize);

                return new LimitedStream(new ConcatStream(new ConcatStream.RentedBuffer
                {
                    Buffer = copy,
                    Count = bufferSize,
                    Offset = 0
                }, _stream), blobSize, 0, 0);
            }
        }

        public static async Task<CommandData> ReadAndCopySingleCommand(
            JsonOperationContext ctx,
            Stream stream,
            JsonParserState state,
            UnmanagedJsonParser parser,
            JsonOperationContext.MemoryBuffer buffer,
            ShardedBatchCommandBuilder.BufferedCommand bufferedCommand,
            CancellationToken token)
        {
            var commandData = new CommandData();
            if (state.CurrentTokenType != JsonParserToken.StartObject)
            {
                ThrowUnexpectedToken(JsonParserToken.StartObject, state);
            }

            var commandCopy = bufferedCommand.CommandStream;
            var position = parser.BufferOffset;
            commandCopy.WriteByte((byte)'{'); // object start

            var depth = 0;

            while (true)
            {
                while (parser.Read() == false)
                {
                    parser.CopyParsedChunk(commandCopy, position);
                    position = 0;
                    await RefillParserBuffer(stream, buffer, parser, token);
                }

                if (state.CurrentTokenType == JsonParserToken.StartObject)
                {
                    depth++;
                    continue;
                }

                if (state.CurrentTokenType == JsonParserToken.EndObject)
                {
                    if (depth == 0)
                    {
                        parser.CopyParsedChunk(commandCopy, position);
                        break;
                    }

                    depth--;
                }

                if (depth > 0)
                    continue;

                switch (GetPropertyType(state))
                {
                    case CommandPropertyName.Type:
                        while (parser.Read() == false)
                        {
                            parser.CopyParsedChunk(commandCopy, position);
                            position = 0;
                            await RefillParserBuffer(stream, buffer, parser, token);
                        }
                        if (state.CurrentTokenType != JsonParserToken.String)
                        {
                            ThrowUnexpectedToken(JsonParserToken.String, state);
                        }
                        
                        commandData.Type = GetCommandType(state, ctx);
                        break;
                    case CommandPropertyName.Id:
                        while (parser.Read() == false)
                        {
                            parser.CopyParsedChunk(commandCopy, position);
                            position = 0;
                            await RefillParserBuffer(stream, buffer, parser, token);
                        }

                        switch (state.CurrentTokenType)
                        {
                            case JsonParserToken.Null:
                                commandData.Id = null;
                                break;
                            case JsonParserToken.String:
                                bufferedCommand.IdStartPosition = checked((int)(commandCopy.Position + parser.BufferOffset - position - state.StringSize - 1));
                                bufferedCommand.IdLength = state.StringSize;
                                commandData.Id = GetStringPropertyValue(state);
                                break;
                            default:
                                ThrowUnexpectedToken(JsonParserToken.String, state);
                                break;
                        }

                        break;
                    case CommandPropertyName.Ids:
                        bufferedCommand.IsBatchPatch = true;
                        bufferedCommand.IdsStartPosition = checked((int)(commandCopy.Position + parser.BufferOffset - position));
                        commandData.Ids = await ReadJsonArray(ctx, stream, parser, state, buffer, token);
                        bufferedCommand.IdsEndPosition = checked((int)(commandCopy.Position + parser.BufferOffset - position));
                        break;

                    case CommandPropertyName.ChangeVector:
                        while (parser.Read() == false)
                        {
                            parser.CopyParsedChunk(commandCopy, position);
                            position = 0;
                            await RefillParserBuffer(stream, buffer, parser, token);
                        }

                        if (state.CurrentTokenType == JsonParserToken.Null)
                        {
                            // we need this only for identities and we expect to have always null
                            bufferedCommand.ChangeVectorPosition = checked((int)(commandCopy.Position + parser.BufferOffset - position - 4));
                        }
                        break;
                }
            }

            if (commandData.Id == null && commandData.Ids == null)
            {
                throw new NotSupportedException($"The command type '{commandData.Type}' isn't supported, since it must contain Id or Ids property.");
            }

            return commandData;
        }

        private static async Task<CommandData> ReadSingleCommand(
            JsonOperationContext ctx,
            Stream stream,
            JsonParserState state,
            UnmanagedJsonParser parser,
            JsonOperationContext.MemoryBuffer buffer,
            BlittableMetadataModifier modifier,
            CancellationToken token)
        {
            var commandData = new CommandData();
            if (state.CurrentTokenType != JsonParserToken.StartObject)
            {
                ThrowUnexpectedToken(JsonParserToken.StartObject, state);
            }

            while (true)
            {
                while (parser.Read() == false)
                    await RefillParserBuffer(stream, buffer, parser, token);

                if (state.CurrentTokenType == JsonParserToken.EndObject)
                    break;

                if (state.CurrentTokenType != JsonParserToken.String)
                {
                    ThrowUnexpectedToken(JsonParserToken.String, state);
                }
                switch (GetPropertyType(state))
                {
                    case CommandPropertyName.Type:
                        while (parser.Read() == false)
                            await RefillParserBuffer(stream, buffer, parser, token);
                        if (state.CurrentTokenType != JsonParserToken.String)
                        {
                            ThrowUnexpectedToken(JsonParserToken.String, state);
                        }
                        commandData.Type = GetCommandType(state, ctx);
                        break;

                    case CommandPropertyName.Id:
                        while (parser.Read() == false)
                            await RefillParserBuffer(stream, buffer, parser, token);
                        switch (state.CurrentTokenType)
                        {
                            case JsonParserToken.Null:
                                commandData.Id = null;
                                break;

                            case JsonParserToken.String:
                                commandData.Id = GetStringPropertyValue(state);
                                break;

                            default:
                                ThrowUnexpectedToken(JsonParserToken.String, state);
                                break;
                        }
                        break;

                    case CommandPropertyName.Ids:
                        commandData.Ids = await ReadJsonArray(ctx, stream, parser, state, buffer, token);
                        break;

                    case CommandPropertyName.Name:
                        while (parser.Read() == false)
                            await RefillParserBuffer(stream, buffer, parser, token);
                        switch (state.CurrentTokenType)
                        {
                            case JsonParserToken.Null:
                                commandData.Name = null;
                                break;

                            case JsonParserToken.String:
                                commandData.Name = GetStringPropertyValue(state);
                                break;

                            default:
                                ThrowUnexpectedToken(JsonParserToken.String, state);
                                break;
                        }
                        break;

                    case CommandPropertyName.DestinationId:
                        while (parser.Read() == false)
                            await RefillParserBuffer(stream, buffer, parser, token);
                        switch (state.CurrentTokenType)
                        {
                            case JsonParserToken.Null:
                                commandData.DestinationId = null;
                                break;

                            case JsonParserToken.String:
                                commandData.DestinationId = GetStringPropertyValue(state);
                                break;

                            default:
                                ThrowUnexpectedToken(JsonParserToken.String, state);
                                break;
                        }
                        break;
                    case CommandPropertyName.From:
                        while (parser.Read() == false)
                            await RefillParserBuffer(stream, buffer, parser, token);
                        switch (state.CurrentTokenType)
                        {
                            case JsonParserToken.Null:
                                commandData.From = null;
                                break;
                            case JsonParserToken.String:
                                commandData.From = DateTime.Parse(GetStringPropertyValue(state)).ToUniversalTime();
                                break;
                            default:
                                ThrowUnexpectedToken(JsonParserToken.String, state);
                                break;
                        }
                        break;
                    case CommandPropertyName.To:
                        while (parser.Read() == false)
                            await RefillParserBuffer(stream, buffer, parser, token);
                        switch (state.CurrentTokenType)
                        {
                            case JsonParserToken.Null:
                                commandData.To = null;
                                break;
                            case JsonParserToken.String:
                                commandData.To = DateTime.Parse(GetStringPropertyValue(state)).ToUniversalTime();
                                break;
                            default:
                                ThrowUnexpectedToken(JsonParserToken.String, state);
                                break;
                        }
                        break;
                    case CommandPropertyName.DestinationName:
                        while (parser.Read() == false)
                            await RefillParserBuffer(stream, buffer, parser, token);
                        switch (state.CurrentTokenType)
                        {
                            case JsonParserToken.Null:
                                commandData.DestinationName = null;
                                break;

                            case JsonParserToken.String:
                                commandData.DestinationName = GetStringPropertyValue(state);
                                break;

                            default:
                                ThrowUnexpectedToken(JsonParserToken.String, state);
                                break;
                        }
                        break;

                    case CommandPropertyName.ContentType:
                        while (parser.Read() == false)
                            await RefillParserBuffer(stream, buffer, parser, token);
                        switch (state.CurrentTokenType)
                        {
                            case JsonParserToken.Null:
                                commandData.ContentType = string.Empty;
                                break;

                            case JsonParserToken.String:
                                commandData.ContentType = GetStringPropertyValue(state);
                                break;

                            default:
                                ThrowUnexpectedToken(JsonParserToken.String, state);
                                break;
                        }
                        break;

                    case CommandPropertyName.Document:
                        while (parser.Read() == false)
                            await RefillParserBuffer(stream, buffer, parser, token);
                        commandData.Document = await ReadJsonObject(ctx, stream, commandData.Id, parser, state, buffer, modifier, token);
                        commandData.SeenAttachments = modifier.SeenAttachments;
                        commandData.SeenCounters = modifier.SeenCounters;
                        commandData.SeenTimeSeries = modifier.SeenTimeSeries;

                        break;

                    case CommandPropertyName.Patch:
                        while (parser.Read() == false)
                            await RefillParserBuffer(stream, buffer, parser, token);
                        var patch = await ReadJsonObject(ctx, stream, commandData.Id, parser, state, buffer, modifier, token);
                        commandData.Patch = PatchRequest.Parse(patch, out commandData.PatchArgs);
                        break;

                    case CommandPropertyName.TimeSeries:
                        while (parser.Read() == false)
                            await RefillParserBuffer(stream, buffer, parser, token);

                        using (var timeSeriesOperations = await ReadJsonObject(ctx, stream, commandData.Id, parser, state, buffer, modifier, token))
                        {
                            commandData.TimeSeries = commandData.Type == CommandType.TimeSeriesBulkInsert ?
                                TimeSeriesOperation.ParseForBulkInsert(timeSeriesOperations) :
                                TimeSeriesOperation.Parse(timeSeriesOperations);
                        }

                        break;

                    case CommandPropertyName.CreateIfMissing:
                        while (parser.Read() == false)
                            await RefillParserBuffer(stream, buffer, parser, token);
                        var createIfMissing = await ReadJsonObject(ctx, stream, commandData.Id, parser, state, buffer, modifier, token);
                        commandData.CreateIfMissing = createIfMissing;
                        break;
                    case CommandPropertyName.PatchIfMissing:
                        while (parser.Read() == false)
                            await RefillParserBuffer(stream, buffer, parser, token);
                        var patchIfMissing = await ReadJsonObject(ctx, stream, commandData.Id, parser, state, buffer, modifier, token);
                        commandData.PatchIfMissing = PatchRequest.Parse(patchIfMissing, out commandData.PatchIfMissingArgs);
                        break;

                    case CommandPropertyName.ChangeVector:
                        while (parser.Read() == false)
                            await RefillParserBuffer(stream, buffer, parser, token);
                        if (state.CurrentTokenType == JsonParserToken.Null)
                        {
                            commandData.ChangeVector = null;
                        }
                        else
                        {
                            if (state.CurrentTokenType != JsonParserToken.String)
                            {
                                ThrowUnexpectedToken(JsonParserToken.String, state);
                            }

                            commandData.ChangeVector = GetLazyStringValue(ctx, state);
                        }
                        break;

                    case CommandPropertyName.Index:
                        while (parser.Read() == false)
                            await RefillParserBuffer(stream, buffer, parser, token);
                        if (state.CurrentTokenType != JsonParserToken.Integer)
                        {
                            ThrowUnexpectedToken(JsonParserToken.Integer, state);
                        }
                        commandData.Index = state.Long;

                        break;

                    case CommandPropertyName.IdPrefixed:
                        while (parser.Read() == false)
                            await RefillParserBuffer(stream, buffer, parser, token);

                        if (state.CurrentTokenType != JsonParserToken.True && state.CurrentTokenType != JsonParserToken.False)
                        {
                            ThrowUnexpectedToken(JsonParserToken.True, state);
                        }

                        commandData.IdPrefixed = state.CurrentTokenType == JsonParserToken.True;
                        break;

                    case CommandPropertyName.ReturnDocument:
                        while (parser.Read() == false)
                            await RefillParserBuffer(stream, buffer, parser, token);

                        if (state.CurrentTokenType != JsonParserToken.True && state.CurrentTokenType != JsonParserToken.False)
                        {
                            ThrowUnexpectedToken(JsonParserToken.True, state);
                        }

                        commandData.ReturnDocument = state.CurrentTokenType == JsonParserToken.True;
                        break;

                    case CommandPropertyName.Counters:
                        while (parser.Read() == false)
                            await RefillParserBuffer(stream, buffer, parser, token);

                        var counterOps = await ReadJsonObject(ctx, stream, commandData.Id, parser, state, buffer, modifier, token);
                        commandData.Counters = DocumentCountersOperation.Parse(counterOps);
                        break;

                    case CommandPropertyName.FromEtl:
                        while (parser.Read() == false)
                            await RefillParserBuffer(stream, buffer, parser, token);

                        if (state.CurrentTokenType != JsonParserToken.True && state.CurrentTokenType != JsonParserToken.False)
                        {
                            ThrowUnexpectedToken(JsonParserToken.True, state);
                        }

                        commandData.FromEtl = state.CurrentTokenType == JsonParserToken.True;
                        break;

                    case CommandPropertyName.AttachmentType:
                        while (parser.Read() == false)
                            await RefillParserBuffer(stream, buffer, parser, token);
                        if (state.CurrentTokenType == JsonParserToken.Null)
                        {
                            commandData.AttachmentType = AttachmentType.Document;
                        }
                        else
                        {
                            if (state.CurrentTokenType != JsonParserToken.String)
                            {
                                ThrowUnexpectedToken(JsonParserToken.String, state);
                            }

                            commandData.AttachmentType = GetAttachmentType(state, ctx);
                        }
                        break;

                    case CommandPropertyName.ContentLength:
                        while (parser.Read() == false)
                            await RefillParserBuffer(stream, buffer, parser, token);
                        if (state.CurrentTokenType != JsonParserToken.Integer)
                        {
                            ThrowUnexpectedToken(JsonParserToken.Integer, state);
                        }
                        commandData.ContentLength = state.Long;
                        break;

                    case CommandPropertyName.NoSuchProperty:
                        // unknown command - ignore it
                        while (parser.Read() == false)
                            await RefillParserBuffer(stream, buffer, parser, token);
                        if (state.CurrentTokenType == JsonParserToken.StartObject ||
                            state.CurrentTokenType == JsonParserToken.StartArray)
                        {
                            await ReadJsonObject(ctx, stream, commandData.Id, parser, state, buffer, modifier, token);
                        }
                        break;

                    case CommandPropertyName.ForceRevisionCreationStrategy:
                        while (parser.Read() == false)
                            await RefillParserBuffer(stream, buffer, parser, token);
                        if (state.CurrentTokenType != JsonParserToken.String)
                        {
                            ThrowUnexpectedToken(JsonParserToken.String, state);
                        }

                        commandData.ForceRevisionCreationStrategy = GetEnumValue(state, ctx);
                        break;
                }
            }

            switch (commandData.Type)
            {
                case CommandType.None:
                    ThrowInvalidType();
                    break;

                case CommandType.PUT:
                    if (commandData.Document == null)
                        ThrowMissingDocumentProperty();
                    break;

                case CommandType.PATCH:
                    if (commandData.Patch == null)
                        ThrowMissingPatchProperty();
                    break;

                case CommandType.AttachmentPUT:
                    if (commandData.Name == null)
                        ThrowMissingNameProperty();
                    break;

                case CommandType.Counters:
                    if (commandData.Counters == null)
                        ThrowMissingNameProperty();
                    break;
            }

            return commandData;
        }

        private static CommandData[] IncreaseSizeOfCommandsBuffer(int index, CommandData[] cmds)
        {
            if (cmds.Length > MaxSizeOfCommandsInBatchToCache)
            {
                Array.Resize(ref cmds, Math.Max(index + 8, cmds.Length * 2));
                return cmds;
            }

            if (_cache == null)
                _cache = new Stack<CommandData[]>();
            CommandData[] tmp = null;
            while (_cache.Count > 0)
            {
                tmp = _cache.Pop();
                if (tmp.Length > index)
                    break;
                tmp = null;
            }
            if (tmp == null)
                tmp = new CommandData[cmds.Length + 8];
            Array.Copy(cmds, 0, tmp, 0, index);
            Array.Clear(cmds, 0, cmds.Length);
            ReturnBuffer(cmds);
            cmds = tmp;
            return cmds;
        }

        private static void ThrowInvalidType()
        {
            throw new InvalidOperationException($"Command must have a valid '{nameof(CommandData.Type)}' property");
        }

        private static void ThrowMissingDocumentProperty()
        {
            throw new InvalidOperationException($"PUT command must have a '{nameof(CommandData.Document)}' property");
        }

        private static void ThrowMissingPatchProperty()
        {
            throw new InvalidOperationException($"PUT command must have a '{nameof(CommandData.Patch)}' property");
        }

        private static void ThrowMissingNameProperty()
        {
            throw new InvalidOperationException($"Attachment PUT command must have a '{nameof(CommandData.Name)}' property");
        }

        private static async Task<BlittableJsonReaderArray> ReadJsonArray(
            JsonOperationContext ctx,
            Stream stream,
            UnmanagedJsonParser parser,
            JsonParserState state,
            JsonOperationContext.MemoryBuffer buffer,
            CancellationToken token)
        {
            BlittableJsonReaderArray reader;
            using (var builder = new BlittableJsonDocumentBuilder(
                ctx,
                BlittableJsonDocumentBuilder.UsageMode.ToDisk,
                "json/array", parser, state))
            {
                ctx.CachedProperties.NewDocument();
                builder.ReadArrayDocument();
                while (true)
                {
                    if (builder.Read())
                        break;
                    await RefillParserBuffer(stream, buffer, parser, token);
                }

                builder.FinalizeDocument();
                reader = builder.CreateArrayReader(noCache: true);
            }

            return reader;
        }

        private static async Task<BlittableJsonReaderObject> ReadJsonObject(JsonOperationContext ctx, Stream stream, string id, UnmanagedJsonParser parser,
            JsonParserState state, JsonOperationContext.MemoryBuffer buffer, IBlittableDocumentModifier modifier, CancellationToken token)
        {
            if (state.CurrentTokenType == JsonParserToken.Null)
                return null;

            BlittableJsonReaderObject reader;
            using (var builder = new BlittableJsonDocumentBuilder(ctx,
                BlittableJsonDocumentBuilder.UsageMode.ToDisk,
                id, parser, state, modifier: modifier))
            {
                ctx.CachedProperties.NewDocument();
                builder.ReadNestedObject();
                while (true)
                {
                    if (builder.Read())
                        break;
                    await RefillParserBuffer(stream, buffer, parser, token);
                }
                builder.FinalizeDocument();
                reader = builder.CreateReader();
                reader.NoCache = true;
            }
            return reader;
        }

        private static unsafe string GetStringPropertyValue(JsonParserState state)
        {
            return Encoding.UTF8.GetString(state.StringBuffer, state.StringSize);
        }

        private static unsafe LazyStringValue GetLazyStringValue(JsonOperationContext ctx, JsonParserState state)
        {
            return ctx.GetLazyString(Encodings.Utf8.GetString(state.StringBuffer, state.StringSize));
        }

        private enum CommandPropertyName
        {
            NoSuchProperty,
            Type,
            Id,
            Ids,
            Document,
            ChangeVector,
            Patch,
            PatchIfMissing,
            CreateIfMissing,
            IdPrefixed,
            Index,
            ReturnDocument,
            ForceRevisionCreationStrategy,

            #region Attachment

            Name,
            DestinationId,
            DestinationName,
            ContentType,
            AttachmentType,

            #endregion Attachment

            #region Counter

            Counters,

            #endregion Counter

            #region TimeSeries

            TimeSeries,
            From,
            To,

            #endregion TimeSeries

            #region RavenData

            ContentLength,

            #endregion RavenData

            FromEtl

            // other properties are ignore (for legacy support)
        }

        private static unsafe CommandPropertyName GetPropertyType(JsonParserState state)
        {
            // here we confirm that the value is matching our expectation, in order to save CPU instructions
            // we compare directly against the precomputed values
            switch (state.StringSize)
            {
                case 2:
                    if (*(short*)state.StringBuffer != 25673)
                    {
                        if (*(short*)state.StringBuffer == 28500)
                            return CommandPropertyName.To;

                        return CommandPropertyName.NoSuchProperty;
                    }
                    return CommandPropertyName.Id;

                case 3:
                    if (*(short*)state.StringBuffer != 25673 || state.StringBuffer[2] != (byte)'s')
                        return CommandPropertyName.NoSuchProperty;
                    return CommandPropertyName.Ids;

                case 8:
                    if (*(long*)state.StringBuffer == 8318823012450529091)
                        return CommandPropertyName.Counters;
                    if (*(long*)state.StringBuffer != 8389754676633104196)
                        return CommandPropertyName.NoSuchProperty;
                    return CommandPropertyName.Document;

                case 4:
                    if (*(int*)state.StringBuffer == 1701869908)
                        return CommandPropertyName.Type;
                    if (*(int*)state.StringBuffer == 1701667150)
                        return CommandPropertyName.Name;
                    if (*(int*)state.StringBuffer == 1836020294)
                        return CommandPropertyName.From;
                    return CommandPropertyName.NoSuchProperty;

                case 5:
                    if (*(int*)state.StringBuffer == 1668571472 &&
                        state.StringBuffer[4] == (byte)'h')
                        return CommandPropertyName.Patch;
                    if (*(int*)state.StringBuffer == 1701080649 &&
                        state.StringBuffer[4] == (byte)'x')
                        return CommandPropertyName.Index;
                    return CommandPropertyName.NoSuchProperty;

                case 10:
                    if (*(long*)state.StringBuffer == 8676578743001572425 &&
                        *(short*)(state.StringBuffer + sizeof(long)) == 25701)
                        return CommandPropertyName.IdPrefixed;

                    if (*(long*)state.StringBuffer == 7598246930185808212 &&
                        *(short*)(state.StringBuffer + sizeof(long)) == 29541)
                        return CommandPropertyName.TimeSeries;

                    return CommandPropertyName.NoSuchProperty;

                case 11:
                    if (*(long*)state.StringBuffer == 6085610378508529475 &&
                        *(short*)(state.StringBuffer + sizeof(long)) == 28793 &&
                        state.StringBuffer[sizeof(long) + sizeof(short)] == (byte)'e')
                        return CommandPropertyName.ContentType;
                    return CommandPropertyName.NoSuchProperty;

                case 12:
                    if (*(long*)state.StringBuffer == 7302135340735752259 &&
                        *(int*)(state.StringBuffer + sizeof(long)) == 1919906915)
                        return CommandPropertyName.ChangeVector;
                    return CommandPropertyName.NoSuchProperty;

                case 7:
                    if (*(int*)state.StringBuffer == 1836020294 &&
                        *(short*)(state.StringBuffer + sizeof(int)) == 29765 &&
                        state.StringBuffer[6] == (byte)'l')
                        return CommandPropertyName.FromEtl;

                    return CommandPropertyName.NoSuchProperty;

                case 13:
                    if (*(long*)state.StringBuffer == 8386105380344915268 &&
                        *(int*)(state.StringBuffer + sizeof(long)) == 1231974249 &&
                        state.StringBuffer[12] == (byte)'d')
                        return CommandPropertyName.DestinationId;
                    if (*(long*)state.StringBuffer == 5509149626205105987 && *(int*)(state.StringBuffer + sizeof(long)) == 1952935525 && state.StringBuffer[12] == (byte)'h')
                        return CommandPropertyName.ContentLength;
                    return CommandPropertyName.NoSuchProperty;

                case 14:
                    if (*(int*)state.StringBuffer == 1668571472 &&
                        *(long*)(state.StringBuffer + sizeof(int)) == 7598543892411468136 &&
                        *(short*)(state.StringBuffer + sizeof(int) + sizeof(long)) == 26478)
                        return CommandPropertyName.PatchIfMissing;
                    if (*(int*)state.StringBuffer == 1970562386 &&
                        *(long*)(state.StringBuffer + sizeof(int)) == 7308626840221150834 &&
                        *(short*)(state.StringBuffer + sizeof(int) + sizeof(long)) == 29806)
                        return CommandPropertyName.ReturnDocument;
                    if (*(int*)state.StringBuffer == 1635021889 &&
                        *(long*)(state.StringBuffer + sizeof(int)) == 8742740794129868899 &&
                        *(short*)(state.StringBuffer + sizeof(int) + sizeof(long)) == 25968)
                        return CommandPropertyName.AttachmentType;
                    return CommandPropertyName.NoSuchProperty;

                case 15:
                    if (*(long*)state.StringBuffer == 8386105380344915268 &&
                        *(int*)(state.StringBuffer + sizeof(long)) == 1315860329 &&
                        *(short*)(state.StringBuffer + sizeof(long) + sizeof(int)) == 28001 &&
                        state.StringBuffer[14] == (byte)'e')
                        return CommandPropertyName.DestinationName;
                    if (*(long*)state.StringBuffer == 7370533815693177411 &&
                        *(int*)(state.StringBuffer + sizeof(long)) == 1936943437 &&
                        *(short*)(state.StringBuffer + sizeof(long) + sizeof(int)) == 28265 &&
                        state.StringBuffer[14] == (byte)'g')
                        return CommandPropertyName.CreateIfMissing;

                    return CommandPropertyName.NoSuchProperty;

                case 29:
                    if (*(long*)state.StringBuffer == 8531315664536891206 &&
                        *(long*)(state.StringBuffer + sizeof(long)) == 7309979286770381673 &&
                        *(long*)(state.StringBuffer + sizeof(long) + sizeof(long)) == 8247308551402910817 &&
                        *(int*)(state.StringBuffer + sizeof(long) + sizeof(long) + sizeof(long)) == 1734702177 &&
                        state.StringBuffer[28] == (byte)'y')
                        return CommandPropertyName.ForceRevisionCreationStrategy;
                    return CommandPropertyName.NoSuchProperty;

                default:
                    return CommandPropertyName.NoSuchProperty;
            }
        }

        private static unsafe ForceRevisionStrategy GetEnumValue(JsonParserState state, JsonOperationContext ctx)
        {
            switch (state.StringSize)
            {
                case 6:
                    if (*(int*)state.StringBuffer == 1868981570 &&
                        *(short*)(state.StringBuffer + sizeof(int)) == 25970)
                        return ForceRevisionStrategy.Before;

                    ThrowInvalidProperty(state, ctx);
                    break;

                default:
                    ThrowInvalidProperty(state, ctx);
                    break;
            }

            return 0;
        }

        private static unsafe AttachmentType GetAttachmentType(JsonParserState state, JsonOperationContext ctx)
        {
            // here we confirm that the value is matching our expectation, in order to save CPU instructions
            // we compare directly against the precomputed values
            switch (state.StringSize)
            {
                case 8:
                    if (*(long*)state.StringBuffer == 8389754676633104196)
                        return AttachmentType.Document;
                    if (*(long*)state.StringBuffer == 7957695010998478162)
                        return AttachmentType.Revision;

                    ThrowInvalidProperty(state, ctx);
                    break;

                default:
                    ThrowInvalidProperty(state, ctx);
                    break;
            }

            return 0;
        }

        private static unsafe CommandType GetCommandType(JsonParserState state, JsonOperationContext ctx)
        {
            // here we confirm that the value is matching our expectation, in order to save CPU instructions
            // we compare directly against the precomputed values
            switch (state.StringSize)
            {
                case 3:
                    if (*(short*)state.StringBuffer == 21840 &&
                        state.StringBuffer[2] == (byte)'T')
                        return CommandType.PUT;
                    break;

                case 5:
                    if (*(int*)state.StringBuffer == 1129595216 &&
                        state.StringBuffer[4] == (byte)'H')
                        return CommandType.PATCH;
                    break;

                case 6:
                    if (*(int*)state.StringBuffer == 1162626372 &&
                        *(short*)(state.StringBuffer + 4) == 17748)
                        return CommandType.DELETE;
                    break;

                case 8:
                    if (*(long*)state.StringBuffer == 8318823012450529091)
                        return CommandType.Counters;
                    break;

                case 10:
                    if (*(long*)state.StringBuffer == 7598246930185808212 &&
                    *(short*)(state.StringBuffer + sizeof(long)) == 29541)
                        return CommandType.TimeSeries;

                    if (*(long*)state.StringBuffer == 6071222181947531586 &&
                        *(short*)(state.StringBuffer + sizeof(long)) == 18499)
                        return CommandType.BatchPATCH;
                    break;

                case 13:
                    if (*(long*)state.StringBuffer == 7308612546338255937 &&
                        *(int*)(state.StringBuffer + sizeof(long)) == 1431336046 &&
                        state.StringBuffer[sizeof(long) + sizeof(int)] == (byte)'T')
                        return CommandType.AttachmentPUT;
                    break;

                case 14:
                    if (*(long*)state.StringBuffer == 7598246930185808212 &&
                        *(int*)(state.StringBuffer + sizeof(long)) == 1866691429)
                        return CommandType.TimeSeriesCopy;

                    if (*(long*)state.StringBuffer == 7308612546338255937 &&
                        *(int*)(state.StringBuffer + sizeof(long)) == 1329820782 &&
                        *(short*)(state.StringBuffer + sizeof(long) + sizeof(int)) == 22864)
                        return CommandType.AttachmentCOPY;

                    if (*(long*)state.StringBuffer == 7308612546338255937 &&
                        *(int*)(state.StringBuffer + sizeof(long)) == 1330476142 &&
                        *(short*)(state.StringBuffer + sizeof(long) + sizeof(int)) == 17750)
                        return CommandType.AttachmentMOVE;
                    break;

                case 16:
                    if (*(long*)state.StringBuffer == 7308612546338255937 &&
                        *(long*)(state.StringBuffer + sizeof(long)) == 4995694080542667886)
                        return CommandType.AttachmentDELETE;
                    break;

                case 18:
                    if (*(long*)state.StringBuffer == 5000528724088418115 &&
                        *(long*)(state.StringBuffer + sizeof(long)) == 5793150219460305784 &&
                        *(short*)(state.StringBuffer + sizeof(long) + sizeof(long)) == 21589)
                        return CommandType.CompareExchangePUT;
                    break;

                case 20:
                    if (*(long*)state.StringBuffer == 7598246930185808212 &&
                        *(long*)(state.StringBuffer + sizeof(long)) == 7947001131039880037 &&
                        *(int*)(state.StringBuffer + sizeof(long) + sizeof(long)) == 1953654131)
                        return CommandType.TimeSeriesBulkInsert;

                    ThrowInvalidProperty(state, ctx);
                    return CommandType.None;

                case 21:
                    if (*(long*)state.StringBuffer == 5000528724088418115 &&
                        *(long*)(state.StringBuffer + sizeof(long)) == 4928459091005170552 &&
                        *(int*)(state.StringBuffer + sizeof(long) + sizeof(long)) == 1413827653 &&
                        state.StringBuffer[sizeof(long) + sizeof(long) + sizeof(int)] == (byte)'E')
                        return CommandType.CompareExchangeDELETE;

                    if (*(long*)state.StringBuffer == 8531315664536891206 &&
                        *(long*)(state.StringBuffer + sizeof(long)) == 7309979286770381673 &&
                        *(int*)(state.StringBuffer + sizeof(long) + sizeof(long)) == 1869182049 &&
                        state.StringBuffer[sizeof(long) + sizeof(long) + sizeof(int)] == (byte)'n')
                        return CommandType.ForceRevisionCreation;
                    break;
            }

            ThrowInvalidCommandType(state, ctx);
            return CommandType.None;
        }

        private static void ThrowInvalidUsageOfChangeVectorWithIdentities(CommandData commandData)
        {
            throw new InvalidOperationException($"You cannot use change vector ({commandData.ChangeVector}) " +
                                                $"when using identity in the document ID ({commandData.Id}).");
        }

        private static unsafe void ThrowInvalidProperty(JsonParserState state, JsonOperationContext ctx)
        {
            throw new InvalidOperationException("Invalid property name: " +
                                                ctx.AllocateStringValue(null, state.StringBuffer, state.StringSize));
        }

        private static unsafe void ThrowInvalidCommandType(JsonParserState state, JsonOperationContext ctx)
        {
            throw new InvalidCommandTypeException("Invalid command type: "
                                                  + ctx.AllocateStringValue(null, state.StringBuffer, state.StringSize));
        }

        private static void ThrowUnexpectedToken(JsonParserToken jsonParserToken, JsonParserState state)
        {
            throw new InvalidOperationException("Expected " + jsonParserToken + " , but got " + state.CurrentTokenType);
        }

        private static async Task RefillParserBuffer(Stream stream, JsonOperationContext.MemoryBuffer buffer, UnmanagedJsonParser parser, CancellationToken token = default)
        {
            // Although we using here WithCancellation and passing the token,
            // the stream will stay open even after the cancellation until the entire server will be disposed.
            var read = await stream.ReadAsync(buffer.Memory.Memory, token);
            if (read == 0)
                ThrowUnexpectedEndOfStream();
            parser.SetBuffer(buffer, 0, read);
        }

        private static void ThrowUnexpectedEndOfStream()
        {
            throw new EndOfStreamException();
        }
    }
}<|MERGE_RESOLUTION|>--- conflicted
+++ resolved
@@ -260,7 +260,6 @@
                     if (state.CurrentTokenType != JsonParserToken.String)
                         ThrowUnexpectedToken(JsonParserToken.String, state);
 
-<<<<<<< HEAD
                     if (GetLongFromStringBuffer(state) != 8314892176759549763) // Commands
                         ThrowUnexpectedToken(JsonParserToken.String, state);
 
@@ -269,43 +268,6 @@
 
                     if (state.CurrentTokenType != JsonParserToken.StartArray)
                         ThrowUnexpectedToken(JsonParserToken.StartArray, state);
-=======
-                    if (commandData.Type == CommandType.PATCH)
-                    {
-                        commandData.PatchCommand =
-                            new PatchDocumentCommand(
-                                context,
-                                commandData.Id,
-                                commandData.ChangeVector,
-                                skipPatchIfChangeVectorMismatch: false,
-                                (commandData.Patch, commandData.PatchArgs),
-                                (commandData.PatchIfMissing, commandData.PatchIfMissingArgs),
-                                createIfMissing: commandData.CreateIfMissing,
-                                database,
-                                isTest: false,
-                                debugMode: false,
-                                collectResultsNeeded: true,
-                                returnDocument: commandData.ReturnDocument
-                            );
-                    }
-
-                    if (commandData.Type == CommandType.BatchPATCH)
-                    {
-                        commandData.PatchCommand =
-                            new BatchPatchDocumentCommand(
-                                context,
-                                commandData.Ids,
-                                skipPatchIfChangeVectorMismatch: false,
-                                (commandData.Patch, commandData.PatchArgs),
-                                (commandData.PatchIfMissing, commandData.PatchIfMissingArgs),
-                                commandData.CreateIfMissing,
-                                database,
-                                isTest: false,
-                                debugMode: false,
-                                collectResultsNeeded: true
-                               );
-                    }
->>>>>>> 6f1a706a
 
                     while (true)
                     {
@@ -334,6 +296,7 @@
                                     skipPatchIfChangeVectorMismatch: false,
                                     (commandData.Patch, commandData.PatchArgs),
                                     (commandData.PatchIfMissing, commandData.PatchIfMissingArgs),
+                                    commandData.CreateIfMissing,
                                     isTest: false,
                                     debugMode: false,
                                     collectResultsNeeded: true,
@@ -352,6 +315,7 @@
                                     skipPatchIfChangeVectorMismatch: false,
                                     (commandData.Patch, commandData.PatchArgs),
                                     (commandData.PatchIfMissing, commandData.PatchIfMissingArgs),
+                                    commandData.CreateIfMissing,
                                     isTest: false,
                                     debugMode: false,
                                     collectResultsNeeded: true
