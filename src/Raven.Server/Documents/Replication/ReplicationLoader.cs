﻿using System;
using System.Collections.Concurrent;
using System.Collections.Generic;
using System.Diagnostics;
using System.Linq;
using System.Security.Cryptography.X509Certificates;
using System.Threading;
using System.Threading.Tasks;
using Raven.Client;
using Raven.Client.Documents.Commands;
using Raven.Client.Documents.Conventions;
using Raven.Client.Documents.Operations.ETL;
using Raven.Client.Documents.Operations.OngoingTasks;
using Raven.Client.Documents.Operations.Replication;
using Raven.Client.Documents.Replication;
using Raven.Client.Documents.Replication.Messages;
using Raven.Client.Exceptions.Database;
using Raven.Client.Exceptions.Security;
using Raven.Client.Http;
using Raven.Client.Json.Serialization;
using Raven.Client.ServerWide;
using Raven.Client.ServerWide.Commands;
using Raven.Client.ServerWide.Tcp;
using Raven.Client.Util;
using Raven.Server.Config.Settings;
using Raven.Server.Documents.Replication.ReplicationItems;
using Raven.Server.Documents.TcpHandlers;
using Raven.Server.Extensions;
using Raven.Server.Json;
using Raven.Server.NotificationCenter.Notifications;
using Raven.Server.ServerWide;
using Raven.Server.ServerWide.Commands;
using Raven.Server.ServerWide.Context;
using Raven.Server.Utils;
using Sparrow.Collections;
using Sparrow.Json;
using Sparrow.Json.Parsing;
using Sparrow.Json.Sync;
using Sparrow.Logging;
using Sparrow.Server.Json.Sync;
using Sparrow.Server.Utils;
using Sparrow.Threading;
using Sparrow.Utils;

namespace Raven.Server.Documents.Replication
{
    public class ReplicationLoader : IDisposable, ITombstoneAware
    {
        private readonly ReaderWriterLockSlim _locker = new ReaderWriterLockSlim();

        public event Action<IncomingReplicationHandler> IncomingReplicationAdded;

        public event Action<IncomingReplicationHandler> IncomingReplicationRemoved;

        public event Action<OutgoingReplicationHandler> OutgoingReplicationAdded;

        public event Action<OutgoingReplicationHandler> OutgoingReplicationRemoved;

        internal ManualResetEventSlim DebugWaitAndRunReplicationOnce;

        public DocumentDatabase Database;
        private SingleUseFlag _isInitialized = new SingleUseFlag();

        private readonly Timer _reconnectAttemptTimer;
        internal readonly int MinimalHeartbeatInterval;

        public ResolveConflictOnReplicationConfigurationChange ConflictResolver;

        private readonly ConcurrentSet<OutgoingReplicationHandler> _outgoing =
            new ConcurrentSet<OutgoingReplicationHandler>();

        private readonly ConcurrentDictionary<ReplicationNode, ConnectionShutdownInfo> _outgoingFailureInfo =
            new ConcurrentDictionary<ReplicationNode, ConnectionShutdownInfo>();

        private readonly ConcurrentDictionary<string, IncomingReplicationHandler> _incoming =
            new ConcurrentDictionary<string, IncomingReplicationHandler>();

        private readonly ConcurrentDictionary<IncomingConnectionInfo, DateTime> _incomingLastActivityTime =
            new ConcurrentDictionary<IncomingConnectionInfo, DateTime>();

        private readonly ConcurrentDictionary<IncomingConnectionInfo, ConcurrentQueue<IncomingConnectionRejectionInfo>>
            _incomingRejectionStats =
                new ConcurrentDictionary<IncomingConnectionInfo, ConcurrentQueue<IncomingConnectionRejectionInfo>>();

        private readonly ConcurrentSet<ConnectionShutdownInfo> _reconnectQueue =
            new ConcurrentSet<ConnectionShutdownInfo>();

        private readonly ConcurrentBag<ReplicationNode> _internalDestinations = new ConcurrentBag<ReplicationNode>();
        private readonly HashSet<ExternalReplicationBase> _externalDestinations = new HashSet<ExternalReplicationBase>();

        private HubInfoForCleaner _hubInfoForCleaner;

        private class HubInfoForCleaner
        {
            public long LastEtag;
            public DateTime LastCleanup;
        }

        private class LastEtagPerDestination
        {
            public long LastEtag;
        }

        private int _replicationStatsId;

        private readonly ConcurrentDictionary<ReplicationNode, LastEtagPerDestination> _lastSendEtagPerDestination =
            new ConcurrentDictionary<ReplicationNode, LastEtagPerDestination>();

        public long GetMinimalEtagForReplication()
        {
            var replicationNodes = Destinations?.ToList();
            if (replicationNodes == null || replicationNodes.Count == 0)
                return long.MaxValue;

            long minEtag = long.MaxValue;

            foreach (var lastEtagPerDestination in _lastSendEtagPerDestination)
            {
                replicationNodes.Remove(lastEtagPerDestination.Key);
                minEtag = Math.Min(lastEtagPerDestination.Value.LastEtag, minEtag);
            }
            if (replicationNodes.Count > 0)
            {
                // if we don't have information from all our destinations, we don't know what tombstones
                // we can remove. Note that this explicitly _includes_ disabled destinations, which prevents
                // us from doing any tombstone cleanup.
                return 0;
            }

            using (_server.ContextPool.AllocateOperationContext(out TransactionOperationContext ctx))
            using (ctx.OpenReadTransaction())
            {
                var externals = _server.Cluster.ReadRawDatabaseRecord(ctx, Database.Name).ExternalReplications;
                if (externals != null)
                {
                    foreach (var external in externals)
                    {
                        var state = GetExternalReplicationState(_server, Database.Name, external.TaskId, ctx);
                        var myEtag = ChangeVectorUtils.GetEtagById(state.DestinationChangeVector, Database.DbBase64Id);
                        minEtag = Math.Min(myEtag, minEtag);
                    }
                }
            }

            return minEtag;
        }

        public long GetMinimalEtagForTombstoneCleanupWithHubReplication()
        {
            long minEtag = long.MaxValue;

            using (_server.ContextPool.AllocateOperationContext(out TransactionOperationContext ctx))
            using (ctx.OpenReadTransaction())
            {
                if (_server.Cluster.ReadRawDatabaseRecord(ctx, Database.Name).HubPullReplicationDefinitionExist() == false)
                    return minEtag;

                var time = Database.Configuration.Tombstones.CleanupIntervalWithReplicationHub.GetValue(TimeUnit.Minutes);
                var lastCleanUp = _hubInfoForCleaner?.LastCleanup ?? DateTime.MinValue;
                if (lastCleanUp.AddMinutes(time) > Database.Time.GetUtcNow())
                {
                    return _hubInfoForCleaner?.LastEtag ?? minEtag;
                }
            }

            long hoursToSave = Database.Configuration.Tombstones.RetentionTimeWithReplicationHub.GetValue(TimeUnit.Hours);

            var lastDateToSave = Database.Time.GetUtcNow().AddHours(-hoursToSave);

            using (Database.DocumentsStorage.ContextPool.AllocateOperationContext(out DocumentsOperationContext context))
            using (context.OpenReadTransaction())
            {
                if (Database.DocumentsStorage.GetNumberOfTombstones(context) == 0)
                    return minEtag;
                var max = DocumentsStorage.ReadLastTombstoneEtag(context.Transaction.InnerTransaction);
                var min = _hubInfoForCleaner?.LastEtag ?? 0;
                var maxTombstone = Database.DocumentsStorage.GetTombstoneByEtag(context, max);

                if (maxTombstone.LastModified <= lastDateToSave)
                {
                    //All tombstones can be deleted
                    Interlocked.Exchange(ref _hubInfoForCleaner, new HubInfoForCleaner { LastCleanup = Database.Time.GetUtcNow(), LastEtag = max });
                    return max;
                }

                var minTombstone = Database.DocumentsStorage.GetTombstonesFrom(context, min, 0, 1).First();
                min = minTombstone.Etag;

                if (minTombstone.LastModified > lastDateToSave)
                {
                    // Can't delete tombstones yet
                    Interlocked.Exchange(ref _hubInfoForCleaner, new HubInfoForCleaner { LastCleanup = Database.Time.GetUtcNow(), LastEtag = minTombstone.Etag - 1 });
                    return minTombstone.Etag - 1;
                }
                var oldEtag = -1L;

                while (true)
                {
                    var newEtag = (max + min) / 2;
                    if (newEtag == oldEtag)
                    {
                        Interlocked.Exchange(ref _hubInfoForCleaner, new HubInfoForCleaner { LastCleanup = Database.Time.GetUtcNow(), LastEtag = min });
                        return min;
                    }

                    oldEtag = newEtag;
                    var newTombstone = Database.DocumentsStorage.GetTombstonesFrom(context, newEtag, 0, 1).First();

                    if (newTombstone.Etag == max)
                    {
                        newTombstone = Database.DocumentsStorage.GetTombstoneAtOrBefore(context, newEtag);

                        if (newTombstone.Etag == min)
                        {
                            Interlocked.Exchange(ref _hubInfoForCleaner, new HubInfoForCleaner { LastCleanup = Database.Time.GetUtcNow(), LastEtag = min });
                            return min;
                        }
                    }
                    if (newTombstone.LastModified <= lastDateToSave)
                    {
                        min = newTombstone.Etag;
                        continue;
                    }
                    max = newTombstone.Etag;
                }
            }
        }

        private readonly Logger _log;

        // PERF: _incoming locks if you do _incoming.Values. Using .Select
        // directly and fetching the Value avoids this problem.
        public IEnumerable<IncomingConnectionInfo> IncomingConnections => _incoming.Select(x => x.Value.ConnectionInfo);

        public IEnumerable<ReplicationNode> OutgoingConnections => _outgoing.Select(x => x.Node);
        public IEnumerable<OutgoingReplicationHandler> OutgoingHandlers => _outgoing;

        // PERF: _incoming locks if you do _incoming.Values. Using .Select
        // directly and fetching the Value avoids this problem.
        public IEnumerable<IncomingReplicationHandler> IncomingHandlers => _incoming.Select(x => x.Value);

        private readonly ConcurrentQueue<TaskCompletionSource<object>> _waitForReplicationTasks =
            new ConcurrentQueue<TaskCompletionSource<object>>();

        internal readonly ServerStore _server;

        public List<ReplicationNode> Destinations => _destinations;
        private List<ReplicationNode> _destinations = new List<ReplicationNode>();
        private ClusterTopology _clusterTopology = new ClusterTopology();
        private int _numberOfSiblings;
        public ConflictSolver ConflictSolverConfig;
        private readonly CancellationToken _shutdownToken;
        public ReplicationLoader(DocumentDatabase database, ServerStore server)
        {
            _server = server;
            Database = database;
            _shutdownToken = database.DatabaseShutdown;

            var config = Database.Configuration.Replication;
            var reconnectTime = config.RetryReplicateAfter.AsTimeSpan;
            _log = LoggingSource.Instance.GetLogger<ReplicationLoader>(Database.Name);
            _reconnectAttemptTimer = new Timer(state => ForceTryReconnectAll(),
                null, reconnectTime, reconnectTime);
            MinimalHeartbeatInterval = (int)config.ReplicationMinimalHeartbeat.AsTimeSpan.TotalMilliseconds;
            database.TombstoneCleaner.Subscribe(this);
            server.Cluster.Changes.DatabaseChanged += DatabaseValueChanged;
        }

        private Task DatabaseValueChanged(string databaseName, long index, string type, DatabasesLandlord.ClusterDatabaseChangeType changeType, object changeState)
        {
            var documentDatabase = Database;
            if (documentDatabase == null)
                return Task.CompletedTask;

            if (string.Equals(documentDatabase.Name, databaseName, StringComparison.OrdinalIgnoreCase) == false)
                return Task.CompletedTask;

            switch (changeState)
            {
                case BulkRegisterReplicationHubAccessCommand bulk:
                    foreach (var cmd in bulk.Commands)
                    {
                        DisposeRelatedPullReplication(cmd.HubName, cmd.CertificateThumbprint);
                    }
                    break;

                case UpdatePullReplicationAsHubCommand put:
                    DisposeRelatedPullReplication(put.Definition.Name, null /*all*/);
                    break;

                case UnregisterReplicationHubAccessCommand del:
                    DisposeRelatedPullReplication(del.HubName, del.CertificateThumbprint);
                    break;

                case RegisterReplicationHubAccessCommand reg:
                    DisposeRelatedPullReplication(reg.HubName, reg.CertificateThumbprint);
                    break;
            }
            return Task.CompletedTask;

            void DisposeRelatedPullReplication(string hub, string certThumbprint)
            {
                if (hub == null)
                    return;

                foreach (var (_, repl) in _incoming)
                {
                    if (string.Equals(repl._incomingPullReplicationParams.Name, hub, StringComparison.OrdinalIgnoreCase) == false)
                        continue;

                    if (certThumbprint != null && repl.CertificateThumbprint != certThumbprint)
                        continue;

                    try
                    {
                        if (_log.IsInfoEnabled)
                            _log.Info($"Resetting {repl.ConnectionInfo} for {hub} on {certThumbprint} because replication configuration changed. Will be reconnected.");
                        repl.Dispose();
                    }
                    catch
                    {
                    }
                }

                foreach (var repl in _outgoing)
                {
                    if (string.Equals(repl.PullReplicationDefinitionName, hub, StringComparison.OrdinalIgnoreCase) == false)
                        continue;

                    if (certThumbprint != null && repl.CertificateThumbprint != certThumbprint)
                        continue;

                    try
                    {
                        repl.Dispose();
                    }
                    catch
                    {
                    }
                }
            }
        }

        public IReadOnlyDictionary<ReplicationNode, ConnectionShutdownInfo> OutgoingFailureInfo
            => _outgoingFailureInfo;

        public IReadOnlyDictionary<IncomingConnectionInfo, DateTime> IncomingLastActivityTime
            => _incomingLastActivityTime;

        public IReadOnlyDictionary<IncomingConnectionInfo, ConcurrentQueue<IncomingConnectionRejectionInfo>>
            IncomingRejectionStats => _incomingRejectionStats;

        public IEnumerable<ReplicationNode> ReconnectQueue => _reconnectQueue.Select(x => x.Node);

        public long? GetLastReplicatedEtagForDestination(ReplicationNode dest)
        {
            foreach (var replicationHandler in _outgoing)
            {
                if (replicationHandler.Node.IsEqualTo(dest))
                    return replicationHandler._lastSentDocumentEtag;
            }
            return null;
        }

        public void AcceptIncomingConnection(TcpConnectionOptions tcpConnectionOptions,
            TcpConnectionHeaderMessage header,
            X509Certificate2 certificate,
            JsonOperationContext.MemoryBuffer buffer)
        {
            var supportedVersions =
                TcpConnectionHeaderMessage.GetSupportedFeaturesFor(TcpConnectionHeaderMessage.OperationTypes.Replication, tcpConnectionOptions.ProtocolVersion);

            ReplicationInitialRequest initialRequest = null;
            if (supportedVersions.Replication.PullReplication)
            {
                using (tcpConnectionOptions.ContextPool.AllocateOperationContext(out JsonOperationContext context))
                using (var readerObject = context.Sync.ParseToMemory(tcpConnectionOptions.Stream, "initial-replication-message",
                    BlittableJsonDocumentBuilder.UsageMode.None, buffer))
                {
                    initialRequest = JsonDeserializationServer.ReplicationInitialRequest(readerObject);
                }
            }

            string[] allowedPaths = default;
            string pullDefinitionName = null;
            PreventDeletionsMode preventDeletionsMode = PreventDeletionsMode.None;
            switch (header.AuthorizeInfo?.AuthorizeAs)
            {
                case TcpConnectionHeaderMessage.AuthorizationInfo.AuthorizeMethod.PullReplication:
                case TcpConnectionHeaderMessage.AuthorizationInfo.AuthorizeMethod.PushReplication:
                    if (supportedVersions.Replication.PullReplication == false)
                        throw new InvalidOperationException("Unable to use Pull Replication, because the other side doesn't have it as a supported feature");

                    if (header.AuthorizeInfo.AuthorizationFor == null)
                        throw new InvalidOperationException("Pull replication requires that the AuthorizationFor field will be set, but it wasn't provided");

                    PullReplicationDefinition pullReplicationDefinition;
                    using (_server.Server.ServerStore.ContextPool.AllocateOperationContext(out TransactionOperationContext ctx))
                    using (ctx.OpenReadTransaction())
                    {
                        pullReplicationDefinition = _server.Cluster.ReadPullReplicationDefinition(Database.Name, header.AuthorizeInfo.AuthorizationFor, ctx);

                        if (pullReplicationDefinition.Disabled)
                            throw new InvalidOperationException("The replication hub " + pullReplicationDefinition.Name + " is disabled and cannot be used currently");
                    }

                    pullDefinitionName = header.AuthorizeInfo.AuthorizationFor;

                    switch (header.AuthorizeInfo.AuthorizeAs)
                    {
                        case TcpConnectionHeaderMessage.AuthorizationInfo.AuthorizeMethod.PullReplication:
                            if (pullReplicationDefinition.Mode.HasFlag(PullReplicationMode.HubToSink) == false)
                                throw new InvalidOperationException($"Replication hub {header.AuthorizeInfo.AuthorizationFor} does not support Pull Replication");
                            CreatePullReplicationAsHub(tcpConnectionOptions, initialRequest, supportedVersions, pullReplicationDefinition, header);
                            return;

                        case TcpConnectionHeaderMessage.AuthorizationInfo.AuthorizeMethod.PushReplication:
                            if (pullReplicationDefinition.Mode.HasFlag(PullReplicationMode.SinkToHub) == false)
                                throw new InvalidOperationException($"Replication hub {header.AuthorizeInfo.AuthorizationFor} does not support Push Replication");
                            if (certificate == null)
                                throw new InvalidOperationException("Incoming filtered replication is only supported when using a certificate");
#pragma warning disable CS0618 // Type or member is obsolete
                            if (pullReplicationDefinition.Certificates != null && pullReplicationDefinition.Certificates.Count > 0)
#pragma warning restore CS0618 // Type or member is obsolete
                                throw new InvalidOperationException(
                                    "Incoming filtered replication is not supported on legacy replication hub. Make sure that there are no inline certificates on the replication hub: " +
                                    pullReplicationDefinition.Name);
                            
                            allowedPaths = DetailedReplicationHubAccess.Preferred(header.ReplicationHubAccess.AllowedSinkToHubPaths, header.ReplicationHubAccess.AllowedHubToSinkPaths);
                            preventDeletionsMode = pullReplicationDefinition.PreventDeletionsMode;

                            // same as normal incoming replication, just using the filtering
                            break;

                        default:
                            throw new InvalidOperationException("Unknown AuthroizeAs value: " + header.AuthorizeInfo.AuthorizeAs);
                    }
                    break;

                case null:
                    break;

                default:
                    throw new InvalidOperationException("Unknown AuthroizeAs value" + header.AuthorizeInfo?.AuthorizeAs);
            }

            PullReplicationParams pullReplicationParams = null;
            if (pullDefinitionName != null)
            {
                pullReplicationParams = new PullReplicationParams()
                {
                    Name = pullDefinitionName,
                    AllowedPaths = allowedPaths,
                    Mode = PullReplicationMode.SinkToHub,
                    PreventDeletionsMode = preventDeletionsMode,
                    Type = PullReplicationParams.ConnectionType.Incoming
                };
            }

            CreateIncomingInstance(tcpConnectionOptions, buffer, pullReplicationParams);
        }

        private void CreatePullReplicationAsHub(TcpConnectionOptions tcpConnectionOptions, ReplicationInitialRequest initialRequest,
                        TcpConnectionHeaderMessage.SupportedFeatures supportedVersions,
                        PullReplicationDefinition pullReplicationDefinition, TcpConnectionHeaderMessage header)
        {
            if (string.Equals(initialRequest.PullReplicationDefinitionName, pullReplicationDefinition.Name, StringComparison.OrdinalIgnoreCase) == false)
                throw new InvalidOperationException(
                    $"PullReplicationDefinitionName '{initialRequest.PullReplicationDefinitionName}' does not match the pull replication definition name: {pullReplicationDefinition.Name}");

            var taskId = pullReplicationDefinition.TaskId; // every connection to this pull replication on the hub will have the same task id.
            var externalReplication = pullReplicationDefinition.ToExternalReplication(initialRequest, taskId);
            
            var outgoingReplication = new OutgoingReplicationHandler(null, this, Database, externalReplication, external: true, initialRequest.Info)
            {
                _outgoingPullReplicationParams = new PullReplicationParams { 
                    Name = initialRequest.PullReplicationDefinitionName,
                    PreventDeletionsMode = pullReplicationDefinition.PreventDeletionsMode,
                    Mode = pullReplicationDefinition.Mode,
                    Type = PullReplicationParams.ConnectionType.Outgoing
                },
                
                PullReplicationDefinitionName = initialRequest.PullReplicationDefinitionName,
                CertificateThumbprint = tcpConnectionOptions.Certificate?.Thumbprint
            };
            
            if (header.ReplicationHubAccess != null)
            {
                // Note that if the certificate isn't registered *specifically* in the pull replication, we don't do
                // any filtering. That means that the certificate has global access to the database, so there is not point
                outgoingReplication.PathsToSend = DetailedReplicationHubAccess.Preferred(header.ReplicationHubAccess.AllowedHubToSinkPaths, header.ReplicationHubAccess.AllowedSinkToHubPaths);
            }

            outgoingReplication.Failed += OnOutgoingSendingFailed;
            outgoingReplication.SuccessfulTwoWaysCommunication += OnOutgoingSendingSucceeded;
            outgoingReplication.SuccessfulReplication += ResetReplicationFailuresInfo;
            _outgoing.TryAdd(outgoingReplication); // can't fail, this is a brand new instance

            outgoingReplication.StartPullReplicationAsHub(tcpConnectionOptions.Stream, supportedVersions);
            OutgoingReplicationAdded?.Invoke(outgoingReplication);
        }

        public void RunPullReplicationAsSink(TcpConnectionOptions tcpConnectionOptions, JsonOperationContext.MemoryBuffer buffer, PullReplicationAsSink destination)
        {
            string[] allowedPaths = DetailedReplicationHubAccess.Preferred(destination.AllowedHubToSinkPaths, destination.AllowedSinkToHubPaths);
            var incomingPullParams = new PullReplicationParams
            {
                Name = destination.HubName,
                AllowedPaths = allowedPaths,
                Mode = PullReplicationMode.HubToSink,
                PreventDeletionsMode = null,
                Type = PullReplicationParams.ConnectionType.Incoming
            };
            var newIncoming = CreateIncomingReplicationHandler(tcpConnectionOptions, buffer, incomingPullParams);
            newIncoming.Failed += RetryPullReplication;

            PoolOfThreads.PooledThread.ResetCurrentThreadName();
            Thread.CurrentThread.Name = $"Pull Replication as Sink from {destination.Database} at {destination.Url}";

            _incoming[newIncoming.ConnectionInfo.SourceDatabaseId] = newIncoming;
            IncomingReplicationAdded?.Invoke(newIncoming);
            newIncoming.DoIncomingReplication();

            void RetryPullReplication(IncomingReplicationHandler instance, Exception e)
            {
                using (instance)
                {
                    if (_incoming.TryRemove(instance.ConnectionInfo.SourceDatabaseId, out _))
                        IncomingReplicationRemoved?.Invoke(instance);

                    instance.Failed -= RetryPullReplication;
                    instance.DocumentsReceived -= OnIncomingReceiveSucceeded;
                    if (_log.IsInfoEnabled)
                        _log.Info($"Pull replication Sink handler has thrown an unhandled exception. ({instance.FromToString})", e);
                }

                // if the stream closed, it is our duty to reconnect
                AddAndStartOutgoingReplication(destination, true);
            }
        }

        private void CreateIncomingInstance(TcpConnectionOptions tcpConnectionOptions, JsonOperationContext.MemoryBuffer buffer, PullReplicationParams pullReplicationParams)
        {
            var newIncoming = CreateIncomingReplicationHandler(tcpConnectionOptions, buffer, pullReplicationParams);
            newIncoming.Failed += OnIncomingReceiveFailed;

            // need to safeguard against two concurrent connection attempts
            var current = _incoming.AddOrUpdate(newIncoming.ConnectionInfo.SourceDatabaseId, newIncoming,
                (_, val) => val.IsDisposed ? newIncoming : val);

            if (current == newIncoming)
            {
                newIncoming.Start();
                IncomingReplicationAdded?.Invoke(newIncoming);
                ForceTryReconnectAll();
            }
            else
            {
                if (_log.IsInfoEnabled)
                {
                    _log.Info("you can't add two identical connections.", new InvalidOperationException("you can't add two identical connections."));
                }
                newIncoming.Dispose();
            }
        }

        public class PullReplicationParams
        {
            public string Name;
            public string[] AllowedPaths;
            public PullReplicationMode Mode;
            public PreventDeletionsMode? PreventDeletionsMode;
            public ConnectionType Type;

            public enum ConnectionType
            {
                None,
                Incoming,
                Outgoing
            }
        }

        private IncomingReplicationHandler CreateIncomingReplicationHandler(
            TcpConnectionOptions tcpConnectionOptions,
            JsonOperationContext.MemoryBuffer buffer,
            PullReplicationParams incomingPullParams)
        {
            var getLatestEtagMessage = IncomingInitialHandshake(tcpConnectionOptions, incomingPullParams, buffer);

            var newIncoming = new IncomingReplicationHandler(
                tcpConnectionOptions,
                getLatestEtagMessage,
                this,
                buffer,
                incomingPullParams);

            newIncoming.DocumentsReceived += OnIncomingReceiveSucceeded;
            return newIncoming;
        }

        private ReplicationLatestEtagRequest IncomingInitialHandshake(TcpConnectionOptions tcpConnectionOptions, PullReplicationParams replParams, JsonOperationContext.MemoryBuffer buffer)
        {
            ReplicationLatestEtagRequest getLatestEtagMessage;

            using (tcpConnectionOptions.ContextPool.AllocateOperationContext(out JsonOperationContext context))
            using (var readerObject = context.Sync.ParseToMemory(
                tcpConnectionOptions.Stream,
                "IncomingReplication/get-last-etag-message read",
                BlittableJsonDocumentBuilder.UsageMode.None,
                buffer))
            {
                var exceptionSchema = JsonDeserializationClient.ExceptionSchema(readerObject);
                if (exceptionSchema.Type.Equals("Error"))
                    throw new Exception(exceptionSchema.Message);

                getLatestEtagMessage = JsonDeserializationServer.ReplicationLatestEtagRequest(readerObject);
                if (_log.IsInfoEnabled)
                {
                    _log.Info(
                        $"GetLastEtag: {getLatestEtagMessage.SourceTag}({getLatestEtagMessage.SourceMachineName}) / {getLatestEtagMessage.SourceDatabaseName} ({getLatestEtagMessage.SourceDatabaseId}) - {getLatestEtagMessage.SourceUrl}");
                }
            }

            var connectionInfo = IncomingConnectionInfo.FromGetLatestEtag(getLatestEtagMessage);
            try
            {
                AssertValidConnection(connectionInfo);
            }
            catch (Exception e)
            {
                if (_log.IsInfoEnabled)
                    _log.Info($"Connection from [{connectionInfo}] is rejected.", e);

                var incomingConnectionRejectionInfos = _incomingRejectionStats.GetOrAdd(connectionInfo,
                    _ => new ConcurrentQueue<IncomingConnectionRejectionInfo>());
                incomingConnectionRejectionInfos.Enqueue(new IncomingConnectionRejectionInfo { Reason = e.ToString() });

                throw;
            }

            try
            {
                using (Database.DocumentsStorage.ContextPool.AllocateOperationContext(out DocumentsOperationContext documentsContext))
                using (Database.ConfigurationStorage.ContextPool.AllocateOperationContext(out TransactionOperationContext configurationContext))
                using (var writer = new BlittableJsonTextWriter(documentsContext, tcpConnectionOptions.Stream))
                using (documentsContext.OpenReadTransaction())
                using (configurationContext.OpenReadTransaction())
                {
                    var changeVector = DocumentsStorage.GetFullDatabaseChangeVector(documentsContext);

                    var lastEtagFromSrc = DocumentsStorage.GetLastReplicatedEtagFrom(
                        documentsContext, getLatestEtagMessage.SourceDatabaseId);
                    if (_log.IsInfoEnabled)
                        _log.Info($"GetLastEtag response, last etag: {lastEtagFromSrc}");
                    var response = new DynamicJsonValue
                    {
                        [nameof(ReplicationMessageReply.Type)] = nameof(ReplicationMessageReply.ReplyType.Ok),
                        [nameof(ReplicationMessageReply.MessageType)] = ReplicationMessageType.Heartbeat,
                        [nameof(ReplicationMessageReply.LastEtagAccepted)] = lastEtagFromSrc,
                        [nameof(ReplicationMessageReply.NodeTag)] = _server.NodeTag,
                        [nameof(ReplicationMessageReply.DatabaseChangeVector)] = changeVector,
                        [nameof(ReplicationMessageReply.AcceptablePaths)] = replParams?.AllowedPaths,
                        [nameof(ReplicationMessageReply.PreventDeletionsMode)] = replParams?.PreventDeletionsMode
                    };

                    documentsContext.Write(writer, response);
                    writer.Flush();
                }
            }
            catch (Exception)
            {
                try
                {
                    tcpConnectionOptions.Dispose();
                }
                catch (Exception)
                {
                    // do nothing
                }

                throw;
            }

            if (_log.IsInfoEnabled)
                _log.Info(
                    $"Initialized document replication connection from {connectionInfo.SourceDatabaseName} located at {connectionInfo.SourceUrl}");

            return getLatestEtagMessage;
        }

        private long _reconnectInProgress;

        private void ForceTryReconnectAll()
        {
            if (_reconnectQueue.Count == 0)
                return;

            if (Interlocked.CompareExchange(ref _reconnectInProgress, 1, 0) == 1)
                return;

            try
            {
                DatabaseTopology topology;
                Dictionary<string, RavenConnectionString> ravenConnectionStrings;

                using (_server.ContextPool.AllocateOperationContext(out TransactionOperationContext ctx))
                using (ctx.OpenReadTransaction())
                {
                    var raw = _server.Cluster.ReadRawDatabaseRecord(ctx, Database.Name);
                    if (raw == null)
                    {
                        _reconnectQueue.Clear();
                        return;
                    }

                    topology = raw.Topology;
                    ravenConnectionStrings = raw.RavenConnectionStrings;
                }

                foreach (var failure in _reconnectQueue)
                {
                    if (Database.DatabaseShutdown.IsCancellationRequested)
                        return;

                    try
                    {
                        if (_reconnectQueue.TryRemove(failure) == false)
                            continue;

                        if (_outgoingFailureInfo.Values.Contains(failure) == false)
                            continue; // this connection is no longer exists

                        if (failure.RetryOn > DateTime.UtcNow)
                        {
                            _reconnectQueue.Add(failure);
                            continue;
                        }

                        if (failure.External &&
                            IsMyTask(ravenConnectionStrings, topology, failure.Node as ExternalReplicationBase) == false)
                            // no longer my task
                            continue;

                        AddAndStartOutgoingReplication(failure.Node, failure.External);
                    }
                    catch (Exception e)
                    {
                        if (_log.IsOperationsEnabled)
                        {
                            _log.Operations($"Failed to start outgoing replication to {failure.Node}", e);
                        }
                    }
                }
            }
            catch (Exception e)
            {
                if (_log.IsOperationsEnabled)
                {
                    _log.Operations("Unexpected exception during ForceTryReconnectAll", e);
                }
            }
            finally
            {
                Interlocked.Exchange(ref _reconnectInProgress, 0);
            }
        }

        internal static readonly TimeSpan MaxInactiveTime = TimeSpan.FromSeconds(60);

        private void AssertValidConnection(IncomingConnectionInfo connectionInfo)
        {
            //precaution, should never happen..
            if (string.IsNullOrWhiteSpace(connectionInfo.SourceDatabaseId) ||
                Guid.TryParse(connectionInfo.SourceDatabaseId, out Guid sourceDbId) == false)
            {
                throw new InvalidOperationException(
                    $"Failed to parse source database Id. What I got is {(string.IsNullOrWhiteSpace(connectionInfo.SourceDatabaseId) ? "<empty string>" : Database.DbId.ToString())}. This is not supposed to happen and is likely a bug.");
            }

            if (sourceDbId == Database.DbId)
            {
                throw new InvalidOperationException(
                    $"Cannot have replication with source and destination being the same database. They share the same db id ({connectionInfo} - {Database.DbId})");
            }

            if (_server.IsPassive())
            {
                throw new InvalidOperationException(
                    $"Cannot accept the incoming replication connection from {connectionInfo.SourceUrl}, because this node is in passive state.");
            }

            if (_incoming.TryGetValue(connectionInfo.SourceDatabaseId, out var value))
            {
                var lastHeartbeat = new DateTime(value.LastHeartbeatTicks);
                if (lastHeartbeat + MaxInactiveTime > Database.Time.GetUtcNow())
                    throw new InvalidOperationException(
                        $"An active connection for this database already exists from {value.ConnectionInfo.SourceUrl} (last heartbeat: {lastHeartbeat}).");

                if (_log.IsInfoEnabled)
                    _log.Info($"Disconnecting existing connection from {value.FromToString} because we got a new connection from the same source db " +
                              $"(last heartbeat was at {lastHeartbeat}).");

                IncomingReplicationRemoved?.Invoke(value);

                value.Dispose();
            }
        }

        public ClusterTopology GetClusterTopology()
        {
            using (_server.ContextPool.AllocateOperationContext(out TransactionOperationContext ctx))
            using (ctx.OpenReadTransaction())
            {
                return _server.GetClusterTopology(ctx);
            }
        }

        public void Initialize(DatabaseRecord record)
        {
            if (_isInitialized) //precaution -> probably not necessary, but still...
                return;

            ConflictSolverConfig = record.ConflictSolverConfig;
            ConflictResolver = new ResolveConflictOnReplicationConfigurationChange(this, _log);
            ConflictResolver.RunConflictResolversOnce();
            _isInitialized.Raise();
        }

        public void HandleDatabaseRecordChange(DatabaseRecord newRecord)
        {
            HandleConflictResolverChange(newRecord);
            HandleTopologyChange(newRecord);
            UpdateConnectionStrings(newRecord);
        }

        private void UpdateConnectionStrings(DatabaseRecord newRecord)
        {
            if (newRecord == null)
            {
                // we drop the connections in the handle topology change method
                return;
            }
            foreach (var connection in OutgoingFailureInfo)
            {
                if (connection.Key is ExternalReplication external)
                {
                    if (ValidateConnectionString(newRecord.RavenConnectionStrings, external, out var connectionString))
                    {
                        external.ConnectionString = connectionString;
                    }
                }
            }
        }

        private void HandleConflictResolverChange(DatabaseRecord newRecord)
        {
            if (newRecord == null)
            {
                ConflictSolverConfig = null;
                return;
            }

            if (ConflictSolverConfig == null && newRecord.ConflictSolverConfig == null)
            {
                return;
            }

            var conflictSolverChanged = ConflictSolverConfig?.ConflictResolutionChanged(newRecord.ConflictSolverConfig) ?? true;
            if (conflictSolverChanged)
            {
                if (_log.IsInfoEnabled)
                {
                    _log.Info("Conflict resolution was change.");
                }
                ConflictSolverConfig = newRecord.ConflictSolverConfig;
                ConflictResolver.RunConflictResolversOnce();
            }
        }

        private void HandleTopologyChange(DatabaseRecord newRecord)
        {
            var instancesToDispose = new List<IDisposable>();
            if (newRecord == null || _server.IsPassive())
            {
                DropOutgoingConnections(Destinations, instancesToDispose);
                DropIncomingConnections(Destinations, instancesToDispose);
                _internalDestinations.Clear();
                _externalDestinations.Clear();
                _destinations.Clear();
                DisposeConnections(instancesToDispose);
                return;
            }

            _clusterTopology = GetClusterTopology();

            HandleInternalReplication(newRecord, instancesToDispose);
            HandleExternalReplication(newRecord, instancesToDispose);
            HandleHubPullReplication(newRecord, instancesToDispose);
            var destinations = new List<ReplicationNode>();
            destinations.AddRange(_internalDestinations);
            destinations.AddRange(_externalDestinations);
            _destinations = destinations;
            _numberOfSiblings = _destinations.Select(x => x.Url).Intersect(_clusterTopology.AllNodes.Select(x => x.Value)).Count();

            DisposeConnections(instancesToDispose);
        }

        private void HandleHubPullReplication(DatabaseRecord newRecord, List<IDisposable> instancesToDispose)
        {
            foreach (var instance in OutgoingHandlers)
            {
                if (instance.PullReplicationDefinitionName == null)
                    continue;

                var pullReplication = newRecord.HubPullReplications.Find(x => x.Name == instance.PullReplicationDefinitionName);

                if (pullReplication != null && pullReplication.Disabled == false)
                {
                    // update the destination
                    var current = (ExternalReplication)instance.Destination;
                    if (current.DelayReplicationFor != pullReplication.DelayReplicationFor)
                    {
                        current.DelayReplicationFor = pullReplication.DelayReplicationFor;
                        instance.NextReplicateTicks = 0;
                    }
                    current.MentorNode = pullReplication.MentorNode;
                    continue;
                }

                if (_log.IsInfoEnabled)
                    _log.Info($"Stopping replication to {instance.Destination.FromString()}");

                instance.Failed -= OnOutgoingSendingFailed;
                instance.SuccessfulTwoWaysCommunication -= OnOutgoingSendingSucceeded;
                instance.SuccessfulReplication -= ResetReplicationFailuresInfo;
                instancesToDispose.Add(instance);
                _outgoing.TryRemove(instance);
                _lastSendEtagPerDestination.TryRemove(instance.Destination, out LastEtagPerDestination _);
                _outgoingFailureInfo.TryRemove(instance.Destination, out ConnectionShutdownInfo info);
                if (info != null)
                    _reconnectQueue.TryRemove(info);
            }
        }

        private void DropIncomingConnections(IEnumerable<ReplicationNode> connectionsToRemove, List<IDisposable> instancesToDispose)
        {
            var toRemove = connectionsToRemove?.ToList();
            if (toRemove == null || toRemove.Count == 0)
                return;

            // this is relevant for sink
            foreach (var incoming in _incoming)
            {
                var instance = incoming.Value;
                if (toRemove.Any(conn => conn.Url == instance.ConnectionInfo.SourceUrl))
                {
                    if (_incoming.TryRemove(instance.ConnectionInfo.SourceDatabaseId, out _))
                        IncomingReplicationRemoved?.Invoke(instance);

                    instance.ClearEvents();
                    instancesToDispose.Add(instance);
                }
            }
        }

        private void DisposeConnections(List<IDisposable> instancesToDispose)
        {
            ThreadPool.QueueUserWorkItem(toDispose =>
            {
                Parallel.ForEach((List<IDisposable>)toDispose, instance =>
                {
                    try
                    {
                        instance?.Dispose();
                    }
                    catch (Exception e)
                    {
                        if (_log.IsInfoEnabled)
                        {
                            switch (instance)
                            {
                                case OutgoingReplicationHandler outHandler:
                                    _log.Info($"Failed to dispose outgoing replication to {outHandler.DestinationFormatted}", e);
                                    break;

                                case IncomingReplicationHandler inHandler:
                                    _log.Info($"Failed to dispose incoming replication to {inHandler.SourceFormatted}", e);
                                    break;

                                default:
                                    _log.Info($"Failed to dispose an unknown type '{instance?.GetType()}", e);
                                    break;
                            }
                        }
                    }
                });
            }, instancesToDispose);
        }

        private (List<ExternalReplicationBase> AddedDestinations, List<ExternalReplicationBase> RemovedDestiantions) FindExternalReplicationChanges(
            DatabaseRecord databaseRecord, HashSet<ExternalReplicationBase> current,
            List<ExternalReplicationBase> newDestinations)
        {
            var outgoingHandlers = OutgoingHandlers.ToList();

            var addedDestinations = new List<ExternalReplicationBase>();
            var removedDestinations = current.ToList();
            foreach (var newDestination in newDestinations.ToArray())
            {
                if (IsMyTask(databaseRecord.RavenConnectionStrings, databaseRecord.Topology, newDestination) == false)
                    continue;

                if (newDestination.Disabled)
                    continue;

                removedDestinations.Remove(newDestination);

                if (current.TryGetValue(newDestination, out var actual))
                {
                    // if we update the delay we don't want to break the replication (the hash code will be the same),
                    // but we need to update the Destination instance

                    // ReSharper disable once PossibleUnintendedReferenceComparison
                    var handler = outgoingHandlers.Find(o => o.Destination == actual); // we explicitly compare references.
                    if (handler == null)
                        continue;

                    if (handler.Destination is ExternalReplicationBase erb)
                    {
                        erb.MentorNode = newDestination.MentorNode;

                        if (handler.Destination is ExternalReplication ex &&
                            actual is ExternalReplication actualEx &&
                            newDestination is ExternalReplication newDestinationEx)
                        {
                            if (ex.DelayReplicationFor != actualEx.DelayReplicationFor)
                                handler.NextReplicateTicks = 0;

                            ex.DelayReplicationFor = newDestinationEx.DelayReplicationFor;
                        }
                    }
                    
                    continue;
                }

                addedDestinations.Add(newDestination);
            }

            return (addedDestinations, removedDestinations);
        }

        private void HandleExternalReplication(DatabaseRecord newRecord, List<IDisposable> instancesToDispose)
        {
            var externalReplications = newRecord.ExternalReplications.Concat<ExternalReplicationBase>(newRecord.SinkPullReplications).ToList();
            SetExternalReplicationProperties(newRecord, externalReplications);

            var changes = FindExternalReplicationChanges(newRecord, _externalDestinations, externalReplications);

            DropOutgoingConnections(changes.RemovedDestiantions, instancesToDispose);
            DropIncomingConnections(changes.RemovedDestiantions, instancesToDispose);

            var newDestinations = GetMyNewDestinations(newRecord, changes.AddedDestinations);

            if (newDestinations.Count > 0)
            {
                Task.Run(() =>
                {
                    // here we might have blocking calls to fetch the tcp info.
                    try
                    {
                        StartOutgoingConnections(newDestinations, external: true);
                    }
                    catch (Exception e)
                    {
                        if (_log.IsOperationsEnabled)
                            _log.Operations($"Failed to start the outgoing connections to {newDestinations.Count} new destinations", e);
                    }
                });
            }

            _externalDestinations.RemoveWhere(changes.RemovedDestiantions.Contains);
            foreach (var newDestination in newDestinations)
            {
                _externalDestinations.Add(newDestination);
            }
        }

        private void SetExternalReplicationProperties(DatabaseRecord newRecord, List<ExternalReplicationBase> externalReplications)
        {
            for (var i = 0; i < externalReplications.Count; i++)
            {
                var externalReplication = externalReplications[i];
                if (ValidateConnectionString(newRecord.RavenConnectionStrings, externalReplication, out var connectionString) == false)
                {
                    continue;
                }

                externalReplication.Database = connectionString.Database;
                externalReplication.ConnectionString = connectionString;

                if (externalReplication is PullReplicationAsSink sink &&
                    sink.Mode == (PullReplicationMode.SinkToHub | PullReplicationMode.HubToSink))
                {
                    // we have dual mode here, need to split it
                    sink.Mode = PullReplicationMode.SinkToHub;

                    var other = new PullReplicationAsSink
                    {
                        Database = sink.Database,
                        Disabled = sink.Disabled,
                        AllowedHubToSinkPaths = sink.AllowedHubToSinkPaths,
                        Mode = PullReplicationMode.HubToSink,
                        Name = sink.Name,
                        Url = sink.Url,
                        ConnectionString = sink.ConnectionString,
                        CertificatePassword = sink.CertificatePassword,
                        AllowedSinkToHubPaths = sink.AllowedSinkToHubPaths,
                        MentorNode = sink.MentorNode,
                        TaskId = sink.TaskId,
                        ConnectionStringName = sink.ConnectionStringName,
                        HubName = sink.HubName,
                        CertificateWithPrivateKey = sink.CertificateWithPrivateKey
                    };

                    i += 1;
                    externalReplications.Insert(i, other);
            }
        }
        }

        private List<ExternalReplicationBase> GetMyNewDestinations(DatabaseRecord newRecord, List<ExternalReplicationBase> added)
        {
            return added.Where(configuration => IsMyTask(newRecord.RavenConnectionStrings, newRecord.Topology, configuration)).ToList();
        }

        private bool IsMyTask(Dictionary<string, RavenConnectionString> connectionStrings, DatabaseTopology topology, ExternalReplicationBase task)
        {
            if (ValidateConnectionString(connectionStrings, task, out _) == false)
                return false;

            var taskStatus = GetExternalReplicationState(_server, Database.Name, task.TaskId);
            var whoseTaskIsIt = Database.WhoseTaskIsIt(topology, task, taskStatus);
            return whoseTaskIsIt == _server.NodeTag;
        }

        public static ExternalReplicationState GetExternalReplicationState(ServerStore server, string database, long taskId)
        {
            using (server.ContextPool.AllocateOperationContext(out TransactionOperationContext context))
            using (context.OpenReadTransaction())
            {
                return GetExternalReplicationState(server, database, taskId, context);
            }
        }

        private static ExternalReplicationState GetExternalReplicationState(ServerStore server, string database, long taskId, TransactionOperationContext context)
        {
            var stateBlittable = server.Cluster.Read(context, ExternalReplicationState.GenerateItemName(database, taskId));

            return stateBlittable != null ? JsonDeserializationCluster.ExternalReplicationState(stateBlittable) : new ExternalReplicationState();
        }

        public void EnsureNotDeleted(string node)
        {
            using (_server.ContextPool.AllocateOperationContext(out TransactionOperationContext ctx))
            using (ctx.OpenReadTransaction())
            {
                using (var rawRecord = _server.Cluster.ReadRawDatabaseRecord(ctx, Database.Name))
                {
                    if (rawRecord != null && rawRecord.DeletionInProgress.ContainsKey(node))
                    {
                        throw new OperationCanceledException($"The database '{Database.Name}' on node '{node}' is being deleted, so it will not handle replications.");
                    }
                }
            }
        }

        public void CompleteDeletionIfNeeded(CancellationTokenSource cts)
        {
            var dbName = Database.Name;
            using (_server.ContextPool.AllocateOperationContext(out TransactionOperationContext ctx))
            using (ctx.OpenReadTransaction())
            using (var rawRecord = _server.Cluster.ReadRawDatabaseRecord(ctx, dbName))
            {
                if (rawRecord == null)
                    return;

                var deletionInProgress = rawRecord.DeletionInProgress;
                if (deletionInProgress.ContainsKey(_server.NodeTag) == false)
                    return;

                try
                {
                    cts.Cancel();
                }
                catch
                {
                    // nothing that we can do about it.
                    // probably the database is being deleted.
                }
                finally
                {
                    ThreadPool.QueueUserWorkItem(_ =>
                        {
                            try
                            {
                                _server.DatabasesLandlord.DeleteIfNeeded(dbName, fromReplication: true);
                            }
                            catch (Exception e)
                            {
                                if (_log.IsOperationsEnabled)
                                {
                                    _log.Operations("Unexpected error during database deletion from replication loader", e);
                                }
                            }
                        }
                        , null);
                }
            }
        }

        private bool ValidateConnectionString(Dictionary<string, RavenConnectionString> ravenConnectionStrings, ExternalReplicationBase externalReplication, out RavenConnectionString connectionString)
        {
            connectionString = null;
            if (string.IsNullOrEmpty(externalReplication.ConnectionStringName))
            {
                var msg = $"The external replication {externalReplication.Name} to the database '{externalReplication.Database}' " +
                          "has an empty connection string name.";

                if (_log.IsInfoEnabled)
                {
                    _log.Info(msg);
                }

                _server.NotificationCenter.Add(AlertRaised.Create(
                    Database.Name,
                    "Connection string name is empty",
                    msg,
                    AlertType.Replication,
                    NotificationSeverity.Error));
                return false;
            }

            if (ravenConnectionStrings.TryGetValue(externalReplication.ConnectionStringName, out connectionString) == false)
            {
                var msg = $"Could not find connection string with name {externalReplication.ConnectionStringName} " +
                          $"for the external replication task '{externalReplication.Name}' to '{externalReplication.Database}'.";

                if (_log.IsInfoEnabled)
                {
                    _log.Info(msg);
                }

                _server.NotificationCenter.Add(AlertRaised.Create(
                    Database.Name,
                    "Connection string not found",
                    msg,
                    AlertType.Replication,
                    NotificationSeverity.Error));

                return false;
            }
            return true;
        }

        private void HandleInternalReplication(DatabaseRecord newRecord, List<IDisposable> instancesToDispose)
        {
            var newInternalDestinations =
                newRecord.Topology?.GetDestinations(_server.NodeTag, Database.Name, newRecord.DeletionInProgress, _clusterTopology, _server.Engine.CurrentState);
            var internalConnections = DatabaseTopology.FindChanges(_internalDestinations, newInternalDestinations);

            if (internalConnections.RemovedDestiantions.Count > 0)
            {
                var removed = internalConnections.RemovedDestiantions.Select(r => new InternalReplication
                {
                    NodeTag = _clusterTopology.TryGetNodeTagByUrl(r).NodeTag,
                    Url = r,
                    Database = Database.Name
                });

                DropOutgoingConnections(removed, instancesToDispose);
            }
            if (internalConnections.AddedDestinations.Count > 0)
            {
                var added = internalConnections.AddedDestinations.Select(r => new InternalReplication
                {
                    NodeTag = _clusterTopology.TryGetNodeTagByUrl(r).NodeTag,
                    Url = r,
                    Database = Database.Name
                });
                StartOutgoingConnections(added.ToList());
            }
            _internalDestinations.Clear();
            foreach (var item in newInternalDestinations)
            {
                _internalDestinations.Add(item);
            }
        }

        private void StartOutgoingConnections(IReadOnlyCollection<ReplicationNode> connectionsToAdd, bool external = false)
        {
            if (_log.IsInfoEnabled)
                _log.Info($"Initializing {connectionsToAdd.Count:#,#} outgoing replications from {Database} on {_server.NodeTag}.");

            foreach (var destination in connectionsToAdd)
            {
                if (destination.Disabled)
                    continue;

                if (_log.IsInfoEnabled)
                    _log.Info("Initialized outgoing replication for " + destination.FromString());
                AddAndStartOutgoingReplication(destination, external);
            }

            if (_log.IsInfoEnabled)
                _log.Info("Finished initialization of outgoing replications..");
        }

        private void DropOutgoingConnections(IEnumerable<ReplicationNode> connectionsToRemove, List<IDisposable> instancesToDispose)
        {
            var toRemove = connectionsToRemove.ToList();
            foreach (var replication in _reconnectQueue.ToList())
            {
                if (toRemove.Contains(replication.Node))
                {
                    _reconnectQueue.TryRemove(replication);
                }
            }

            var outgoingChanged = _outgoing.Where(o => toRemove.Contains(o.Destination)).ToList();
            if (outgoingChanged.Count == 0)
                return; // no connections to remove

            if (_log.IsInfoEnabled)
                _log.Info($"Dropping {outgoingChanged.Count:#,#} outgoing replications connections from {Database} on {_server.NodeTag}.");

            foreach (var instance in outgoingChanged)
            {
                if (_log.IsInfoEnabled)
                    _log.Info($"Stopping replication to {instance.Destination.FromString()}");

                instance.Failed -= OnOutgoingSendingFailed;
                instance.SuccessfulTwoWaysCommunication -= OnOutgoingSendingSucceeded;
                instance.SuccessfulReplication -= ResetReplicationFailuresInfo;
                instancesToDispose.Add(instance);
                _outgoing.TryRemove(instance);
                _lastSendEtagPerDestination.TryRemove(instance.Destination, out LastEtagPerDestination _);
                _outgoingFailureInfo.TryRemove(instance.Destination, out ConnectionShutdownInfo info);
                if (info != null)
                    _reconnectQueue.TryRemove(info);
            }
        }

        internal void AddAndStartOutgoingReplication(ReplicationNode node, bool external)
        {
            var info = GetConnectionInfo(node, external);

            if (info == null)
            {
                // this means that we were unable to retrieve the tcp connection info and will try it again later
                return;
            }

            if (_locker.TryEnterReadLock(0) == false)
            {
                // the db being disposed
                return;
            }

            try
            {
                if (Database == null)
                    return;

                var outgoingReplication = new OutgoingReplicationHandler(null, this, Database, node, external, info);
                if (node is PullReplicationAsSink sink)
                {
                    outgoingReplication.PathsToSend = DetailedReplicationHubAccess.Preferred(sink.AllowedSinkToHubPaths, sink.AllowedHubToSinkPaths);
                }

                outgoingReplication.Failed += OnOutgoingSendingFailed;
                outgoingReplication.SuccessfulTwoWaysCommunication += OnOutgoingSendingSucceeded;
                outgoingReplication.SuccessfulReplication += ResetReplicationFailuresInfo;
                _outgoing.TryAdd(outgoingReplication); // can't fail, this is a brand new instance

                outgoingReplication.Start();

                OutgoingReplicationAdded?.Invoke(outgoingReplication);
            }
            finally
            {
                _locker.ExitReadLock();
            }
        }

        private TcpConnectionInfo GetConnectionInfo(ReplicationNode node, bool external)
        {
            var shutdownInfo = _outgoingFailureInfo.GetOrAdd(node, new ConnectionShutdownInfo
            {
                Node = node,
                External = external,
                MaxConnectionTimeout = Database.Configuration.Replication.RetryMaxTimeout.AsTimeSpan.TotalMilliseconds
            });

            X509Certificate2 certificate = null;
            try
            {
                certificate = GetCertificateForReplication(node, out _);

                switch (node)
                {
                    case ExternalReplicationBase exNode:
                        {
                    var database = exNode.ConnectionString.Database;
                    if (node is PullReplicationAsSink sink)
                    {
                        return GetPullReplicationTcpInfo(sink, certificate, database);
                    }

                    // normal external replication
                    return GetExternalReplicationTcpInfo(exNode as ExternalReplication, certificate, database);
                }
                    case InternalReplication internalNode:
                {
                    using (var cts = CancellationTokenSource.CreateLinkedTokenSource(_shutdownToken))
                    {
                        cts.CancelAfter(_server.Engine.TcpConnectionTimeout);
                                return ReplicationUtils.GetTcpInfo(internalNode.Url, internalNode.Database, Database.DbId.ToString(), Database.ReadLastEtag(),
                                    "Replication",
                            certificate, cts.Token);
                    }
                }
                    default:
                throw new InvalidOperationException(
                    $"Unexpected replication node type, Expected to be '{typeof(ExternalReplication)}' or '{typeof(InternalReplication)}', but got '{node.GetType()}'");
            }
            }
            catch (Exception e)
            {
                if (_shutdownToken.IsCancellationRequested)
                    return null;

                // will try to fetch it again later
                if (_log.IsInfoEnabled)
                {
                    if (e is DatabaseIdleException)
                    {
                        // this is expected, so we don't mark it as error
                        _log.Info($"The database is idle on the destination '{node.FromString()}', the connection will be retried later.");
                    }
                    else
                    {
                        _log.Info($"Failed to fetch tcp connection information for the destination '{node.FromString()}' , the connection will be retried later.", e);
                    }
                }

                if (e is AuthorizationException)
                {
                    var alert = AlertRaised.Create(
                        node.Database,
                        $"Forbidden access to {node.FromString()}'",
                        $"Replication failed. Certificate : {certificate?.FriendlyName} does not have permission to access or is unknown.",
                        AlertType.Replication,
                        NotificationSeverity.Error);

                        _server.NotificationCenter.Add(alert);
                }

                var replicationPulse = new LiveReplicationPulsesCollector.ReplicationPulse
                {
                    OccurredAt = SystemTime.UtcNow,
                    Direction = ReplicationPulseDirection.OutgoingGetTcpInfo,
                    To = node,
                    IsExternal = external,
                    ExceptionMessage = e.Message,
                };
                OutgoingReplicationConnectionFailed?.Invoke(replicationPulse);

                if (node is PullReplicationAsSink)
                {
                    var stats = new IncomingReplicationStatsAggregator(GetNextReplicationStatsId(), null);
                    using (var scope = stats.CreateScope())
                    {
                        scope.AddError(e);
                    }

                    var failureReporter = new IncomingReplicationFailureToConnectReporter(node, stats);
                    IncomingReplicationConnectionErrored?.Invoke(node, failureReporter);
                    IncomingConnectionsLastFailureToConnect.AddOrUpdate(node, failureReporter, (_, __) => failureReporter);
                }
                else
                {
                    var stats = new OutgoingReplicationStatsAggregator(GetNextReplicationStatsId(), null);
                    using (var scope = stats.CreateScope())
                    {
                        scope.AddError(e);
                    }

                    var failureReporter = new OutgoingReplicationFailureToConnectReporter(node, stats);
                    OutgoingReplicationConnectionErrored?.Invoke(node, failureReporter);
                    OutgoingConnectionsLastFailureToConnect.AddOrUpdate(node, failureReporter, (_, __) => failureReporter);
                }

                shutdownInfo.OnError(e);
                _reconnectQueue.TryAdd(shutdownInfo);
            }
            return null;
        }

        public ConcurrentDictionary<ReplicationNode, OutgoingReplicationFailureToConnectReporter> OutgoingConnectionsLastFailureToConnect =
            new ConcurrentDictionary<ReplicationNode, OutgoingReplicationFailureToConnectReporter>();

        public ConcurrentDictionary<ReplicationNode, IncomingReplicationFailureToConnectReporter> IncomingConnectionsLastFailureToConnect =
            new ConcurrentDictionary<ReplicationNode, IncomingReplicationFailureToConnectReporter>();

        private TcpConnectionInfo GetPullReplicationTcpInfo(PullReplicationAsSink pullReplicationAsSink, X509Certificate2 certificate, string database)
        {
            var remoteTask = pullReplicationAsSink.HubName;
            using (_server.ContextPool.AllocateOperationContext(out TransactionOperationContext ctx))
            {
                string[] remoteDatabaseUrls;
                // fetch hub cluster node urls
                using (var requestExecutor = RequestExecutor.CreateForFixedTopology(pullReplicationAsSink.ConnectionString.TopologyDiscoveryUrls, pullReplicationAsSink.ConnectionString.Database,
                    certificate, DocumentConventions.DefaultForServer))
                {
                    var cmd = new GetRemoteTaskTopologyCommand(database, Database.DatabaseGroupId, remoteTask);

                    try
                    {
                        requestExecutor.ExecuteWithCancellationToken(cmd, ctx, _shutdownToken);
                    }
                    catch (Exception e)
                    {
                        if (_log.IsInfoEnabled)
                            _log.Info($"Failed to execute {nameof(GetRemoteTaskTopologyCommand)} for {pullReplicationAsSink.Name}", e);

                        // failed to connect, will retry later
                        throw;
                    }
                    finally
                    {
                        // we want to set node Url even if we fail to connect to destination, so they can be used in replication stats
                        pullReplicationAsSink.Url = requestExecutor.Url;
                        pullReplicationAsSink.Database = database;
                    }

                    remoteDatabaseUrls = cmd.Result;
                }

                // fetch tcp info for the hub nodes
                using (var requestExecutor = RequestExecutor.CreateForFixedTopology(remoteDatabaseUrls,
                    pullReplicationAsSink.ConnectionString.Database, certificate, DocumentConventions.DefaultForServer))
                {
                    var cmd = new GetTcpInfoForRemoteTaskCommand(ExternalReplicationTag, database, remoteTask);

                    try
                    {
                        requestExecutor.ExecuteWithCancellationToken(cmd, ctx, _shutdownToken);
                    }
                    finally
                    {
                        pullReplicationAsSink.Url = requestExecutor.Url;
                        pullReplicationAsSink.Database = database;
                    }

                    return cmd.Result;
                }
            }
        }

        private static readonly string ExternalReplicationTag = "external-replication";

        private TcpConnectionInfo GetExternalReplicationTcpInfo(ExternalReplication exNode, X509Certificate2 certificate, string database)
        {
            using (var requestExecutor = RequestExecutor.Create(exNode.ConnectionString.TopologyDiscoveryUrls, exNode.ConnectionString.Database, certificate, DocumentConventions.DefaultForServer))
            using (Database.DocumentsStorage.ContextPool.AllocateOperationContext(out JsonOperationContext ctx))
            {
                var cmd = new GetTcpInfoCommand(ExternalReplicationTag, database, Database.DbId.ToString(), Database.ReadLastEtag());
                try
                {
                    requestExecutor.ExecuteWithCancellationToken(cmd, ctx, _shutdownToken);
                }
                finally
                {
                    // we want to set node Url even if we fail to connect to destination, so they can be used in replication stats
                    exNode.Database = database;
                    exNode.Url = requestExecutor.Url;
                }

                return cmd.Result;
            }
        }

        public X509Certificate2 GetCertificateForReplication(ReplicationNode node, out TcpConnectionHeaderMessage.AuthorizationInfo authorizationInfo)
        {
            switch (node)
            {
                case InternalReplication _:
                case ExternalReplication _:
                    authorizationInfo = null;
                    return _server.Server.Certificate.Certificate;

                case PullReplicationAsSink sink:
                    authorizationInfo = new TcpConnectionHeaderMessage.AuthorizationInfo
                    {
                        AuthorizeAs = sink.Mode switch
                        {
                            PullReplicationMode.HubToSink => TcpConnectionHeaderMessage.AuthorizationInfo.AuthorizeMethod.PullReplication,
                            PullReplicationMode.SinkToHub => TcpConnectionHeaderMessage.AuthorizationInfo.AuthorizeMethod.PushReplication,
                            PullReplicationMode.None => throw new ArgumentOutOfRangeException(nameof(node), "Replication mode should be set to pull or push"),
                            _ => throw new ArgumentOutOfRangeException("Unexpected replication mode: " + sink.Mode)
                        },
                        AuthorizationFor = sink.HubName
                    };

                    if (sink.CertificateWithPrivateKey == null)
                        return _server.Server.Certificate.Certificate;

                    var certBytes = Convert.FromBase64String(sink.CertificateWithPrivateKey);
                    return new X509Certificate2(certBytes, sink.CertificatePassword, X509KeyStorageFlags.Exportable | X509KeyStorageFlags.MachineKeySet);

                default:
                    throw new ArgumentException($"Unknown node type {node.GetType().FullName}");
            }
        }

        public (string Url, OngoingTaskConnectionStatus Status) GetExternalReplicationDestination(long taskId)
        {
            foreach (var outgoing in OutgoingConnections)
            {
                if (outgoing is ExternalReplication ex && ex.TaskId == taskId)
                    return (ex.Url, OngoingTaskConnectionStatus.Active);
            }
            foreach (var reconnect in ReconnectQueue)
            {
                if (reconnect is ExternalReplication ex && ex.TaskId == taskId)
                    return (ex.Url, OngoingTaskConnectionStatus.Reconnect);
            }
            return (null, OngoingTaskConnectionStatus.NotActive);
        }

        private void OnIncomingReceiveFailed(IncomingReplicationHandler instance, Exception e)
        {
            using (instance)
            {
                if (_incoming.TryRemove(instance.ConnectionInfo.SourceDatabaseId, out _))
                    IncomingReplicationRemoved?.Invoke(instance);

                instance.Failed -= OnIncomingReceiveFailed;
                instance.DocumentsReceived -= OnIncomingReceiveSucceeded;

                if (_log.IsInfoEnabled)
                    _log.Info($"Incoming replication handler has thrown an unhandled exception. ({instance.FromToString})", e);
            }
        }

        private void OnOutgoingSendingFailed(OutgoingReplicationHandler instance, Exception e)
        {
            using (instance)
            {
                instance.Failed -= OnOutgoingSendingFailed;
                instance.SuccessfulTwoWaysCommunication -= OnOutgoingSendingSucceeded;
                instance.SuccessfulReplication -= ResetReplicationFailuresInfo;

                _outgoing.TryRemove(instance);
                OutgoingReplicationRemoved?.Invoke(instance);

                if (instance.IsPullReplicationAsHub)
                    _externalDestinations.Remove(instance.Destination as ExternalReplication);

                if (_outgoingFailureInfo.TryGetValue(instance.Node, out ConnectionShutdownInfo failureInfo) == false)
                    return;

                UpdateLastEtag(instance);

                failureInfo.OnError(e);
                failureInfo.DestinationDbId = instance.DestinationDbId;
                failureInfo.LastHeartbeatTicks = instance.LastHeartbeatTicks;

                if (_log.IsInfoEnabled)
                    _log.Info($"Document replication connection ({instance.Node}) failed {failureInfo.RetriesCount} times, the connection will be retried on {failureInfo.RetryOn}.", e);

                _reconnectQueue.Add(failureInfo);
            }
        }

        private void UpdateLastEtag(OutgoingReplicationHandler instance)
        {
            var etagPerDestination = _lastSendEtagPerDestination.GetOrAdd(
                instance.Node,
                _ => new LastEtagPerDestination());

            if (etagPerDestination.LastEtag == instance._lastSentDocumentEtag)
                return;

            Interlocked.Exchange(ref etagPerDestination.LastEtag, instance._lastSentDocumentEtag);
        }

        private void OnOutgoingSendingSucceeded(OutgoingReplicationHandler instance)
        {
            UpdateLastEtag(instance);

            while (_waitForReplicationTasks.TryDequeue(out TaskCompletionSource<object> result))
            {
                TaskExecutor.Complete(result);
            }
        }

        private void ResetReplicationFailuresInfo(OutgoingReplicationHandler instance)
        {
            if (_outgoingFailureInfo.TryGetValue(instance.Node, out ConnectionShutdownInfo failureInfo))
                failureInfo.Reset();
        }

        private void OnIncomingReceiveSucceeded(IncomingReplicationHandler instance)
        {
            _incomingLastActivityTime.AddOrUpdate(instance.ConnectionInfo, DateTime.UtcNow, (_, __) => DateTime.UtcNow);

            // PERF: _incoming locks if you do _incoming.Values. Using .Select
            // directly and fetching the Value avoids this problem.
            foreach (var kv in _incoming)
            {
                var handler = kv.Value;
                if (handler != instance)
                    handler.OnReplicationFromAnotherSource();
            }
        }

        public void Dispose()
        {
            _locker.EnterWriteLock();

            try
            {
                var ea = new ExceptionAggregator("Failed during dispose of document replication loader");
                ea.Execute(() => _server.Cluster.Changes.DatabaseChanged -= DatabaseValueChanged);
                ea.Execute(() =>
                {
                    using (var waitHandle = new ManualResetEvent(false))
                    {
                        if (_reconnectAttemptTimer.Dispose(waitHandle))
                        {
                            waitHandle.WaitOne();
                        }
                    }
                });

                ea.Execute(() => ConflictResolver?.ResolveConflictsTask.Wait());

                ConflictResolver = null;

                if (_log.IsInfoEnabled)
                    _log.Info("Closing and disposing document replication connections.");

                foreach (var incoming in _incoming)
                    ea.Execute(incoming.Value.Dispose);

                foreach (var outgoing in _outgoing)
                    ea.Execute(outgoing.Dispose);

                Database.TombstoneCleaner?.Unsubscribe(this);

                Database = null;
                ea.ThrowIfNeeded();
            }
            finally
            {
                _locker.ExitWriteLock();
            }
        }

        public string TombstoneCleanerIdentifier => "Replication";

        public event Action<LiveReplicationPulsesCollector.ReplicationPulse> OutgoingReplicationConnectionFailed;

        public event Action<ReplicationNode, OutgoingReplicationFailureToConnectReporter> OutgoingReplicationConnectionErrored;

        public event Action<ReplicationNode, IncomingReplicationFailureToConnectReporter> IncomingReplicationConnectionErrored;

        public Dictionary<string, long> GetLastProcessedTombstonesPerCollection(ITombstoneAware.TombstoneType tombstoneType)
        {
            var minEtag = Math.Min(GetMinimalEtagForTombstoneCleanupWithHubReplication(), GetMinimalEtagForReplication());
            if (minEtag == long.MaxValue)
                return null;

            var result = new Dictionary<string, long>(StringComparer.OrdinalIgnoreCase);
            switch (tombstoneType)
            {
                case ITombstoneAware.TombstoneType.Documents:
                    result.Add(Constants.Documents.Collections.AllDocumentsCollection, minEtag);
                    break;
                case ITombstoneAware.TombstoneType.TimeSeries:
                    result.Add(Constants.TimeSeries.All, minEtag);
                    break;
                default:
                    throw new NotSupportedException($"Tombstone type '{tombstoneType}' is not supported.");
            }

            if (Destinations == null)
                return result;
            ReplicationNode disabledReplicationNode = null;
            bool hasDisabled = false;
            foreach (var replicationDocumentDestination in Destinations)
            {
                if (replicationDocumentDestination.Disabled)
                {
                    disabledReplicationNode = replicationDocumentDestination;
                    hasDisabled = true;
                    break;
                }
            }

            if (hasDisabled == false)
                return result;

            const int maxTombstones = 16 * 1024;

            bool tooManyTombstones;
            using (Database.DocumentsStorage.ContextPool.AllocateOperationContext(out DocumentsOperationContext context))
            using (context.OpenReadTransaction())
            {
                tooManyTombstones = Database.DocumentsStorage.HasMoreOfTombstonesAfter(context, minEtag, maxTombstones);
            }

            if (tooManyTombstones)
            {
                Database.NotificationCenter.Add(
                    PerformanceHint.Create(
                        database: Database.Name,
                        title: "Large number of tombstones because of disabled replication destination",
                        msg:
                        $"The disabled replication destination {disabledReplicationNode.FromString()} prevents from cleaning large number of tombstones.",

                        type: PerformanceHintType.Replication,
                        notificationSeverity: NotificationSeverity.Warning,
                        source: disabledReplicationNode.FromString()
                    ));
            }

            return result;
        }

        public class IncomingConnectionRejectionInfo
        {
            public string Reason { get; set; }
            public DateTime When { get; } = DateTime.UtcNow;
        }

        public class ConnectionShutdownInfo
        {
            private readonly TimeSpan _initialTimeout = TimeSpan.FromMilliseconds(1000);
            private readonly int _retriesCount = 0;

            public ConnectionShutdownInfo()
            {
                NextTimeout = _initialTimeout;
                RetriesCount = _retriesCount;
            }

            public string DestinationDbId;

            public bool External;

            public long LastHeartbeatTicks;

            public double MaxConnectionTimeout;

            public readonly Queue<Exception> Errors = new Queue<Exception>();

            public TimeSpan NextTimeout { get; set; }

            public DateTime RetryOn { get; set; }

            public ReplicationNode Node { get; set; }

            public int RetriesCount { get; set; }

            public void Reset()
            {
                NextTimeout = _initialTimeout;
                RetriesCount = _retriesCount;
                Errors.Clear();
            }

            public void OnError(Exception e)
            {
                Errors.Enqueue(e);
                while (Errors.Count > 25)
                    Errors.TryDequeue(out _);

                RetriesCount++;
                NextTimeout *= 2;
                NextTimeout = TimeSpan.FromMilliseconds(Math.Min(NextTimeout.TotalMilliseconds, MaxConnectionTimeout));
                RetryOn = DateTime.UtcNow + NextTimeout;
            }
        }

        public int GetSizeOfMajority()
        {
            return (_numberOfSiblings + 1) / 2 + 1;
        }

        public async Task<int> WaitForReplicationAsync(int numberOfReplicasToWaitFor, TimeSpan waitForReplicasTimeout, string lastChangeVector)
        {
            lastChangeVector = lastChangeVector.StripTrxnTags();
            var sp = Stopwatch.StartNew();
            while (true)
            {
                var internalDestinations = _internalDestinations.Select(x => x.Url).ToHashSet();
                var waitForNextReplicationAsync = WaitForNextReplicationAsync();
                var past = ReplicatedPastInternalDestinations(internalDestinations, lastChangeVector);
                if (past >= numberOfReplicasToWaitFor)
                    return past;

                var remaining = waitForReplicasTimeout - sp.Elapsed;
                if (remaining < TimeSpan.Zero)
                    return ReplicatedPastInternalDestinations(internalDestinations, lastChangeVector);

                var timeout = TimeoutManager.WaitFor(remaining);
                try
                {
                    if (await Task.WhenAny(waitForNextReplicationAsync, timeout) == timeout)
                        return ReplicatedPastInternalDestinations(internalDestinations, lastChangeVector);
                }
                catch (OperationCanceledException e)
                {
                    if (_log.IsInfoEnabled)
                        _log.Info($"Get exception while trying to get write assurance on a database with {numberOfReplicasToWaitFor} servers. " +
                                  $"Written so far to {past} servers only. " +
                                  $"LastChangeVector is: {lastChangeVector}.", e);
                    return ReplicatedPastInternalDestinations(internalDestinations, lastChangeVector);
                }
            }
        }

        private Task WaitForNextReplicationAsync()
        {
            if (_waitForReplicationTasks.TryPeek(out TaskCompletionSource<object> result))
                return result.Task;

            result = new TaskCompletionSource<object>(TaskCreationOptions.RunContinuationsAsynchronously);
            _waitForReplicationTasks.Enqueue(result);
            return result.Task;
        }

        private int ReplicatedPast(string changeVector)
        {
            var count = 0;
            foreach (var destination in _outgoing)
            {
                var conflictStatus = ChangeVectorUtils.GetConflictStatus(changeVector, destination.LastAcceptedChangeVector);
                if (conflictStatus == ConflictStatus.AlreadyMerged)
                    count++;
            }
            return count;
        }

        private int ReplicatedPastInternalDestinations(HashSet<string> internalUrls, string changeVector)
        {
            var count = 0;
            //We need to avoid the case that we removed database from DB group and CV updated only in the destination
            Database.DocumentsStorage.TryRemoveUnusedIds(ref changeVector);
            foreach (var destination in _outgoing)
            {
                if (internalUrls.Contains(destination.Destination.Url) == false)
                    continue;

                var conflictStatus = Database.DocumentsStorage.GetConflictStatus(changeVector, destination.LastAcceptedChangeVector);
                if (conflictStatus == ConflictStatus.AlreadyMerged)
                    count++;
            }

            return count;
        }

        public int GetNextReplicationStatsId()
        {
            return Interlocked.Increment(ref _replicationStatsId);
        }

<<<<<<< HEAD
        public static bool IsOfTypePreventDeletions(ReplicationBatchItem item)
        {
            switch (item.Type)
            {
                case ReplicationBatchItem.ReplicationItemType.RevisionTombstone:
                case ReplicationBatchItem.ReplicationItemType.AttachmentTombstone:
                case ReplicationBatchItem.ReplicationItemType.DocumentTombstone:
                case ReplicationBatchItem.ReplicationItemType.DeletedTimeSeriesRange:
                    return true;
                case ReplicationBatchItem.ReplicationItemType.Document:
                    if (item is DocumentReplicationItem doc && doc.Flags.Contain(DocumentFlags.DeleteRevision))
                        return true;
                    break;
            }

            return false;
=======
        internal TestingStuff ForTestingPurposes;

        internal TestingStuff ForTestingPurposesOnly()
        {
            if (ForTestingPurposes != null)
                return ForTestingPurposes;

            return ForTestingPurposes = new TestingStuff();
        }

        internal class TestingStuff
        {
            public Action<OutgoingReplicationHandler> OnOutgoingReplicationStart;
>>>>>>> 3f4588b8
        }
    }

    public class OutgoingReplicationFailureToConnectReporter : IReportOutgoingReplicationPerformance
    {
        private ReplicationNode _node;
        private OutgoingReplicationStatsAggregator _stats;

        public OutgoingReplicationFailureToConnectReporter(ReplicationNode node, OutgoingReplicationStatsAggregator stats)
        {
            _node = node;
            _stats = stats;
        }

        public string DestinationFormatted => $"{_node.Url}/databases/{_node.Database}";

        public OutgoingReplicationPerformanceStats[] GetReplicationPerformance()
        {
            return new[] { _stats.ToReplicationPerformanceStats() };
        }
    }

    public class IncomingReplicationFailureToConnectReporter : IReportIncomingReplicationPerformance
    {
        private ReplicationNode _node;
        private IncomingReplicationStatsAggregator _stats;

        public IncomingReplicationFailureToConnectReporter(ReplicationNode node, IncomingReplicationStatsAggregator stats)
        {
            _node = node;
            _stats = stats;
        }

        public string DestinationFormatted => $"{_node.Url}/databases/{_node.Database}";

        public IncomingReplicationPerformanceStats[] GetReplicationPerformance()
        {
            return new[] { _stats.ToReplicationPerformanceStats() };
        }

    }
}<|MERGE_RESOLUTION|>--- conflicted
+++ resolved
@@ -425,7 +425,7 @@
                                 throw new InvalidOperationException(
                                     "Incoming filtered replication is not supported on legacy replication hub. Make sure that there are no inline certificates on the replication hub: " +
                                     pullReplicationDefinition.Name);
-                            
+
                             allowedPaths = DetailedReplicationHubAccess.Preferred(header.ReplicationHubAccess.AllowedSinkToHubPaths, header.ReplicationHubAccess.AllowedHubToSinkPaths);
                             preventDeletionsMode = pullReplicationDefinition.PreventDeletionsMode;
 
@@ -470,20 +470,21 @@
 
             var taskId = pullReplicationDefinition.TaskId; // every connection to this pull replication on the hub will have the same task id.
             var externalReplication = pullReplicationDefinition.ToExternalReplication(initialRequest, taskId);
-            
+
             var outgoingReplication = new OutgoingReplicationHandler(null, this, Database, externalReplication, external: true, initialRequest.Info)
             {
-                _outgoingPullReplicationParams = new PullReplicationParams { 
+                _outgoingPullReplicationParams = new PullReplicationParams
+                {
                     Name = initialRequest.PullReplicationDefinitionName,
                     PreventDeletionsMode = pullReplicationDefinition.PreventDeletionsMode,
                     Mode = pullReplicationDefinition.Mode,
                     Type = PullReplicationParams.ConnectionType.Outgoing
                 },
-                
+
                 PullReplicationDefinitionName = initialRequest.PullReplicationDefinitionName,
                 CertificateThumbprint = tcpConnectionOptions.Certificate?.Thumbprint
             };
-            
+
             if (header.ReplicationHubAccess != null)
             {
                 // Note that if the certificate isn't registered *specifically* in the pull replication, we don't do
@@ -1039,7 +1040,7 @@
                             ex.DelayReplicationFor = newDestinationEx.DelayReplicationFor;
                         }
                     }
-                    
+
                     continue;
                 }
 
@@ -1124,8 +1125,8 @@
 
                     i += 1;
                     externalReplications.Insert(i, other);
-            }
-        }
+                }
+            }
         }
 
         private List<ExternalReplicationBase> GetMyNewDestinations(DatabaseRecord newRecord, List<ExternalReplicationBase> added)
@@ -1410,29 +1411,29 @@
                 {
                     case ExternalReplicationBase exNode:
                         {
-                    var database = exNode.ConnectionString.Database;
-                    if (node is PullReplicationAsSink sink)
-                    {
-                        return GetPullReplicationTcpInfo(sink, certificate, database);
-                    }
-
-                    // normal external replication
-                    return GetExternalReplicationTcpInfo(exNode as ExternalReplication, certificate, database);
-                }
+                            var database = exNode.ConnectionString.Database;
+                            if (node is PullReplicationAsSink sink)
+                            {
+                                return GetPullReplicationTcpInfo(sink, certificate, database);
+                            }
+
+                            // normal external replication
+                            return GetExternalReplicationTcpInfo(exNode as ExternalReplication, certificate, database);
+                        }
                     case InternalReplication internalNode:
-                {
-                    using (var cts = CancellationTokenSource.CreateLinkedTokenSource(_shutdownToken))
-                    {
-                        cts.CancelAfter(_server.Engine.TcpConnectionTimeout);
+                        {
+                            using (var cts = CancellationTokenSource.CreateLinkedTokenSource(_shutdownToken))
+                            {
+                                cts.CancelAfter(_server.Engine.TcpConnectionTimeout);
                                 return ReplicationUtils.GetTcpInfo(internalNode.Url, internalNode.Database, Database.DbId.ToString(), Database.ReadLastEtag(),
                                     "Replication",
                             certificate, cts.Token);
-                    }
-                }
+                            }
+                        }
                     default:
-                throw new InvalidOperationException(
-                    $"Unexpected replication node type, Expected to be '{typeof(ExternalReplication)}' or '{typeof(InternalReplication)}', but got '{node.GetType()}'");
-            }
+                        throw new InvalidOperationException(
+                            $"Unexpected replication node type, Expected to be '{typeof(ExternalReplication)}' or '{typeof(InternalReplication)}', but got '{node.GetType()}'");
+                }
             }
             catch (Exception e)
             {
@@ -1462,7 +1463,7 @@
                         AlertType.Replication,
                         NotificationSeverity.Error);
 
-                        _server.NotificationCenter.Add(alert);
+                    _server.NotificationCenter.Add(alert);
                 }
 
                 var replicationPulse = new LiveReplicationPulsesCollector.ReplicationPulse
@@ -1977,7 +1978,6 @@
             return Interlocked.Increment(ref _replicationStatsId);
         }
 
-<<<<<<< HEAD
         public static bool IsOfTypePreventDeletions(ReplicationBatchItem item)
         {
             switch (item.Type)
@@ -1994,7 +1994,8 @@
             }
 
             return false;
-=======
+        }
+
         internal TestingStuff ForTestingPurposes;
 
         internal TestingStuff ForTestingPurposesOnly()
@@ -2008,7 +2009,6 @@
         internal class TestingStuff
         {
             public Action<OutgoingReplicationHandler> OnOutgoingReplicationStart;
->>>>>>> 3f4588b8
         }
     }
 
