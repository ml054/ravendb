--- conflicted
+++ resolved
@@ -37,12 +37,6 @@
 using Sparrow.Collections;
 using Sparrow.Json;
 using Sparrow.Json.Parsing;
-<<<<<<< HEAD
-=======
-using Sparrow.Json.Sync;
-using Sparrow.Logging;
-using Sparrow.Server.Json.Sync;
->>>>>>> 7b97824b
 using Sparrow.Server.Utils;
 using Sparrow.Threading;
 using Sparrow.Utils;
@@ -1774,7 +1768,7 @@
                 TombstoneCleaner.AssignTombstonesToDisabledConfigs(dict, rawDatabase?.ExternalReplications, tombstoneCollections);
                 TombstoneCleaner.AssignTombstonesToDisabledConfigs(dict, rawDatabase?.HubPullReplications, tombstoneCollections);
                 TombstoneCleaner.AssignTombstonesToDisabledConfigs(dict, rawDatabase?.SinkPullReplications, tombstoneCollections);
-            }
+                        }
 
             return dict;
         }
