--- conflicted
+++ resolved
@@ -1177,40 +1177,14 @@
 
                                         if (hasLocalClusterTx == hasRemoteClusterTx)
                                         {
-<<<<<<< HEAD
-                                            // we have to strip the cluster tx flag from the local document
-                                            var local = database.DocumentsStorage.GetDocumentOrTombstone(context, doc.Id, throwOnConflict: false);
-                                            flags = doc.Flags.Strip(DocumentFlags.FromClusterTransaction);
-                                            if (local.Document != null)
-                                            {
-                                                rcvdChangeVector = ChangeVectorUtils.MergeVectors(rcvdChangeVector, local.Document.ChangeVector);
-                                                resolvedDocument = local.Document.Data.Clone(context);
-                                            }
-                                            else if (local.Tombstone != null)
-                                            {
-                                                rcvdChangeVector = ChangeVectorUtils.MergeVectors(rcvdChangeVector, local.Tombstone.ChangeVector);
-                                                resolvedDocument = null;
-                                            }
-                                            else
-                                            {
-                                                throw new InvalidOperationException("Local cluster tx but no matching document / tombstone for: " + doc.Id +
-                                                                                    ", this should not be possible");
-                                            }
-=======
                                             // when hasLocalClusterTx and hasRemoteClusterTx both 'true'
                                             // it is a case of a conflict between documents which were modified in a cluster transaction
                                             // in two _different clusters_, so we will treat it as a "normal" conflict
->>>>>>> f2b6d6a5
 
                                             IsIncomingReplication = false;
-<<<<<<< HEAD
                                             _replicationInfo.ConflictManager.HandleConflictForDocument(context, doc.Id, doc.Collection, doc.LastModifiedTicks,
                                                 document, rcvdChangeVector, doc.Flags);
-=======
-                                            _replicationInfo.ConflictManager.HandleConflictForDocument(context, item.Id, item.Collection, item.LastModifiedTicks,
-                                                document, rcvdChangeVector, item.Flags);
                                             continue;
->>>>>>> f2b6d6a5
                                         }
 
                                         // cluster tx has precedence over regular tx
