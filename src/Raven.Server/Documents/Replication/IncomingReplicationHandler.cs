﻿using System;
using System.Buffers;
using System.Collections.Concurrent;
using System.Collections.Generic;
using System.Diagnostics;
using System.IO;
using System.Linq;
using System.Net;
using System.Net.Sockets;
using System.Text;
using System.Threading;
using System.Threading.Tasks;
using Raven.Client.Documents.Operations.Attachments;
using Raven.Client.Documents.Replication;
using Raven.Client.Documents.Replication.Messages;
using Raven.Client.ServerWide.Tcp;
using Raven.Client.Util;
using Raven.Server.Documents.TcpHandlers;
using Raven.Server.Exceptions;
using Raven.Server.NotificationCenter.Notifications;
using Raven.Server.ServerWide.Context;
using Raven.Server.Utils;
using Sparrow;
using Sparrow.Json;
using Sparrow.Json.Parsing;
using Sparrow.Logging;
using Sparrow.Platform;
using Sparrow.Utils;
using Voron;
using Raven.Server.ServerWide;
using Sparrow.Server;
using Size = Sparrow.Size;
using Raven.Client.Extensions;

namespace Raven.Server.Documents.Replication
{
    public class IncomingReplicationHandler : IDisposable
    {
        private readonly DocumentDatabase _database;
        private readonly TcpClient _tcpClient;
        private readonly Stream _stream;
        private readonly ReplicationLoader _parent;
        private PoolOfThreads.LongRunningWork _incomingWork;
        private readonly CancellationTokenSource _cts;
        private readonly Logger _log;
        public event Action<IncomingReplicationHandler, Exception> Failed;
        public event Action<IncomingReplicationHandler> DocumentsReceived;
        public event Action<LiveReplicationPulsesCollector.ReplicationPulse> HandleReplicationPulse;

        public void ClearEvents()
        {
            Failed = null;
            DocumentsReceived = null;
            HandleReplicationPulse = null;
        }

        public long LastDocumentEtag;
        public long LastHeartbeatTicks;

        private readonly ConcurrentQueue<IncomingReplicationStatsAggregator> _lastReplicationStats = new ConcurrentQueue<IncomingReplicationStatsAggregator>();

        private IncomingReplicationStatsAggregator _lastStats;

        public readonly string PullReplicationName;

        public bool PullReplication => PullReplicationName != null;

        public IncomingReplicationHandler(
            TcpConnectionOptions options,
            ReplicationLatestEtagRequest replicatedLastEtag,
            ReplicationLoader parent,
            JsonOperationContext.ManagedPinnedBuffer bufferToCopy,
            string pullReplicationName)
        {
            _connectionOptions = options;
            ConnectionInfo = IncomingConnectionInfo.FromGetLatestEtag(replicatedLastEtag);

            _database = options.DocumentDatabase;
            _tcpClient = options.TcpClient;
            _stream = options.Stream;
            SupportedFeatures = TcpConnectionHeaderMessage.GetSupportedFeaturesFor(options.Operation, options.ProtocolVersion);
            ConnectionInfo.RemoteIp = ((IPEndPoint)_tcpClient.Client.RemoteEndPoint).Address.ToString();
            _parent = parent;
            PullReplicationName = pullReplicationName;

            _log = LoggingSource.Instance.GetLogger<IncomingReplicationHandler>(_database.Name);
            _cts = CancellationTokenSource.CreateLinkedTokenSource(_database.DatabaseShutdown);

            _conflictManager = new ConflictManager(_database, _parent.ConflictResolver);

            _attachmentStreamsTempFile = _database.DocumentsStorage.AttachmentsStorage.GetTempFile("replication");
            _copiedBuffer = bufferToCopy.Clone(_connectionOptions.ContextPool);
        }

        public IncomingReplicationPerformanceStats[] GetReplicationPerformance()
        {
            var lastStats = _lastStats;

            return _lastReplicationStats
                .Select(x => x == lastStats ? x.ToReplicationPerformanceLiveStatsWithDetails() : x.ToReplicationPerformanceStats())
                .ToArray();
        }

        public IncomingReplicationStatsAggregator GetLatestReplicationPerformance()
        {
            return _lastStats;
        }

        private string IncomingReplicationThreadName => $"Incoming replication {FromToString}";

        public void Start()
        {
            if (_incomingWork != null)
                return;

            lock (this)
            {
                if (_incomingWork != null)
                    return; // already set by someone else, they can start it

                _incomingWork = PoolOfThreads.GlobalRavenThreadPool.LongRunning(x => { DoIncomingReplication(); }, null, IncomingReplicationThreadName);
            }

            if (_log.IsInfoEnabled)
                _log.Info($"Incoming replication thread started ({FromToString})");
        }

        public void DoIncomingReplication()
        {
            try
            {
                ReceiveReplicationBatches();
            }
            catch (Exception e)
            {
                if (_log.IsInfoEnabled)
                    _log.Info($"Error in accepting replication request ({FromToString})", e);
            }
        }

        [ThreadStatic]
        public static bool IsIncomingReplication;

        static IncomingReplicationHandler()
        {
            ThreadLocalCleanup.ReleaseThreadLocalState += () => IsIncomingReplication = false;
        }

        private readonly AsyncManualResetEvent _replicationFromAnotherSource = new AsyncManualResetEvent();

        public void OnReplicationFromAnotherSource()
        {
            _replicationFromAnotherSource.Set();
        }

        private void ReceiveReplicationBatches()
        {
            NativeMemory.EnsureRegistered();
            try
            {
                using (_connectionOptionsDisposable = _connectionOptions.ConnectionProcessingInProgress("Replication"))
                using (_stream)
                using (var interruptibleRead = new InterruptibleRead(_database.DocumentsStorage.ContextPool, _stream))
                {
                    while (!_cts.IsCancellationRequested)
                    {
                        try
                        {
                            AddReplicationPulse(ReplicationPulseDirection.IncomingInitiate);

                            using (var msg = interruptibleRead.ParseToMemory(
                                _replicationFromAnotherSource,
                                "IncomingReplication/read-message",
                                Timeout.Infinite,
                                _copiedBuffer.Buffer,
                                _database.DatabaseShutdown))
                            {
                                if (msg.Document != null)
                                {
                                    _parent.EnsureNotDeleted(_parent._server.NodeTag);

                                    using (var writer = new BlittableJsonTextWriter(msg.Context, _stream))
                                    {
                                        HandleSingleReplicationBatch(msg.Context,
                                            msg.Document,
                                            writer);
                                    }
                                }
                                else // notify peer about new change vector
                                {
                                    using (_database.DocumentsStorage.ContextPool.AllocateOperationContext(
                                            out DocumentsOperationContext documentsContext))
                                    using (var writer = new BlittableJsonTextWriter(documentsContext, _stream))
                                    {
                                        SendHeartbeatStatusToSource(
                                            documentsContext,
                                            writer,
                                            _lastDocumentEtag,
                                            "Notify");
                                    }
                                }
                                // we reset it after every time we send to the remote server
                                // because that is when we know that it is up to date with our
                                // status, so no need to send again
                                _replicationFromAnotherSource.Reset();
                            }
                        }
                        catch (Exception e)
                        {
                            AddReplicationPulse(ReplicationPulseDirection.IncomingInitiateError, e.Message);

                            if (_log.IsInfoEnabled)
                            {
                                if (e is AggregateException ae &&
                                    ae.InnerExceptions.Count == 1 &&
                                    ae.InnerException is SocketException ase)
                                {
                                    HandleSocketException(ase);
                                }
                                else if (e.InnerException is SocketException se)
                                {
                                    HandleSocketException(se);
                                }
                                else
                                {
                                    //if we are disposing, do not notify about failure (not relevant)
                                    if (_cts.IsCancellationRequested == false)
                                        if (_log.IsInfoEnabled)
                                            _log.Info("Received unexpected exception while receiving replication batch.", e);
                                }
                            }

                            throw;
                        }

                        void HandleSocketException(SocketException e)
                        {
                            if (_log.IsInfoEnabled)
                                _log.Info("Failed to read data from incoming connection. The incoming connection will be closed and re-created.", e);
                        }
                    }
                }
            }
            catch (Exception e)
            {
                //if we are disposing, do not notify about failure (not relevant)
                if (_cts.IsCancellationRequested == false)
                {
                    if (_log.IsInfoEnabled)
                        _log.Info($"Connection error {FromToString}: an exception was thrown during receiving incoming document replication batch.", e);

                    OnFailed(e, this);
                }
            }
        }

        private Task _prevChangeVectorUpdate;

        private void HandleSingleReplicationBatch(
            DocumentsOperationContext documentsContext,
            BlittableJsonReaderObject message,
            BlittableJsonTextWriter writer)
        {
            message.BlittableValidation();
            //note: at this point, the valid messages are heartbeat and replication batch.
            _cts.Token.ThrowIfCancellationRequested();
            string messageType = null;
            try
            {
                if (!message.TryGet(nameof(ReplicationMessageHeader.Type), out messageType))
                    throw new InvalidDataException("Expected the message to have a 'Type' field. The property was not found");

                if (!message.TryGet(nameof(ReplicationMessageHeader.LastDocumentEtag), out _lastDocumentEtag))
                    throw new InvalidOperationException("Expected LastDocumentEtag property in the replication message, " +
                                                        "but didn't find it..");

                switch (messageType)
                {
                    case ReplicationMessageType.Documents:
                        AddReplicationPulse(ReplicationPulseDirection.IncomingBegin);

                        var stats = _lastStats = new IncomingReplicationStatsAggregator(_parent.GetNextReplicationStatsId(), _lastStats);
                        AddReplicationPerformance(stats);

                        try
                        {
                            using (var scope = stats.CreateScope())
                            {
                                try
                                {
                                    scope.RecordLastEtag(_lastDocumentEtag);

                                    HandleReceivedDocumentsAndAttachmentsBatch(documentsContext, message, _lastDocumentEtag, scope);
                                    break;
                                }
                                catch (Exception e)
                                {
                                    AddReplicationPulse(ReplicationPulseDirection.IncomingError, e.Message);
                                    scope.AddError(e);
                                    throw;
                                }
                            }
                        }
                        finally
                        {
                            AddReplicationPulse(ReplicationPulseDirection.IncomingEnd);
                            stats.Complete();
                        }
                    case ReplicationMessageType.Heartbeat:
                        AddReplicationPulse(ReplicationPulseDirection.IncomingHeartbeat);
                        if (message.TryGet(nameof(ReplicationMessageHeader.DatabaseChangeVector), out string changeVector))
                        {
                            // saving the change vector and the last received document etag
                            long lastEtag;
                            string lastChangeVector;
                            using (documentsContext.OpenReadTransaction())
                            {
                                lastEtag = DocumentsStorage.GetLastReplicatedEtagFrom(documentsContext, ConnectionInfo.SourceDatabaseId);
                                lastChangeVector = DocumentsStorage.GetDatabaseChangeVector(documentsContext);
                            }

                            var status = ChangeVectorUtils.GetConflictStatus(changeVector, lastChangeVector);
                            if (status == ConflictStatus.Update || _lastDocumentEtag > lastEtag)
                            {
                                if (_log.IsInfoEnabled)
                                {
                                    _log.Info(
                                        $"Try to update the current database change vector ({lastChangeVector}) with {changeVector} in status {status}" +
                                        $"with etag: {_lastDocumentEtag} (new) > {lastEtag} (old)");
                                }

                                var cmd = new MergedUpdateDatabaseChangeVectorCommand(changeVector, _lastDocumentEtag, ConnectionInfo.SourceDatabaseId,
                                    _replicationFromAnotherSource);
                                if (_prevChangeVectorUpdate != null && _prevChangeVectorUpdate.IsCompleted == false)
                                {
                                    if (_log.IsInfoEnabled)
                                    {
                                        _log.Info(
                                            $"The previous task of updating the database change vector was not completed and has the status of {_prevChangeVectorUpdate.Status}, " +
                                            "nevertheless we create an additional task.");
                                    }
                                }
                                else
                                {
                                    _prevChangeVectorUpdate = _database.TxMerger.Enqueue(cmd);
                                }
                            }
                        }

                        break;
                    default:
                        throw new ArgumentOutOfRangeException("Unknown message type: " + messageType);
                }

                SendHeartbeatStatusToSource(documentsContext, writer, _lastDocumentEtag, messageType);
            }
            catch (ObjectDisposedException)
            {
                //we are shutting down replication, this is ok
            }
            catch (EndOfStreamException e)
            {
                if (_log.IsInfoEnabled)
                    _log.Info("Received unexpected end of stream while receiving replication batches. " +
                              "This might indicate an issue with network.", e);
                throw;
            }
            catch (Exception e)
            {
                //if we are disposing, ignore errors
                if (_cts.IsCancellationRequested)
                    return;

                DynamicJsonValue returnValue;

                if (e.ExtractSingleInnerException() is MissingAttachmentException mae)
                {
                    returnValue = new DynamicJsonValue
                    {
                        [nameof(ReplicationMessageReply.Type)] = ReplicationMessageReply.ReplyType.MissingAttachments.ToString(),
                        [nameof(ReplicationMessageReply.MessageType)] = messageType,
                        [nameof(ReplicationMessageReply.LastEtagAccepted)] = -1,
                        [nameof(ReplicationMessageReply.Exception)] = mae.ToString()
                    };

                    documentsContext.Write(writer, returnValue);
                    writer.Flush();

                    return;
                }

                if (_log.IsInfoEnabled)
                    _log.Info($"Failed replicating documents {FromToString}.", e);

                //return negative ack
                returnValue = new DynamicJsonValue
                {
                    [nameof(ReplicationMessageReply.Type)] = ReplicationMessageReply.ReplyType.Error.ToString(),
                    [nameof(ReplicationMessageReply.MessageType)] = messageType,
                    [nameof(ReplicationMessageReply.LastEtagAccepted)] = -1,
                    [nameof(ReplicationMessageReply.Exception)] = e.ToString()
                };

                documentsContext.Write(writer, returnValue);
                writer.Flush();

                throw;
            }
        }

        private void HandleReceivedDocumentsAndAttachmentsBatch(DocumentsOperationContext documentsContext, BlittableJsonReaderObject message, long lastDocumentEtag, IncomingReplicationStatsScope stats)
        {
            if (!message.TryGet(nameof(ReplicationMessageHeader.ItemsCount), out int itemsCount))
                throw new InvalidDataException($"Expected the '{nameof(ReplicationMessageHeader.ItemsCount)}' field, " +
                                               $"but had no numeric field of this value, this is likely a bug");

            if (!message.TryGet(nameof(ReplicationMessageHeader.AttachmentStreamsCount), out int attachmentStreamCount))
                throw new InvalidDataException($"Expected the '{nameof(ReplicationMessageHeader.AttachmentStreamsCount)}' field, " +
                                               $"but had no numeric field of this value, this is likely a bug");


            ReceiveSingleDocumentsBatch(documentsContext, itemsCount, attachmentStreamCount, lastDocumentEtag, stats);

            OnDocumentsReceived(this);
        }

        private void ReadExactly(long size, Stream file)
        {
            while (size > 0)
            {
                var available = _copiedBuffer.Buffer.Valid - _copiedBuffer.Buffer.Used;
                if (available == 0)
                {
                    var read = _connectionOptions.Stream.Read(_copiedBuffer.Buffer.Buffer.Array,
                      _copiedBuffer.Buffer.Buffer.Offset,
                      _copiedBuffer.Buffer.Buffer.Count);
                    if (read == 0)
                        throw new EndOfStreamException();

                    _copiedBuffer.Buffer.Valid = read;
                    _copiedBuffer.Buffer.Used = 0;
                    continue;
                }
                var min = (int)Math.Min(size, available);
                file.Write(_copiedBuffer.Buffer.Buffer.Array,
                    _copiedBuffer.Buffer.Buffer.Offset + _copiedBuffer.Buffer.Used,
                    min);
                _copiedBuffer.Buffer.Used += min;
                size -= min;
            }
        }

        private unsafe void ReadExactly(byte* ptr, int size)
        {
            var written = 0;

            while (size > 0)
            {
                var available = _copiedBuffer.Buffer.Valid - _copiedBuffer.Buffer.Used;
                if (available == 0)
                {
                    var read = _connectionOptions.Stream.Read(_copiedBuffer.Buffer.Buffer.Array,
                      _copiedBuffer.Buffer.Buffer.Offset,
                      _copiedBuffer.Buffer.Buffer.Count);
                    if (read == 0)
                        throw new EndOfStreamException();

                    _copiedBuffer.Buffer.Valid = read;
                    _copiedBuffer.Buffer.Used = 0;
                    continue;
                }

                var min = Math.Min(size, available);
                var result = _copiedBuffer.Buffer.Pointer + _copiedBuffer.Buffer.Used;
                Memory.Copy(ptr + written, result, (uint)min);
                written += min;
                _copiedBuffer.Buffer.Used += min;
                size -= min;
            }
        }

        private unsafe byte* ReadExactly(int size)
        {
            var diff = _copiedBuffer.Buffer.Valid - _copiedBuffer.Buffer.Used;
            if (diff >= size)
            {
                var result = _copiedBuffer.Buffer.Pointer + _copiedBuffer.Buffer.Used;
                _copiedBuffer.Buffer.Used += size;
                return result;
            }
            return ReadExactlyUnlikely(size, diff);
        }

        private unsafe byte* ReadExactlyUnlikely(int size, int diff)
        {
            Memory.Move(
                _copiedBuffer.Buffer.Pointer,
                _copiedBuffer.Buffer.Pointer + _copiedBuffer.Buffer.Used,
                diff);
            _copiedBuffer.Buffer.Valid = diff;
            _copiedBuffer.Buffer.Used = 0;
            while (diff < size)
            {
                var read = _connectionOptions.Stream.Read(_copiedBuffer.Buffer.Buffer.Array,
                    _copiedBuffer.Buffer.Buffer.Offset + diff,
                    _copiedBuffer.Buffer.Buffer.Count - diff);
                if (read == 0)
                    throw new EndOfStreamException();

                _copiedBuffer.Buffer.Valid += read;
                diff += read;
            }
            var result = _copiedBuffer.Buffer.Pointer + _copiedBuffer.Buffer.Used;
            _copiedBuffer.Buffer.Used += size;
            return result;
        }

        public class DataForReplicationCommand : IDisposable
        {
            internal DocumentDatabase DocumentDatabase { get; set; }

            internal ConflictManager ConflictManager { get; set; }

            internal string SourceDatabaseId { get; set; }

            internal ArraySegment<ReplicationItem> ReplicatedItems { get; set; }

            internal ArraySegment<ReplicationAttachmentStream> AttachmentStreams { get; set; }

            internal Dictionary<Slice, ReplicationAttachmentStream> ReplicatedAttachmentStreams { get; set; }

            public TcpConnectionHeaderMessage.SupportedFeatures SupportedFeatures { get; set; }

            public Logger Logger { get; set; }

            public void Dispose()
            {
                if (ReplicatedItems.Array != null)
                {
                    foreach (var item in ReplicatedItems)
                    {
                        item.Document?.Dispose();
                        item.CounterValues?.Dispose();
                    }

                    ArrayPool<ReplicationItem>.Shared.Return(ReplicatedItems.Array, clearArray: true);
                }

                if (AttachmentStreams.Array != null)
                {
                    foreach (var attachmentStream in AttachmentStreams)
                    {
                        attachmentStream.Dispose();
                    }

                    ArrayPool<ReplicationAttachmentStream>.Shared.Return(AttachmentStreams.Array, clearArray: true);
                }
            }
        }

        private void ReceiveSingleDocumentsBatch(DocumentsOperationContext documentsContext, int replicatedItemsCount, int attachmentStreamCount, long lastEtag, IncomingReplicationStatsScope stats)
        {
            if (_log.IsInfoEnabled)
            {
                _log.Info($"Receiving replication batch with {replicatedItemsCount} documents starting with {lastEtag} from {ConnectionInfo}");
            }

            var sw = Stopwatch.StartNew();
            Task task = null;

            using (var incomingReplicationAllocator = new IncomingReplicationAllocator(documentsContext, _database))
            using (var dataForReplicationCommand = new DataForReplicationCommand
            {
                DocumentDatabase = _database,
                ConflictManager = _conflictManager,
                SourceDatabaseId = ConnectionInfo.SourceDatabaseId,
                SupportedFeatures = SupportedFeatures,
                Logger = _log
            })
            {
            try
            {
                using (var networkStats = stats.For(ReplicationOperation.Incoming.Network))
                {
                    // this will read the documents to memory from the network
                    // without holding the write tx open
                        dataForReplicationCommand.ReplicatedItems = ReadItemsFromSource(replicatedItemsCount, documentsContext, incomingReplicationAllocator, networkStats);

                    using (networkStats.For(ReplicationOperation.Incoming.AttachmentRead))
                    {
                            ReadAttachmentStreamsFromSource(attachmentStreamCount, documentsContext, dataForReplicationCommand);
                    }
                }

                if (_log.IsInfoEnabled)
                {
                    _log.Info(
                        $"Replication connection {FromToString}: " +
                        $"received {replicatedItemsCount:#,#;;0} items, " +
                        $"{attachmentStreamCount:#,#;;0} attachment streams, " +
                        $"total size: {new Size(incomingReplicationAllocator.TotalDocumentsSizeInBytes, SizeUnit.Bytes)}, " +
                        $"took: {sw.ElapsedMilliseconds:#,#;;0}ms");
                }

                using (stats.For(ReplicationOperation.Incoming.Storage))
                {
                        var replicationCommand = new MergedDocumentReplicationCommand(dataForReplicationCommand, lastEtag);
<<<<<<< HEAD
                    task = _database.TxMerger.Enqueue(replicationCommand);
=======
                        task = _database.TxMerger.Enqueue(replicationCommand);
                        //We need a new context here
                        using(_database.DocumentsStorage.ContextPool.AllocateOperationContext(out DocumentsOperationContext msgContext))
                        using (var writer = new BlittableJsonTextWriter(msgContext, _connectionOptions.Stream))
                        using (var msg = msgContext.ReadObject(new DynamicJsonValue
                        {
                            [nameof(ReplicationMessageReply.MessageType)] = "Processing"
                        }, "heartbeat message"))
                        {
                            while (task.Wait(Math.Min(3000, (int)(_database.Configuration.Replication.ActiveConnectionTimeout.AsTimeSpan.TotalMilliseconds * 2 / 3))) ==
                                   false)
                            {
                                // send heartbeats while batch is processed in TxMerger. We wait until merger finishes with this command without timeouts
                                msgContext.Write(writer, msg);
                                writer.Flush();
                            }
>>>>>>> eace950c

                    using (var writer = new BlittableJsonTextWriter(documentsContext, _connectionOptions.Stream))
                    using (var msg = documentsContext.ReadObject(new DynamicJsonValue
                    {
                        [nameof(ReplicationMessageReply.MessageType)] = "Processing"
                    }, "heartbeat message"))
                    {
                        while (task.Wait(Math.Min(3000, (int)(_database.Configuration.Replication.ActiveConnectionTimeout.AsTimeSpan.TotalMilliseconds * 2 / 3))) ==
                               false)
                        {
                            // send heartbeats while batch is processed in TxMerger. We wait until merger finishes with this command without timeouts
                            documentsContext.Write(writer, msg);
                            writer.Flush();
                        }

                        task = null;
                    }
                }

                sw.Stop();

                if (_log.IsInfoEnabled)
                    _log.Info($"Replication connection {FromToString}: " +
                              $"received and written {replicatedItemsCount:#,#;;0} items to database in {sw.ElapsedMilliseconds:#,#;;0}ms, " +
                              $"with last etag = {lastEtag}.");
            }
            catch (Exception e)
            {
                if (_log.IsInfoEnabled)
                {
                    //This is the case where we had a missing attachment, it is rare but expected.
                    if (e.ExtractSingleInnerException() is MissingAttachmentException mae)
                    {
                        _log.Info("Replication batch contained missing attachments will request the batch to be re-sent with those attachments.", mae);
                    }
                    else
                    {
                        _log.Info("Failed to receive documents replication batch. This is not supposed to happen, and is likely a bug.", e);
                    }
                }
                throw;
            }
            finally
            {
                // before we dispose the buffer we must ensure it is not being processed in TxMerger, so we wait for it
                try
                {
                    task?.Wait();
                }
                catch (Exception)
                {
                    // ignore this failure, if this failed, we are already
                    // in a bad state and likely in the process of shutting 
                    // down
                }

                    _attachmentStreamsTempFile?.Reset();
            }
        }
        }

        private void SendHeartbeatStatusToSource(DocumentsOperationContext documentsContext, BlittableJsonTextWriter writer, long lastDocumentEtag, string handledMessageType)
        {
            AddReplicationPulse(ReplicationPulseDirection.IncomingHeartbeatAcknowledge);

            string databaseChangeVector;
            long currentLastEtagMatchingChangeVector;

            using (documentsContext.OpenReadTransaction())
            {
                // we need to get both of them in a transaction, the other side will check if its known change vector
                // is the same or higher then ours, and if so, we'll update the change vector on the sibling to reflect
                // our own latest etag. This allows us to have effective synchronization points, since each change will
                // be able to tell (roughly) where it is at on the entire cluster. 
                databaseChangeVector = DocumentsStorage.GetDatabaseChangeVector(documentsContext);
                currentLastEtagMatchingChangeVector = DocumentsStorage.ReadLastEtag(documentsContext.Transaction.InnerTransaction);
            }
            if (_log.IsInfoEnabled)
            {
                _log.Info($"Sending heartbeat ok => {FromToString} with last document etag = {lastDocumentEtag}, " +
                          $"last document change vector: {databaseChangeVector}");
            }
            var heartbeat = new DynamicJsonValue
            {
                [nameof(ReplicationMessageReply.Type)] = "Ok",
                [nameof(ReplicationMessageReply.MessageType)] = handledMessageType,
                [nameof(ReplicationMessageReply.LastEtagAccepted)] = lastDocumentEtag,
                [nameof(ReplicationMessageReply.CurrentEtag)] = currentLastEtagMatchingChangeVector,
                [nameof(ReplicationMessageReply.Exception)] = null,
                [nameof(ReplicationMessageReply.DatabaseChangeVector)] = databaseChangeVector,
                [nameof(ReplicationMessageReply.DatabaseId)] = _database.DbId.ToString(),
                [nameof(ReplicationMessageReply.NodeTag)] = _parent._server.NodeTag

            };

            documentsContext.Write(writer, heartbeat);

            writer.Flush();
            LastHeartbeatTicks = _database.Time.GetUtcNow().Ticks;
        }

        public string SourceFormatted => $"{ConnectionInfo.SourceUrl}/databases/{ConnectionInfo.SourceDatabaseName} ({ConnectionInfo.SourceDatabaseId})";

        public string FromToString => $"In database {_database.ServerStore.NodeTag}-{_database.Name} @ {_database.ServerStore.GetNodeTcpServerUrl()} " +
                                      $"from {ConnectionInfo.SourceTag}-{ConnectionInfo.SourceDatabaseName} @ {ConnectionInfo.SourceUrl}" +
                                      $"{(PullReplicationName == null ? null : $"(pull definition: {PullReplicationName})")}";

        public IncomingConnectionInfo ConnectionInfo { get; }

        private readonly StreamsTempFile _attachmentStreamsTempFile;
        private long _lastDocumentEtag;
        private readonly TcpConnectionOptions _connectionOptions;
        private readonly ConflictManager _conflictManager;
        private IDisposable _connectionOptionsDisposable;
        private (IDisposable ReleaseBuffer, JsonOperationContext.ManagedPinnedBuffer Buffer) _copiedBuffer;
        public TcpConnectionHeaderMessage.SupportedFeatures SupportedFeatures { get; set; }

        public struct ReplicationItem : IDisposable
        {
            public short TransactionMarker;
            public ReplicationBatchItem.ReplicationItemType Type;

            #region Document

            public string Id;
            public string ChangeVector;
            public int DocumentSize;
            public string Collection;
            public long LastModifiedTicks;
            public DocumentFlags Flags;
            public BlittableJsonReaderObject Document;

            #endregion

            #region Counter

            public long CounterValue;

            public BlittableJsonReaderObject CounterValues;

            #endregion

            #region Attachment

            public Slice Key;
            public ByteStringContext.InternalScope KeyDispose;

            public Slice Name;
            public ByteStringContext.InternalScope NameDispose;

            public Slice ContentType;
            public ByteStringContext.InternalScope ContentTypeDispose;

            public Slice Base64Hash;
            public ByteStringContext.InternalScope Base64HashDispose;


            #endregion

            public void Dispose()
            {
                if (Type == ReplicationBatchItem.ReplicationItemType.Attachment)
                {
                    KeyDispose.Dispose();
                    NameDispose.Dispose();
                    ContentTypeDispose.Dispose();
                    Base64HashDispose.Dispose();
                }
                else if (Type == ReplicationBatchItem.ReplicationItemType.AttachmentTombstone ||
                         Type == ReplicationBatchItem.ReplicationItemType.RevisionTombstone)
                {
                    KeyDispose.Dispose();
                }
            }
        }

        internal struct ReplicationAttachmentStream : IDisposable
        {
            public Slice Base64Hash;
            public ByteStringContext.InternalScope Base64HashDispose;

            public Stream Stream;

            public void Dispose()
            {
                Base64HashDispose.Dispose();
                Stream.Dispose();
            }
        }

        private unsafe ArraySegment<ReplicationItem> ReadItemsFromSource(int replicatedDocs, DocumentsOperationContext context,
            IncomingReplicationAllocator incomingReplicationAllocator, IncomingReplicationStatsScope stats)
        {
            var items = ArrayPool<ReplicationItem>.Shared.Rent(replicatedDocs);

            var documentRead = stats.For(ReplicationOperation.Incoming.DocumentRead, start: false);
            var attachmentRead = stats.For(ReplicationOperation.Incoming.AttachmentRead, start: false);
            var tombstoneRead = stats.For(ReplicationOperation.Incoming.TombstoneRead, start: false);

            for (var i = 0; i < replicatedDocs; i++)
            {
                stats.RecordInputAttempt();

                ref ReplicationItem item = ref items[i];
                item.Type = *(ReplicationBatchItem.ReplicationItemType*)ReadExactly(sizeof(byte));

                var changeVectorSize = *(int*)ReadExactly(sizeof(int));

                if (changeVectorSize != 0)
                    item.ChangeVector = Encoding.UTF8.GetString(ReadExactly(changeVectorSize), changeVectorSize);

                item.TransactionMarker = *(short*)ReadExactly(sizeof(short));

                if (item.Type == ReplicationBatchItem.ReplicationItemType.Attachment)
                {
                    stats.RecordAttachmentRead();

                    using (attachmentRead.Start())
                    {
                        var loweredKeySize = *(int*)ReadExactly(sizeof(int));
                        item.KeyDispose = Slice.From(context.Allocator, ReadExactly(loweredKeySize), loweredKeySize, out item.Key);

                        var nameSize = *(int*)ReadExactly(sizeof(int));
                        var name = Encoding.UTF8.GetString(ReadExactly(nameSize), nameSize);
                        item.NameDispose = DocumentIdWorker.GetStringPreserveCase(context, name, out item.Name);

                        var contentTypeSize = *(int*)ReadExactly(sizeof(int));
                        var contentType = Encoding.UTF8.GetString(ReadExactly(contentTypeSize), contentTypeSize);
                        item.ContentTypeDispose = DocumentIdWorker.GetStringPreserveCase(context, contentType, out item.ContentType);

                        var base64HashSize = *ReadExactly(sizeof(byte));
                        item.Base64HashDispose = Slice.From(context.Allocator, ReadExactly(base64HashSize), base64HashSize, out item.Base64Hash);
                    }
                }
                else if (item.Type == ReplicationBatchItem.ReplicationItemType.AttachmentTombstone)
                {
                    stats.RecordAttachmentTombstoneRead();

                    using (tombstoneRead.Start())
                    {
                        item.LastModifiedTicks = *(long*)ReadExactly(sizeof(long));

                        var keySize = *(int*)ReadExactly(sizeof(int));
                        item.KeyDispose = Slice.From(context.Allocator, ReadExactly(keySize), keySize, out item.Key);
                    }
                }
                else if (item.Type == ReplicationBatchItem.ReplicationItemType.RevisionTombstone)
                {
                    stats.RecordRevisionTombstoneRead();

                    using (tombstoneRead.Start())
                    {
                        item.LastModifiedTicks = *(long*)ReadExactly(sizeof(long));

                        var keySize = *(int*)ReadExactly(sizeof(int));
                        item.KeyDispose = Slice.From(context.Allocator, ReadExactly(keySize), keySize, out item.Key);

                        var collectionSize = *(int*)ReadExactly(sizeof(int));
                        Debug.Assert(collectionSize > 0);
                        item.Collection = Encoding.UTF8.GetString(ReadExactly(collectionSize), collectionSize);
                    }
                }
                else if (item.Type == ReplicationBatchItem.ReplicationItemType.CounterGroup)
                {
                    var keySize = *(int*)ReadExactly(sizeof(int));
                    item.Id = Encoding.UTF8.GetString(ReadExactly(keySize), keySize);

                    var collectionSize = *(int*)ReadExactly(sizeof(int));
                    Debug.Assert(collectionSize > 0);
                    item.Collection = Encoding.UTF8.GetString(ReadExactly(collectionSize), collectionSize);

                    var sizeOfData = *(int*)ReadExactly(sizeof(int));
                    item.DocumentSize = sizeOfData;

                    var mem = incomingReplicationAllocator.AllocateMemoryForDocument(sizeOfData);
                    ReadExactly(mem, sizeOfData);

                    item.CounterValues = new BlittableJsonReaderObject(mem, sizeOfData, context);
                    item.CounterValues.BlittableValidation();
                }
                else if (item.Type == ReplicationBatchItem.ReplicationItemType.LegacyCounter ||
#pragma warning disable 618
                         item.Type == ReplicationBatchItem.ReplicationItemType.CounterTombstone)
#pragma warning restore 618
                {
                    throw new InvalidOperationException($"Received an item of type '{item.Type}'. Replication of counters and counter tombstones " +
                                                        $"between 4.1.x and {ServerVersion.Version} is not supported.");
                }
                else
                {
                    IncomingReplicationStatsScope scope;

                    if (item.Type != ReplicationBatchItem.ReplicationItemType.DocumentTombstone)
                    {
                        scope = documentRead;
                        stats.RecordDocumentRead();
                    }
                    else
                    {
                        scope = tombstoneRead;
                        stats.RecordDocumentTombstoneRead();
                    }

                    using (scope.Start())
                    {
                        item.LastModifiedTicks = *(long*)ReadExactly(sizeof(long));

                        item.Flags = *(DocumentFlags*)ReadExactly(sizeof(DocumentFlags)) | DocumentFlags.FromReplication;

                        var keySize = *(int*)ReadExactly(sizeof(int));
                        item.Id = Encoding.UTF8.GetString(ReadExactly(keySize), keySize);

                        var documentSize = item.DocumentSize = *(int*)ReadExactly(sizeof(int));
                        if (documentSize != -1) //if -1, then this is a tombstone
                        {
                            var mem = incomingReplicationAllocator.AllocateMemoryForDocument(documentSize);
                            ReadExactly(mem, documentSize);

                            item.Document = new BlittableJsonReaderObject(mem, documentSize, context);
                            item.Document.BlittableValidation();
                        }
                        else
                        {
                            // read the collection
                            var collectionSize = *(int*)ReadExactly(sizeof(int));
                            if (collectionSize != -1)
                            {
                                item.Collection = Encoding.UTF8.GetString(ReadExactly(collectionSize), collectionSize);
                            }
                        }
                    }
                }
            }

            return new ArraySegment<ReplicationItem>(items, 0, replicatedDocs);
            }

        private unsafe class IncomingReplicationAllocator : IDisposable
        {
            private readonly DocumentsOperationContext _context;
            private readonly long _maxSizeForContextUseInBytes;
            private readonly long _minSizeToAllocateNonContextUseInBytes;
            public long TotalDocumentsSizeInBytes { get; private set; }

            private List<Allocation> _nativeAllocationList;
            private Allocation _currentAllocation;

            public IncomingReplicationAllocator(DocumentsOperationContext context, DocumentDatabase database)
            {
                _context = context;

                var maxSizeForContextUse = database.Configuration.Replication.MaxSizeToSend * 2 ??
                              new Size(128, SizeUnit.Megabytes);

                _maxSizeForContextUseInBytes = maxSizeForContextUse.GetValue(SizeUnit.Bytes);
                var minSizeToNonContextAllocationInMb = PlatformDetails.Is32Bits ? 4 : 16;
                _minSizeToAllocateNonContextUseInBytes = new Size(minSizeToNonContextAllocationInMb, SizeUnit.Megabytes).GetValue(SizeUnit.Bytes);
            }

            public byte* AllocateMemoryForDocument(int size)
            {
                TotalDocumentsSizeInBytes += size;
                if (TotalDocumentsSizeInBytes <= _maxSizeForContextUseInBytes)
                {
                    _context.Allocator.Allocate(size, out var output);
                    return output.Ptr;
                }

                if (_currentAllocation == null || _currentAllocation.Free < size)
                {
                    // first allocation or we don't have enough space on the currently allocated chunk

                    // there can be a document that is larger than the minimum
                    var sizeToAllocate = Math.Max(size, _minSizeToAllocateNonContextUseInBytes);

                    var allocation = new Allocation(sizeToAllocate);
                    if (_nativeAllocationList == null)
                        _nativeAllocationList = new List<Allocation>();

                    _nativeAllocationList.Add(allocation);
                    _currentAllocation = allocation;
                }

                return _currentAllocation.GetMemory(size);
            }

            public void Dispose()
            {
                if (_nativeAllocationList == null)
                    return;

                foreach (var allocation in _nativeAllocationList)
                {
                    allocation.Dispose();
                }
            }

            private class Allocation : IDisposable
            {
                private readonly byte* _ptr;
                private readonly long _allocationSize;
                private readonly NativeMemory.ThreadStats _threadStats;
                private long _used;
                public long Free => _allocationSize - _used;

                public Allocation(long allocationSize)
                {
                    _ptr = NativeMemory.AllocateMemory(allocationSize, out var threadStats);
                    _allocationSize = allocationSize;
                    _threadStats = threadStats;
                }

                public byte* GetMemory(long size)
                {
                    ThrowOnPointerOutOfRange(size);

                    var mem = _ptr + _used;
                    _used += size;
                    return mem;
                }

                [Conditional("DEBUG")]
                private void ThrowOnPointerOutOfRange(long size)
                {
                    if (_used + size > _allocationSize)
                        throw new InvalidOperationException(
                            $"Not enough space to allocate the requested size: {new Size(size, SizeUnit.Bytes)}, " +
                            $"used: {new Size(_used, SizeUnit.Bytes)}, " +
                            $"total allocation size: {new Size(_allocationSize, SizeUnit.Bytes)}");
                }

                public void Dispose()
                {
                    NativeMemory.Free(_ptr, _allocationSize, _threadStats);
                }
            }
        }

        private unsafe void ReadAttachmentStreamsFromSource(int attachmentStreamCount, 
            DocumentsOperationContext context, DataForReplicationCommand dataForReplicationCommand)
        {
            if (attachmentStreamCount == 0)
                return;

            var items = ArrayPool<ReplicationAttachmentStream>.Shared.Rent(attachmentStreamCount);
            var replicatedAttachmentStreams = new Dictionary<Slice, ReplicationAttachmentStream>(SliceComparer.Instance);

            for (var i = 0; i < attachmentStreamCount; i++)
            {
                var type = *(ReplicationBatchItem.ReplicationItemType*)ReadExactly(sizeof(byte));
                Debug.Assert(type == ReplicationBatchItem.ReplicationItemType.AttachmentStream);

                ref ReplicationAttachmentStream attachment = ref items[i];

                var base64HashSize = *ReadExactly(sizeof(byte));
                attachment.Base64HashDispose = Slice.From(context.Allocator, ReadExactly(base64HashSize), base64HashSize, out attachment.Base64Hash);

                var streamLength = *(long*)ReadExactly(sizeof(long));
                attachment.Stream = _attachmentStreamsTempFile.StartNewStream();
                ReadExactly(streamLength, attachment.Stream);
                attachment.Stream.Flush();
                replicatedAttachmentStreams[attachment.Base64Hash] = attachment;
            }

            dataForReplicationCommand.AttachmentStreams = new ArraySegment<ReplicationAttachmentStream>(items, 0, attachmentStreamCount);
            dataForReplicationCommand.ReplicatedAttachmentStreams = replicatedAttachmentStreams;
        }

        private void AddReplicationPulse(ReplicationPulseDirection direction, string exceptionMessage = null)
        {
            HandleReplicationPulse?.Invoke(new LiveReplicationPulsesCollector.ReplicationPulse
            {
                OccurredAt = SystemTime.UtcNow,
                Direction = direction,
                From = ConnectionInfo,
                ExceptionMessage = exceptionMessage
            });
        }

        private void AddReplicationPerformance(IncomingReplicationStatsAggregator stats)
        {
            _lastReplicationStats.Enqueue(stats);

            while (_lastReplicationStats.Count > 25)
                _lastReplicationStats.TryDequeue(out stats);
        }

        public void Dispose()
        {
            var releaser = _copiedBuffer.ReleaseBuffer;
            try
            {
                if (_log.IsInfoEnabled)
                    _log.Info($"Disposing IncomingReplicationHandler ({FromToString})");
                _cts.Cancel();
                try
                {
                    _connectionOptionsDisposable?.Dispose();
                }
                catch (Exception)
                {
                }
                try
                {
                    _stream.Dispose();
                }
                catch (Exception)
                {
                }
                try
                {
                    _tcpClient.Dispose();
                }
                catch (Exception)
                {
                }

                try
                {
                    _connectionOptions.Dispose();
                }
                catch
                {
                    // do nothing
                }

                _replicationFromAnotherSource.Set();

                if (_incomingWork != PoolOfThreads.LongRunningWork.Current)
                {
                    try
                    {
                        _incomingWork?.Join(int.MaxValue);
                    }
                    catch (ThreadStateException)
                    {
                        // expected if the thread hasn't been started yet
                    }
                }

                _incomingWork = null;
                _cts.Dispose();

                _attachmentStreamsTempFile.Dispose();

            }
            finally
            {
                try
                {
                    releaser?.Dispose();
                }
                catch (Exception)
                {
                    // can't do anything about it...
                }
            }

        }

        protected void OnFailed(Exception exception, IncomingReplicationHandler instance) => Failed?.Invoke(instance, exception);
        protected void OnDocumentsReceived(IncomingReplicationHandler instance) => DocumentsReceived?.Invoke(instance);

        internal class MergedUpdateDatabaseChangeVectorCommand : TransactionOperationsMerger.MergedTransactionCommand
        {
            private readonly string _changeVector;
            private readonly long _lastDocumentEtag;
            private readonly string _sourceDatabaseId;
            private readonly AsyncManualResetEvent _trigger;

            public MergedUpdateDatabaseChangeVectorCommand(string changeVector, long lastDocumentEtag, string sourceDatabaseId, AsyncManualResetEvent trigger)
            {
                _changeVector = changeVector;
                _lastDocumentEtag = lastDocumentEtag;
                _sourceDatabaseId = sourceDatabaseId;
                _trigger = trigger;
            }

            protected override int ExecuteCmd(DocumentsOperationContext context)
            {
                var operationsCount = 0;
                var lastReplicatedEtag = DocumentsStorage.GetLastReplicatedEtagFrom(context, _sourceDatabaseId);
                if (_lastDocumentEtag > lastReplicatedEtag)
                {
                    DocumentsStorage.SetLastReplicatedEtagFrom(context, _sourceDatabaseId, _lastDocumentEtag);
                    operationsCount++;
                }

                var current = context.LastDatabaseChangeVector ?? DocumentsStorage.GetDatabaseChangeVector(context);
                var conflictStatus = ChangeVectorUtils.GetConflictStatus(_changeVector, current);
                if (conflictStatus != ConflictStatus.Update)
                    return operationsCount;

                operationsCount++;
                context.LastDatabaseChangeVector = ChangeVectorUtils.MergeVectors(current, _changeVector);
                context.Transaction.InnerTransaction.LowLevelTransaction.OnDispose += _ =>
                {
                    try
                    {
                        _trigger.Set();
                    }
                    catch
                    {
                        //
                    }
                };

                return operationsCount;
            }

            public override TransactionOperationsMerger.IReplayableCommandDto<TransactionOperationsMerger.MergedTransactionCommand> ToDto(JsonOperationContext context)
            {
                return new MergedUpdateDatabaseChangeVectorCommandDto
                {
                    ChangeVector = _changeVector,
                    LastDocumentEtag = _lastDocumentEtag,
                    SourceDatabaseId = _sourceDatabaseId
                };
            }
        }

        internal unsafe class MergedDocumentReplicationCommand : TransactionOperationsMerger.MergedTransactionCommand
        {
            private readonly long _lastEtag;
            private readonly DataForReplicationCommand _replicationInfo;

            public MergedDocumentReplicationCommand(DataForReplicationCommand replicationInfo, long lastEtag)
            {
                _replicationInfo = replicationInfo;
                _lastEtag = lastEtag;
            }

            protected override int ExecuteCmd(DocumentsOperationContext context)
            {
                try
                {
                    IsIncomingReplication = true;

                    var operationsCount = 0;

                    var database = _replicationInfo.DocumentDatabase;

                    context.LastDatabaseChangeVector = context.LastDatabaseChangeVector ?? DocumentsStorage.GetDatabaseChangeVector(context);
                    foreach (var item in _replicationInfo.ReplicatedItems)
                    {
                        context.TransactionMarkerOffset = item.TransactionMarker;
                        ++operationsCount;
                        using (item)
                        {
                            Debug.Assert(item.Flags.Contain(DocumentFlags.Artificial) == false);

                            var rcvdChangeVector = item.ChangeVector;

                            context.LastDatabaseChangeVector = ChangeVectorUtils.MergeVectors(item.ChangeVector, context.LastDatabaseChangeVector);
                            if (item.Type == ReplicationBatchItem.ReplicationItemType.Attachment)
                            {
                                database.DocumentsStorage.AttachmentsStorage.PutDirect(context, item.Key, item.Name,
                                    item.ContentType, item.Base64Hash, item.ChangeVector);

                                if (_replicationInfo.ReplicatedAttachmentStreams.TryGetValue(item.Base64Hash, out ReplicationAttachmentStream attachmentStream))
                                {
                                    database.DocumentsStorage.AttachmentsStorage.PutAttachmentStream(context, item.Key, attachmentStream.Base64Hash,
                                        attachmentStream.Stream);
                                    _replicationInfo.ReplicatedAttachmentStreams.Remove(item.Base64Hash);
                                }
                            }
                            else if (item.Type == ReplicationBatchItem.ReplicationItemType.AttachmentTombstone)
                            {
                                database.DocumentsStorage.AttachmentsStorage.DeleteAttachmentDirect(context, item.Key, false, "$fromReplication", null, rcvdChangeVector,
                                    item.LastModifiedTicks);
                            }
                            else if (item.Type == ReplicationBatchItem.ReplicationItemType.RevisionTombstone)
                            {
                                database.DocumentsStorage.RevisionsStorage.DeleteRevision(context, item.Key, item.Collection, rcvdChangeVector, item.LastModifiedTicks);
                            }
                            else if (item.Type == ReplicationBatchItem.ReplicationItemType.CounterGroup)
                            {
                                database.DocumentsStorage.CountersStorage.PutCounters(context, item.Id, item.Collection, item.ChangeVector, item.CounterValues);
                            }
                            else
                            {
                                BlittableJsonReaderObject document = null;

                                    // no need to load document data for tombstones
                                    // document size == -1 --> doc is a tombstone
                                    if (item.DocumentSize >= 0)
                                    {
                                        // if something throws at this point, this means something is really wrong and we should stop receiving documents.
                                        // the other side will receive negative ack and will retry sending again.
                                        document = item.Document;

                                        try
                                        {
                                            AssertAttachmentsFromReplication(context, item.Id, document);
                                        }
                                        catch (MissingAttachmentException)
                                        {
                                        if (_replicationInfo.SupportedFeatures.Replication.MissingAttachments)
                                            {
                                                throw;
                                            }

                                        database.NotificationCenter.Add(AlertRaised.Create(
                                            database.Name,
                                                IncomingReplicationStr,
                                                $"Detected missing attachments for document {item.Id} with the following hashes:" +
                                                $" ({string.Join(',', GetAttachmentsHashesFromDocumentMetadata(document))}).",
                                                AlertType.ReplicationMissingAttachments,
                                                NotificationSeverity.Warning));
                                        }
                                    }

                                    if (item.Flags.Contain(DocumentFlags.Revision))
                                    {
                                        database.DocumentsStorage.RevisionsStorage.Put(
                                            context,
                                            item.Id,
                                            document,
                                            item.Flags,
                                            NonPersistentDocumentFlags.FromReplication,
                                            rcvdChangeVector,
                                            item.LastModifiedTicks);
                                        continue;
                                    }

                                    if (item.Flags.Contain(DocumentFlags.DeleteRevision))
                                    {
                                        database.DocumentsStorage.RevisionsStorage.Delete(
                                            context,
                                            item.Id,
                                            document,
                                            item.Flags,
                                            NonPersistentDocumentFlags.FromReplication,
                                            rcvdChangeVector,
                                            item.LastModifiedTicks);
                                        continue;
                                    }

                                    var hasRemoteClusterTx = item.Flags.Contain(DocumentFlags.FromClusterTransaction);
                                    var conflictStatus = ConflictsStorage.GetConflictStatusForDocument(context, item.Id, item.ChangeVector, out var conflictingVector,
                                        out var hasLocalClusterTx);

                                    var flags = item.Flags;
                                    var resolvedDocument = document;
                                    switch (conflictStatus)
                                    {
                                        case ConflictStatus.Update:

                                            if (resolvedDocument != null)
                                            {
                                                AttachmentsStorage.AssertAttachments(document, item.Flags);

                                                database.DocumentsStorage.Put(context, item.Id, null, resolvedDocument, item.LastModifiedTicks,
                                                    rcvdChangeVector, flags, NonPersistentDocumentFlags.FromReplication);
                                            }
                                            else
                                            {
                                                using (DocumentIdWorker.GetSliceFromId(context, item.Id, out Slice keySlice))
                                                {
                                                    database.DocumentsStorage.Delete(
                                                        context, keySlice, item.Id, null,
                                                        item.LastModifiedTicks,
                                                        rcvdChangeVector,
                                                        new CollectionName(item.Collection),
                                                        NonPersistentDocumentFlags.FromReplication,
                                                        flags);
                                                }
                                            }

                                            break;
                                        case ConflictStatus.Conflict:
                                        if (_replicationInfo.Logger.IsInfoEnabled)
                                            _replicationInfo.Logger.Info(
                                                $"Conflict check resolved to Conflict operation, resolving conflict for doc = {item.Id}, with change vector = {item.ChangeVector}");

                                            // we will always prefer the local
                                            if (hasLocalClusterTx)
                                            {
                                                // we have to strip the cluster tx flag from the local document
                                                var local = database.DocumentsStorage.GetDocumentOrTombstone(context, item.Id, throwOnConflict: false);
                                                flags = item.Flags.Strip(DocumentFlags.FromClusterTransaction);
                                                if (local.Document != null)
                                                {
                                                    rcvdChangeVector = ChangeVectorUtils.MergeVectors(rcvdChangeVector, local.Document.ChangeVector);
                                                    resolvedDocument = local.Document.Data.Clone(context);
                                                }
                                                else if (local.Tombstone != null)
                                                {
                                                    rcvdChangeVector = ChangeVectorUtils.MergeVectors(rcvdChangeVector, local.Tombstone.ChangeVector);
                                                    resolvedDocument = null;
                                                }
                                                else
                                                {
                                                throw new InvalidOperationException("Local cluster tx but no matching document / tombstone for: " + item.Id +
                                                                                    ", this should not be possible");
                                                }

                                                goto case ConflictStatus.Update;
                                            }

                                            // otherwise we will choose the remote document from the transaction
                                            if (hasRemoteClusterTx)
                                            {
                                                flags = flags.Strip(DocumentFlags.FromClusterTransaction);
                                                goto case ConflictStatus.Update;
                                            }
                                            else
                                            {
                                                // if the conflict is going to be resolved locally, that means that we have local work to do
                                                // that we need to distribute to our siblings
                                                IsIncomingReplication = false;
                                            _replicationInfo.ConflictManager.HandleConflictForDocument(context, item.Id, item.Collection, item.LastModifiedTicks,
                                                document,
                                                    rcvdChangeVector, conflictingVector, item.Flags);
                                            }

                                            break;
                                        case ConflictStatus.AlreadyMerged:
                                            // we have to do nothing here
                                            break;
                                        default:
                                            throw new ArgumentOutOfRangeException(nameof(conflictStatus),
                                                "Invalid ConflictStatus: " + conflictStatus);
                                    }
                                }
                                }
                            }

                    Debug.Assert(_replicationInfo.ReplicatedAttachmentStreams == null ||
                                 _replicationInfo.ReplicatedAttachmentStreams.Count == 0,
                        "We should handle all attachment streams during WriteAttachment.");
                    Debug.Assert(context.LastDatabaseChangeVector != null);

                    // instead of : SetLastReplicatedEtagFrom -> _incoming.ConnectionInfo.SourceDatabaseId, _lastEtag , we will store in context and write once right before commit (one time instead of repeating on all docs in the same Tx)
                    if (context.LastReplicationEtagFrom == null)
                        context.LastReplicationEtagFrom = new Dictionary<string, long>();
                    context.LastReplicationEtagFrom[_replicationInfo.SourceDatabaseId] = _lastEtag;
                    return operationsCount;
                }
                finally
                {
                    IsIncomingReplication = false;
                }
            }

            public readonly string IncomingReplicationStr = "Incoming Replication";

            public void AssertAttachmentsFromReplication(DocumentsOperationContext context, string id, BlittableJsonReaderObject document)
            {
                foreach (LazyStringValue hash in GetAttachmentsHashesFromDocumentMetadata(document))
                {
                    if (_replicationInfo.DocumentDatabase.DocumentsStorage.AttachmentsStorage.AttachmentExists(context, hash) == false)
                    {
                        var msg = $"Document '{id}' has attachment '{hash?.ToString() ?? "unknown"}' " +
                                  $"listed as one of his attachments but it doesn't exist in the attachment storage";

                        throw new MissingAttachmentException(msg);
                    }
                }
            }

            public IEnumerable<LazyStringValue> GetAttachmentsHashesFromDocumentMetadata(BlittableJsonReaderObject document)
            {
                if (document.TryGet(Raven.Client.Constants.Documents.Metadata.Key, out BlittableJsonReaderObject metadata) &&
                    metadata.TryGet(Raven.Client.Constants.Documents.Metadata.Attachments, out BlittableJsonReaderArray attachments))
                {
                    foreach (BlittableJsonReaderObject attachment in attachments)
                    {
                        if (attachment.TryGet(nameof(AttachmentName.Hash), out LazyStringValue hash))
                        {
                            yield return hash;
                        }
                    }
                }
            }

            public override TransactionOperationsMerger.IReplayableCommandDto<TransactionOperationsMerger.MergedTransactionCommand> ToDto(JsonOperationContext context)
            {
                var replicatedAttachmentStreams = _replicationInfo.ReplicatedAttachmentStreams?
                    .Select(kv => KeyValuePair.Create(kv.Key.ToString(), kv.Value.Stream))
                    .ToArray();

                return new MergedDocumentReplicationCommandDto
                {
                    LastEtag = _lastEtag,
                    SupportedFeatures = _replicationInfo.SupportedFeatures,
                    ReplicatedItemDtos = _replicationInfo.ReplicatedItems.Select(i => ReplicationItemToDto(context, i)).ToArray(),
                    SourceDatabaseId = _replicationInfo.SourceDatabaseId,
                    ReplicatedAttachmentStreams = replicatedAttachmentStreams
                };
            }

            private static ReplicationItemDto ReplicationItemToDto(JsonOperationContext context, ReplicationItem item)
            {
                var dto = new ReplicationItemDto
                {
                    TransactionMarker = item.TransactionMarker,
                    Type = item.Type,
                    Id = item.Id,
                    ChangeVector = item.ChangeVector,
                    Document = item.Document?.Clone(context),
                    DocumentSize = item.DocumentSize,
                    Collection = item.Collection,
                    LastModifiedTicks = item.LastModifiedTicks,
                    Flags = item.Flags,
                    Key = item.Key.ToString(),
                    Base64Hash = item.Base64Hash.ToString()
                };

                dto.Name = item.Name.Content.HasValue
                    ? context.GetLazyStringValue(item.Name.Content.Ptr)
                    : null;

                dto.ContentType = item.Name.Content.HasValue
                    ? context.GetLazyStringValue(item.ContentType.Content.Ptr)
                    : null;

                return dto;
            }
        }
    }

    internal class MergedUpdateDatabaseChangeVectorCommandDto : TransactionOperationsMerger.IReplayableCommandDto<IncomingReplicationHandler.MergedUpdateDatabaseChangeVectorCommand>
    {
        public string ChangeVector;
        public long LastDocumentEtag;
        public string SourceDatabaseId;

        public IncomingReplicationHandler.MergedUpdateDatabaseChangeVectorCommand ToCommand(DocumentsOperationContext context, DocumentDatabase database)
        {
            var command = new IncomingReplicationHandler.MergedUpdateDatabaseChangeVectorCommand(ChangeVector, LastDocumentEtag, SourceDatabaseId, new AsyncManualResetEvent());
            return command;
        }
    }

    internal class MergedDocumentReplicationCommandDto : TransactionOperationsMerger.IReplayableCommandDto<IncomingReplicationHandler.MergedDocumentReplicationCommand>
    {
        public ReplicationItemDto[] ReplicatedItemDtos;
        public long LastEtag;
        public TcpConnectionHeaderMessage.SupportedFeatures SupportedFeatures;
        public string SourceDatabaseId;
        public KeyValuePair<string, Stream>[] ReplicatedAttachmentStreams;

        public IncomingReplicationHandler.MergedDocumentReplicationCommand ToCommand(DocumentsOperationContext context, DocumentDatabase database)
        {
            var replicatedItemsCount = ReplicatedItemDtos.Length;
            var replicationItems = ArrayPool<IncomingReplicationHandler.ReplicationItem>.Shared.Rent(replicatedItemsCount);
            for (var i = 0; i < replicatedItemsCount; i++)
            {
                replicationItems[i] = ReplicatedItemDtos[i].ToItem(context);
            }

            ArraySegment<IncomingReplicationHandler.ReplicationAttachmentStream> attachmentStreams = null;
            Dictionary<Slice, IncomingReplicationHandler.ReplicationAttachmentStream> replicatedAttachmentStreams = null;
            if (ReplicatedAttachmentStreams != null)
            {
                var attachmentStreamsCount = ReplicatedAttachmentStreams.Length;
                var replicationAttachmentStreams = ArrayPool<IncomingReplicationHandler.ReplicationAttachmentStream>.Shared.Rent(attachmentStreamsCount);
                for (var i = 0; i < attachmentStreamsCount; i++)
                {
                    var replicationAttachmentStream = ReplicatedAttachmentStreams[i];
                    replicationAttachmentStreams[i] = CreateReplicationAttachmentStream(context, replicationAttachmentStream);
                }

                attachmentStreams = new ArraySegment<IncomingReplicationHandler.ReplicationAttachmentStream>(replicationAttachmentStreams, 0, attachmentStreamsCount);
                replicatedAttachmentStreams = attachmentStreams.ToDictionary(i => i.Base64Hash, SliceComparer.Instance);
            }

            var dataForReplicationCommand = new IncomingReplicationHandler.DataForReplicationCommand
            {
                DocumentDatabase = database,
                ConflictManager = new ConflictManager(database, database.ReplicationLoader.ConflictResolver),
                SourceDatabaseId = SourceDatabaseId,
                ReplicatedItems = new ArraySegment<IncomingReplicationHandler.ReplicationItem>(replicationItems, 0, replicatedItemsCount),
                AttachmentStreams = attachmentStreams,
                ReplicatedAttachmentStreams = replicatedAttachmentStreams,
                SupportedFeatures = SupportedFeatures,
                Logger = LoggingSource.Instance.GetLogger<IncomingReplicationHandler>(database.Name)
            };

            return new IncomingReplicationHandler.MergedDocumentReplicationCommand(dataForReplicationCommand, LastEtag);
        }

        private IncomingReplicationHandler.ReplicationAttachmentStream CreateReplicationAttachmentStream(DocumentsOperationContext context, KeyValuePair<string, Stream> arg)
        {
            var attachmentStream = new IncomingReplicationHandler.ReplicationAttachmentStream();
            attachmentStream.Stream = arg.Value;
            attachmentStream.Base64HashDispose = Slice.From(context.Allocator, arg.Key, ByteStringType.Immutable, out attachmentStream.Base64Hash);
            return attachmentStream;
        }
    }

    internal class ReplicationItemDto
    {
        public short TransactionMarker;
        public ReplicationBatchItem.ReplicationItemType Type;

        #region Document

        public string Id;
        public int Position;
        public string ChangeVector;
        public BlittableJsonReaderObject Document;
        public int DocumentSize;
        public string Collection;
        public long LastModifiedTicks;
        public DocumentFlags Flags;

        #endregion

        #region Attachment

        public string Key;
        public string Name;
        public string ContentType;
        public string Base64Hash;

        #endregion

        public IncomingReplicationHandler.ReplicationItem ToItem(DocumentsOperationContext context)
        {
            var item = new IncomingReplicationHandler.ReplicationItem
            {
                TransactionMarker = TransactionMarker,
                Type = Type,
                Id = Id,
                Document = Document,
                ChangeVector = ChangeVector,
                DocumentSize = DocumentSize,
                Collection = Collection,
                LastModifiedTicks = LastModifiedTicks,
                Flags = Flags
            };

            if (Name != null)
            {
                item.NameDispose = DocumentIdWorker.GetStringPreserveCase(context, Name, out item.Name);
            }

            if (ContentType != null)
            {
                item.ContentTypeDispose = DocumentIdWorker.GetStringPreserveCase(context, ContentType, out item.ContentType);
            }

            item.KeyDispose = Slice.From(context.Allocator, Key, ByteStringType.Immutable, out item.Key);
            item.Base64HashDispose = Slice.From(context.Allocator, Base64Hash, ByteStringType.Immutable, out item.Base64Hash);

            return item;
        }
    }
}<|MERGE_RESOLUTION|>--- conflicted
+++ resolved
@@ -605,29 +605,11 @@
                 using (stats.For(ReplicationOperation.Incoming.Storage))
                 {
                         var replicationCommand = new MergedDocumentReplicationCommand(dataForReplicationCommand, lastEtag);
-<<<<<<< HEAD
                     task = _database.TxMerger.Enqueue(replicationCommand);
-=======
-                        task = _database.TxMerger.Enqueue(replicationCommand);
                         //We need a new context here
                         using(_database.DocumentsStorage.ContextPool.AllocateOperationContext(out DocumentsOperationContext msgContext))
                         using (var writer = new BlittableJsonTextWriter(msgContext, _connectionOptions.Stream))
                         using (var msg = msgContext.ReadObject(new DynamicJsonValue
-                        {
-                            [nameof(ReplicationMessageReply.MessageType)] = "Processing"
-                        }, "heartbeat message"))
-                        {
-                            while (task.Wait(Math.Min(3000, (int)(_database.Configuration.Replication.ActiveConnectionTimeout.AsTimeSpan.TotalMilliseconds * 2 / 3))) ==
-                                   false)
-                            {
-                                // send heartbeats while batch is processed in TxMerger. We wait until merger finishes with this command without timeouts
-                                msgContext.Write(writer, msg);
-                                writer.Flush();
-                            }
->>>>>>> eace950c
-
-                    using (var writer = new BlittableJsonTextWriter(documentsContext, _connectionOptions.Stream))
-                    using (var msg = documentsContext.ReadObject(new DynamicJsonValue
                     {
                         [nameof(ReplicationMessageReply.MessageType)] = "Processing"
                     }, "heartbeat message"))
@@ -636,7 +618,7 @@
                                false)
                         {
                             // send heartbeats while batch is processed in TxMerger. We wait until merger finishes with this command without timeouts
-                            documentsContext.Write(writer, msg);
+                                msgContext.Write(writer, msg);
                             writer.Flush();
                         }
 
