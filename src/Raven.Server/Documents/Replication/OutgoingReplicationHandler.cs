--- conflicted
+++ resolved
@@ -44,11 +44,7 @@
 
         internal DateTime _lastDocumentSentTime;
 
-<<<<<<< HEAD
         internal LazyStringValue LastAcceptedChangeVector;
-=======
-        internal readonly Dictionary<Guid, long> _destinationLastKnownChangeVector = new Dictionary<Guid, long>();
->>>>>>> cb11256f
 
         internal string _destinationLastKnownChangeVectorAsString;
 
@@ -443,11 +439,7 @@
                     return 0;
 
 
-<<<<<<< HEAD
                 return ChangeVectorUtils.TryUpdateChangeVector(_dbid, _replicationBatchReply.CurrentEtag,ref context.LastDatabaseChangeVector) ? 1 : 0;
-=======
-                return context.UpdateLastDatabaseChangeVector(_dbDd, _replicationBatchReply.CurrentEtag) ? 1 : 0;
->>>>>>> cb11256f
             }
         }
         
@@ -456,21 +448,8 @@
             _lastSentDocumentEtag = Math.Max(_lastSentDocumentEtag, replicationBatchReply.LastEtagAccepted);
             LastAcceptedDocumentEtag = replicationBatchReply.LastEtagAccepted;
 
-<<<<<<< HEAD
             LastAcceptedChangeVector = replicationBatchReply.DatabaseChangeVector;
-           
-            var update = new UpdateSiblingCurrentEtag(_database, replicationBatchReply);
-            if (update.InitAndValidate())
-=======
-            _destinationLastKnownChangeVectorAsString = replicationBatchReply.ChangeVector.Format();
-
-            foreach (var changeVectorEntry in replicationBatchReply.ChangeVector)
-            {
-                _destinationLastKnownChangeVector[changeVectorEntry.DbId] = changeVectorEntry.Etag;
-            }
-
             if (_external == false)
->>>>>>> cb11256f
             {
                 var update = new UpdateSiblingCurrentEtag(_database, replicationBatchReply);
                 if (update.InitAndValidate())
