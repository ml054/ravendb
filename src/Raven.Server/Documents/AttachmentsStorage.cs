--- conflicted
+++ resolved
@@ -8,11 +8,8 @@
 using Raven.Client.Exceptions;
 using Raven.Client.Exceptions.Documents;
 using Raven.Client.Exceptions.Documents.Indexes;
-<<<<<<< HEAD
+using Raven.Server.Documents.Replication;
 using Raven.Server.Documents.Replication.ReplicationItems;
-=======
-using Raven.Server.Documents.Replication;
->>>>>>> 3ffdd80d
 using Raven.Server.ServerWide.Context;
 using Sparrow;
 using Sparrow.Binary;
@@ -558,14 +555,6 @@
             return attachments;
         }
 
-<<<<<<< HEAD
-        public DynamicJsonArray GetAttachmentsMetadataForDocument(DocumentsOperationContext context, string docId)
-        {
-            using (DocumentIdWorker.GetLowerIdSliceAndStorageKey(context, docId, out var lowerDocumentId, out _))
-            {
-                return GetAttachmentsMetadataForDocument(context, lowerDocumentId);
-            }
-=======
         public List<AttachmentDetails> GetAttachmentDetailsForDocument(DocumentsOperationContext context, Slice lowerDocumentId)
         {
             var attachments = new List<AttachmentDetails>();
@@ -585,7 +574,14 @@
                 }
             }
             return attachments;
->>>>>>> 3ffdd80d
+        }
+
+        public DynamicJsonArray GetAttachmentsMetadataForDocument(DocumentsOperationContext context, string docId)
+        {
+            using (DocumentIdWorker.GetLowerIdSliceAndStorageKey(context, docId, out var lowerDocumentId, out _))
+            {
+                return GetAttachmentsMetadataForDocument(context, lowerDocumentId);
+            }
         }
 
         public (long AttachmentCount, long StreamsCount) GetNumberOfAttachments(DocumentsOperationContext context)
@@ -683,13 +679,13 @@
 
                 using (scope)
                 {
-                    var table = context.Transaction.InnerTransaction.OpenTable(AttachmentsSchema, AttachmentsMetadataSlice);
+                var table = context.Transaction.InnerTransaction.OpenTable(AttachmentsSchema, AttachmentsMetadataSlice);
                     if (table.SeekOnePrimaryKeyPrefix(keySlice, out TableValueReader tvr) == false)
-                        return null;
-
-                    return TableValueToAttachment(context, ref tvr);
-                }
-            }
+                    return null;
+
+                return TableValueToAttachment(context, ref tvr);
+            }
+        }
         }
 
         public Attachment GetAttachmentByKey(DocumentsOperationContext context, Slice key)
@@ -1043,9 +1039,9 @@
 
                     using (scope)
                     {
-                        var lastModifiedTicks = _documentDatabase.Time.GetUtcNow().Ticks;
+                    var lastModifiedTicks = _documentDatabase.Time.GetUtcNow().Ticks;
                         DeleteAttachmentDirect(context, keySlice, usePartialKey, name, expectedChangeVector, changeVector, lastModifiedTicks);
-                    }
+                }
                 }
 
                 if (updateDocument)
@@ -1301,32 +1297,8 @@
 
             return (doc, name);
         }
-<<<<<<< HEAD
-=======
-
-        [Conditional("DEBUG")]
-        public static void AssertAttachments(BlittableJsonReaderObject document, DocumentFlags flags)
-        {
-            if (document == null)
-                return;
-
-            if ((flags & DocumentFlags.HasAttachments) == DocumentFlags.HasAttachments)
-            {
-                if (document.TryGet(Constants.Documents.Metadata.Key, out BlittableJsonReaderObject metadata) == false ||
-                    metadata.TryGet(Constants.Documents.Metadata.Attachments, out BlittableJsonReaderArray _) == false)
-                {
-                    Debug.Assert(false, $"Found {DocumentFlags.HasAttachments} flag but {Constants.Documents.Metadata.Attachments} is missing from metadata.");
-                }
-            }
-            else
-            {
-                if (document.TryGet(Constants.Documents.Metadata.Key, out BlittableJsonReaderObject metadata) &&
-                    metadata.TryGet(Constants.Documents.Metadata.Attachments, out BlittableJsonReaderArray attachments))
-                {
-                    Debug.Assert(false, $"Found {Constants.Documents.Metadata.Attachments}({attachments.Length}) in metadata but {DocumentFlags.HasAttachments} flag is missing.");
-                }
-            }
-        }
+    }
+}
 
         public static IEnumerable<BlittableJsonReaderObject> GetAttachmentsFromDocumentMetadata(BlittableJsonReaderObject document)
         {
@@ -1339,6 +1311,5 @@
                 }
             }
         }
->>>>>>> 3ffdd80d
     }
 }