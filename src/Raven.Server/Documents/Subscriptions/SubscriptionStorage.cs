﻿// -----------------------------------------------------------------------
//  <copyright file="SubscriptionStorage.cs" company="Hibernating Rhinos LTD">
//      Copyright (c) Hibernating Rhinos LTD. All rights reserved.
//  </copyright>
// ----------------------------------------------------------------------

using System;
using System.Collections.Concurrent;
using System.Collections.Generic;
using System.Linq;
using System.Threading;
using System.Threading.Tasks;
using Raven.Client.Documents.Subscriptions;
using Raven.Client.Exceptions.Database;
using Raven.Client.Exceptions.Documents.Subscriptions;
using Raven.Client.Json.Serialization;
using Raven.Client.ServerWide;
using Raven.Client.Util;
using Raven.Server.Documents.Subscriptions.Stats;
using Raven.Server.Documents.TcpHandlers;
using Raven.Server.Rachis;
using Raven.Server.ServerWide;
using Raven.Server.ServerWide.Commands.Subscriptions;
using Raven.Server.ServerWide.Context;
using Raven.Server.Utils;
using Sparrow.Binary;
using Sparrow.Json.Parsing;
using Sparrow.Logging;
using Sparrow.LowMemory;
using Voron;

namespace Raven.Server.Documents.Subscriptions
{
    public class SubscriptionStorage : IDisposable, ILowMemoryHandler
    {
        internal readonly DocumentDatabase _db;
        private readonly ServerStore _serverStore;
<<<<<<< HEAD
        private string _databaseName; // this is full name for sharded db 
        private readonly ConcurrentDictionary<long, SubscriptionConnectionsState> _subscriptions = new ();
=======

        private readonly ConcurrentDictionary<long, SubscriptionConnectionsState> _subscriptions = new();
>>>>>>> 795dddf3
        private readonly Logger _logger;
        private readonly SemaphoreSlim _concurrentConnectionsSemiSemaphore;

        public event Action<string> OnAddTask;
        public event Action<string> OnRemoveTask;
        public event Action<SubscriptionConnection> OnEndConnection;
        public event Action<string, SubscriptionBatchStatsAggregator> OnEndBatch;

        public ConcurrentDictionary<long, SubscriptionConnectionsState> Subscriptions => _subscriptions;

        public SubscriptionStorage(DocumentDatabase db, ServerStore serverStore)
        {
            _db = db;
            _serverStore = serverStore;
            _logger = LoggingSource.Instance.GetLogger<SubscriptionStorage>(db.Name);

            _concurrentConnectionsSemiSemaphore = new SemaphoreSlim(db.Configuration.Subscriptions.MaxNumberOfConcurrentConnections);
            LowMemoryNotification.Instance.RegisterLowMemoryHandler(this);
        }

        public void Dispose()
        {
            var aggregator = new ExceptionAggregator(_logger, "Error disposing SubscriptionStorage");
            foreach (var state in _subscriptions.Values)
            {
                aggregator.Execute(state.Dispose);
                aggregator.Execute(_concurrentConnectionsSemiSemaphore.Dispose);
            }
            aggregator.ThrowIfNeeded();
        }

        public void Initialize(string name)
        {
            _databaseName = name;
        }

        public async Task<(long Index, long SubscriptionId)> PutSubscription(SubscriptionCreationOptions options, string raftRequestId, long? subscriptionId = null, bool? disabled = false, string mentor = null)
        {
            var command = new PutSubscriptionCommand(_databaseName, options.Query, mentor, raftRequestId)
            {
                InitialChangeVector = options.ChangeVector,
                SubscriptionName = options.Name,
                SubscriptionId = subscriptionId,
                Disabled = disabled ?? false
            };

            var (etag, _) = await _serverStore.SendToLeaderAsync(command);

            if (_logger.IsInfoEnabled)
                _logger.Info($"New Subscription with index {etag} was created");

            await _db.RachisLogIndexNotifications.WaitForIndexNotification(etag, _serverStore.Engine.OperationTimeout);

            if (subscriptionId != null)
            {
                // updated existing subscription
                return (etag, subscriptionId.Value);
            }

            _db.SubscriptionStorage.RaiseNotificationForTaskAdded(options.Name);

<<<<<<< HEAD
            return (etag, etag);
=======
            return etag;
        }

        public SubscriptionConnectionsState OpenSubscription(SubscriptionConnection connection)
        {
            var subscriptionState = _subscriptions.GetOrAdd(connection.SubscriptionId, subId => new SubscriptionConnectionsState(subId, this));
            subscriptionState.Initialize(connection);
            return subscriptionState;
        }

        public async Task<long> RecordBatchRevisions(long subscriptionId, string subscriptionName, List<RevisionRecord> list, string previouslyRecordedChangeVector, string lastRecordedChangeVector)
        {
            var command = new RecordBatchSubscriptionDocumentsCommand(_db.Name, subscriptionId, subscriptionName, list, previouslyRecordedChangeVector, lastRecordedChangeVector, _serverStore.NodeTag, _serverStore.LicenseManager.HasHighlyAvailableTasks(), RaftIdGenerator.NewId());
            var (etag, _) = await _serverStore.SendToLeaderAsync(command);
            await _db.RachisLogIndexNotifications.WaitForIndexNotification(etag, _serverStore.Engine.OperationTimeout);
            return etag;
        }

        public async Task<long> RecordBatchDocuments(long subscriptionId, string subscriptionName, List<DocumentRecord> list, List<string> deleted,
            string previouslyRecordedChangeVector, string lastRecordedChangeVector)
        {
            var command = new RecordBatchSubscriptionDocumentsCommand(_db.Name, subscriptionId, subscriptionName, list, previouslyRecordedChangeVector, lastRecordedChangeVector, _serverStore.NodeTag, _serverStore.LicenseManager.HasHighlyAvailableTasks(), RaftIdGenerator.NewId());
            command.Deleted = deleted;
            var (etag, _) = await _serverStore.SendToLeaderAsync(command);
            await _db.RachisLogIndexNotifications.WaitForIndexNotification(etag, _serverStore.Engine.OperationTimeout);
            return etag;
        }

        public async Task LegacyAcknowledgeBatchProcessed(long subscriptionId, string name, string changeVector, string previousChangeVector)
        {
            var command = new AcknowledgeSubscriptionBatchCommand(_db.Name, RaftIdGenerator.NewId())
            {
                ChangeVector = changeVector,
                NodeTag = _serverStore.NodeTag,
                HasHighlyAvailableTasks = _serverStore.LicenseManager.HasHighlyAvailableTasks(),
                SubscriptionId = subscriptionId,
                SubscriptionName = name,
                LastTimeServerMadeProgressWithDocuments = DateTime.UtcNow,
                LastKnownSubscriptionChangeVector = previousChangeVector,
                DatabaseName = _db.Name,
            };

            var (etag, _) = await _serverStore.SendToLeaderAsync(command);
            await _db.RachisLogIndexNotifications.WaitForIndexNotification(etag, _serverStore.Engine.OperationTimeout);
        }

        public async Task AcknowledgeBatchProcessed(long subscriptionId, string name, string changeVector, long? batchId, List<DocumentRecord> docsToResend)
        {
            var command = new AcknowledgeSubscriptionBatchCommand(_db.Name, RaftIdGenerator.NewId())
            {
                ChangeVector = changeVector,
                NodeTag = _serverStore.NodeTag,
                HasHighlyAvailableTasks = _serverStore.LicenseManager.HasHighlyAvailableTasks(),
                SubscriptionId = subscriptionId,
                SubscriptionName = name,
                LastTimeServerMadeProgressWithDocuments = DateTime.UtcNow,
                BatchId = batchId,
                DatabaseName = _db.Name,
                DocumentsToResend = docsToResend
            };

            var (etag, _) = await _serverStore.SendToLeaderAsync(command);
            await _db.RachisLogIndexNotifications.WaitForIndexNotification(etag, _serverStore.Engine.OperationTimeout);
        }

        public async Task UpdateClientConnectionTime(long id, string name, string mentorNode = null)
        {
            var command = new UpdateSubscriptionClientConnectionTime(_db.Name, RaftIdGenerator.NewId())
            {
                NodeTag = _serverStore.NodeTag,
                HasHighlyAvailableTasks = _serverStore.LicenseManager.HasHighlyAvailableTasks(),
                SubscriptionName = name,
                LastClientConnectionTime = DateTime.UtcNow
            };

            var (etag, _) = await _serverStore.SendToLeaderAsync(command);
            await _db.RachisLogIndexNotifications.WaitForIndexNotification(etag, _serverStore.Engine.OperationTimeout);
>>>>>>> 795dddf3
        }

        public SubscriptionState GetSubscriptionFromServerStore(string name)
        {
            using (_serverStore.ContextPool.AllocateOperationContext(out TransactionOperationContext context))
            using (context.OpenReadTransaction())
            {
                return _serverStore.Cluster.Subscriptions.ReadSubscriptionStateByName(context, _databaseName, name);
            }
        }

        public SubscriptionState GetSubscriptionFromServerStoreById(long id)
        {
            using (_serverStore.ContextPool.AllocateOperationContext(out TransactionOperationContext serverStoreContext))
            using (serverStoreContext.OpenReadTransaction())
            {
                var subscriptionState = _serverStore.Cluster.Subscriptions.ReadSubscriptionStateById(serverStoreContext, _databaseName, id);
                return subscriptionState;
            }
        }

        public string GetResponsibleNode(TransactionOperationContext serverContext, string name)
        {
            var subscription = _serverStore.Cluster.Subscriptions.ReadSubscriptionStateByName(serverContext, _databaseName, name);
            var topology = _serverStore.Cluster.ReadDatabaseTopology(serverContext, _db.Name);
            return _db.WhoseTaskIsIt(topology, subscription, subscription);
        }

        public async Task<SubscriptionState> AssertSubscriptionConnectionDetails(long id, string name, long? registerConnectionDurationInTicks, CancellationToken token)
        {
            await _serverStore.WaitForCommitIndexChange(RachisConsensus.CommitIndexModification.GreaterOrEqual, id, token);

            using (_serverStore.ContextPool.AllocateOperationContext(out TransactionOperationContext serverStoreContext))
            using (serverStoreContext.OpenReadTransaction())
            using (var record = _serverStore.Cluster.ReadRawDatabaseRecord(serverStoreContext, _db.Name))
            {
                var subscription = GetSubscriptionFromServerStore(serverStoreContext, name);
                var topology = record.Topology;

                var whoseTaskIsIt = _db.WhoseTaskIsIt(topology, subscription, subscription);
                if (whoseTaskIsIt == null && record.DeletionInProgress.ContainsKey(_serverStore.NodeTag))
                    throw new DatabaseDoesNotExistException($"Stopping subscription '{name}' on node {_serverStore.NodeTag}, because database '{_db.Name}' is being deleted.");

                if (whoseTaskIsIt != _serverStore.NodeTag)
                {
                    var databaseTopologyAvailabilityExplanation = new Dictionary<string, string>();

                    string generalState;
                    RachisState currentState = _serverStore.Engine.CurrentState;
                    if (currentState == RachisState.Candidate || currentState == RachisState.Passive)
                    {
                        generalState = $"Current node ({_serverStore.NodeTag}) is in {currentState.ToString()} state therefore, we can't answer who's task is it and returning null";
                    }
                    else
                    {
                        generalState = currentState.ToString();
                    }
                    databaseTopologyAvailabilityExplanation["NodeState"] = generalState;

                    FillNodesAvailabilityReportForState(subscription, topology, databaseTopologyAvailabilityExplanation, stateGroup: topology.Rehabs, stateName: "rehab");
                    FillNodesAvailabilityReportForState(subscription, topology, databaseTopologyAvailabilityExplanation, stateGroup: topology.Promotables, stateName: "promotable");

                    //whoseTaskIsIt!= null && whoseTaskIsIt == subscription.MentorNode 
                    foreach (var member in topology.Members)
                    {
                        if (whoseTaskIsIt != null)
                        {
                            if (whoseTaskIsIt == subscription.MentorNode && member == subscription.MentorNode)
                            {
                                databaseTopologyAvailabilityExplanation[member] = "Is the mentor node and a valid member of the topology, it should be the mentor node";
                            }
                            else if (whoseTaskIsIt != null && whoseTaskIsIt != member)
                            {
                                databaseTopologyAvailabilityExplanation[member] = "Is a valid member of the topology, but not chosen to be the node running the subscription";
                            }
                            else if (whoseTaskIsIt == member)
                            {
                                databaseTopologyAvailabilityExplanation[member] = "Is a valid member of the topology and is chosen to be running the subscription";
                            }
                        }
                        else
                        {
                            databaseTopologyAvailabilityExplanation[member] = "Is a valid member of the topology but was not chosen to run the subscription, we didn't find any other match either";
                        }
                    }
                    throw new SubscriptionDoesNotBelongToNodeException(
                        $"Subscription with id '{id}' and name '{name}' can't be processed on current node ({_serverStore.NodeTag}), because it belongs to {whoseTaskIsIt}",
                        whoseTaskIsIt,
                        databaseTopologyAvailabilityExplanation, id)
                    {
                        RegisterConnectionDurationInTicks = registerConnectionDurationInTicks
                    };
                }
                if (subscription.Disabled)
                    throw new SubscriptionClosedException($"The subscription with id '{id}' and name '{name}' is disabled and cannot be used until enabled");

                return subscription;
            }

            static void FillNodesAvailabilityReportForState(SubscriptionGeneralDataAndStats subscription, DatabaseTopology topology, Dictionary<string, string> databaseTopologyAvailabilityExplenation, List<string> stateGroup, string stateName)
            {
                foreach (var nodeInGroup in stateGroup)
                {
                    var rehabMessage = string.Empty;
                    if (subscription.MentorNode == nodeInGroup)
                    {
                        rehabMessage = $"Although this node is a mentor, it's state is {stateName} and can't run the subscription";
                    }
                    else
                    {
                        rehabMessage = $"Node's state is {stateName}, can't run subscription";
                    }

                    if (topology.DemotionReasons.TryGetValue(nodeInGroup, out var demotionReason))
                    {
                        rehabMessage = rehabMessage + ". Reason:" + demotionReason;
                    }

                    databaseTopologyAvailabilityExplenation[nodeInGroup] = rehabMessage;
                }
            }
        }

        public static async Task DeleteSubscriptionInternal(ServerStore serverStore, string databaseName, string name, string raftRequestId, Logger logger)
        {
            var command = new DeleteSubscriptionCommand(databaseName, name, raftRequestId);
            var (etag, _) = await serverStore.SendToLeaderAsync(command);
            await serverStore.Cluster.WaitForIndexNotification(etag, serverStore.Engine.OperationTimeout);
            if (logger.IsInfoEnabled)
            {
                logger.Info($"Subscription with name {name} was deleted");
            }
        }

        public bool DropSubscriptionConnections(long subscriptionId, SubscriptionException ex)
        {
            if (_subscriptions.TryGetValue(subscriptionId, out SubscriptionConnectionsState subscriptionConnectionsState) == false)
                return false;

            foreach (var subscriptionConnection in subscriptionConnectionsState.GetConnections())
            {
                subscriptionConnectionsState.DropSingleConnection(subscriptionConnection, ex);
            }

            if (_logger.IsInfoEnabled)
                _logger.Info($"Subscription with id '{subscriptionId}' and name '{subscriptionConnectionsState.SubscriptionName}' connections were dropped.", ex);

            return true;
        }

        public bool DropSingleSubscriptionConnection(long subscriptionId, string workerId, SubscriptionException ex)
        {
            if (_subscriptions.TryGetValue(subscriptionId, out SubscriptionConnectionsState subscriptionConnectionsState) == false)
                return false;

            var connectionToDrop = subscriptionConnectionsState.GetConnections().FirstOrDefault(conn => conn.WorkerId == workerId);
            if (connectionToDrop == null)
                return false;

            subscriptionConnectionsState.DropSingleConnection(connectionToDrop, ex);
            if (_logger.IsInfoEnabled)
                _logger.Info(
                    $"Connection with id {workerId} in subscription with id '{subscriptionId}' and name '{subscriptionConnectionsState.SubscriptionName}' was dropped.", ex);

            return true;
        }

        public IEnumerable<SubscriptionGeneralDataAndStats> GetAllSubscriptions<TRavenTransaction>(TransactionOperationContext<TRavenTransaction> serverStoreContext, bool history, int start, int take) where TRavenTransaction : RavenTransaction
        {
            foreach (var keyValue in ClusterStateMachine.ReadValuesStartingWith(serverStoreContext, SubscriptionState.SubscriptionPrefix(_databaseName)))
            {
                if (start > 0)
                {
                    start--;
                    continue;
                }

                if (take-- <= 0)
                    yield break;

                var subscriptionState = JsonDeserializationClient.SubscriptionState(keyValue.Value);
                var subscriptionConnectionsState = GetSubscriptionConnectionsState(serverStoreContext, subscriptionState.SubscriptionName);

                var subscriptionGeneralData = new SubscriptionGeneralDataAndStats(subscriptionState)
                {
                    Connections = subscriptionConnectionsState?.GetConnections(),
                    RecentConnections = subscriptionConnectionsState?.RecentConnections,
                    RecentRejectedConnections = subscriptionConnectionsState?.RecentRejectedConnections
                };
                GetSubscriptionInternal(subscriptionGeneralData, history);
                yield return subscriptionGeneralData;
            }
        }

        public string GetSubscriptionNameById(TransactionOperationContext serverStoreContext, long id)
        {
            foreach (var keyValue in ClusterStateMachine.ReadValuesStartingWith(serverStoreContext,
                SubscriptionState.SubscriptionPrefix(_databaseName)))
            {
                if (keyValue.Value.TryGet(nameof(SubscriptionState.SubscriptionId), out long _id) == false)
                    continue;
                if (_id == id)
                {
                    if (keyValue.Value.TryGet(nameof(SubscriptionState.SubscriptionName), out string name))
                        return name;
                }
            }

            return null;
        }

        public SubscriptionConnectionsState GetSubscriptionStateById(long id) => _subscriptions[id];

        public class ResendItem : IDynamicJson
        {
            public string Id;
            public long Batch;
            public string ChangeVector;
            public SubscriptionType Type;

            public DynamicJsonValue ToJson()
            {
                return new DynamicJsonValue
                {
                    [nameof(Id)] = Id,
                    [nameof(Batch)] = Batch,
                    [nameof(ChangeVector)] = ChangeVector,
                    [nameof(Type)] = Type.ToString()
                };
            }
        }

        public static IEnumerable<ResendItem> GetResendItems(ClusterOperationContext context, string database, long id)
        {
            var subscriptionState = context.Transaction.InnerTransaction.OpenTable(ClusterStateMachine.SubscriptionStateSchema, ClusterStateMachine.SubscriptionState);
            using (SubscriptionConnectionsState.GetDatabaseAndSubscriptionPrefix(context, database, id, out var prefix))
            using (Slice.External(context.Allocator, prefix, out var prefixSlice))
            {
<<<<<<< HEAD
                ResendItem resendItem;
=======
                var resendItem = new ResendItem();

>>>>>>> 795dddf3
                foreach (var item in subscriptionState.SeekByPrimaryKeyPrefix(prefixSlice, Slices.Empty, 0))
                {
                    resendItem = new ResendItem
                        {
                            Type = (SubscriptionType)item.Key[prefixSlice.Size],
                            Id = item.Value.Reader.ReadStringWithPrefix((int)ClusterStateMachine.SubscriptionStateTable.Key, prefix.Length + 2),
                            ChangeVector = item.Value.Reader.ReadString((int)ClusterStateMachine.SubscriptionStateTable.ChangeVector),
                            Batch = Bits.SwapBytes(item.Value.Reader.ReadLong((int)ClusterStateMachine.SubscriptionStateTable.BatchId))
                        };

                    yield return resendItem;
                }
            }
        }

        public IEnumerable<SubscriptionGeneralDataAndStats> GetAllRunningSubscriptions(TransactionOperationContext context, bool history, int start, int take)
        {
            foreach (var kvp in _subscriptions)
            {
                var subscriptionConnectionsState = kvp.Value;

                if (subscriptionConnectionsState.IsSubscriptionActive() == false)
                    continue;

                if (start > 0)
                {
                    start--;
                    continue;
                }

                if (take-- <= 0)
                    yield break;

                var subscriptionData = GetSubscriptionFromServerStore(context, subscriptionConnectionsState.SubscriptionName);
                GetRunningSubscriptionInternal(history, subscriptionData, subscriptionConnectionsState);
                yield return subscriptionData;
            }
        }

        public int GetNumberOfRunningSubscriptions()
        {
            var c = 0;
            foreach ((_, SubscriptionConnectionsState value) in _subscriptions)
            {
                if (value.IsSubscriptionActive() == false)
                    continue;

                c++;
            }

            return c;
        }

        public SubscriptionGeneralDataAndStats GetSubscription(TransactionOperationContext context, long? id, string name, bool history)
        {
            SubscriptionGeneralDataAndStats subscription;

            if (string.IsNullOrEmpty(name) == false)
            {
                subscription = GetSubscriptionFromServerStore(context, name);
            }
            else if (id.HasValue)
            {
                subscription = GetSubscriptionFromServerStore(context, id.ToString());
            }
            else
            {
                throw new ArgumentNullException("Must receive either subscription id or subscription name in order to provide subscription data");
            }

            GetSubscriptionInternal(subscription, history);

            return subscription;
        }

        public SubscriptionGeneralDataAndStats GetSubscriptionFromServerStore(TransactionOperationContext context, string name)
        {
            var subscriptionBlittable = _serverStore.Cluster.Read(context, SubscriptionState.GenerateSubscriptionItemKeyName(_databaseName, name));

            if (subscriptionBlittable == null)
                throw new SubscriptionDoesNotExistException($"Subscription with name '{name}' was not found in server store");

            var subscriptionState = JsonDeserializationClient.SubscriptionState(subscriptionBlittable);
            var subscriptionConnectionsState = GetSubscriptionConnectionsState(context, subscriptionState.SubscriptionName);

            var subscriptionJsonValue = new SubscriptionGeneralDataAndStats(subscriptionState)
            {
                Connections = subscriptionConnectionsState?.GetConnections(),
                RecentConnections = subscriptionConnectionsState?.RecentConnections,
                RecentRejectedConnections = subscriptionConnectionsState?.RecentRejectedConnections
            };
            return subscriptionJsonValue;
        }

        public SubscriptionGeneralDataAndStats GetRunningSubscription(TransactionOperationContext context, long? id, string name, bool history)
        {
            SubscriptionGeneralDataAndStats subscription;
            if (string.IsNullOrEmpty(name) == false)
            {
                subscription = GetSubscriptionFromServerStore(context, name);
            }
            else if (id.HasValue)
            {
                name = GetSubscriptionNameById(context, id.Value);
                subscription = GetSubscriptionFromServerStore(context, name);
            }
            else
            {
                throw new ArgumentNullException("Must receive either subscription id or subscription name in order to provide subscription data");
            }

            if (_subscriptions.TryGetValue(subscription.SubscriptionId, out SubscriptionConnectionsState subscriptionConnectionsState) == false)
                return null;

            if (subscriptionConnectionsState.IsSubscriptionActive() == false)
                return null;

            GetRunningSubscriptionInternal(history, subscription, subscriptionConnectionsState);
            return subscription;
        }

        public bool TryGetRunningSubscriptionConnectionsState(long subscriptionId, out SubscriptionConnectionsState connections)
        {
            connections = null;

            if (_subscriptions.TryGetValue(subscriptionId, out var concurrentSubscription) == false)
                return false;

            if (concurrentSubscription == null)
                return false;

            connections = concurrentSubscription;

            return true;
        }

        public SubscriptionConnectionsState GetSubscriptionConnectionsState<T>(TransactionOperationContext<T> context, string subscriptionName) where T : RavenTransaction
        {
            using var subscriptionBlittable = _serverStore.Cluster.Subscriptions.ReadSubscriptionStateRaw(context, _databaseName, subscriptionName);
            if (subscriptionBlittable == null)
                return null;

            var subscriptionState = JsonDeserializationClient.SubscriptionState(subscriptionBlittable);

            if (_subscriptions.TryGetValue(subscriptionState.SubscriptionId, out SubscriptionConnectionsState concurrentSubscription) == false)
                return null;

            return concurrentSubscription;
        }

        public class SubscriptionGeneralDataAndStats : SubscriptionState
        {
            public SubscriptionConnection Connection => Connections?.FirstOrDefault();
            public List<SubscriptionConnection> Connections;
            public IEnumerable<SubscriptionConnection> RecentConnections;
            public IEnumerable<SubscriptionConnection> RecentRejectedConnections;

            public SubscriptionGeneralDataAndStats() { }

            public SubscriptionGeneralDataAndStats(SubscriptionState @base)
            {
                Query = @base.Query;
                ChangeVectorForNextBatchStartingPoint = @base.ChangeVectorForNextBatchStartingPoint;
                SubscriptionId = @base.SubscriptionId;
                SubscriptionName = @base.SubscriptionName;
                MentorNode = @base.MentorNode;
                NodeTag = @base.NodeTag;
                LastBatchAckTime = @base.LastBatchAckTime;
                LastClientConnectionTime = @base.LastClientConnectionTime;
                Disabled = @base.Disabled;
                ChangeVectorForNextBatchStartingPointPerShard = @base.ChangeVectorForNextBatchStartingPointPerShard;
            }
        }

        public long GetRunningCount()
        {
            return _subscriptions.Count(x => x.Value.IsSubscriptionActive());
        }

        public long GetAllSubscriptionsCount()
        {
            using (_serverStore.ContextPool.AllocateOperationContext(out TransactionOperationContext context))
            using (context.OpenReadTransaction())
            {
                return ClusterStateMachine.ReadValuesStartingWith(context, SubscriptionState.SubscriptionPrefix(_databaseName))
                    .Count();
            }
        }

        private static void SetSubscriptionHistory(SubscriptionConnectionsState subscriptionConnectionsState, SubscriptionGeneralDataAndStats subscriptionData)
        {
            subscriptionData.RecentConnections = subscriptionConnectionsState.RecentConnections;
            subscriptionData.RecentRejectedConnections = subscriptionConnectionsState.RecentRejectedConnections;
        }

        private static void GetRunningSubscriptionInternal(bool history, SubscriptionGeneralDataAndStats subscriptionData, SubscriptionConnectionsState subscriptionConnectionsState)
        {
            subscriptionData.Connections = subscriptionConnectionsState.GetConnections();
            if (history) // Only valid for this node
                SetSubscriptionHistory(subscriptionConnectionsState, subscriptionData);
        }

        private void GetSubscriptionInternal(SubscriptionGeneralDataAndStats subscriptionData, bool history)
        {
            if (_subscriptions.TryGetValue(subscriptionData.SubscriptionId, out SubscriptionConnectionsState concurrentSubscription))
            {
                subscriptionData.Connections = concurrentSubscription.GetConnections();

                if (history)//Only valid if this is my subscription
                    SetSubscriptionHistory(concurrentSubscription, subscriptionData);
            }
        }

        public void HandleDatabaseRecordChange(DatabaseRecord databaseRecord)
        {
            using (_serverStore.ContextPool.AllocateOperationContext(out TransactionOperationContext context))
            using (context.OpenReadTransaction())
            {
                //checks which subscriptions should be dropped because of the database record change
                foreach (var subscriptionStateKvp in _subscriptions)
                {
                    var subscriptionName = subscriptionStateKvp.Value.SubscriptionName;
                    if (subscriptionName == null)
                        continue;

<<<<<<< HEAD
                    using var subscriptionStateRaw = _serverStore.Cluster.Subscriptions.ReadSubscriptionStateRaw(context, _databaseName, subscriptionName);
                    if (subscriptionStateRaw == null)
=======
                    var subscriptionBlittable = _serverStore.Cluster.Read(context, SubscriptionState.GenerateSubscriptionItemKeyName(databaseRecord.DatabaseName, subscriptionName));
                    if (subscriptionBlittable == null)
>>>>>>> 795dddf3
                    {
                        DropSubscriptionConnections(subscriptionStateKvp.Key, new SubscriptionDoesNotExistException($"The subscription {subscriptionName} had been deleted"));
                        continue;
                    }

                    var subscriptionState = JsonDeserializationClient.SubscriptionState(subscriptionStateRaw);
                    if (subscriptionState.Disabled)
                    {
                        DropSubscriptionConnections(subscriptionStateKvp.Key, new SubscriptionClosedException($"The subscription {subscriptionName} is disabled and cannot be used until enabled"));
                        continue;
                    }

                    var subscriptionConnectionsState = subscriptionStateKvp.Value;

                    //make sure we only drop old connection and not new ones just arriving with the updated query
                    if (subscriptionConnectionsState != null && subscriptionState.Query != subscriptionConnectionsState.Query)
                    {
                        DropSubscriptionConnections(subscriptionStateKvp.Key, new SubscriptionClosedException($"The subscription {subscriptionName} query has been modified, connection must be restarted", canReconnect: true));
                        continue;
                    }

                    if (subscriptionState.LastClientConnectionTime == null &&
                        subscriptionState.ChangeVectorForNextBatchStartingPoint != subscriptionConnectionsState.LastChangeVectorSent)
                    {
                        DropSubscriptionConnections(subscriptionStateKvp.Key, new SubscriptionClosedException($"The subscription {subscriptionName} was modified, connection must be restarted", canReconnect: true));
                        continue;
                    }

                    var whoseTaskIsIt = _db.WhoseTaskIsIt(databaseRecord.Topology, subscriptionState, subscriptionState);
                    if (whoseTaskIsIt != _serverStore.NodeTag)
                    {
                        DropSubscriptionConnections(subscriptionStateKvp.Key,
                            new SubscriptionDoesNotBelongToNodeException("Subscription operation was stopped, because it's now under a different server's responsibility"));
                    }
                }
            }
        }

        public bool TryEnterSemaphore()
        {
            return _concurrentConnectionsSemiSemaphore.Wait(0);
        }

        public void ReleaseSubscriptionsSemaphore()
        {
            _concurrentConnectionsSemiSemaphore.Release();
        }

        internal void CleanupSubscriptions()
        {
            var maxTaskLifeTime = _db.Is32Bits ? TimeSpan.FromHours(12) : TimeSpan.FromDays(2);
            var oldestPossibleIdleSubscription = SystemTime.UtcNow - maxTaskLifeTime;

            foreach (var kvp in _subscriptions)
            {
                if (kvp.Value.IsSubscriptionActive())
                    continue;

                var recentConnection = kvp.Value.MostRecentEndedConnection();

                if (recentConnection != null && recentConnection.Stats.LastMessageSentAt < oldestPossibleIdleSubscription)
                {
                    if (_subscriptions.TryRemove(kvp.Key, out var subsState))
                    {
                        subsState.Dispose();
                    }
                }
            }
        }

        public void LowMemory(LowMemorySeverity lowMemorySeverity)
        {
            foreach (var state in _subscriptions)
            {
                if (state.Value.IsSubscriptionActive())
                    continue;

                if (_subscriptions.TryRemove(state.Key, out var subsState))
                {
                    subsState.Dispose();
                }
            }
        }

        public void LowMemoryOver()
        {
            // nothing to do here
        }

        public void RaiseNotificationForTaskAdded(string subscriptionName)
        {
            OnAddTask?.Invoke(subscriptionName);
        }

        public void RaiseNotificationForTaskRemoved(string subscriptionName)
        {
            OnRemoveTask?.Invoke(subscriptionName);
        }

        public void RaiseNotificationForConnectionEnded(SubscriptionConnection connection)
        {
            OnEndConnection?.Invoke(connection);
        }

        public void RaiseNotificationForBatchEnded(string subscriptionName, SubscriptionBatchStatsAggregator batchAggregator)
        {
            OnEndBatch?.Invoke(subscriptionName, batchAggregator);
        }
    }
}<|MERGE_RESOLUTION|>--- conflicted
+++ resolved
@@ -35,13 +35,8 @@
     {
         internal readonly DocumentDatabase _db;
         private readonly ServerStore _serverStore;
-<<<<<<< HEAD
         private string _databaseName; // this is full name for sharded db 
         private readonly ConcurrentDictionary<long, SubscriptionConnectionsState> _subscriptions = new ();
-=======
-
-        private readonly ConcurrentDictionary<long, SubscriptionConnectionsState> _subscriptions = new();
->>>>>>> 795dddf3
         private readonly Logger _logger;
         private readonly SemaphoreSlim _concurrentConnectionsSemiSemaphore;
 
@@ -100,90 +95,10 @@
                 // updated existing subscription
                 return (etag, subscriptionId.Value);
             }
-
+            
             _db.SubscriptionStorage.RaiseNotificationForTaskAdded(options.Name);
 
-<<<<<<< HEAD
             return (etag, etag);
-=======
-            return etag;
-        }
-
-        public SubscriptionConnectionsState OpenSubscription(SubscriptionConnection connection)
-        {
-            var subscriptionState = _subscriptions.GetOrAdd(connection.SubscriptionId, subId => new SubscriptionConnectionsState(subId, this));
-            subscriptionState.Initialize(connection);
-            return subscriptionState;
-        }
-
-        public async Task<long> RecordBatchRevisions(long subscriptionId, string subscriptionName, List<RevisionRecord> list, string previouslyRecordedChangeVector, string lastRecordedChangeVector)
-        {
-            var command = new RecordBatchSubscriptionDocumentsCommand(_db.Name, subscriptionId, subscriptionName, list, previouslyRecordedChangeVector, lastRecordedChangeVector, _serverStore.NodeTag, _serverStore.LicenseManager.HasHighlyAvailableTasks(), RaftIdGenerator.NewId());
-            var (etag, _) = await _serverStore.SendToLeaderAsync(command);
-            await _db.RachisLogIndexNotifications.WaitForIndexNotification(etag, _serverStore.Engine.OperationTimeout);
-            return etag;
-        }
-
-        public async Task<long> RecordBatchDocuments(long subscriptionId, string subscriptionName, List<DocumentRecord> list, List<string> deleted,
-            string previouslyRecordedChangeVector, string lastRecordedChangeVector)
-        {
-            var command = new RecordBatchSubscriptionDocumentsCommand(_db.Name, subscriptionId, subscriptionName, list, previouslyRecordedChangeVector, lastRecordedChangeVector, _serverStore.NodeTag, _serverStore.LicenseManager.HasHighlyAvailableTasks(), RaftIdGenerator.NewId());
-            command.Deleted = deleted;
-            var (etag, _) = await _serverStore.SendToLeaderAsync(command);
-            await _db.RachisLogIndexNotifications.WaitForIndexNotification(etag, _serverStore.Engine.OperationTimeout);
-            return etag;
-        }
-
-        public async Task LegacyAcknowledgeBatchProcessed(long subscriptionId, string name, string changeVector, string previousChangeVector)
-        {
-            var command = new AcknowledgeSubscriptionBatchCommand(_db.Name, RaftIdGenerator.NewId())
-            {
-                ChangeVector = changeVector,
-                NodeTag = _serverStore.NodeTag,
-                HasHighlyAvailableTasks = _serverStore.LicenseManager.HasHighlyAvailableTasks(),
-                SubscriptionId = subscriptionId,
-                SubscriptionName = name,
-                LastTimeServerMadeProgressWithDocuments = DateTime.UtcNow,
-                LastKnownSubscriptionChangeVector = previousChangeVector,
-                DatabaseName = _db.Name,
-            };
-
-            var (etag, _) = await _serverStore.SendToLeaderAsync(command);
-            await _db.RachisLogIndexNotifications.WaitForIndexNotification(etag, _serverStore.Engine.OperationTimeout);
-        }
-
-        public async Task AcknowledgeBatchProcessed(long subscriptionId, string name, string changeVector, long? batchId, List<DocumentRecord> docsToResend)
-        {
-            var command = new AcknowledgeSubscriptionBatchCommand(_db.Name, RaftIdGenerator.NewId())
-            {
-                ChangeVector = changeVector,
-                NodeTag = _serverStore.NodeTag,
-                HasHighlyAvailableTasks = _serverStore.LicenseManager.HasHighlyAvailableTasks(),
-                SubscriptionId = subscriptionId,
-                SubscriptionName = name,
-                LastTimeServerMadeProgressWithDocuments = DateTime.UtcNow,
-                BatchId = batchId,
-                DatabaseName = _db.Name,
-                DocumentsToResend = docsToResend
-            };
-
-            var (etag, _) = await _serverStore.SendToLeaderAsync(command);
-            await _db.RachisLogIndexNotifications.WaitForIndexNotification(etag, _serverStore.Engine.OperationTimeout);
-        }
-
-        public async Task UpdateClientConnectionTime(long id, string name, string mentorNode = null)
-        {
-            var command = new UpdateSubscriptionClientConnectionTime(_db.Name, RaftIdGenerator.NewId())
-            {
-                NodeTag = _serverStore.NodeTag,
-                HasHighlyAvailableTasks = _serverStore.LicenseManager.HasHighlyAvailableTasks(),
-                SubscriptionName = name,
-                LastClientConnectionTime = DateTime.UtcNow
-            };
-
-            var (etag, _) = await _serverStore.SendToLeaderAsync(command);
-            await _db.RachisLogIndexNotifications.WaitForIndexNotification(etag, _serverStore.Engine.OperationTimeout);
->>>>>>> 795dddf3
         }
 
         public SubscriptionState GetSubscriptionFromServerStore(string name)
@@ -342,7 +257,7 @@
             var connectionToDrop = subscriptionConnectionsState.GetConnections().FirstOrDefault(conn => conn.WorkerId == workerId);
             if (connectionToDrop == null)
                 return false;
-
+            
             subscriptionConnectionsState.DropSingleConnection(connectionToDrop, ex);
             if (_logger.IsInfoEnabled)
                 _logger.Info(
@@ -415,19 +330,14 @@
                 };
             }
         }
-
+        
         public static IEnumerable<ResendItem> GetResendItems(ClusterOperationContext context, string database, long id)
         {
             var subscriptionState = context.Transaction.InnerTransaction.OpenTable(ClusterStateMachine.SubscriptionStateSchema, ClusterStateMachine.SubscriptionState);
             using (SubscriptionConnectionsState.GetDatabaseAndSubscriptionPrefix(context, database, id, out var prefix))
             using (Slice.External(context.Allocator, prefix, out var prefixSlice))
             {
-<<<<<<< HEAD
                 ResendItem resendItem;
-=======
-                var resendItem = new ResendItem();
-
->>>>>>> 795dddf3
                 foreach (var item in subscriptionState.SeekByPrimaryKeyPrefix(prefixSlice, Slices.Empty, 0))
                 {
                     resendItem = new ResendItem
@@ -448,7 +358,7 @@
             foreach (var kvp in _subscriptions)
             {
                 var subscriptionConnectionsState = kvp.Value;
-
+                
                 if (subscriptionConnectionsState.IsSubscriptionActive() == false)
                     continue;
 
@@ -555,7 +465,7 @@
 
             if (_subscriptions.TryGetValue(subscriptionId, out var concurrentSubscription) == false)
                 return false;
-
+            
             if (concurrentSubscription == null)
                 return false;
 
@@ -653,13 +563,8 @@
                     if (subscriptionName == null)
                         continue;
 
-<<<<<<< HEAD
                     using var subscriptionStateRaw = _serverStore.Cluster.Subscriptions.ReadSubscriptionStateRaw(context, _databaseName, subscriptionName);
                     if (subscriptionStateRaw == null)
-=======
-                    var subscriptionBlittable = _serverStore.Cluster.Read(context, SubscriptionState.GenerateSubscriptionItemKeyName(databaseRecord.DatabaseName, subscriptionName));
-                    if (subscriptionBlittable == null)
->>>>>>> 795dddf3
                     {
                         DropSubscriptionConnections(subscriptionStateKvp.Key, new SubscriptionDoesNotExistException($"The subscription {subscriptionName} had been deleted"));
                         continue;
@@ -680,8 +585,8 @@
                         DropSubscriptionConnections(subscriptionStateKvp.Key, new SubscriptionClosedException($"The subscription {subscriptionName} query has been modified, connection must be restarted", canReconnect: true));
                         continue;
                     }
-
-                    if (subscriptionState.LastClientConnectionTime == null &&
+                    
+                    if (subscriptionState.LastClientConnectionTime == null && 
                         subscriptionState.ChangeVectorForNextBatchStartingPoint != subscriptionConnectionsState.LastChangeVectorSent)
                     {
                         DropSubscriptionConnections(subscriptionStateKvp.Key, new SubscriptionClosedException($"The subscription {subscriptionName} was modified, connection must be restarted", canReconnect: true));
@@ -748,22 +653,22 @@
         {
             // nothing to do here
         }
-
+        
         public void RaiseNotificationForTaskAdded(string subscriptionName)
         {
             OnAddTask?.Invoke(subscriptionName);
         }
-
+        
         public void RaiseNotificationForTaskRemoved(string subscriptionName)
         {
             OnRemoveTask?.Invoke(subscriptionName);
         }
-
+        
         public void RaiseNotificationForConnectionEnded(SubscriptionConnection connection)
         {
             OnEndConnection?.Invoke(connection);
         }
-
+        
         public void RaiseNotificationForBatchEnded(string subscriptionName, SubscriptionBatchStatsAggregator batchAggregator)
         {
             OnEndBatch?.Invoke(subscriptionName, batchAggregator);
