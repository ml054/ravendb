--- conflicted
+++ resolved
@@ -6,11 +6,8 @@
 
 using System;
 using System.Collections.Generic;
-<<<<<<< HEAD
+using System.Diagnostics;
 using System.Diagnostics.CodeAnalysis;
-=======
-using System.Diagnostics;
->>>>>>> 8d428b91
 using System.Net;
 using System.Threading;
 using System.Threading.Tasks;
@@ -409,22 +406,18 @@
                             && long.TryParse(value, out var index)
                             && index > reqCtx.Database.ClusterWideTransactionIndexWaiter.LastIndex)
                         {
-<<<<<<< HEAD
-                            await reqCtx.Database.ClusterWideTransactionIndexWaiter.WaitAsync(index, context.RequestAborted).ConfigureAwait(false);
-=======
                             Stopwatch sp = null;
                             if (RequestLogger.IsInfoEnabled)
                             {
                                 sp = Stopwatch.StartNew();
                             }
 
-                            await reqCtx.Database.ClusterWideTransactionIndexWaiter.WaitAsync(index, context.RequestAborted);
+                            await reqCtx.Database.ClusterWideTransactionIndexWaiter.WaitAsync(index, context.RequestAborted).ConfigureAwait(false);
                             
                             if (RequestLogger.IsInfoEnabled && sp != null)
                             {
                                 RequestLogger.Info($"Took {sp} to wait for cluster transaction {index} (connId: {context.Connection.Id})");
-                            }
->>>>>>> 8d428b91
+                        }
                         }
 
                         await handler(reqCtx).ConfigureAwait(false);
