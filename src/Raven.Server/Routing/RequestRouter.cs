﻿// -----------------------------------------------------------------------
//  <copyright file="RequestRouter.cs" company="Hibernating Rhinos LTD">
//      Copyright (c) Hibernating Rhinos LTD. All rights reserved.
//  </copyright>
// -----------------------------------------------------------------------

using System;
using System.Collections.Generic;
using System.Diagnostics.CodeAnalysis;
using System.Net;
using System.Threading;
using System.Threading.Tasks;
using Microsoft.AspNetCore.Connections.Features;
using Microsoft.AspNetCore.Http;
using Microsoft.AspNetCore.Http.Features;
using Microsoft.AspNetCore.Http.Features.Authentication;
using Raven.Client;
using Raven.Client.Exceptions;
using Raven.Client.Exceptions.Routing;
using Raven.Client.Properties;
using Raven.Client.Util;
<<<<<<< HEAD
=======
using Raven.Server.Documents;
>>>>>>> 72c93f41
using Raven.Server.Extensions;
using Raven.Server.ServerWide;
using Raven.Server.Utils;
using Raven.Server.Web;
using Sparrow.Json;
using Sparrow.Json.Parsing;
using Sparrow.Logging;
using static Raven.Server.RavenServer;
using HttpMethods = Raven.Client.Util.HttpMethods;

namespace Raven.Server.Routing
{
    public sealed class RequestRouter
    {
        public List<RouteInformation> AllRoutes;

        private static readonly string BrowserCertificateMessage = Environment.NewLine + "Your certificate store may be cached by the browser. " +
            "Create a new private browsing tab, which will not cache any certificates. (Ctrl+Shift+N in Chrome, Ctrl+Shift+P in Firefox)";

        public static readonly TimeSpan LastRequestTimeUpdateFrequency = TimeSpan.FromSeconds(15);
        private readonly RavenServer _ravenServer;
        private readonly MetricCounters _serverMetrics;
        private readonly Trie<RouteInformation> _trie;
        private DateTime _lastAuthorizedNonClusterAdminRequestTime;
        private DateTime _lastRequestTimeUpdated;

        public RequestRouter(Dictionary<string, RouteInformation> routes, RavenServer ravenServer)
        {
            _trie = Trie<RouteInformation>.Build(routes);
            _ravenServer = ravenServer;
            _serverMetrics = ravenServer.Metrics;
            AllRoutes = new List<RouteInformation>(routes.Values);
        }

        public static void AssertClientVersion(HttpContext context, Exception innerException)
        {
            // client in this context could be also a follower sending a command to his leader.
            if (TryGetClientVersion(context, out var clientVersion) == false)
                return;

            if (CheckClientVersionAndWrapException(clientVersion, ref innerException) == false)
                throw innerException;
        }

        public static bool CheckClientVersionAndWrapException(Version clientVersion, ref Exception innerException)
        {
            var currentServerVersion = RavenVersionAttribute.Instance;

            if (currentServerVersion.MajorVersion == clientVersion.Major &&
                currentServerVersion.BuildVersion >= clientVersion.Revision &&
                currentServerVersion.BuildVersion != ServerVersion.DevBuildNumber)
                return true;

            innerException = new ClientVersionMismatchException(
                $"Failed to make a request from a newer client with build version {clientVersion} to an older server with build version {RavenVersionAttribute.Instance.AssemblyVersion}.{Environment.NewLine}" +
                $"Upgrading this node might fix this issue.",
                innerException);
            return false;
        }

        public static bool TryGetClientVersion(HttpContext context, out Version version)
        {
            version = null;

            if (context.Request.Headers.TryGetValue(Constants.Headers.ClientVersion, out var versionHeader) == false)
                return false;

            return Version.TryParse(versionHeader, out version);
        }

        public RouteInformation GetRoute(string method, string path, out RouteMatch match)
        {
            var tryMatch = _trie.TryMatch(method, path);
            match = tryMatch.Match;
            return tryMatch.Value;
        }

<<<<<<< HEAD
        internal async ValueTask<(bool Authorized, RavenServer.AuthenticationStatus Status, string CertificateThumbprint)> TryAuthorizeAsync(RouteInformation route, HttpContext context, string databaseName)
=======
        internal async ValueTask<(bool Authorized, AuthenticationStatus Status)> TryAuthorizeAsync(RouteInformation route, HttpContext context, DocumentDatabase database)
>>>>>>> 72c93f41
        {
            var feature = context.Features.Get<IHttpAuthenticationFeature>() as AuthenticateConnection;

            if (feature.WrittenToAuditLog == 0) // intentionally racy, we'll check it again later
            {
                var auditLog = LoggingSource.AuditLog.IsInfoEnabled ? LoggingSource.AuditLog.GetLogger("RequestRouter", "Audit") : null;

                if (auditLog != null)
                {
                    // only one thread will win it, technically, there can't really be threading
                    // here, because there is a single connection, but better to be safe
                    if (Interlocked.CompareExchange(ref feature.WrittenToAuditLog, 1, 0) == 0)
                    {
                        if (feature.WrongProtocolMessage != null)
                        {
                            auditLog.Info($"Connection from {context.Connection.RemoteIpAddress}:{context.Connection.RemotePort} " +
                                $"used the wrong protocol and will be rejected. {feature.WrongProtocolMessage}");
                        }
                        else
                        {
                            auditLog.Info($"Connection from {context.Connection.RemoteIpAddress}:{context.Connection.RemotePort} " +
                                $"with certificate '{feature.Certificate?.Subject} ({feature.Certificate?.Thumbprint})', status: {feature.StatusForAudit}, " +
                                $"databases: [{string.Join(", ", feature.AuthorizedDatabases.Keys)}]");

                            var conLifetime = context.Features.Get<IConnectionLifetimeFeature>();
                            if (conLifetime != null)
                            {
                                var msg = $"Connection {context.Connection.RemoteIpAddress}:{context.Connection.RemotePort} closed. Was used with: " +
                                 $"with certificate '{feature.Certificate?.Subject} ({feature.Certificate?.Thumbprint})', status: {feature.StatusForAudit}, " +
                                 $"databases: [{string.Join(", ", feature.AuthorizedDatabases.Keys)}]";

                                CancellationTokenRegistration cancellationTokenRegistration = default;

                                cancellationTokenRegistration = conLifetime.ConnectionClosed.Register(() =>
                                {
                                    auditLog.Info(msg);
                                    cancellationTokenRegistration.Dispose();
                                });
                            }
                        }
                    }
                }
            }

<<<<<<< HEAD
            if (CanAccessRoute(route, context, databaseName, feature, out var authenticationStatus) == false)
            {
                await UnlikelyFailAuthorizationAsync(context, databaseName, feature, route.AuthorizationStatus);
                return (false, authenticationStatus, feature.Certificate?.Thumbprint);
            }

            return (true, authenticationStatus, feature.Certificate?.Thumbprint);
=======
            if (CanAccessRoute(route, context, database?.Name, feature, out var authenticationStatus)) 
                return (true, authenticationStatus);
            
            if (ShouldRetryToAuthenticateConnection(feature))
            {
                var httpConnectionFeature = context.Features.Get<IHttpConnectionFeature>();
                feature = _ravenServer.AuthenticateConnectionCertificate(feature.Certificate, httpConnectionFeature);
                context.Features.Set<IHttpAuthenticationFeature>(feature);

                if (CanAccessRoute(route, context, database?.Name, feature, out authenticationStatus))
                    return (true, authenticationStatus);
            }

            await UnlikelyFailAuthorizationAsync(context, database?.Name, feature, route.AuthorizationStatus);
            return (false, authenticationStatus);
>>>>>>> 72c93f41
        }

        internal bool CanAccessRoute(RouteInformation route, HttpContext context, string databaseName, RavenServer.AuthenticateConnection feature, out RavenServer.AuthenticationStatus authenticationStatus)
        {
            authenticationStatus = feature?.Status ?? RavenServer.AuthenticationStatus.None;
            switch (route.AuthorizationStatus)
            {
                case AuthorizationStatus.UnauthenticatedClients:
                    var userWantsToAccessStudioMainPage = context.Request.Path == "/studio/index.html";
                    if (userWantsToAccessStudioMainPage)
                    {
                        switch (authenticationStatus)
                        {
                            case RavenServer.AuthenticationStatus.NoCertificateProvided:
                            case RavenServer.AuthenticationStatus.Expired:
                            case RavenServer.AuthenticationStatus.NotYetValid:
                            case RavenServer.AuthenticationStatus.None:
                            case RavenServer.AuthenticationStatus.UnfamiliarCertificate:
                            case RavenServer.AuthenticationStatus.UnfamiliarIssuer:
                                return false;
                        }
                    }

                    return true;

                case AuthorizationStatus.ClusterAdmin:
                case AuthorizationStatus.Operator:
                case AuthorizationStatus.ValidUser:
                case AuthorizationStatus.DatabaseAdmin:
                case AuthorizationStatus.RestrictedAccess:
                    switch (authenticationStatus)
                    {
                        case RavenServer.AuthenticationStatus.NoCertificateProvided:
                        case RavenServer.AuthenticationStatus.Expired:
                        case RavenServer.AuthenticationStatus.NotYetValid:
                        case RavenServer.AuthenticationStatus.None:
                            return false;

                        case RavenServer.AuthenticationStatus.UnfamiliarCertificate:
                        case RavenServer.AuthenticationStatus.UnfamiliarIssuer:
                            // we allow an access to the restricted endpoints with an unfamiliar certificate, since we will authorize it at the endpoint level
                            if (route.AuthorizationStatus == AuthorizationStatus.RestrictedAccess)
                                return true;
                            
                            goto case RavenServer.AuthenticationStatus.None;

                        case RavenServer.AuthenticationStatus.Allowed:
                            if (route.AuthorizationStatus == AuthorizationStatus.Operator || route.AuthorizationStatus == AuthorizationStatus.ClusterAdmin)
                                goto case RavenServer.AuthenticationStatus.None;

                            if (databaseName == null)
                                return true;
                            if (feature.CanAccess(databaseName, route.AuthorizationStatus == AuthorizationStatus.DatabaseAdmin, route.EndpointType == EndpointType.Write))
                                return true;

                            goto case RavenServer.AuthenticationStatus.None;
                        case RavenServer.AuthenticationStatus.Operator:
                            if (route.AuthorizationStatus == AuthorizationStatus.ClusterAdmin)
                                goto case RavenServer.AuthenticationStatus.None;
                            return true;

                        case RavenServer.AuthenticationStatus.ClusterAdmin:
                            return true;

                        default:
                            throw new ArgumentOutOfRangeException();
                    }
                default:
                    ThrowUnknownAuthStatus(route);
                    return false; // never hit
            }
        }

        public async ValueTask HandlePath(RequestHandlerContext reqCtx)
        {
            var context = reqCtx.HttpContext;
            var tryMatch = _trie.TryMatch(context.Request.Method, context.Request.Path.Value);
            if (tryMatch.Value == null)
            {
                // CONNECT (https://developer.mozilla.org/en-US/docs/Web/HTTP/Methods/CONNECT)
                // starting from .NET 7 can be used by WS connections to establish a communication
                if (string.Equals(context.Request.Method, HttpMethods.Connect.Method, StringComparison.OrdinalIgnoreCase))
                    tryMatch = _trie.TryMatch(HttpMethods.Get.Method, context.Request.Path.Value);

                if (tryMatch.Value == null)
                {
                    var exception = new RouteNotFoundException($"There is no handler for path: {context.Request.Method} {context.Request.Path.Value}{context.Request.QueryString}");
                    AssertClientVersion(context, exception);
                    throw exception;
                }
            }

            reqCtx.RavenServer = _ravenServer;
            reqCtx.RouteMatch = tryMatch.Match;
            reqCtx.CheckForChanges = tryMatch.Value.CheckForChanges;

            var tuple = tryMatch.Value.TryGetHandler(reqCtx);
            var handler = tuple.Item1 ?? await tuple.Item2;

            reqCtx.DatabaseMetrics?.Requests.RequestsPerSec.Mark();
            _serverMetrics.Requests.RequestsPerSec.Mark();

            Interlocked.Increment(ref _serverMetrics.Requests.ConcurrentRequestsCount);

            try
            {
                if (handler == null)
                {
                    var auditLog = LoggingSource.AuditLog.IsInfoEnabled ? LoggingSource.AuditLog.GetLogger("RequestRouter", "Audit") : null;

                    if (auditLog != null)
                    {
                        auditLog.Info($"Invalid request {context.Request.Method} {context.Request.Path} by " +
                            $"(Cert: {context.Connection.ClientCertificate?.Subject} ({context.Connection.ClientCertificate?.Thumbprint}) {context.Connection.RemoteIpAddress}:{context.Connection.RemotePort})");
                    }

                    context.Response.StatusCode = (int)HttpStatusCode.BadRequest;
                    using (var ctx = JsonOperationContext.ShortTermSingleUse())
                    await using (var writer = new AsyncBlittableJsonTextWriter(ctx, context.Response.Body))
                    {
                        ctx.Write(writer,
                            new DynamicJsonValue
                            {
                                ["Type"] = "Error",
                                ["Message"] = $"There is no handler for {context.Request.Method} {context.Request.Path}"
                            });
                    }

                    return;
                }

                var skipAuthorization = false;

                if (tryMatch.Value.CorsMode != CorsMode.None)
                {
                    RequestHandler.SetupCORSHeaders(context, reqCtx.RavenServer.ServerStore, tryMatch.Value.CorsMode);

                    // don't authorize preflight requests: https://www.w3.org/Protocols/rfc2616/rfc2616-sec9.html
                    skipAuthorization = context.Request.Method == "OPTIONS";
                }

                var status = RavenServer.AuthenticationStatus.ClusterAdmin;
                string certificateThumbprint = null;
                try
                {
                    if (_ravenServer.Configuration.Security.AuthenticationEnabled && skipAuthorization == false)
                    {
                        var (authorized, authorizationStatus, thumbprint) = await TryAuthorizeAsync(tryMatch.Value, context, reqCtx.DatabaseName);
                        status = authorizationStatus;
                        certificateThumbprint = thumbprint;

                        if (authorized == false)
                            return;
                    }
                }
                finally
                {
                    if (tryMatch.Value.SkipLastRequestTimeUpdate == false)
                    {
                        var now = SystemTime.UtcNow;

                        if (now - _lastRequestTimeUpdated >= LastRequestTimeUpdateFrequency)
                        {
                            _ravenServer.Statistics.LastRequestTime = now;
                            _lastRequestTimeUpdated = now;
                        }

                        _ravenServer.Statistics.UpdateLastCertificateRequestTime(certificateThumbprint, now);

                        if (now - _lastAuthorizedNonClusterAdminRequestTime >= LastRequestTimeUpdateFrequency &&
                            skipAuthorization == false)
                        {
                            switch (status)
                            {
                                case RavenServer.AuthenticationStatus.Allowed:
                                case RavenServer.AuthenticationStatus.Operator:
                                    {
                                        _ravenServer.Statistics.LastAuthorizedNonClusterAdminRequestTime = now;
                                        _lastAuthorizedNonClusterAdminRequestTime = now;
                                        break;
                                    }
                                case RavenServer.AuthenticationStatus.None:
                                case RavenServer.AuthenticationStatus.NoCertificateProvided:
                                case RavenServer.AuthenticationStatus.UnfamiliarCertificate:
                                case RavenServer.AuthenticationStatus.UnfamiliarIssuer:
                                case RavenServer.AuthenticationStatus.ClusterAdmin:
                                case RavenServer.AuthenticationStatus.Expired:
                                case RavenServer.AuthenticationStatus.NotYetValid:
                                    break;

                                default:
                                    ThrowUnknownAuthStatus(status);
                                    break;
                            }
                        }
                    }
                }

                if (reqCtx.Database != null)
                {
                    if (tryMatch.Value.DisableOnCpuCreditsExhaustion &&
                        _ravenServer.CpuCreditsBalance.FailoverAlertRaised.IsRaised())
                    {
                        await RejectRequestBecauseOfCpuThresholdAsync(context);
                        return;
                    }

                    using (reqCtx.Database.DatabaseInUse(tryMatch.Value.SkipUsagesCount))
                    {
                        if (context.Request.Headers.TryGetValue(Constants.Headers.LastKnownClusterTransactionIndex, out var value)
                            && long.TryParse(value, out var index)
                            && index > reqCtx.Database.RachisLogIndexNotifications.LastModifiedIndex)
                        {
                            await reqCtx.Database.RachisLogIndexNotifications.WaitForIndexNotification(index, context.RequestAborted);
                        }

                        await handler(reqCtx);
                    }
                }
                else
                {
                    await handler(reqCtx);
                }
            }
            finally
            {
                Interlocked.Decrement(ref _serverMetrics.Requests.ConcurrentRequestsCount);
            }
        }

        private static async ValueTask DrainRequestAsync(JsonOperationContext ctx, HttpContext context)
        {
            if (context.Response.Headers.TryGetValue("Connection", out Microsoft.Extensions.Primitives.StringValues value) && value == "close")
                return; // don't need to drain it, the connection will close

            using (ctx.GetMemoryBuffer(out var buffer))
            {
                var requestBody = context.Request.Body;
                while (true)
                {
                    var read = await requestBody.ReadAsync(buffer.Memory.Memory);
                    if (read == 0)
                        break;
                }
            }
        }

        private static async ValueTask RejectRequestBecauseOfCpuThresholdAsync(HttpContext context)
        {
            context.Response.StatusCode = (int)HttpStatusCode.ServiceUnavailable;
            using (var ctx = JsonOperationContext.ShortTermSingleUse())
            await using (var writer = new AsyncBlittableJsonTextWriter(ctx, context.Response.Body))
            {
                ctx.Write(writer,
                    new DynamicJsonValue
                    {
                        ["Type"] = "Error",
                        ["Message"] = $"The request has been rejected because the CPU credits balance on this instance has been exhausted. See /debug/cpu-credits endpoint for details."
                    });
            }
        }

        public static async ValueTask UnlikelyFailAuthorizationAsync(HttpContext context, string database,
            RavenServer.AuthenticateConnection feature,
            AuthorizationStatus authorizationStatus)
        {
            string message;
            if (feature == null ||
                feature.Status == RavenServer.AuthenticationStatus.None ||
                feature.Status == RavenServer.AuthenticationStatus.NoCertificateProvided)
            {
                message = "This server requires client certificate for authentication, but none was provided by the client. Did you forget to install the certificate?";
                message += context.Request.IsFromClientApi() == false ? BrowserCertificateMessage : string.Empty;
            }
            else
            {
                var name = feature.Certificate.FriendlyName;
                if (string.IsNullOrWhiteSpace(name))
                    name = feature.Certificate.Subject;
                if (string.IsNullOrWhiteSpace(name))
                    name = feature.Certificate.ToString(false);

                name += $"(Thumbprint: {feature.Certificate.Thumbprint})";

                if (feature.Status == RavenServer.AuthenticationStatus.UnfamiliarCertificate)
                {
                    message = $"The supplied client certificate '{name}' is unknown to the server. In order to register your certificate please contact your system administrator.";
                    message += context.Request.IsFromClientApi() == false ? BrowserCertificateMessage : string.Empty;
                }
                else if (feature.Status == RavenServer.AuthenticationStatus.UnfamiliarIssuer)
                {
                    message = $"The supplied client certificate '{name}' is unknown to the server but has a known Public Key Pinning Hash. Will not use it to authenticate because the issuer is unknown. ";
                }
                else if (feature.Status == RavenServer.AuthenticationStatus.Allowed)
                {
                    message = $"Could not authorize access to {(database ?? "the server")} using provided client certificate '{name}'.";
                }
                else if (feature.Status == RavenServer.AuthenticationStatus.Operator)
                {
                    message = $"Insufficient security clearance to access {(database ?? "the server")} using provided client certificate '{name}'.";
                }
                else if (feature.Status == RavenServer.AuthenticationStatus.Expired)
                {
                    message = $"The supplied client certificate '{name}' has expired on {feature.Certificate.NotAfter:D}. Please contact your system administrator in order to obtain a new one.";
                }
                else if (feature.Status == RavenServer.AuthenticationStatus.NotYetValid)
                {
                    message = $"The supplied client certificate '{name}'cannot be used before {feature.Certificate.NotBefore:D}";
                }
                else
                {
                    message = "Access to the server was denied.";
                }
            }

            switch (authorizationStatus)
            {
                case AuthorizationStatus.ClusterAdmin:
                    message += " ClusterAdmin access is required but not given to this certificate";
                    break;

                case AuthorizationStatus.Operator:
                    message += " Operator/ClusterAdmin access is required but not given to this certificate";
                    break;

                case AuthorizationStatus.DatabaseAdmin:
                    message += " DatabaseAdmin access is required but not given to this certificate";
                    break;
            }

            context.Response.StatusCode = (int)HttpStatusCode.Forbidden;
            using (var ctx = JsonOperationContext.ShortTermSingleUse())
            await using (var writer = new AsyncBlittableJsonTextWriter(ctx, context.Response.Body))
            {
                await DrainRequestAsync(ctx, context);

                if (RavenServerStartup.IsHtmlAcceptable(context))
                {
                    context.Response.StatusCode = (int)HttpStatusCode.Redirect;
                    context.Response.Headers["Location"] = "/auth-error.html?err=" + Uri.EscapeDataString(message);
                    return;
                }

                ctx.Write(writer,
                    new DynamicJsonValue
                    {
                        ["Type"] = "InvalidAuth",
                        ["Message"] = message
                    });
            }
        }

<<<<<<< HEAD
        [DoesNotReturn]
=======
        private bool ShouldRetryToAuthenticateConnection(AuthenticateConnection authenticateConnection) =>
            authenticateConnection.Status == AuthenticationStatus.UnfamiliarCertificate &&
            _ravenServer.ServerStore.LastCertificateUpdateTime.HasValue &&
            _ravenServer.ServerStore.LastCertificateUpdateTime.Value > authenticateConnection.CreatedAt;

>>>>>>> 72c93f41
        private static void ThrowUnknownAuthStatus(RouteInformation route)
        {
            throw new ArgumentOutOfRangeException("Unknown route auth status: " + route.AuthorizationStatus);
        }

        [DoesNotReturn]
        private static void ThrowUnknownAuthStatus(RavenServer.AuthenticationStatus status)
        {
            throw new ArgumentOutOfRangeException("Unknown auth status: " + status);
        }
    }
}<|MERGE_RESOLUTION|>--- conflicted
+++ resolved
@@ -19,10 +19,6 @@
 using Raven.Client.Exceptions.Routing;
 using Raven.Client.Properties;
 using Raven.Client.Util;
-<<<<<<< HEAD
-=======
-using Raven.Server.Documents;
->>>>>>> 72c93f41
 using Raven.Server.Extensions;
 using Raven.Server.ServerWide;
 using Raven.Server.Utils;
@@ -100,11 +96,7 @@
             return tryMatch.Value;
         }
 
-<<<<<<< HEAD
-        internal async ValueTask<(bool Authorized, RavenServer.AuthenticationStatus Status, string CertificateThumbprint)> TryAuthorizeAsync(RouteInformation route, HttpContext context, string databaseName)
-=======
-        internal async ValueTask<(bool Authorized, AuthenticationStatus Status)> TryAuthorizeAsync(RouteInformation route, HttpContext context, DocumentDatabase database)
->>>>>>> 72c93f41
+        internal async ValueTask<(bool Authorized, AuthenticationStatus Status, string CertificateThumbprint)> TryAuthorizeAsync(RouteInformation route, HttpContext context, string databaseName)
         {
             var feature = context.Features.Get<IHttpAuthenticationFeature>() as AuthenticateConnection;
 
@@ -149,15 +141,6 @@
                 }
             }
 
-<<<<<<< HEAD
-            if (CanAccessRoute(route, context, databaseName, feature, out var authenticationStatus) == false)
-            {
-                await UnlikelyFailAuthorizationAsync(context, databaseName, feature, route.AuthorizationStatus);
-                return (false, authenticationStatus, feature.Certificate?.Thumbprint);
-            }
-
-            return (true, authenticationStatus, feature.Certificate?.Thumbprint);
-=======
             if (CanAccessRoute(route, context, database?.Name, feature, out var authenticationStatus)) 
                 return (true, authenticationStatus);
             
@@ -173,8 +156,7 @@
 
             await UnlikelyFailAuthorizationAsync(context, database?.Name, feature, route.AuthorizationStatus);
             return (false, authenticationStatus);
->>>>>>> 72c93f41
-        }
+            }
 
         internal bool CanAccessRoute(RouteInformation route, HttpContext context, string databaseName, RavenServer.AuthenticateConnection feature, out RavenServer.AuthenticationStatus authenticationStatus)
         {
@@ -526,15 +508,12 @@
             }
         }
 
-<<<<<<< HEAD
-        [DoesNotReturn]
-=======
         private bool ShouldRetryToAuthenticateConnection(AuthenticateConnection authenticateConnection) =>
             authenticateConnection.Status == AuthenticationStatus.UnfamiliarCertificate &&
             _ravenServer.ServerStore.LastCertificateUpdateTime.HasValue &&
             _ravenServer.ServerStore.LastCertificateUpdateTime.Value > authenticateConnection.CreatedAt;
 
->>>>>>> 72c93f41
+        [DoesNotReturn]
         private static void ThrowUnknownAuthStatus(RouteInformation route)
         {
             throw new ArgumentOutOfRangeException("Unknown route auth status: " + route.AuthorizationStatus);
