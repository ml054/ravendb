--- conflicted
+++ resolved
@@ -146,13 +146,8 @@
     <PackageReference Include="Google.Api.Gax.Rest" Version="3.7.0" />
     <PackageReference Include="Google.Cloud.Storage.V1" Version="3.7.0" />
     <PackageReference Include="Lextm.SharpSnmpLib.Engine" Version="11.3.102" />
-<<<<<<< HEAD
-    <PackageReference Include="Lucene.Net" Version="3.0.60001" />
-    <PackageReference Include="Lucene.Net.Contrib.Spatial.NTS" Version="3.0.60001" />
-=======
-    <PackageReference Include="Lucene.Net" Version="3.0.54001" />
-    <PackageReference Include="Lucene.Net.Contrib.Spatial.NTS" Version="3.0.54001" />
->>>>>>> 7ed13392
+    <PackageReference Include="Lucene.Net" Version="3.0.60002" />
+    <PackageReference Include="Lucene.Net.Contrib.Spatial.NTS" Version="3.0.60002" />
     <PackageReference Include="McMaster.Extensions.CommandLineUtils" Version="4.0.1" />
     <PackageReference Include="Microsoft.CodeAnalysis.CSharp" Version="4.2.0" />
     <PackageReference Include="Microsoft.CodeAnalysis.CSharp.Workspaces" Version="4.2.0" />
