--- conflicted
+++ resolved
@@ -115,17 +115,10 @@
   </ItemGroup>
   <ItemGroup>
     <FrameworkReference Include="Microsoft.AspNetCore.App" />
-<<<<<<< HEAD
-    <PackageReference Include="AWSSDK.Glacier" Version="3.7.0.52" />
-    <PackageReference Include="AWSSDK.S3" Version="3.7.1.24" />
-    <PackageReference Include="Azure.Storage.Blobs" Version="12.9.1" />
-    <PackageReference Include="CsvHelper" Version="27.1.1" />
-=======
     <PackageReference Include="AWSSDK.Glacier" Version="3.7.0.66" />
     <PackageReference Include="AWSSDK.S3" Version="3.7.2.6" />
     <PackageReference Include="Azure.Storage.Blobs" Version="12.10.0" />
-    <PackageReference Include="CsvHelper" Version="15.0.10" />
->>>>>>> c926a1cd
+    <PackageReference Include="CsvHelper" Version="27.1.1" />
     <PackageReference Include="DasMulli.Win32.ServiceUtils.Signed" Version="1.1.0" />
     <PackageReference Include="JetBrains.Annotations" Version="2021.2.0">
       <PrivateAssets>All</PrivateAssets>
