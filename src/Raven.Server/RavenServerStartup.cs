--- conflicted
+++ resolved
@@ -179,8 +179,6 @@
                 sp?.Stop();
                 exception = e;
 
-<<<<<<< HEAD
-=======
                 if (context.Request.Headers.TryGetValue(Constants.Headers.ClientVersion, out var versions))
                 {
                     var version = versions.ToString();
@@ -190,7 +188,6 @@
                             e);
                 }
 
->>>>>>> 4bfe0972
                 MaybeSetExceptionStatusCode(context, _server.ServerStore, e);
 
                 if (context.RequestAborted.IsCancellationRequested)
