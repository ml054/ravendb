﻿using System;
using System.Diagnostics;
using System.Net;
using System.Text;
using Sparrow.Json;
using Sparrow.Json.Parsing;
using Sparrow.Logging;

namespace Raven.Server.Web
{
    public abstract partial class RequestHandler
    {
        public void LogTaskToAudit(string description, long id, BlittableJsonReaderObject configuration)
        {
            if (LoggingSource.AuditLog.IsInfoEnabled)
            {
                DynamicJsonValue conf = GetCustomConfigurationAuditJson(description, configuration);
                var line = $"Task: '{description}' with taskId: '{id}'";

                if (conf != null)
                {
                    var confString = string.Empty;
                    using (ServerStore.ContextPool.AllocateOperationContext(out JsonOperationContext ctx))
                    {
                        confString = ctx.ReadObject(conf, "conf").ToString();
                    }

                    line += ($" Configuration: {confString}");
                }

                LogAuditFor(_context.DatabaseName ?? "Server", line);
            }
        }

        public bool IsLocalRequest()
        {
            if (HttpContext.Connection.RemoteIpAddress == null && HttpContext.Connection.LocalIpAddress == null)
            {
                return true;
            }
            if (HttpContext.Connection.RemoteIpAddress.Equals(HttpContext.Connection.LocalIpAddress))
            {
                return true;
            }
            if (IPAddress.IsLoopback(HttpContext.Connection.RemoteIpAddress))
            {
                return true;
            }
            return false;
        }

        public string RequestIp => IsLocalRequest() ? Environment.MachineName : HttpContext.Connection.RemoteIpAddress.ToString();

        public void LogAuditFor(string logger, string action, string target)
        {
            var auditLog = LoggingSource.AuditLog.GetLogger(logger, "Audit");
            Debug.Assert(auditLog.IsInfoEnabled, $"auditlog info is disabled");

            var clientCert = GetCurrentCertificate();

            var sb = new StringBuilder();
            sb.Append(RequestIp);
            sb.Append(", ");
            if (clientCert != null) 
                sb.Append($"CN={clientCert.Subject} [{clientCert.Thumbprint}], ");
            else
                sb.Append("no certificate, ");

<<<<<<< HEAD
            sb.Append(message);
=======
            sb.Append($"{action} {target}");
>>>>>>> 4cd6780f

            auditLog.Info(sb.ToString());
        }
    }
}<|MERGE_RESOLUTION|>--- conflicted
+++ resolved
@@ -15,7 +15,7 @@
             if (LoggingSource.AuditLog.IsInfoEnabled)
             {
                 DynamicJsonValue conf = GetCustomConfigurationAuditJson(description, configuration);
-                var line = $"Task: '{description}' with taskId: '{id}'";
+                var line = $"'{description}' with taskId: '{id}'";
 
                 if (conf != null)
                 {
@@ -28,7 +28,7 @@
                     line += ($" Configuration: {confString}");
                 }
 
-                LogAuditFor(_context.DatabaseName ?? "Server", line);
+                LogAuditFor(_context.DatabaseName ?? "Server", "TASK", line);
             }
         }
 
@@ -66,11 +66,7 @@
             else
                 sb.Append("no certificate, ");
 
-<<<<<<< HEAD
-            sb.Append(message);
-=======
             sb.Append($"{action} {target}");
->>>>>>> 4cd6780f
 
             auditLog.Info(sb.ToString());
         }
