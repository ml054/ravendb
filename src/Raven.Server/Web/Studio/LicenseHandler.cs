<<<<<<< HEAD
﻿using System.Net;
=======
﻿using System;
using System.Net;
using System.Reflection;
using System.Threading;
>>>>>>> 98884a1a
using System.Threading.Tasks;
using Raven.Server.Commercial;
using Raven.Server.Config.Categories;
using Raven.Server.Json;
using Raven.Server.Routing;
using Raven.Server.ServerWide.Context;
using Sparrow.Json;
using Sparrow.Json.Parsing;

namespace Raven.Server.Web.Studio
{
    public class LicenseHandler : RequestHandler
    {
        [RavenAction("/license/eula", "GET", AuthorizationStatus.ValidUser)]
        public async Task Eula()
        {
            HttpContext.Response.ContentType = "text/plain; charset=utf-8";

            await using (var stream = typeof(LicenseManager).Assembly.GetManifestResourceStream("Raven.Server.Commercial.RavenDB.license.txt"))
            {
                await using (var responseStream = ResponseBodyStream())
                {
                    await stream.CopyToAsync(responseStream);
                }
            }
        }

        [RavenAction("/admin/license/eula/accept", "POST", AuthorizationStatus.Operator)]
        public async Task AcceptEula()
        {
            if (ServerStore.LicenseManager.IsEulaAccepted == false)
            {
                await ServerStore.LicenseManager.AcceptEulaAsync();
            }

            NoContentStatus();
        }

        [RavenAction("/license/status", "GET", AuthorizationStatus.ValidUser)]
        public async Task Status()
        {
            using (ServerStore.ContextPool.AllocateOperationContext(out TransactionOperationContext context))
            await using (var writer = new AsyncBlittableJsonTextWriter(context, ResponseBodyStream()))
            {
                context.Write(writer, ServerStore.LicenseManager.LicenseStatus.ToJson());
            }
        }

        [RavenAction("/license/configuration", "GET", AuthorizationStatus.ValidUser)]
        public async Task GetLicenseConfigurationSettings()
        {
            using (ServerStore.ContextPool.AllocateOperationContext(out TransactionOperationContext context))
            await using (var writer = new AsyncBlittableJsonTextWriter(context, ResponseBodyStream()))
            {
                var djv = new DynamicJsonValue
                {
                    [nameof(LicenseConfiguration.CanRenew)] = ServerStore.Configuration.Licensing.CanRenew,
                    [nameof(LicenseConfiguration.CanActivate)] = ServerStore.Configuration.Licensing.CanActivate,
                    [nameof(LicenseConfiguration.CanForceUpdate)] = ServerStore.Configuration.Licensing.CanForceUpdate
                };

                context.Write(writer, djv);
            }
        }

        [RavenAction("/admin/license/activate", "POST", AuthorizationStatus.ClusterAdmin)]
        public async Task Activate()
        {
            if (ServerStore.Configuration.Licensing.CanActivate == false)
            {
                HttpContext.Response.StatusCode = (int)HttpStatusCode.MethodNotAllowed;
                return;
            }

            License license;
            using (ServerStore.ContextPool.AllocateOperationContext(out TransactionOperationContext context))
            {
                var json = await context.ReadForMemoryAsync(RequestBodyStream(), "license activation");
                license = JsonDeserializationServer.License(json);
            }

            await ServerStore.EnsureNotPassiveAsync(skipLicenseActivation: true);
            await ServerStore.LicenseManager.ActivateAsync(license, GetRaftRequestIdFromQuery());

            NoContentStatus();
        }

        [RavenAction("/admin/license/forceUpdate", "POST", AuthorizationStatus.ClusterAdmin)]
        public async Task ForceUpdate()
        {
            if (ServerStore.Configuration.Licensing.CanForceUpdate == false)
            {
                HttpContext.Response.StatusCode = (int)HttpStatusCode.MethodNotAllowed;
                return;
            }

            await ServerStore.LicenseManager.LeaseLicense(GetRaftRequestIdFromQuery(), throwOnError: true);

            NoContentStatus();
        }

        [RavenAction("/license/support", "GET", AuthorizationStatus.ValidUser)]
        public async Task LicenseSupport()
        {
            using (ServerStore.ContextPool.AllocateOperationContext(out TransactionOperationContext context))
            await using (var writer = new AsyncBlittableJsonTextWriter(context, ResponseBodyStream()))
            {
                var licenseSupport = await ServerStore.LicenseManager.GetLicenseSupportInfo();
                context.Write(writer, licenseSupport.ToJson());
            }
        }

        [RavenAction("/admin/license/renew", "POST", AuthorizationStatus.ClusterAdmin)]
        public async Task RenewLicense()
        {
            if (ServerStore.Configuration.Licensing.CanRenew == false)
            {
                HttpContext.Response.StatusCode = (int)HttpStatusCode.MethodNotAllowed;
                return;
            }

            using (ServerStore.ContextPool.AllocateOperationContext(out TransactionOperationContext context))
            await using (var writer = new AsyncBlittableJsonTextWriter(context, ResponseBodyStream()))
            {
                var renewLicense = await ServerStore.LicenseManager.RenewLicense();
                context.Write(writer, renewLicense.ToJson());
            }
        }

        [RavenAction("/license-server/connectivity", "GET", AuthorizationStatus.ValidUser, IsDebugInformationEndpoint = true)]
        public async Task CheckConnectivityToLicenseServer()
        {
            var result = new ConnectivityToLicenseServer();

            using (var cts = new CancellationTokenSource(5000))
            {
                try
                {
                    var response = await ApiHttpClient.Instance.GetAsync("api/v2/alive", cts.Token);
                    result.StatusCode = response.StatusCode;
                }
                catch (Exception e)
                {
                    result.StatusCode = HttpStatusCode.BadRequest;
                    result.Exception = e.Message;
                }

                using (ServerStore.ContextPool.AllocateOperationContext(out TransactionOperationContext context))
                using (var writer = new BlittableJsonTextWriter(context, ResponseBodyStream()))
                {
                    context.Write(writer, result.ToJson());
                }
            }
        }

        public class ConnectivityToLicenseServer : IDynamicJson
        {
            public HttpStatusCode StatusCode { get; set; }

            public string Exception { get; set; }

            public DynamicJsonValue ToJson()
            {
                return new DynamicJsonValue
                {
                    [nameof(StatusCode)] = StatusCode,
                    [nameof(Exception)] = Exception
                };
            }
        }
    }
}<|MERGE_RESOLUTION|>--- conflicted
+++ resolved
@@ -1,11 +1,6 @@
-<<<<<<< HEAD
-﻿using System.Net;
-=======
 ﻿using System;
 using System.Net;
-using System.Reflection;
 using System.Threading;
->>>>>>> 98884a1a
 using System.Threading.Tasks;
 using Raven.Server.Commercial;
 using Raven.Server.Config.Categories;
@@ -154,7 +149,7 @@
                 }
 
                 using (ServerStore.ContextPool.AllocateOperationContext(out TransactionOperationContext context))
-                using (var writer = new BlittableJsonTextWriter(context, ResponseBodyStream()))
+                await using (var writer = new AsyncBlittableJsonTextWriter(context, ResponseBodyStream()))
                 {
                     context.Write(writer, result.ToJson());
                 }
