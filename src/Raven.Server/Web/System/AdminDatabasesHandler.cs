﻿// -----------------------------------------------------------------------
//  <copyright file="AdminDatabasesHandler.cs" company="Hibernating Rhinos LTD">
//      Copyright (c) Hibernating Rhinos LTD. All rights reserved.
//  </copyright>
// -----------------------------------------------------------------------

using System;
using System.Collections.Generic;
using System.Diagnostics;
using System.IO;
using System.IO.Compression;
using System.Linq;
using System.Net;
using System.Threading;
using System.Threading.Tasks;
using Microsoft.AspNetCore.Http.Features.Authentication;
using Raven.Client.Documents.Conventions;
using Raven.Client.Documents.Indexes;
using Raven.Client.Documents.Operations;
using Raven.Client.Documents.Operations.Backups;
using Raven.Client.Documents.Smuggler;
using Raven.Client.Exceptions;
using Raven.Client.Exceptions.Database;
using Raven.Client.Extensions;
using Raven.Client.Http;
using Raven.Client.ServerWide;
using Raven.Client.ServerWide.Operations;
using Raven.Client.ServerWide.Operations.Migration;
using Raven.Client.Util;
using Raven.Server.Commercial;
using Raven.Server.Config;
using Raven.Server.Config.Categories;
using Raven.Server.Config.Settings;
using Raven.Server.Documents;
using Raven.Server.Documents.Indexes.Auto;
using Raven.Server.Documents.Patch;
using Raven.Server.Documents.PeriodicBackup;
using Raven.Server.Documents.PeriodicBackup.Restore;
using Raven.Server.Json;
using Raven.Server.Rachis;
using Raven.Server.Routing;
using Raven.Server.ServerWide;
using Raven.Server.ServerWide.Commands;
using Raven.Server.ServerWide.Commands.Indexes;
using Raven.Server.ServerWide.Context;
using Raven.Server.Smuggler.Documents;
using Raven.Server.Smuggler.Migration;
using Raven.Server.Utils;
using Raven.Server.Web.Studio;
using Sparrow;
using Sparrow.Json;
using Sparrow.Json.Parsing;
using Sparrow.Logging;
using Sparrow.Server;
using Voron.Util.Settings;
using Constants = Raven.Client.Constants;
using DatabaseSmuggler = Raven.Server.Smuggler.Documents.DatabaseSmuggler;
using Index = Raven.Server.Documents.Indexes.Index;
using Size = Sparrow.Size;

namespace Raven.Server.Web.System
{
    public class AdminDatabasesHandler : ServerRequestHandler
    {
        private static readonly Logger Logger = LoggingSource.Instance.GetLogger<AdminDatabasesHandler>("Server");

        [RavenAction("/admin/databases", "GET", AuthorizationStatus.Operator)]
        public Task Get()
        {
            var name = GetQueryStringValueAndAssertIfSingleAndNotEmpty("name");

            using (ServerStore.ContextPool.AllocateOperationContext(out TransactionOperationContext context))
            {
                var dbId = Constants.Documents.Prefix + name;
                using (context.OpenReadTransaction())
                using (var dbDoc = ServerStore.Cluster.Read(context, dbId, out long etag))
                {
                    if (dbDoc == null)
                    {
                        HttpContext.Response.StatusCode = (int)HttpStatusCode.NotFound;
                        HttpContext.Response.Headers["Database-Missing"] = name;
                        using (var writer = new BlittableJsonTextWriter(context, HttpContext.Response.Body))
                        {
                            context.Write(writer,
                                new DynamicJsonValue
                                {
                                    ["Type"] = "Error",
                                    ["Message"] = "Database " + name + " wasn't found"
                                });
                        }
                        return Task.CompletedTask;
                    }

                    using (var writer = new BlittableJsonTextWriter(context, ResponseBodyStream()))
                    {
                        writer.WriteStartObject();
                        writer.WriteDocumentPropertiesWithoutMetadata(context, new Document
                        {
                            Data = dbDoc
                        });
                        writer.WriteComma();
                        writer.WritePropertyName("Etag");
                        writer.WriteInteger(etag);
                        writer.WriteEndObject();
                    }
                }
            }

            return Task.CompletedTask;
        }

        // add database to already existing database group
        [RavenAction("/admin/databases/node", "PUT", AuthorizationStatus.Operator)]
        public async Task AddDatabaseNode()
        {
            var name = GetQueryStringValueAndAssertIfSingleAndNotEmpty("name").Trim();
            var node = GetStringQueryString("node", false);
            var mentor = GetStringQueryString("mentor", false);
            var raftRequestId = GetRaftRequestIdFromQuery();

            await ServerStore.EnsureNotPassiveAsync();

            ConcurrencyException ce = null;

            for (int i = 0; i < 5; i++)
            {
                using (ServerStore.ContextPool.AllocateOperationContext(out TransactionOperationContext context))
                using (context.OpenReadTransaction())
                {
                    var databaseRecord = ServerStore.Cluster.ReadDatabase(context, name, out var index);
                    if (databaseRecord == null)
                    {
                        throw new DatabaseDoesNotExistException("Database Record not found when trying to add a node to the database topology");
                    }

                    var clusterTopology = ServerStore.GetClusterTopology(context);

                    if (databaseRecord.Encrypted)
                        ServerStore.LicenseManager.AssertCanCreateEncryptedDatabase();

                    Server.ServerStore.LicenseManager.AssertCanUseDocumentsCompression(databaseRecord.DocumentsCompression);

                    // the case where an explicit node was requested
                    if (string.IsNullOrEmpty(node) == false)
                    {
                        if (databaseRecord.Topology.RelevantFor(node))
                            throw new InvalidOperationException($"Can't add node {node} to {name} topology because it is already part of it");

                        var databaseIsBeenDeleted = databaseRecord.DeletionInProgress != null &&
                                                    databaseRecord.DeletionInProgress.TryGetValue(node, out var deletionInProgress) &&
                                                    deletionInProgress != DeletionInProgressStatus.No;
                        if (databaseIsBeenDeleted)
                            throw new InvalidOperationException($"Can't add node {node} to database '{name}' topology because it is currently being deleted from node '{node}'");

                        var url = clusterTopology.GetUrlFromTag(node);
                        if (url == null)
                            throw new InvalidOperationException($"Can't add node {node} to database '{name}' topology because node {node} is not part of the cluster");

                        if (databaseRecord.Encrypted && NotUsingHttps(url))
                            throw new InvalidOperationException($"Can't add node {node} to database '{name}' topology because database {name} is encrypted but node {node} doesn't have an SSL certificate.");
                    }

                    //The case were we don't care where the database will be added to
                    else
                    {
                        var allNodes = clusterTopology.Members.Keys
                            .Concat(clusterTopology.Promotables.Keys)
                            .Concat(clusterTopology.Watchers.Keys)
                            .ToList();

                        allNodes.RemoveAll(n => databaseRecord.Topology.AllNodes.Contains(n) || (databaseRecord.Encrypted && NotUsingHttps(clusterTopology.GetUrlFromTag(n))));

                        if (databaseRecord.Encrypted && allNodes.Count == 0)
                            throw new InvalidOperationException($"Database {name} is encrypted and requires a node which supports SSL. There is no such node available in the cluster.");

                        if (allNodes.Count == 0)
                            throw new InvalidOperationException($"Database {name} already exists on all the nodes of the cluster");

                        var rand = new Random().Next();
                        node = allNodes[rand % allNodes.Count];
                    }

                    databaseRecord.Topology.Promotables.Add(node);
                    databaseRecord.Topology.DemotionReasons[node] = "Joined the DB-Group as a new promotable node";
                    databaseRecord.Topology.PromotablesStatus[node] = DatabasePromotionStatus.WaitingForFirstPromotion;

                    if (mentor != null)
                    {
                        if (databaseRecord.Topology.RelevantFor(mentor) == false)
                            throw new ArgumentException($"The node {mentor} is not part of the database group");
                        if (databaseRecord.Topology.Members.Contains(mentor) == false)
                            throw new ArgumentException($"The node {mentor} is not valid for the operation because it is not a member");
                        databaseRecord.Topology.PredefinedMentors.Add(node, mentor);
                    }

                    databaseRecord.Topology.ReplicationFactor++;
                    long newIndex;
                    try
                    {
                        newIndex = (await ServerStore.WriteDatabaseRecordAsync(name, databaseRecord, index, raftRequestId)).Index;
                    }
                    catch (ConcurrencyException e)
                    {
                        // something changed the database record while we were reading it? Let's try again
                        ce = e;
                        await Task.Delay(5 * i);
                        continue;
                    }

                    try
                    {
                        await WaitForExecutionOnSpecificNode(context, clusterTopology, node, newIndex);
                    }
                    catch (DatabaseLoadFailureException e)
                    {
                        // the node was added successfully, but failed to start
                        // in this case we don't want the request executor of the client to fail-over (so we wouldn't create an additional node)
                        throw new InvalidOperationException(e.Message, e);
                    }

                    HttpContext.Response.StatusCode = (int)HttpStatusCode.Created;

                    using (var writer = new BlittableJsonTextWriter(context, ResponseBodyStream()))
                    {
                        context.Write(writer, new DynamicJsonValue
                        {
                            [nameof(DatabasePutResult.RaftCommandIndex)] = newIndex,
                            [nameof(DatabasePutResult.Name)] = name,
                            [nameof(DatabasePutResult.Topology)] = databaseRecord.Topology.ToJson()
                        });
                        writer.Flush();
                    }

                    return;
                }
            }
            throw new ConcurrencyException("Failed to update database record after 5 tries", ce);
        }

        public static bool NotUsingHttps(string url)
        {
            return url.StartsWith("https:", StringComparison.OrdinalIgnoreCase) == false;
        }

        [RavenAction("/admin/databases", "PUT", AuthorizationStatus.Operator)]
        public async Task Put()
        {
            var raftRequestId = GetRaftRequestIdFromQuery();

            await ServerStore.EnsureNotPassiveAsync();
            using (ServerStore.ContextPool.AllocateOperationContext(out TransactionOperationContext context))
            using (context.OpenReadTransaction())
            {
                var index = GetLongFromHeaders("ETag");
                var replicationFactor = GetIntValueQueryString("replicationFactor", required: false) ?? 1;
                var json = context.ReadForDisk(RequestBodyStream(), "Database Record");
                var databaseRecord = JsonDeserializationCluster.DatabaseRecord(json);

                if (LoggingSource.AuditLog.IsInfoEnabled)
                {
                    var clientCert = GetCurrentCertificate();

                    var auditLog = LoggingSource.AuditLog.GetLogger("DbMgmt", "Audit");
                    auditLog.Info($"Database {databaseRecord.DatabaseName} PUT by {clientCert?.Subject} ({clientCert?.Thumbprint})");
                }

                if (ServerStore.LicenseManager.LicenseStatus.HasDocumentsCompression &&
                   Server.Configuration.Core.FeaturesAvailability == FeaturesAvailability.Experimental &&
                   databaseRecord.DocumentsCompression == null)
                {
                    databaseRecord.DocumentsCompression = new DocumentsCompressionConfiguration(
                        Server.Configuration.Databases.CompressRevisionsDefault);
                }

                if (databaseRecord.Encrypted)
                    ServerStore.LicenseManager.AssertCanCreateEncryptedDatabase();

                ServerStore.LicenseManager.AssertCanUseDocumentsCompression(databaseRecord.DocumentsCompression);

                // Validate Directory
                var dataDirectoryThatWillBeUsed = databaseRecord.Settings.TryGetValue(RavenConfiguration.GetKey(x => x.Core.DataDirectory), out var dir) == false ?
                                                  ServerStore.Configuration.Core.DataDirectory.FullPath :
                                                  new PathSetting(dir, ServerStore.Configuration.Core.DataDirectory.FullPath).FullPath;

                if (string.IsNullOrWhiteSpace(dir) == false)
                {
                    if (ServerStore.Configuration.Core.EnforceDataDirectoryPath)
                    {
                        if (PathUtil.IsSubDirectory(dataDirectoryThatWillBeUsed, ServerStore.Configuration.Core.DataDirectory.FullPath) == false)
                        {
                            throw new ArgumentException($"The administrator has restricted databases to be created only under the DataDir '{ServerStore.Configuration.Core.DataDirectory.FullPath}'" +
                                                        $" but the actual requested path is '{dataDirectoryThatWillBeUsed}'.");
                        }
                    }

                    if (DataDirectoryInfo.CanAccessPath(dataDirectoryThatWillBeUsed, out var error) == false)
                    {
                        throw new InvalidOperationException($"Cannot access path '{dataDirectoryThatWillBeUsed}'. {error}");
                    }
                }

                // Validate Name
                databaseRecord.DatabaseName = databaseRecord.DatabaseName.Trim();
                if (ResourceNameValidator.IsValidResourceName(databaseRecord.DatabaseName, dataDirectoryThatWillBeUsed, out string errorMessage) == false)
                    throw new BadRequestException(errorMessage);

                Server.ServerStore.LicenseManager.AssertCanUseDocumentsCompression(databaseRecord.DocumentsCompression);

                if ((databaseRecord.Topology?.DynamicNodesDistribution ?? false) &&
                    Server.ServerStore.LicenseManager.CanDynamicallyDistributeNodes(withNotification: false, out var licenseLimit) == false)
                {
                    throw licenseLimit;
                }

                if (databaseRecord.Encrypted && databaseRecord.Topology?.DynamicNodesDistribution == true)
                {
                    throw new InvalidOperationException($"Cannot enable '{nameof(DatabaseTopology.DynamicNodesDistribution)}' for encrypted database: " + databaseRecord.DatabaseName);
                }

                if (databaseRecord.Indexes != null && databaseRecord.Indexes.Count > 0)
                {
                    foreach (var kvp in databaseRecord.Indexes)
                    {
                        var indexDefinition = kvp.Value;
                        Server.ServerStore.LicenseManager.AssertCanAddAdditionalAssembliesFromNuGet(indexDefinition);
                    }
                }

                if (ServerStore.DatabasesLandlord.IsDatabaseLoaded(databaseRecord.DatabaseName) == false)
                {
                    using (await ServerStore.DatabasesLandlord.UnloadAndLockDatabase(databaseRecord.DatabaseName, "Checking if we need to recreate indexes"))
                        RecreateIndexes(databaseRecord);
                }

                var (newIndex, topology, nodeUrlsAddedTo) = await CreateDatabase(databaseRecord.DatabaseName, databaseRecord, context, replicationFactor, index, raftRequestId);

                HttpContext.Response.StatusCode = (int)HttpStatusCode.Created;

                using (var writer = new BlittableJsonTextWriter(context, ResponseBodyStream()))
                {
                    context.Write(writer, new DynamicJsonValue
                    {
                        [nameof(DatabasePutResult.RaftCommandIndex)] = newIndex,
                        [nameof(DatabasePutResult.Name)] = databaseRecord.DatabaseName,
                        [nameof(DatabasePutResult.Topology)] = topology.ToJson(),
                        [nameof(DatabasePutResult.NodesAddedTo)] = nodeUrlsAddedTo
                    });
                    writer.Flush();
                }
            }
        }

        private void RecreateIndexes(DatabaseRecord databaseRecord)
        {
            var databaseConfiguration = ServerStore.DatabasesLandlord.CreateDatabaseConfiguration(databaseRecord.DatabaseName, true, true, true, databaseRecord);
            if (databaseConfiguration.Indexing.RunInMemory ||
                Directory.Exists(databaseConfiguration.Indexing.StoragePath.FullPath) == false)
            {
                return;
            }

            var addToInitLog = new Action<string>(txt =>
            {
                var msg = $"[Recreating indexes] {DateTime.UtcNow} :: Database '{databaseRecord.DatabaseName}' : {txt}";
                if (Logger.IsInfoEnabled)
                    Logger.Info(msg);
            });

            using (var documentDatabase = new DocumentDatabase(databaseRecord.DatabaseName, databaseConfiguration, ServerStore, addToInitLog))
            {
                var options = InitializeOptions.SkipLoadingDatabaseRecord;
                documentDatabase.Initialize(options);

                var indexesPath = databaseConfiguration.Indexing.StoragePath.FullPath;
                foreach (var indexPath in Directory.GetDirectories(indexesPath))
                {
                    Index index = null;
                    try
                    {
                        if (documentDatabase.DatabaseShutdown.IsCancellationRequested)
                            return;

                        index = Index.Open(indexPath, documentDatabase);
                        if (index == null)
                            continue;

                        var definition = index.Definition;
                        switch (index.Type)
                        {
                            case IndexType.AutoMap:
                            case IndexType.AutoMapReduce:
                                var autoIndexDefinition = PutAutoIndexCommand.GetAutoIndexDefinition((AutoIndexDefinitionBase)definition, index.Type);
                                databaseRecord.AutoIndexes.Add(autoIndexDefinition.Name, autoIndexDefinition);
                                break;

                            case IndexType.Map:
                            case IndexType.MapReduce:
                            case IndexType.JavaScriptMap:
                            case IndexType.JavaScriptMapReduce:
                                var indexDefinition = index.GetIndexDefinition();
                                databaseRecord.Indexes.Add(indexDefinition.Name, indexDefinition);
                                break;

                            default:
                                throw new NotSupportedException(index.Type.ToString());
                        }
                    }
                    catch (Exception e)
                    {
                        if (Logger.IsInfoEnabled)
                            Logger.Info($"Could not open index {Path.GetFileName(indexPath)}", e);
                    }
                    finally
                    {
                        index?.Dispose();
                    }
                }
            }
        }

        private async Task<(long, DatabaseTopology, List<string>)> CreateDatabase(string name, DatabaseRecord databaseRecord, TransactionOperationContext context, int replicationFactor, long? index, string raftRequestId)
        {
            var dbRecordExist = ServerStore.Cluster.DatabaseExists(context, name);
            if (index.HasValue && dbRecordExist == false)
                throw new BadRequestException($"Attempted to modify non-existing database: '{name}'");

            if (dbRecordExist && index.HasValue == false)
                throw new ConcurrencyException($"Database '{name}' already exists!");

            if (replicationFactor <= 0)
                throw new ArgumentException("Replication factor must be greater than 0.");

            try
            {
                DatabaseHelper.Validate(name, databaseRecord, Server.Configuration);
            }
            catch (Exception e)
            {
                throw new BadRequestException("Database document validation failed.", e);
            }
            var clusterTopology = ServerStore.GetClusterTopology(context);
            ValidateClusterMembers(clusterTopology, databaseRecord);

<<<<<<< HEAD
            if (databaseRecord.Topology?.Count > 0)
            {
                var topology = databaseRecord.Topology;
                foreach (var node in topology.AllNodes)
                {
                    if (clusterTopology.Contains(node) == false)
                        throw new ArgumentException($"Failed to add node {node}, because we don't have it in the cluster.");
                }
                topology.ReplicationFactor = Math.Min(topology.Count, clusterTopology.AllNodes.Count);
=======
            if (databaseRecord.Shards?.Length > 0)
            {
                for (var i = 0; i < databaseRecord.Shards.Length; i++)
                {
                    databaseRecord.Shards[i] =
                        UpdateDatabaseTopology(databaseRecord.Shards[i], clusterTopology, replicationFactor);
                }
>>>>>>> e6455764
            }
            else
            {
                databaseRecord.Topology = UpdateDatabaseTopology(databaseRecord.Topology, clusterTopology, replicationFactor);
            }

            var (newIndex, result) = await ServerStore.WriteDatabaseRecordAsync(name, databaseRecord, index, raftRequestId);
            await ServerStore.WaitForCommitIndexChange(RachisConsensus.CommitIndexModification.GreaterOrEqual, newIndex);

            var members = (List<string>)result;
            await WaitForExecutionOnRelevantNodes(context, name, clusterTopology, members, newIndex);

            var nodeUrlsAddedTo = new List<string>();
            foreach (var member in members)
            {
                nodeUrlsAddedTo.Add(clusterTopology.GetUrlFromTag(member));
            }

            using (ServerStore.ContextPool.AllocateOperationContext(out TransactionOperationContext ctx))
            using (ctx.OpenReadTransaction())
            {
                DatabaseTopology topology;
                if (databaseRecord.Shards?.Length > 0)
                {
                    topology = new DatabaseTopology
                    {
                        Members = nodeUrlsAddedTo,
                    };
                }
                else
                {
                    topology = ServerStore.Cluster.ReadDatabaseTopology(ctx, name);
                }
                return (newIndex, topology, nodeUrlsAddedTo);
            }
        }

        private static DatabaseTopology UpdateDatabaseTopology(DatabaseTopology topology, ClusterTopology clusterTopology, int replicationFactor)
        {
            if (topology?.Members?.Count > 0)
            {
                foreach (var member in topology.Members)
                {
                    if (clusterTopology.Contains(member) == false)
                        throw new ArgumentException($"Failed to add node {member}, because we don't have it in the cluster.");
                }

                topology.ReplicationFactor = topology.Members.Count;
            }
            else
            {
                if (topology == null)
                    topology = new DatabaseTopology();

                topology.ReplicationFactor = Math.Min(replicationFactor, clusterTopology.AllNodes.Count);
            }

            return topology;
        }

        [RavenAction("/admin/databases/reorder", "POST", AuthorizationStatus.Operator)]
        public async Task Reorder()
        {
            var name = GetStringQueryString("name");
            using (ServerStore.ContextPool.AllocateOperationContext(out TransactionOperationContext context))
            {
                DatabaseTopology topology;
                using (context.OpenReadTransaction())
                using (var rawRecord = ServerStore.Cluster.ReadRawDatabaseRecord(context, name))
                {
                    if (rawRecord == null)
                        DatabaseDoesNotExistException.Throw(name);

                    topology = rawRecord.Topology;
                }

                var json = await context.ReadForMemoryAsync(RequestBodyStream(), "nodes");
                var parameters = JsonDeserializationServer.Parameters.MembersOrder(json);
                var reorderedTopology = DatabaseTopology.Reorder(topology, parameters.MembersOrder);

                topology.Members = reorderedTopology.Members;
                topology.Promotables = reorderedTopology.Promotables;
                topology.Rehabs = reorderedTopology.Rehabs;
                topology.PriorityOrder = parameters.Fixed ? parameters.MembersOrder : null;

                var reorder = new UpdateTopologyCommand(name, GetRaftRequestIdFromQuery())
                {
                    Topology = topology
                };

                var res = await ServerStore.SendToLeaderAsync(reorder);
                await ServerStore.WaitForCommitIndexChange(RachisConsensus.CommitIndexModification.GreaterOrEqual, res.Index);

                NoContentStatus();
            }
        }

        private void ValidateClusterMembers(ClusterTopology clusterTopology, DatabaseRecord databaseRecord)
        {
            var topology = databaseRecord.Topology;

            if (topology == null)
                return;

            if (topology.Members?.Count == 1 && topology.Members[0] == "?")
            {
                // this is a special case where we pass '?' as member.
                topology.Members.Clear();
            }

            var unique = new HashSet<string>();
            foreach (var node in topology.AllNodes)
            {
                if (unique.Add(node) == false)
                    throw new InvalidOperationException($"node '{node}' already exists. This is not allowed.");

                var url = clusterTopology.GetUrlFromTag(node);
                if (databaseRecord.Encrypted && NotUsingHttps(url))
                    throw new InvalidOperationException($"{databaseRecord.DatabaseName} is encrypted but node {node} with url {url} doesn't use HTTPS. This is not allowed.");
            }
        }

        [RavenAction("/admin/restore/points", "POST", AuthorizationStatus.Operator)]
        public async Task GetRestorePoints()
        {
            using (ServerStore.ContextPool.AllocateOperationContext(out TransactionOperationContext context))
            {
                PeriodicBackupConnectionType connectionType;
                var type = GetStringValuesQueryString("type", false).FirstOrDefault();
                if (type == null)
                {
                    //Backward compatibility
                    connectionType = PeriodicBackupConnectionType.Local;
                }
                else if (Enum.TryParse(type, out connectionType) == false)
                {
                    throw new ArgumentException($"Query string '{type}' was not recognized as valid type");
                }

                var restorePathBlittable = await context.ReadForMemoryAsync(RequestBodyStream(), "restore-info");
                var restorePoints = new RestorePoints();
                var sortedList = new SortedList<DateTime, RestorePoint>(new RestorePointsBase.DescendedDateComparer());

                switch (connectionType)
                {
                    case PeriodicBackupConnectionType.Local:
                        var localSettings = JsonDeserializationServer.LocalSettings(restorePathBlittable);
                        var directoryPath = localSettings.FolderPath;

                        try
                        {
                            Directory.GetLastAccessTime(directoryPath);
                        }
                        catch (UnauthorizedAccessException)
                        {
                            throw new InvalidOperationException($"Unauthorized access to path: {directoryPath}");
                        }

                        if (Directory.Exists(directoryPath) == false)
                            throw new InvalidOperationException($"Path '{directoryPath}' doesn't exist");

                        var localRestoreUtils = new LocalRestorePoints(sortedList, context);
                        await localRestoreUtils.FetchRestorePoints(directoryPath);

                        break;

                    case PeriodicBackupConnectionType.S3:
                        var s3Settings = JsonDeserializationServer.S3Settings(restorePathBlittable);
                        using (var s3RestoreUtils = new S3RestorePoints(sortedList, context, s3Settings))
                        {
                            await s3RestoreUtils.FetchRestorePoints(s3Settings.RemoteFolderName);
                        }

                        break;

                    case PeriodicBackupConnectionType.Azure:
                        var azureSettings = JsonDeserializationServer.AzureSettings(restorePathBlittable);
                        using (var azureRestoreUtils = new AzureRestorePoints(sortedList, context, azureSettings))
                        {
                            await azureRestoreUtils.FetchRestorePoints(azureSettings.RemoteFolderName);
                        }
                        break;

                    case PeriodicBackupConnectionType.GoogleCloud:
                        var googleCloudSettings = JsonDeserializationServer.GoogleCloudSettings(restorePathBlittable);
                        using (var googleCloudRestoreUtils = new GoogleCloudRestorePoints(sortedList, context, googleCloudSettings))
                        {
                            await googleCloudRestoreUtils.FetchRestorePoints(googleCloudSettings.RemoteFolderName);
                        }
                        break;

                    default:
                        throw new ArgumentOutOfRangeException();
                }

                restorePoints.List = sortedList.Values.ToList();
                if (restorePoints.List.Count == 0)
                    throw new InvalidOperationException("Couldn't locate any backup files.");

                using (var writer = new BlittableJsonTextWriter(context, ResponseBodyStream()))
                {
                    var blittable = DocumentConventions.DefaultForServer.Serialization.DefaultConverter.ToBlittable(restorePoints, context);
                    context.Write(writer, blittable);
                    writer.Flush();
                }
            }
        }

        [RavenAction("/admin/restore/database", "POST", AuthorizationStatus.Operator)]
        public async Task RestoreDatabase()
        {
            using (ServerStore.ContextPool.AllocateOperationContext(out TransactionOperationContext context))
            {
                var restoreConfiguration = await context.ReadForMemoryAsync(RequestBodyStream(), "database-restore");
                await ServerStore.EnsureNotPassiveAsync();

                RestoreType restoreType;
                if (restoreConfiguration.TryGet("Type", out string typeAsString))
                {
                    if (Enum.TryParse(typeAsString, out restoreType) == false)
                        throw new ArgumentException($"{typeAsString} is unknown backup type.");
                }
                else
                {
                    restoreType = RestoreType.Local;
                }
                var operationId = ServerStore.Operations.GetNextOperationId();
                var cancelToken = new OperationCancelToken(ServerStore.ServerShutdown);
                RestoreBackupTaskBase restoreBackupTask;
                switch (restoreType)
                {
                    case RestoreType.Local:
                        var localConfiguration = JsonDeserializationCluster.RestoreBackupConfiguration(restoreConfiguration);
                        restoreBackupTask = new RestoreFromLocal(
                            ServerStore,
                            localConfiguration,
                            ServerStore.NodeTag,
                            cancelToken);
                        break;

                    case RestoreType.S3:
                        var s3Configuration = JsonDeserializationCluster.RestoreS3BackupConfiguration(restoreConfiguration);
                        restoreBackupTask = new RestoreFromS3(
                            ServerStore,
                            s3Configuration,
                            ServerStore.NodeTag,
                            cancelToken);
                        break;

                    case RestoreType.Azure:
                        var azureConfiguration = JsonDeserializationCluster.RestoreAzureBackupConfiguration(restoreConfiguration);
                        restoreBackupTask = new RestoreFromAzure(
                            ServerStore,
                            azureConfiguration,
                            ServerStore.NodeTag,
                            cancelToken);
                        break;

                    case RestoreType.GoogleCloud:
                        var googlCloudConfiguration = JsonDeserializationCluster.RestoreGoogleCloudBackupConfiguration(restoreConfiguration);
                        restoreBackupTask = new RestoreFromGoogleCloud(
                            ServerStore,
                            googlCloudConfiguration,
                            ServerStore.NodeTag,
                            cancelToken);
                        break;

                    default:
                        throw new InvalidOperationException($"No matching backup type was found for {restoreType}");
                }

                var t = ServerStore.Operations.AddOperation(
                    null,
                    $"Database restore: {restoreBackupTask.RestoreFromConfiguration.DatabaseName}",
                    Documents.Operations.Operations.OperationType.DatabaseRestore,
                    taskFactory: onProgress => Task.Run(async () => await restoreBackupTask.Execute(onProgress), cancelToken.Token),
                    id: operationId, token: cancelToken);

                using (var writer = new BlittableJsonTextWriter(context, ResponseBodyStream()))
                {
                    writer.WriteOperationIdAndNodeTag(context, operationId, ServerStore.NodeTag);
                }
            }
        }

        [RavenAction("/admin/databases", "DELETE", AuthorizationStatus.Operator)]
        public async Task Delete()
        {
            await ServerStore.EnsureNotPassiveAsync();

            var waitOnRecordDeletion = new List<string>();
            var deletedDatabases = new List<string>();
            using (ServerStore.ContextPool.AllocateOperationContext(out TransactionOperationContext context))
            {
                var json = await context.ReadForMemoryAsync(RequestBodyStream(), "docs");
                var parameters = JsonDeserializationServer.Parameters.DeleteDatabasesParameters(json);

                if (LoggingSource.AuditLog.IsInfoEnabled)
                {
                    var clientCert = GetCurrentCertificate();

                    var auditLog = LoggingSource.AuditLog.GetLogger("DbMgmt", "Audit");
                    auditLog.Info($"Delete [{string.Join(", ", parameters.DatabaseNames)}] database from ({string.Join(", ", parameters.FromNodes)}) by {clientCert?.Subject} ({clientCert?.Thumbprint})");
                }

                if (parameters.FromNodes != null && parameters.FromNodes.Length > 0)
                {
                    using (context.OpenReadTransaction())
                    {
                        foreach (var databaseName in parameters.DatabaseNames)
                        {
                            DatabaseTopology topology;
                            using (var rawRecord = ServerStore.Cluster.ReadRawDatabaseRecord(context, databaseName))
                            {
                                if (rawRecord == null)
                                    continue;

                                topology = rawRecord.Topology;
                            }

                            foreach (var node in parameters.FromNodes)
                            {
                                if (topology.RelevantFor(node) == false)
                                {
                                    throw new InvalidOperationException($"Database '{databaseName}' doesn't reside on node '{node}' so it can't be deleted from it");
                                }
                                deletedDatabases.Add(node);
                                topology.RemoveFromTopology(node);
                            }

                            if (topology.Count == 0)
                                waitOnRecordDeletion.Add(databaseName);
                        }
                    }
                }
                else
                {
                    foreach (var databaseName in parameters.DatabaseNames)
                    {
                        waitOnRecordDeletion.Add(databaseName);
                    }
                }

                long index = -1;
                foreach (var name in parameters.DatabaseNames)
                {
                    var (newIndex, _) = await ServerStore.DeleteDatabaseAsync(name, parameters.HardDelete, parameters.FromNodes, $"{GetRaftRequestIdFromQuery()}/{name}");
                    index = newIndex;
                }
                await ServerStore.Cluster.WaitForIndexNotification(index);

                long actualDeletionIndex = index;

                var timeToWaitForConfirmation = parameters.TimeToWaitForConfirmation ?? TimeSpan.FromSeconds(15);

                var sp = Stopwatch.StartNew();
                int databaseIndex = 0;
                while (waitOnRecordDeletion.Count > databaseIndex)
                {
                    var databaseName = waitOnRecordDeletion[databaseIndex];
                    using (context.OpenReadTransaction())
                    {
                        if (ServerStore.Cluster.DatabaseExists(context, databaseName) == false)
                        {
                            waitOnRecordDeletion.RemoveAt(databaseIndex);
                            continue;
                        }
                    }
                    // we'll now wait for the _next_ operation in the cluster
                    // since deletion involve multiple operations in the cluster
                    // we'll now wait for the next command to be applied and check
                    // whatever that removed the db in question
                    index++;
                    var remaining = timeToWaitForConfirmation - sp.Elapsed;
                    try
                    {
                        if (remaining < TimeSpan.Zero)
                        {
                            databaseIndex++;
                            continue; // we are done waiting, but still want to locally check the rest of the dbs
                        }

                        await ServerStore.Cluster.WaitForIndexNotification(index, remaining);
                        actualDeletionIndex = index;
                    }
                    catch (TimeoutException)
                    {
                        databaseIndex++;
                    }
                }

                using (var writer = new BlittableJsonTextWriter(context, ResponseBodyStream()))
                {
                    context.Write(writer, new DynamicJsonValue
                    {
                        // we only send the successful index here, we might fail to delete the index
                        // because a node is down, and we don't want to cause the client to wait on an
                        // index that doesn't exists in the Raft log
                        [nameof(DeleteDatabaseResult.RaftCommandIndex)] = actualDeletionIndex,
                        [nameof(DeleteDatabaseResult.PendingDeletes)] = new DynamicJsonArray(deletedDatabases)
                    });
                }
            }
        }

        [RavenAction("/admin/databases/disable", "POST", AuthorizationStatus.Operator)]
        public async Task DisableDatabases()
        {
            await ToggleDisableDatabases(disable: true);
        }

        [RavenAction("/admin/databases/enable", "POST", AuthorizationStatus.Operator)]
        public async Task EnableDatabases()
        {
            await ToggleDisableDatabases(disable: false);
        }

        [RavenAction("/admin/databases/indexing", "POST", AuthorizationStatus.Operator)]
        public async Task ToggleIndexing()
        {
            var raftRequestId = GetRaftRequestIdFromQuery();
            var enable = GetBoolValueQueryString("enable") ?? true;

            using (ServerStore.ContextPool.AllocateOperationContext(out TransactionOperationContext context))
            {
                var json = await context.ReadForMemoryAsync(RequestBodyStream(), "indexes/toggle");
                var parameters = JsonDeserializationServer.Parameters.DisableDatabaseToggleParameters(json);

                var (index, _) = await ServerStore.ToggleDatabasesStateAsync(ToggleDatabasesStateCommand.Parameters.ToggleType.Indexes, parameters.DatabaseNames, enable == false, $"{raftRequestId}");
                await ServerStore.Cluster.WaitForIndexNotification(index);

                NoContentStatus();
            }
        }

        [RavenAction("/admin/databases/dynamic-node-distribution", "POST", AuthorizationStatus.Operator)]
        public async Task ToggleDynamicDatabaseDistribution()
        {
            var name = GetQueryStringValueAndAssertIfSingleAndNotEmpty("name");
            var enable = GetBoolValueQueryString("enable") ?? true;
            var raftRequestId = GetRaftRequestIdFromQuery();

            if (enable &&
                Server.ServerStore.LicenseManager.CanDynamicallyDistributeNodes(withNotification: false, out var licenseLimit) == false)
            {
                throw licenseLimit;
            }

            using (ServerStore.ContextPool.AllocateOperationContext(out TransactionOperationContext context))
            {
                var (index, _) = await ServerStore.ToggleDatabasesStateAsync(ToggleDatabasesStateCommand.Parameters.ToggleType.DynamicDatabaseDistribution, new[] { name }, enable == false, $"{raftRequestId}");
                await ServerStore.Cluster.WaitForIndexNotification(index);

                NoContentStatus();
            }
        }

        private async Task ToggleDisableDatabases(bool disable)
        {
            using (ServerStore.ContextPool.AllocateOperationContext(out TransactionOperationContext context))
            {
                var json = await context.ReadForMemoryAsync(RequestBodyStream(), "databases/toggle");
                var parameters = JsonDeserializationServer.Parameters.DisableDatabaseToggleParameters(json);

                var resultList = new List<DynamicJsonValue>();
                var raftRequestId = GetRaftRequestIdFromQuery();

                foreach (var name in parameters.DatabaseNames)
                {
                    using (context.OpenReadTransaction())
                    {
                        var databaseExists = ServerStore.Cluster.DatabaseExists(context, name);
                        if (databaseExists == false)
                        {
                            resultList.Add(new DynamicJsonValue
                            {
                                ["Name"] = name,
                                ["Success"] = false,
                                ["Reason"] = "database not found"
                            });
                            continue;
                        }
                    }

                    resultList.Add(new DynamicJsonValue
                    {
                        ["Name"] = name,
                        ["Success"] = true,
                        ["Disabled"] = disable,
                        ["Reason"] = $"Database state={disable} was propagated on the cluster"
                    });
                }

                var (index, _) = await ServerStore.ToggleDatabasesStateAsync(ToggleDatabasesStateCommand.Parameters.ToggleType.Databases, parameters.DatabaseNames, disable, $"{raftRequestId}");
                await ServerStore.Cluster.WaitForIndexNotification(index);

                using (var writer = new BlittableJsonTextWriter(context, ResponseBodyStream()))
                {
                    writer.WriteStartObject();
                    writer.WritePropertyName("Status");

                    writer.WriteStartArray();
                    var first = true;
                    foreach (var result in resultList)
                    {
                        if (first == false)
                            writer.WriteComma();
                        first = false;

                        context.Write(writer, result);
                    }

                    writer.WriteEndArray();

                    writer.WriteEndObject();
                }
            }
        }

        [RavenAction("/admin/databases/promote", "POST", AuthorizationStatus.Operator)]
        public async Task PromoteImmediately()
        {
            var name = GetStringQueryString("name");
            var nodeTag = GetStringQueryString("node");

            using (ServerStore.ContextPool.AllocateOperationContext(out TransactionOperationContext context))
            {
                var (index, _) = await ServerStore.PromoteDatabaseNode(name, nodeTag, GetRaftRequestIdFromQuery());
                await ServerStore.Cluster.WaitForIndexNotification(index);

                HttpContext.Response.StatusCode = (int)HttpStatusCode.OK;

                using (var writer = new BlittableJsonTextWriter(context, ResponseBodyStream()))
                {
                    context.Write(writer, new DynamicJsonValue
                    {
                        [nameof(DatabasePutResult.Name)] = name,
                        [nameof(DatabasePutResult.RaftCommandIndex)] = index
                    });
                    writer.Flush();
                }
            }
        }

        [RavenAction("/admin/console", "POST", AuthorizationStatus.ClusterAdmin)]
        public async Task AdminConsole()
        {
            var name = GetStringQueryString("database", false);
            var isServerScript = GetBoolValueQueryString("serverScript", false) ?? false;
            var feature = HttpContext.Features.Get<IHttpAuthenticationFeature>() as RavenServer.AuthenticateConnection;
            var clientCert = feature?.Certificate?.FriendlyName;

            using (ServerStore.ContextPool.AllocateOperationContext(out TransactionOperationContext context))
            {
                var content = await context.ReadForMemoryAsync(RequestBodyStream(), "read-admin-script");
                if (content.TryGet(nameof(AdminJsScript.Script), out string _) == false)
                {
                    throw new InvalidDataException("Field " + nameof(AdminJsScript.Script) + " was not found.");
                }

                var adminJsScript = JsonDeserializationCluster.AdminJsScript(content);
                string result;

                if (isServerScript)
                {
                    var console = new AdminJsConsole(Server, null);
                    if (console.Log.IsOperationsEnabled)
                    {
                        console.Log.Operations($"The certificate that was used to initiate the operation: {clientCert ?? "None"}");
                    }

                    result = console.ApplyScript(adminJsScript);
                }
                else if (string.IsNullOrWhiteSpace(name) == false)
                {
                    //database script
                    var database = await ServerStore.DatabasesLandlord.TryGetOrCreateResourceStore(name);
                    if (database == null)
                    {
                        DatabaseDoesNotExistException.Throw(name);
                    }

                    var console = new AdminJsConsole(Server, database);
                    if (console.Log.IsOperationsEnabled)
                    {
                        console.Log.Operations($"The certificate that was used to initiate the operation: {clientCert ?? "None"}");
                    }
                    result = console.ApplyScript(adminJsScript);
                }
                else
                {
                    throw new InvalidOperationException("'database' query string parameter not found, and 'serverScript' query string is not found. Don't know what to apply this script on");
                }

                HttpContext.Response.StatusCode = (int)HttpStatusCode.OK;
                using (var textWriter = new StreamWriter(ResponseBodyStream()))
                {
                    textWriter.Write(result);
                    await textWriter.FlushAsync();
                }
            }
        }

        [RavenAction("/admin/replication/conflicts/solver", "POST", AuthorizationStatus.DatabaseAdmin)]
        public async Task UpdateConflictSolver()
        {
            var name = GetQueryStringValueAndAssertIfSingleAndNotEmpty("name");

            if (TryGetAllowedDbs(name, out var _, requireAdmin: true) == false)
                return;

            await ServerStore.EnsureNotPassiveAsync();
            using (ServerStore.ContextPool.AllocateOperationContext(out TransactionOperationContext context))
            {
                var json = await context.ReadForMemoryAsync(RequestBodyStream(), "read-conflict-resolver");
                var conflictResolver = DocumentConventions.DefaultForServer.Serialization.DefaultConverter.FromBlittable<ConflictSolver>(json, "convert-conflict-resolver");

                var (index, _) = await ServerStore.ModifyConflictSolverAsync(name, conflictResolver, GetRaftRequestIdFromQuery());
                await ServerStore.Cluster.WaitForIndexNotification(index);

                using (context.OpenReadTransaction())
                using (var rawRecord = ServerStore.Cluster.ReadRawDatabaseRecord(context, name))
                {
                    HttpContext.Response.StatusCode = (int)HttpStatusCode.Created;
                    var conflictSolverConfig = rawRecord.ConflictSolverConfiguration;
                    if (conflictSolverConfig == null)
                        throw new InvalidOperationException($"Database record doesn't have {nameof(DatabaseRecord.ConflictSolverConfig)} property.");

                    using (var writer = new BlittableJsonTextWriter(context, ResponseBodyStream()))
                    {
                        context.Write(writer, new DynamicJsonValue
                        {
                            ["RaftCommandIndex"] = index,
                            ["Key"] = name,
                            [nameof(DatabaseRecord.ConflictSolverConfig)] = conflictSolverConfig.ToJson()
                        });
                        writer.Flush();
                    }
                }
            }
        }

        [RavenAction("/admin/compact", "POST", AuthorizationStatus.Operator, DisableOnCpuCreditsExhaustion = true)]
        public async Task CompactDatabase()
        {
            using (ServerStore.ContextPool.AllocateOperationContext(out TransactionOperationContext context))
            {
                var compactSettingsJson = context.ReadForDisk(RequestBodyStream(), string.Empty);

                var compactSettings = JsonDeserializationServer.CompactSettings(compactSettingsJson);

                if (string.IsNullOrEmpty(compactSettings.DatabaseName))
                    throw new InvalidOperationException($"{nameof(compactSettings.DatabaseName)} is a required field when compacting a database.");

                if (compactSettings.Documents == false && compactSettings.Indexes.Length == 0)
                    throw new InvalidOperationException($"{nameof(compactSettings.Documents)} is false in compact settings and no indexes were supplied. Nothing to compact.");

                using (context.OpenReadTransaction())
                using (var rawRecord = ServerStore.Cluster.ReadRawDatabaseRecord(context, compactSettings.DatabaseName))
                {
                    if (rawRecord == null)
                        throw new InvalidOperationException($"Cannot compact database {compactSettings.DatabaseName}, it doesn't exist.");

                    if (rawRecord.Topology.RelevantFor(ServerStore.NodeTag) == false)
                        throw new InvalidOperationException($"Cannot compact database {compactSettings.DatabaseName} on node {ServerStore.NodeTag}, because it doesn't reside on this node.");
                }

                var database = await ServerStore.DatabasesLandlord.TryGetOrCreateResourceStore(compactSettings.DatabaseName).ConfigureAwait(false);

                var token = new OperationCancelToken(ServerStore.ServerShutdown);
                var compactDatabaseTask = new CompactDatabaseTask(
                    ServerStore,
                    compactSettings.DatabaseName,
                    token.Token);

                var operationId = ServerStore.Operations.GetNextOperationId();

                var t = ServerStore.Operations.AddOperation(
                    null,
                    "Compacting database: " + compactSettings.DatabaseName,
                    Documents.Operations.Operations.OperationType.DatabaseCompact,
                    taskFactory: onProgress => Task.Run(async () =>
                    {
                        try
                        {
                            using (token)
                            using (var indexCts = CancellationTokenSource.CreateLinkedTokenSource(token.Token, database.DatabaseShutdown))
                            {
                                var before = (await CalculateStorageSize(compactSettings.DatabaseName)).GetValue(SizeUnit.Megabytes);
                                var overallResult = new CompactionResult(compactSettings.DatabaseName);

                                // first fill in data
                                foreach (var indexName in compactSettings.Indexes)
                                {
                                    var indexCompactionResult = new CompactionResult(indexName);
                                    overallResult.IndexesResults.Add(indexName, indexCompactionResult);
                                }

                                // then do actual compaction
                                foreach (var indexName in compactSettings.Indexes)
                                {
                                    var index = database.IndexStore.GetIndex(indexName);
                                    var indexCompactionResult = overallResult.IndexesResults[indexName];

                                    // we want to send progress of entire operation (indexes and documents), but we should update stats only for index compaction
                                    index.Compact(progress => onProgress(overallResult.Progress), indexCompactionResult, indexCts.Token);
                                    indexCompactionResult.Processed = true;
                                }

                                if (compactSettings.Documents == false)
                                {
                                    overallResult.Skipped = true;
                                    overallResult.Processed = true;
                                    return overallResult;
                                }

                                await compactDatabaseTask.Execute(onProgress, overallResult);
                                overallResult.Processed = true;

                                overallResult.SizeAfterCompactionInMb = (await CalculateStorageSize(compactSettings.DatabaseName)).GetValue(SizeUnit.Megabytes);
                                overallResult.SizeBeforeCompactionInMb = before;

                                return (IOperationResult)overallResult;
                            }
                        }
                        catch (Exception e)
                        {
                            if (Logger.IsOperationsEnabled)
                                Logger.Operations("Compaction process failed", e);

                            throw;
                        }
                    }, token.Token),
                    id: operationId, token: token);

                using (var writer = new BlittableJsonTextWriter(context, ResponseBodyStream()))
                {
                    writer.WriteOperationIdAndNodeTag(context, operationId, ServerStore.NodeTag);
                }
            }
        }

        private async Task<Size> CalculateStorageSize(string databaseName)
        {
            var database = await ServerStore.DatabasesLandlord.TryGetOrCreateResourceStore(databaseName);

            return new Size(database.GetSizeOnDisk().Data.SizeInBytes, SizeUnit.Bytes);
        }

        [RavenAction("/admin/databases/unused-ids", "POST", AuthorizationStatus.Operator)]
        public async Task SetUnusedDatabaseIds()
        {
            var database = GetStringQueryString("name");
            await ServerStore.EnsureNotPassiveAsync();

            using (ServerStore.ContextPool.AllocateOperationContext(out TransactionOperationContext context))
            using (var json = context.ReadForDisk(RequestBodyStream(), "unused-databases-ids"))
            {
                var parameters = JsonDeserializationServer.Parameters.UnusedDatabaseParameters(json);
                var command = new UpdateUnusedDatabaseIdsCommand(database, parameters.DatabaseIds, GetRaftRequestIdFromQuery());
                await ServerStore.SendToLeaderAsync(command);
            }

            NoContentStatus();
        }

        [RavenAction("/admin/migrate", "POST", AuthorizationStatus.Operator, DisableOnCpuCreditsExhaustion = true)]
        public async Task MigrateDatabases()
        {
            using (ServerStore.ContextPool.AllocateOperationContext(out TransactionOperationContext context))
            {
                var migrationConfiguration = await context.ReadForMemoryAsync(RequestBodyStream(), "migration-configuration");
                var migrationConfigurationJson = JsonDeserializationServer.DatabasesMigrationConfiguration(migrationConfiguration);

                if (string.IsNullOrWhiteSpace(migrationConfigurationJson.ServerUrl))
                    throw new ArgumentException("Url cannot be null or empty");

                var migrator = new Migrator(migrationConfigurationJson, ServerStore);
                await migrator.MigrateDatabases(migrationConfigurationJson.Databases);

                NoContentStatus();
            }
        }

        [RavenAction("/admin/migrate/offline", "POST", AuthorizationStatus.Operator, DisableOnCpuCreditsExhaustion = true)]
        public async Task MigrateDatabaseOffline()
        {
            await ServerStore.EnsureNotPassiveAsync();

            OfflineMigrationConfiguration configuration;
            using (ServerStore.ContextPool.AllocateOperationContext(out TransactionOperationContext context))
            {
                var migrationConfiguration = await context.ReadForMemoryAsync(RequestBodyStream(), "migration-configuration");
                configuration = JsonDeserializationServer.OfflineMigrationConfiguration(migrationConfiguration);
            }

            var dataDir = configuration.DataDirectory;
            var dataDirectoryThatWillBeUsed = string.IsNullOrWhiteSpace(dataDir) ?
                                               ServerStore.Configuration.Core.DataDirectory.FullPath :
                                               new PathSetting(dataDir, ServerStore.Configuration.Core.DataDirectory.FullPath).FullPath;

            OfflineMigrationConfiguration.ValidateDataDirectory(dataDirectoryThatWillBeUsed);

            var dataExporter = OfflineMigrationConfiguration.EffectiveDataExporterFullPath(configuration.DataExporterFullPath);
            OfflineMigrationConfiguration.ValidateExporterPath(dataExporter);

            if (IOExtensions.EnsureReadWritePermissionForDirectory(dataDirectoryThatWillBeUsed) == false)
                throw new IOException($"Could not access {dataDirectoryThatWillBeUsed}");

            var databaseName = configuration.DatabaseRecord.DatabaseName;
            if (ResourceNameValidator.IsValidResourceName(databaseName, dataDirectoryThatWillBeUsed, out string errorMessage) == false)
                throw new BadRequestException(errorMessage);

            using (ServerStore.ContextPool.AllocateOperationContext(out TransactionOperationContext context))
            {
                context.OpenReadTransaction();
                await CreateDatabase(databaseName, configuration.DatabaseRecord, context, 1, null, RaftIdGenerator.NewId());
            }

            var database = await ServerStore.DatabasesLandlord.TryGetOrCreateResourceStore(databaseName, ignoreDisabledDatabase: true);
            if (database == null)
            {
                throw new DatabaseDoesNotExistException($"Can't import into database {databaseName} because it doesn't exist.");
            }
            var (commandline, tmpFile) = configuration.GenerateExporterCommandLine();
            var processStartInfo = new ProcessStartInfo(dataExporter, commandline);
            var token = new OperationCancelToken(database.DatabaseShutdown);
            Task timeout = null;
            if (configuration.Timeout.HasValue)
            {
                timeout = Task.Delay((int)configuration.Timeout.Value.TotalMilliseconds, token.Token);
            }
            processStartInfo.RedirectStandardOutput = true;
            processStartInfo.RedirectStandardInput = true;
            var process = new Process
            {
                StartInfo = processStartInfo,
                EnableRaisingEvents = true
            };

            var processDone = new AsyncManualResetEvent(token.Token);
            process.Exited += (sender, e) =>
            {
                try
                {
                    processDone.Set();
                }
                catch (OperationCanceledException)
                {
                    // This is an expected exception during manually started operation cancellation
                }
            };

            process.Start();
            var result = new OfflineMigrationResult();
            var overallProgress = result.Progress as SmugglerResult.SmugglerProgress;
            var operationId = ServerStore.Operations.GetNextOperationId();

            // send new line to avoid issue with read key
            process.StandardInput.WriteLine();

            // don't await here - this operation is async - all we return is operation id
            var t = ServerStore.Operations.AddOperation(null, $"Migration of {dataDir} to {databaseName}",
                Documents.Operations.Operations.OperationType.MigrationFromLegacyData,
                onProgress =>
                {
                    return Task.Run(async () =>
                    {
                        try
                        {
                            using (database.PreventFromUnloading())
                            {
                                // send some initial progress so studio can open details
                                result.AddInfo("Starting migration");
                                result.AddInfo($"Path of temporary export file: {tmpFile}");
                                onProgress(overallProgress);
                                while (true)
                                {
                                    var (hasTimeout, readMessage) = await ReadLineOrTimeout(process, timeout, configuration, token.Token);
                                    if (readMessage == null)
                                    {
                                        // reached end of stream
                                        break;
                                    }

                                    if (token.Token.IsCancellationRequested)
                                        throw new TaskCanceledException("Was requested to cancel the offline migration task");
                                    if (hasTimeout)
                                    {
                                        //renewing the timeout so not to spam timeouts once the timeout is reached
                                        timeout = Task.Delay(configuration.Timeout.Value, token.Token);
                                    }

                                    result.AddInfo(readMessage);
                                    onProgress(overallProgress);
                                }

                                var ended = await processDone.WaitAsync(configuration.Timeout ?? TimeSpan.MaxValue);
                                if (ended == false)
                                {
                                    if (token.Token.IsCancellationRequested)
                                        throw new TaskCanceledException("Was requested to cancel the offline migration process midway");
                                    token.Cancel(); //To release the MRE
                                    throw new TimeoutException($"After waiting for {configuration.Timeout.HasValue} the export tool didn't exit, aborting.");
                                }

                                if (process.ExitCode != 0)
                                    throw new ApplicationException($"The data export tool have exited with code {process.ExitCode}.");

                                result.DataExporter.Processed = true;

                                if (File.Exists(configuration.OutputFilePath) == false)
                                    throw new FileNotFoundException($"Was expecting the output file to be located at {configuration.OutputFilePath}, but it is not there.");

                                result.AddInfo("Starting the import phase of the migration");
                                onProgress(overallProgress);
                                using (database.DocumentsStorage.ContextPool.AllocateOperationContext(out DocumentsOperationContext context))
                                using (var reader = File.OpenRead(configuration.OutputFilePath))
                                using (var stream = new GZipStream(reader, CompressionMode.Decompress))
                                using (var source = new StreamSource(stream, context, database))
                                {
                                    var destination = new DatabaseDestination(database);
                                    var smuggler = new DatabaseSmuggler(database, source, destination, database.Time, result: result, onProgress: onProgress,
                                        token: token.Token);

                                    smuggler.Execute();
                                }
                            }
                        }
                        catch (Exception e)
                        {
                            if (e is OperationCanceledException || e is ObjectDisposedException)
                            {
                                var killed = ProcessExtensions.TryKill(process);
                                result.AddError($"Exception: {e}, process pid: {process.Id}, killed: {killed}");
                                throw;
                            }
                            else
                            {
                                string errorString;
                                try
                                {
                                    var processErrorString = await ProcessExtensions.ReadOutput(process.StandardError).ConfigureAwait(false);
                                    errorString = $"Error occurred during migration. Process error: {processErrorString}, exception: {e}";
                                }
                                catch
                                {
                                    errorString = $"Error occurred during migration. Exception: {e}.";
                                }
                                result.AddError($"{errorString}");
                                onProgress.Invoke(result.Progress);

                                var killed = ProcessExtensions.TryKill(process);
                                throw new InvalidOperationException($"{errorString} Process pid: {process.Id}, killed: {killed}");
                            }
                        }
                        finally
                        {
                            if (process.HasExited && string.IsNullOrEmpty(tmpFile) == false)
                                IOExtensions.DeleteFile(tmpFile);
                            else if (process.HasExited == false && string.IsNullOrEmpty(tmpFile) == false)
                            {
                                if (ProcessExtensions.TryKill(process))
                                    IOExtensions.DeleteFile(tmpFile);
                                else
                                {
                                    var errorString = $"Error occurred during closing the tool. Process pid: {process.Id}, please close manually.";
                                    result.AddError($"{errorString}");
                                    throw new InvalidOperationException($"{errorString}");
                                }
                            }
                        }
                        return (IOperationResult)result;
                    });
                }, operationId, token: token);

            using (ServerStore.ContextPool.AllocateOperationContext(out TransactionOperationContext context))
            using (var writer = new BlittableJsonTextWriter(context, ResponseBodyStream()))
            {
                writer.WriteOperationIdAndNodeTag(context, operationId, ServerStore.NodeTag);
            }
        }

        private static async Task<(bool HasTimeout, string Line)> ReadLineOrTimeout(Process process, Task timeout, OfflineMigrationConfiguration configuration, CancellationToken token)
        {
            var readline = process.StandardOutput.ReadLineAsync();
            string progressLine = null;
            if (timeout != null)
            {
                var finishedTask = await Task.WhenAny(readline, timeout);
                if (finishedTask == timeout)
                {
                    return (true, $"Export is taking more than the configured timeout {configuration.Timeout.Value}");
                }
            }
            else
            {
                progressLine = await readline.WithCancellation(token);
            }
            return (false, progressLine);
        }
    }
}<|MERGE_RESOLUTION|>--- conflicted
+++ resolved
@@ -27,7 +27,6 @@
 using Raven.Client.ServerWide.Operations;
 using Raven.Client.ServerWide.Operations.Migration;
 using Raven.Client.Util;
-using Raven.Server.Commercial;
 using Raven.Server.Config;
 using Raven.Server.Config.Categories;
 using Raven.Server.Config.Settings;
@@ -441,17 +440,6 @@
             var clusterTopology = ServerStore.GetClusterTopology(context);
             ValidateClusterMembers(clusterTopology, databaseRecord);
 
-<<<<<<< HEAD
-            if (databaseRecord.Topology?.Count > 0)
-            {
-                var topology = databaseRecord.Topology;
-                foreach (var node in topology.AllNodes)
-                {
-                    if (clusterTopology.Contains(node) == false)
-                        throw new ArgumentException($"Failed to add node {node}, because we don't have it in the cluster.");
-                }
-                topology.ReplicationFactor = Math.Min(topology.Count, clusterTopology.AllNodes.Count);
-=======
             if (databaseRecord.Shards?.Length > 0)
             {
                 for (var i = 0; i < databaseRecord.Shards.Length; i++)
@@ -459,7 +447,6 @@
                     databaseRecord.Shards[i] =
                         UpdateDatabaseTopology(databaseRecord.Shards[i], clusterTopology, replicationFactor);
                 }
->>>>>>> e6455764
             }
             else
             {
@@ -496,7 +483,7 @@
                 return (newIndex, topology, nodeUrlsAddedTo);
             }
         }
-
+        
         private static DatabaseTopology UpdateDatabaseTopology(DatabaseTopology topology, ClusterTopology clusterTopology, int replicationFactor)
         {
             if (topology?.Members?.Count > 0)
@@ -519,6 +506,7 @@
 
             return topology;
         }
+
 
         [RavenAction("/admin/databases/reorder", "POST", AuthorizationStatus.Operator)]
         public async Task Reorder()
