--- conflicted
+++ resolved
@@ -232,12 +232,7 @@
                     throw new ArgumentException("DatabaseName property has invalid value (null, empty or whitespace only)");
                 databaseRecord.DatabaseName = databaseRecord.DatabaseName.Trim();
 
-<<<<<<< HEAD
                 if (databaseRecord.Settings.TryGetValue(RavenConfiguration.GetKey(x => x.Core.DataDirectory), out var dir))
-=======
-                if (ServerStore.Configuration.Core.EnforceDataDirectoryPath
-                    && databaseRecord.Settings.TryGetValue(RavenConfiguration.GetKey(x => x.Core.DataDirectory), out var dir))
->>>>>>> 0105e75a
                 {
                     var requestedDirectory = PathUtil.ToFullPath(dir, ServerStore.Configuration.Core.DataDirectory.FullPath);
 
@@ -1225,7 +1220,7 @@
                                 IOExtensions.DeleteFile(tmpFile);
                             else if (process.HasExited == false && string.IsNullOrEmpty(tmpFile) == false)
                             {
-                                if (ProcessExtensions.TryKill(process))
+                                if(ProcessExtensions.TryKill(process))
                                     IOExtensions.DeleteFile(tmpFile);
                                 else
                                 {
