﻿using System;
using System.Collections.Generic;
using System.Linq;
using System.Net;
using System.Threading.Tasks;
using Raven.Client.Documents.Indexes;
using Raven.Client.Documents.Operations.Configuration;
using Raven.Client.Extensions;
using Raven.Client.Http;
using Raven.Client.ServerWide;
using Raven.Client.ServerWide.Commands;
using Raven.Client.ServerWide.Operations;
using Raven.Client.Util;
using Raven.Server.Config;
using Raven.Server.Documents;
using Raven.Server.Extensions;
using Raven.Server.NotificationCenter.Notifications;
using Raven.Server.Routing;
using Raven.Server.ServerWide;
using Raven.Server.ServerWide.Context;
using Raven.Server.Smuggler.Migration;
using Raven.Server.Utils;
using Raven.Server.Utils.Metrics;
using Sparrow.Json;
using Sparrow.Json.Parsing;
using Sparrow.Logging;
using Constants = Raven.Client.Constants;

namespace Raven.Server.Web.System
{
    public sealed class DatabasesHandler : RequestHandler
    {
        private static readonly Logger Logger = LoggingSource.Instance.GetLogger<DatabasesHandler>("Server");

        [RavenAction("/databases", "GET", AuthorizationStatus.ValidUser)]
        public Task Databases()
        {
            // if Studio requested information about single resource - handle it
            var dbName = GetStringQueryString("name", false);
            if (dbName != null)
                return DbInfo(dbName);

            var namesOnly = GetBoolValueQueryString("namesOnly", required: false) ?? false;

            using (ServerStore.ContextPool.AllocateOperationContext(out TransactionOperationContext context))
            {
                context.OpenReadTransaction();
                using (var writer = new BlittableJsonTextWriter(context, ResponseBodyStream()))
                {
                    writer.WriteStartObject();

                    var items = ServerStore.Cluster.ItemsStartingWith(context, Constants.Documents.Prefix, GetStart(), GetPageSize());

                    if (TryGetAllowedDbs(null, out var allowedDbs, requireAdmin: false) == false)
                        return Task.CompletedTask;

                    if (allowedDbs != null)
                    {
                        items = items.Where(item => allowedDbs.ContainsKey(item.Item1.Substring(Constants.Documents.Prefix.Length)));
                    }

                    writer.WriteArray(context, nameof(DatabasesInfo.Databases), items, (w, c, dbDoc) =>
                    {
                        var databaseName = dbDoc.Item1.Substring(Constants.Documents.Prefix.Length);
                        if (namesOnly)
                        {
                            w.WriteString(databaseName);
                            return;
                        }

                        WriteDatabaseInfo(databaseName, dbDoc.Item2, context, w);
                    });
                    writer.WriteEndObject();
                }
            }

            return Task.CompletedTask;
        }

        [RavenAction("/topology", "GET", AuthorizationStatus.ValidUser)]
        public Task GetTopology()
        {
            var name = GetQueryStringValueAndAssertIfSingleAndNotEmpty("name");
            var applicationIdentifier = GetStringQueryString("applicationIdentifier", required: false);

            if (applicationIdentifier != null)
            {
                AlertIfDocumentStoreCreationRateIsNotReasonable(applicationIdentifier, name);
            }

            using (ServerStore.ContextPool.AllocateOperationContext(out TransactionOperationContext context))
            {
                using (context.OpenReadTransaction())
                {
                    if (TryGetAllowedDbs(name, out var _, requireAdmin: false) == false)
                        return Task.CompletedTask;

                    var dbRecord = ServerStore.Cluster.ReadDatabase(context, name, out _);

                    if (dbRecord == null)
                    {
                        // here we return 503 so clients will try to failover to another server
                        // if this is a newly created db that we haven't been notified about it yet
                        HttpContext.Response.StatusCode = (int)HttpStatusCode.ServiceUnavailable;
                        HttpContext.Response.Headers["Database-Missing"] = name;
                        using (var writer = new BlittableJsonTextWriter(context, HttpContext.Response.Body))
                        {
                            context.Write(writer,
                                new DynamicJsonValue
                                {
                                    ["Type"] = "Error",
                                    ["Message"] = "Database " + name + " wasn't found"
                                });
                        }
                        return Task.CompletedTask;
                    }

                    var clusterTopology = ServerStore.GetClusterTopology(context);
                    if (ServerStore.IsPassive() && clusterTopology.TopologyId != null)
                    {
                        // we were kicked-out from the cluster
                        HttpContext.Response.StatusCode = (int)HttpStatusCode.ServiceUnavailable;
                        return Task.CompletedTask;
                    }

                    clusterTopology.ReplaceCurrentNodeUrlWithClientRequestedNodeUrlIfNecessary(ServerStore, HttpContext);

                    using (var writer = new BlittableJsonTextWriter(context, ResponseBodyStream()))
                    {
                        long stampIndex;
                        IEnumerable<DynamicJsonValue> dbNodes;
                        if (dbRecord.Shards?.Length > 0)
                        {
                            dbNodes = clusterTopology.Members.Keys.Select(x => 
                                TopologyNodeToJson(x, clusterTopology, dbRecord, ServerNode.Role.Member));
                            stampIndex = dbRecord.Shards.Max(x => x.Stamp?.Index ?? -1);
                        }
                        else
                        {
                            dbNodes = dbRecord.Topology.Members.Select(x => 
                                    TopologyNodeToJson(x, clusterTopology, dbRecord, ServerNode.Role.Member))
                                .Concat(dbRecord.Topology.Rehabs.Select(x =>
                                    TopologyNodeToJson(x, clusterTopology, dbRecord, ServerNode.Role.Rehab))
                                );
                            stampIndex = dbRecord.Topology.Stamp?.Index ?? -1;
                        }

                        context.Write(writer, new DynamicJsonValue
                        {
                            [nameof(Topology.Nodes)] = new DynamicJsonArray(
                                dbNodes
                            ),
                            [nameof(Topology.Etag)] = stampIndex
                        });
                    }
                }
            }
            return Task.CompletedTask;
        }

<<<<<<< HEAD
        private void AlertIfDocumentStoreCreationRateIsNotReasonable(string applicationIdentifier, string name)
        {
            var q = ServerStore.ClientCreationRate.GetOrCreate(applicationIdentifier);
            var now = DateTime.UtcNow;
            q.Enqueue(now);
            while (q.Count > 20)
            {
                if (q.TryDequeue(out var last) && (now - last).TotalMinutes < 1)
                {
                    q.Clear();

                    ServerStore.NotificationCenter.Add(
                        AlertRaised.Create(
                            name,
                            "Too many clients creations",
                            "There has been a lot of topology updates (more than 20) for the same client id in less than a minute. " +
                            $"Last one from ({HttpContext.Connection.RemoteIpAddress} as " +
                            $"{HttpContext.Connection.ClientCertificate?.FriendlyName ?? HttpContext.Connection.ClientCertificate?.Thumbprint ?? "<unsecured>"})" +
                            "This is usually an indication that you are creating a large number of DocumentStore instance. " +
                            "Are you creating a Document Store per request, instead of using DocumentStore as a singleton? ",
                            AlertType.HighClientCreationRate,
                            NotificationSeverity.Warning
                        ));
                }
            }
=======
        private DynamicJsonValue TopologyNodeToJson(string tag, ClusterTopology clusterTopology, DatabaseRecord dbRecord, ServerNode.Role role)
        {
            return new DynamicJsonValue
            {
                [nameof(ServerNode.Url)] = GetUrl(tag, clusterTopology),
                [nameof(ServerNode.ClusterTag)] = tag,
                [nameof(ServerNode.ServerRole)] = role,
                [nameof(ServerNode.Database)] = dbRecord.DatabaseName
            };
>>>>>>> e6455764
        }

        // we can't use '/database/is-loaded` because that conflict with the `/databases/<db-name>`
        // route prefix
        [RavenAction("/debug/is-loaded", "GET", AuthorizationStatus.ValidUser)]
        public Task IsDatabaseLoaded()
        {
            var name = GetQueryStringValueAndAssertIfSingleAndNotEmpty("name");

            HttpContext.Response.StatusCode = (int)HttpStatusCode.OK;

            if (TryGetAllowedDbs(name, out var _, requireAdmin: false) == false)
                return Task.CompletedTask;

            var isLoaded = ServerStore.DatabasesLandlord.IsDatabaseLoaded(name);
            using (ServerStore.ContextPool.AllocateOperationContext(out TransactionOperationContext context))
            {
                using (var writer = new BlittableJsonTextWriter(context, ResponseBodyStream()))
                {
                    context.Write(writer, new DynamicJsonValue
                    {
                        [nameof(IsDatabaseLoadedCommand.CommandResult.DatabaseName)] = name,
                        [nameof(IsDatabaseLoadedCommand.CommandResult.IsLoaded)] = isLoaded
                    });
                    writer.Flush();
                }
            }
            return Task.CompletedTask;
        }

        [RavenAction("/admin/remote-server/build/version", "GET", AuthorizationStatus.Operator)]
        public async Task GetRemoteServerBuildInfoWithDatabases()
        {
            var serverUrl = GetQueryStringValueAndAssertIfSingleAndNotEmpty("serverUrl");
            var userName = GetStringQueryString("userName", required: false);
            var password = GetStringQueryString("password", required: false);
            var domain = GetStringQueryString("domain", required: false);
            var apiKey = GetStringQueryString("apiKey", required: false);
            var enableBasicAuthenticationOverUnsecuredHttp = GetBoolValueQueryString("enableBasicAuthenticationOverUnsecuredHttp", required: false);
            var skipServerCertificateValidation = GetBoolValueQueryString("skipServerCertificateValidation", required: false);
            var migrator = new Migrator(new SingleDatabaseMigrationConfiguration
            {
                ServerUrl = serverUrl,
                UserName = userName,
                Password = password,
                Domain = domain,
                ApiKey = apiKey,
                EnableBasicAuthenticationOverUnsecuredHttp = enableBasicAuthenticationOverUnsecuredHttp ?? false,
                SkipServerCertificateValidation = skipServerCertificateValidation ?? false
            }, ServerStore);
            
            var buildInfo = await migrator.GetBuildInfo();
            var authorized = new Reference<bool>();
            var isLegacyOAuthToken = new Reference<bool>();
            var databaseNames = await migrator.GetDatabaseNames(buildInfo.MajorVersion, authorized, isLegacyOAuthToken);
            var fileSystemNames = await migrator.GetFileSystemNames(buildInfo.MajorVersion);
        
            using (ServerStore.ContextPool.AllocateOperationContext(out TransactionOperationContext context))
            using (var writer = new BlittableJsonTextWriter(context, ResponseBodyStream()))
            {
                var json = new DynamicJsonValue
                {
                    [nameof(BuildInfoWithResourceNames.BuildVersion)] = buildInfo.BuildVersion,
                    [nameof(BuildInfoWithResourceNames.ProductVersion)] = buildInfo.ProductVersion,
                    [nameof(BuildInfoWithResourceNames.MajorVersion)] = buildInfo.MajorVersion,
                    [nameof(BuildInfoWithResourceNames.FullVersion)] = buildInfo.FullVersion,
                    [nameof(BuildInfoWithResourceNames.DatabaseNames)] = TypeConverter.ToBlittableSupportedType(databaseNames),
                    [nameof(BuildInfoWithResourceNames.FileSystemNames)] = TypeConverter.ToBlittableSupportedType(fileSystemNames),
                    [nameof(BuildInfoWithResourceNames.Authorized)] = authorized.Value,
                    [nameof(BuildInfoWithResourceNames.IsLegacyOAuthToken)] = isLegacyOAuthToken.Value
                };

                context.Write(writer, json);
                writer.Flush();
            }
        }

        private string GetUrl(string tag, ClusterTopology clusterTopology)
        {
            string url = null;

            if (Server.ServerStore.NodeTag == tag)
                url = ServerStore.GetNodeHttpServerUrl(HttpContext.Request.GetClientRequestedNodeUrl());

            if (url == null)
                url = clusterTopology.GetUrlFromTag(tag);

            return url;
        }

        private Task DbInfo(string dbName)
        {
            using (ServerStore.ContextPool.AllocateOperationContext(out TransactionOperationContext context))
            {
                context.OpenReadTransaction();
                using (var writer = new BlittableJsonTextWriter(context, ResponseBodyStream()))
                {
                    var dbId = Constants.Documents.Prefix + dbName;
                    using (var dbRecord = ServerStore.Cluster.Read(context, dbId, out long _))
                    {
                        if (dbRecord == null)
                        {
                            HttpContext.Response.Headers.Remove("Content-Type");
                            HttpContext.Response.StatusCode = (int)HttpStatusCode.NotFound;
                            HttpContext.Response.Headers["Database-Missing"] = dbName;
                            return Task.CompletedTask;
                        }
                        WriteDatabaseInfo(dbName, dbRecord, context, writer);
                    }
                    return Task.CompletedTask;
                }
            }
        }

        private void WriteDatabaseInfo(string databaseName, BlittableJsonReaderObject dbRecordBlittable,
            TransactionOperationContext context, AbstractBlittableJsonTextWriter writer)
        {
            try
            {
                var online = ServerStore.DatabasesLandlord.DatabasesCache.TryGetValue(databaseName, out Task<DocumentDatabase> dbTask) &&
                             dbTask != null &&
                             dbTask.IsCompleted;

                // Check for exceptions
                if (dbTask != null && dbTask.IsFaulted)
                {
                    var exception = dbTask.Exception.ExtractSingleInnerException();
                    WriteFaultedDatabaseInfo(databaseName, exception, context, writer);
                    return;
                }

                var dbRecord = JsonDeserializationCluster.DatabaseRecord(dbRecordBlittable);
                var db = online ? dbTask.Result : null;

                var indexingStatus = db?.IndexStore?.Status;
                if (indexingStatus == null)
                {
                    // Looking for disabled indexing flag inside the database settings for offline database status
                    if (dbRecord.Settings.TryGetValue(RavenConfiguration.GetKey(x => x.Indexing.Disabled), out var val) && 
                        bool.TryParse(val, out var indexingDisabled) && indexingDisabled)
                        indexingStatus = IndexRunningStatus.Disabled;
                }

                var disabled = dbRecord.Disabled;
                var topology = dbRecord.Topology;
                var clusterTopology = ServerStore.GetClusterTopology(context);
                clusterTopology.ReplaceCurrentNodeUrlWithClientRequestedNodeUrlIfNecessary(ServerStore, HttpContext);

                var studioEnvironment = StudioConfiguration.StudioEnvironment.None;
                if (dbRecord.Studio != null && !dbRecord.Studio.Disabled)
                {
                    studioEnvironment = dbRecord.Studio.Environment;
                }
                
                var nodesTopology = new NodesTopology();

                var statuses = ServerStore.GetNodesStatuses();
                if (topology != null)
                {
                    nodesTopology.PriorityOrder = topology.PriorityOrder;
                    
                    foreach (var member in topology.Members)
                    {
                        if (dbRecord.DeletionInProgress != null && dbRecord.DeletionInProgress.ContainsKey(member))
                            continue;

                        var url = clusterTopology.GetUrlFromTag(member);
                        var node = new InternalReplication
                        {
                            Database = databaseName,
                            NodeTag = member,
                            Url = url
                        };
                        nodesTopology.Members.Add(GetNodeId(node));
                        SetNodeStatus(topology, member, nodesTopology, statuses);
                    }

                    foreach (var promotable in topology.Promotables)
                    {
                        if (dbRecord.DeletionInProgress != null && dbRecord.DeletionInProgress.ContainsKey(promotable))
                            continue;

                        topology.PredefinedMentors.TryGetValue(promotable, out var mentorCandidate);
                        var node = GetNode(databaseName, clusterTopology, promotable, mentorCandidate, out var promotableTask);
                        var mentor = topology.WhoseTaskIsIt(ServerStore.Engine.CurrentState, promotableTask, null);
                        nodesTopology.Promotables.Add(GetNodeId(node, mentor));
                        SetNodeStatus(topology, promotable, nodesTopology, statuses);
                    }

                    foreach (var rehab in topology.Rehabs)
                    {
                        if (dbRecord.DeletionInProgress != null && dbRecord.DeletionInProgress.ContainsKey(rehab))
                            continue;

                        var node = GetNode(databaseName, clusterTopology, rehab, null, out var promotableTask);
                        var mentor = topology.WhoseTaskIsIt(ServerStore.Engine.CurrentState, promotableTask, null);
                        nodesTopology.Rehabs.Add(GetNodeId(node, mentor));
                        SetNodeStatus(topology, rehab, nodesTopology, statuses);
                    }
                }

                if (online == false)
                {
                    // if state of database is found in the cache we can continue
                    if (ServerStore.DatabaseInfoCache.TryGet(databaseName, databaseInfoJson =>
                    {
                        databaseInfoJson.Modifications = new DynamicJsonValue(databaseInfoJson)
                        {
                            [nameof(DatabaseInfo.Disabled)] = disabled,
                            [nameof(DatabaseInfo.IndexingStatus)] = indexingStatus,
                            [nameof(DatabaseInfo.NodesTopology)] = nodesTopology.ToJson(),
                            [nameof(DatabaseInfo.DeletionInProgress)] = DynamicJsonValue.Convert(dbRecord.DeletionInProgress), 
                            [nameof(DatabaseInfo.Environment)] = studioEnvironment
                        };

                        context.Write(writer, databaseInfoJson);
                    }))
                    {
                        return;
                    }

                    // we won't find it if it is a new database or after a dirty shutdown, 
                    // so just report empty values then
                }

                var size = db?.GetSizeOnDisk() ?? (new Size(0), new Size(0));

                var databaseInfo = new DatabaseInfo
                {
                    Name = databaseName,
                    Disabled = disabled,
                    TotalSize = size.Data,
                    TempBuffersSize = size.TempBuffers,

                    IsAdmin = true, 
                    IsEncrypted = dbRecord.Encrypted,
                    UpTime = online ? (TimeSpan?)GetUptime(db) : null,
                    BackupInfo = GetBackupInfo(db, context),

                    Alerts = db?.NotificationCenter.GetAlertCount() ?? 0,
                    PerformanceHints = db?.NotificationCenter.GetPerformanceHintCount() ?? 0,
                    RejectClients = false,
                    LoadError = null,
                    IndexingErrors = db?.IndexStore?.GetIndexes()?.Sum(index => index.GetErrorCount()) ?? 0,

                    DocumentsCount = db?.DocumentsStorage.GetNumberOfDocuments() ?? 0,
                    HasRevisionsConfiguration = db?.DocumentsStorage.RevisionsStorage.Configuration != null,
                    HasExpirationConfiguration = (db?.ExpiredDocumentsCleaner?.ExpirationConfiguration?.Disabled ?? true) == false, 
                    HasRefreshConfiguration = (db?.ExpiredDocumentsCleaner?.RefreshConfiguration?.Disabled ?? true) == false,
                    IndexesCount = db?.IndexStore?.GetIndexes()?.Count() ?? 0,
                    IndexingStatus = indexingStatus ?? IndexRunningStatus.Running,
                    Environment = studioEnvironment,

                    NodesTopology = nodesTopology,
                    ReplicationFactor = topology?.ReplicationFactor ?? -1,
                    DynamicNodesDistribution = topology?.DynamicNodesDistribution ?? false,
                    DeletionInProgress = dbRecord.DeletionInProgress
                };

                var doc = databaseInfo.ToJson();
                context.Write(writer, doc);
            }
            catch (Exception e)
            {
                if (Logger.IsInfoEnabled)
                    Logger.Info($"Failed to get database info for: {databaseName}", e);

                WriteFaultedDatabaseInfo(databaseName, e, context, writer);
            }
        }

        private static void SetNodeStatus(
            DatabaseTopology topology, 
            string nodeTag, 
            NodesTopology nodesTopology, 
            Dictionary<string, NodeStatus> nodeStatuses)
        {
            var nodeStatus = new DatabaseGroupNodeStatus
            {
                LastStatus = DatabasePromotionStatus.Ok
            };
            if (topology.PromotablesStatus.TryGetValue(nodeTag, out var status))
            {
                nodeStatus.LastStatus = status;
            }
            if (topology.DemotionReasons.TryGetValue(nodeTag, out var reason))
            {
                nodeStatus.LastError = reason;
            }

            if (nodeStatus.LastStatus == DatabasePromotionStatus.Ok &&
                nodeStatuses.TryGetValue(nodeTag, out var serverNodeStatus) &&
                serverNodeStatus.Connected == false)
            {
                nodeStatus.LastError = serverNodeStatus.ErrorDetails;
                nodeStatus.LastStatus = DatabasePromotionStatus.NotResponding;
            }

            nodesTopology.Status[nodeTag] = nodeStatus;
        }

        private static InternalReplication GetNode(string databaseName, ClusterTopology clusterTopology, string rehab, string mentor, out PromotableTask promotableTask)
        {
            var url = clusterTopology.GetUrlFromTag(rehab);
            var node = new InternalReplication
            {
                Database = databaseName,
                NodeTag = rehab,
                Url = url
            };
            promotableTask = new PromotableTask(rehab, url, databaseName, mentor);
            return node;
        }

        private void WriteFaultedDatabaseInfo(
            string databaseName,
            Exception exception,
            JsonOperationContext context, 
            AbstractBlittableJsonTextWriter writer)
        {
            var doc = new DynamicJsonValue
            {
                [nameof(DatabaseInfo.Name)] = databaseName,
                [nameof(DatabaseInfo.LoadError)] = exception.Message
            };

            context.Write(writer, doc);
        }

        private static BackupInfo GetBackupInfo(DocumentDatabase db, TransactionOperationContext context)
        {
            var periodicBackupRunner = db?.PeriodicBackupRunner;
            return periodicBackupRunner?.GetBackupInfo(context);
        }

        private static TimeSpan GetUptime(DocumentDatabase db)
        {
            return SystemTime.UtcNow - db.StartTime;
        }

        private static NodeId GetNodeId(InternalReplication node, string responsible = null)
        {
            var nodeId = new NodeId
            {
                NodeTag = node.NodeTag,
                NodeUrl = node.Url,
                ResponsibleNode = responsible
            };

            return nodeId;
        }
    }
}<|MERGE_RESOLUTION|>--- conflicted
+++ resolved
@@ -90,12 +90,13 @@
 
             using (ServerStore.ContextPool.AllocateOperationContext(out TransactionOperationContext context))
             {
+                var dbId = Constants.Documents.Prefix + name;
                 using (context.OpenReadTransaction())
                 {
                     if (TryGetAllowedDbs(name, out var _, requireAdmin: false) == false)
                         return Task.CompletedTask;
 
-                    var dbRecord = ServerStore.Cluster.ReadDatabase(context, name, out _);
+                    var dbRecord = ServerStore.Cluster.ReadDatabase(context, name);
 
                     if (dbRecord == null)
                     {
@@ -147,9 +148,7 @@
 
                         context.Write(writer, new DynamicJsonValue
                         {
-                            [nameof(Topology.Nodes)] = new DynamicJsonArray(
-                                dbNodes
-                            ),
+                            [nameof(Topology.Nodes)] = new DynamicJsonArray(dbNodes),
                             [nameof(Topology.Etag)] = stampIndex
                         });
                     }
@@ -157,8 +156,18 @@
             }
             return Task.CompletedTask;
         }
-
-<<<<<<< HEAD
+        
+        private DynamicJsonValue TopologyNodeToJson(string tag, ClusterTopology clusterTopology, DatabaseRecord dbRecord, ServerNode.Role role)
+        {
+            return new DynamicJsonValue
+            {
+                [nameof(ServerNode.Url)] = GetUrl(tag, clusterTopology),
+                [nameof(ServerNode.ClusterTag)] = tag,
+                [nameof(ServerNode.ServerRole)] = role,
+                [nameof(ServerNode.Database)] = dbRecord.DatabaseName
+            };
+        }
+        
         private void AlertIfDocumentStoreCreationRateIsNotReasonable(string applicationIdentifier, string name)
         {
             var q = ServerStore.ClientCreationRate.GetOrCreate(applicationIdentifier);
@@ -184,17 +193,6 @@
                         ));
                 }
             }
-=======
-        private DynamicJsonValue TopologyNodeToJson(string tag, ClusterTopology clusterTopology, DatabaseRecord dbRecord, ServerNode.Role role)
-        {
-            return new DynamicJsonValue
-            {
-                [nameof(ServerNode.Url)] = GetUrl(tag, clusterTopology),
-                [nameof(ServerNode.ClusterTag)] = tag,
-                [nameof(ServerNode.ServerRole)] = role,
-                [nameof(ServerNode.Database)] = dbRecord.DatabaseName
-            };
->>>>>>> e6455764
         }
 
         // we can't use '/database/is-loaded` because that conflict with the `/databases/<db-name>`
