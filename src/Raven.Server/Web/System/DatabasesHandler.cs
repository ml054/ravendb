﻿using System;
using System.Collections.Generic;
using System.Linq;
using System.Net;
using System.Threading.Tasks;
using Raven.Client;
using Raven.Client.Exceptions.Database;
using Raven.Client.Http;
using Raven.Client.ServerWide;
using Raven.Client.ServerWide.Commands;
using Raven.Client.ServerWide.Operations;
using Raven.Client.Util;
<<<<<<< HEAD
=======
using Raven.Server.Commercial;
using Raven.Server.Config;
using Raven.Server.Documents;
using Raven.Server.Documents.PeriodicBackup;
>>>>>>> 343e7456
using Raven.Server.Extensions;
using Raven.Server.NotificationCenter.Notifications;
using Raven.Server.Routing;
using Raven.Server.ServerWide;
using Raven.Server.ServerWide.Commands;
using Raven.Server.ServerWide.Context;
using Raven.Server.Smuggler.Migration;
using Raven.Server.Utils;
using Raven.Server.Web.System.Processors.Databases;
using Sparrow.Json;
using Sparrow.Json.Parsing;
using Sparrow.Logging;

namespace Raven.Server.Web.System
{
    public sealed class DatabasesHandler : ServerRequestHandler
    {
        [RavenAction("/databases", "GET", AuthorizationStatus.ValidUser, EndpointType.Read)]
        public async Task Databases()
        {
            using (var processor = new DatabasesHandlerProcessorForGet(this))
                await processor.ExecuteAsync();
        }

        [RavenAction("/admin/databases/topology/modify", "POST", AuthorizationStatus.Operator)]
        public async Task ModifyTopology()
        {
            var dbName = GetQueryStringValueAndAssertIfSingleAndNotEmpty("name").Trim();
            var raftRequestId = GetRaftRequestIdFromQuery();

            await ServerStore.EnsureNotPassiveAsync();
            using (ServerStore.ContextPool.AllocateOperationContext(out TransactionOperationContext context))
            {
                var json = await context.ReadForDiskAsync(RequestBodyStream(), "Database Topology");
                var databaseTopology = JsonDeserializationCluster.DatabaseTopology(json);

                // Validate Database Name
                DatabaseRecord databaseRecord;
                ClusterTopology clusterTopology;
                using (context.OpenReadTransaction())
                {
                    databaseRecord = ServerStore.Cluster.ReadDatabase(context, dbName, out var index);
                    if (databaseRecord == null)
                    {
                        DatabaseDoesNotExistException.ThrowWithMessage(dbName, $"Database Record was not found when trying to modify database topology");
                        return;
                    }
                    clusterTopology = ServerStore.GetClusterTopology(context);
                }

                if (LoggingSource.AuditLog.IsInfoEnabled)
                {
                    var clientCert = GetCurrentCertificate();

                    var auditLog = LoggingSource.AuditLog.GetLogger("DbMgmt", "Audit");
                    auditLog.Info($"Database \'{dbName}\' topology is being modified by {clientCert?.Subject} ({clientCert?.Thumbprint})," +
                                  $"Old topology: {databaseRecord.Topology} " +
                                  $"New topology: {databaseTopology}.");
                }

                // Validate Topology
                var databaseAllNodes = databaseTopology.AllNodes;
                foreach (var node in databaseAllNodes)
                {
                    if (clusterTopology.Contains(node) == false)
                        throw new ArgumentException($"Failed to modify database {dbName} topology, because we don't have node {node} (which is in the new topology) in the cluster.");

                    if (databaseRecord.Topology.RelevantFor(node) == false)
                    {
                        ValidateNodeForAddingToDb(dbName, node, databaseRecord, clusterTopology, Server, baseMessage: $"Can't modify database {dbName} topology");
                    }
                }
                databaseTopology.ReplicationFactor = Math.Min(databaseTopology.Count, clusterTopology.AllNodes.Count);

                // Update Topology
                var update = new UpdateTopologyCommand(dbName, SystemTime.UtcNow, raftRequestId)
                {
                    Topology = databaseTopology
                };

                var (newIndex, _) = await ServerStore.SendToLeaderAsync(update);

                // Return Raft Index
                await using (var writer = new AsyncBlittableJsonTextWriter(context, ResponseBodyStream()))
                {
                    context.Write(writer, new DynamicJsonValue
                    {
                        [nameof(ModifyDatabaseTopologyResult.RaftCommandIndex)] = newIndex
                    });
                }
            }
        }

        [RavenAction("/topology", "GET", AuthorizationStatus.ValidUser, EndpointType.Read, CheckForChanges = false)]
        public async Task GetTopology()
        {
            var name = GetQueryStringValueAndAssertIfSingleAndNotEmpty("name");
            var applicationIdentifier = GetStringQueryString("applicationIdentifier", required: false);
            var usePrivate = GetBoolValueQueryString("private", required: false) ?? false;
            var includePromotables = GetBoolValueQueryString("includePromotables", required: false) ?? false;

            if (applicationIdentifier != null)
            {
                AlertIfDocumentStoreCreationRateIsNotReasonable(applicationIdentifier, name);
            }

            using (ServerStore.Engine.ContextPool.AllocateOperationContext(out ClusterOperationContext context))
            {
                using (context.OpenReadTransaction())
                using (var rawRecord = ServerStore.Cluster.ReadRawDatabaseRecord(context, name))
                {
                    if (await CanAccessDatabaseAsync(name, requireAdmin: false, requireWrite: false) == false)
                        return;

                    if (rawRecord == null)
                    {
                        // here we return 503 so clients will try to failover to another server
                        // if this is a newly created db that we haven't been notified about it yet
                        HttpContext.Response.StatusCode = (int)HttpStatusCode.ServiceUnavailable;
                        HttpContext.Response.Headers[Constants.Headers.DatabaseMissing] = name;
                        await using (var writer = new AsyncBlittableJsonTextWriter(context, ResponseBodyStream()))
                        {
                            context.Write(writer,
                                new DynamicJsonValue
                                {
                                    ["Type"] = "Error",
                                    ["Message"] = "Database " + name + " wasn't found"
                                });
                        }
                        return;
                    }

                    var clusterTopology = ServerStore.GetClusterTopology(context);
                    if (ServerStore.IsPassive() && clusterTopology.TopologyId != null)
                    {
                        // we were kicked-out from the cluster
                        HttpContext.Response.StatusCode = (int)HttpStatusCode.ServiceUnavailable;
                        return;
                    }

                    if (rawRecord.DeletionInProgress.Count > 0 &&
                        rawRecord.Topologies.Sum(t => t.Topology.Count) == 0)
                    {
                        // The database at deletion progress from all nodes
                        HttpContext.Response.StatusCode = (int)HttpStatusCode.ServiceUnavailable;
                        HttpContext.Response.Headers[Constants.Headers.DatabaseMissing] = name;
                        await using (var writer = new AsyncBlittableJsonTextWriter(context, HttpContext.Response.Body))
                        {
                            context.Write(writer, new DynamicJsonValue
                            {
                                ["Type"] = "Error",
                                ["Message"] = "Database " + name + " was deleted"
                            });
                        }

                        return;
                    }

                    clusterTopology.ReplaceCurrentNodeUrlWithClientRequestedNodeUrlIfNecessary(ServerStore, HttpContext);
<<<<<<< HEAD

=======
                    var license = ServerStore.LoadLicenseLimits();
                    var dbNodes = GetNodes(rawRecord.Topology.Members, ServerNode.Role.Member, license).Concat(GetNodes(rawRecord.Topology.Rehabs, ServerNode.Role.Rehab, license));
>>>>>>> 343e7456
                    await using (var writer = new AsyncBlittableJsonTextWriter(context, ResponseBodyStream()))
                    {
                        long stampIndex;
                        DatabaseTopology topology;
                        IEnumerable<DynamicJsonValue> dbNodes;
                        IEnumerable<DynamicJsonValue> promotables = null;
                        if (rawRecord.IsSharded)
                        {
                            topology = rawRecord.Sharding.Orchestrator.Topology;
                            stampIndex = rawRecord.Sharding.Shards.Max(x => x.Value.Stamp?.Index ?? -1);
                        }
                        else
                        {
                            topology = rawRecord.Topology;
                            stampIndex = topology.Stamp?.Index ?? -1;
                        }

<<<<<<< HEAD
                        dbNodes = GetNodes(topology.Members, ServerNode.Role.Member).Concat(GetNodes(topology.Rehabs, ServerNode.Role.Rehab));

                        if (includePromotables)
                            promotables = GetNodes(topology.Promotables, ServerNode.Role.Promotable);

                        context.Write(writer, new DynamicJsonValue
                        {
                            [nameof(Topology.Promotables)] = new DynamicJsonArray(promotables ?? new List<DynamicJsonValue>()),
                            [nameof(Topology.Nodes)] = new DynamicJsonArray(dbNodes),
                            [nameof(Topology.Etag)] = stampIndex
                        });

                        IEnumerable<DynamicJsonValue> GetNodes(List<string> nodes, ServerNode.Role serverRole)
=======


                    IEnumerable<DynamicJsonValue> GetNodes(List<string> nodes, ServerNode.Role serverRole, LicenseLimits license)
                    {
                        foreach (var node in nodes)
>>>>>>> 343e7456
                        {
                            foreach (var node in nodes)
                            {
                                var url = GetUrl(node, clusterTopology, usePrivate);
                                if (url == null)
                                    continue;

<<<<<<< HEAD
                                yield return TopologyNodeToJson(node, url, name, serverRole);
                            }
=======
                            if (license == null || license.NodeLicenseDetails.TryGetValue(node, out DetailsPerNode nodeDetails)==false)
                            {
                                nodeDetails = null;
                            }

                            yield return TopologyNodeToJson(node, url, name, serverRole, nodeDetails);
>>>>>>> 343e7456
                        }
                    }
                }
            }
        }

        private DynamicJsonValue TopologyNodeToJson(string tag, string url, string name, ServerNode.Role role, DetailsPerNode details)
        {
            var json = new DynamicJsonValue
            {
                [nameof(ServerNode.Url)] = url,
                [nameof(ServerNode.ClusterTag)] = tag,
                [nameof(ServerNode.ServerRole)] = role,
                [nameof(ServerNode.Database)] = name
            };

            if(details != null)
            {
                json[nameof(ServerNode.ServerVersion)] =
                    details.BuildInfo.AssemblyVersion ?? details.BuildInfo.ProductVersion;
            }

            return json;
        }

        private void AlertIfDocumentStoreCreationRateIsNotReasonable(string applicationIdentifier, string name)
        {
            var q = ServerStore.ClientCreationRate.GetOrCreate(applicationIdentifier);
            var now = DateTime.UtcNow;
            q.Enqueue(now);
            while (q.Count > 20)
            {
                if (q.TryDequeue(out var last) && (now - last).TotalMinutes < 1)
                {
                    q.Clear();

                    ServerStore.NotificationCenter.Add(
                        AlertRaised.Create(
                            name,
                            "Too many clients creations",
                            "There has been a lot of topology updates (more than 20) for the same client id in less than a minute. " +
                            $"Last one from ({HttpContext.Connection.RemoteIpAddress} as ({GetCertificateInfo()}) " +
                            "This is usually an indication that you are creating a large number of DocumentStore instance. " +
                            "Are you creating a Document Store per request, instead of using DocumentStore as a singleton? ",
                            AlertType.HighClientCreationRate,
                            NotificationSeverity.Warning
                        ));

                    string GetCertificateInfo()
                    {
                        if (HttpContext.Connection.ClientCertificate == null)
                            return "<unsecured>";

                        return string.IsNullOrEmpty(HttpContext.Connection.ClientCertificate.FriendlyName) == false
                            ? HttpContext.Connection.ClientCertificate.FriendlyName
                            : HttpContext.Connection.ClientCertificate.Thumbprint;
                    }
                }
            }
        }

        // we can't use '/database/is-loaded` because that conflict with the `/databases/<db-name>`
        // route prefix
        [RavenAction("/debug/is-loaded", "GET", AuthorizationStatus.ValidUser, EndpointType.Read)]
        public async Task IsDatabaseLoaded()
        {
            var name = GetQueryStringValueAndAssertIfSingleAndNotEmpty("name");

            HttpContext.Response.StatusCode = (int)HttpStatusCode.OK;

            if (await CanAccessDatabaseAsync(name, requireAdmin: false, requireWrite: false) == false)
                return;

            var isLoaded = ServerStore.DatabasesLandlord.IsDatabaseLoaded(name);
            using (ServerStore.ContextPool.AllocateOperationContext(out TransactionOperationContext context))
            {
                await using (var writer = new AsyncBlittableJsonTextWriter(context, ResponseBodyStream()))
                {
                    context.Write(writer, new DynamicJsonValue
                    {
                        [nameof(IsDatabaseLoadedCommand.CommandResult.DatabaseName)] = name,
                        [nameof(IsDatabaseLoadedCommand.CommandResult.IsLoaded)] = isLoaded
                    });
                }
            }
        }

        [RavenAction("/admin/remote-server/build/version", "GET", AuthorizationStatus.Operator)]
        public async Task GetRemoteServerBuildInfoWithDatabases()
        {
            var serverUrl = GetQueryStringValueAndAssertIfSingleAndNotEmpty("serverUrl");
            var userName = GetStringQueryString("userName", required: false);
            var password = GetStringQueryString("password", required: false);
            var domain = GetStringQueryString("domain", required: false);
            var apiKey = GetStringQueryString("apiKey", required: false);
            var enableBasicAuthenticationOverUnsecuredHttp = GetBoolValueQueryString("enableBasicAuthenticationOverUnsecuredHttp", required: false);
            var skipServerCertificateValidation = GetBoolValueQueryString("skipServerCertificateValidation", required: false);
            var migrator = new Migrator(new SingleDatabaseMigrationConfiguration
            {
                ServerUrl = serverUrl,
                UserName = userName,
                Password = password,
                Domain = domain,
                ApiKey = apiKey,
                EnableBasicAuthenticationOverUnsecuredHttp = enableBasicAuthenticationOverUnsecuredHttp ?? false,
                SkipServerCertificateValidation = skipServerCertificateValidation ?? false
            }, ServerStore);

            var buildInfo = await migrator.GetBuildInfo();
            var authorized = new Reference<bool>();
            var isLegacyOAuthToken = new Reference<bool>();
            var databaseNames = await migrator.GetDatabaseNames(buildInfo.MajorVersion, authorized, isLegacyOAuthToken);
            var fileSystemNames = await migrator.GetFileSystemNames(buildInfo.MajorVersion);

            using (ServerStore.ContextPool.AllocateOperationContext(out TransactionOperationContext context))
            await using (var writer = new AsyncBlittableJsonTextWriter(context, ResponseBodyStream()))
            {
                var json = new DynamicJsonValue
                {
                    [nameof(BuildInfoWithResourceNames.BuildVersion)] = buildInfo.BuildVersion,
                    [nameof(BuildInfoWithResourceNames.ProductVersion)] = buildInfo.ProductVersion,
                    [nameof(BuildInfoWithResourceNames.MajorVersion)] = buildInfo.MajorVersion,
                    [nameof(BuildInfoWithResourceNames.FullVersion)] = buildInfo.FullVersion,
                    [nameof(BuildInfoWithResourceNames.DatabaseNames)] = TypeConverter.ToBlittableSupportedType(databaseNames),
                    [nameof(BuildInfoWithResourceNames.FileSystemNames)] = TypeConverter.ToBlittableSupportedType(fileSystemNames),
                    [nameof(BuildInfoWithResourceNames.Authorized)] = authorized.Value,
                    [nameof(BuildInfoWithResourceNames.IsLegacyOAuthToken)] = isLegacyOAuthToken.Value
                };

                context.Write(writer, json);
            }
        }

        private string GetUrl(string tag, ClusterTopology clusterTopology, bool usePrivate)
        {
            string url = null;
            if (usePrivate)
            {
                url = ServerStore.PublishedServerUrls?.SelectUrl(tag, clusterTopology);
                if (url != null)
                    return url;
            }
            
            if (Server.ServerStore.NodeTag == tag)
                url = ServerStore.GetNodeHttpServerUrl(HttpContext.Request.GetClientRequestedNodeUrl());

            if (url == null)
                url = clusterTopology.GetUrlFromTag(tag);

            return url;
        }
    }
}<|MERGE_RESOLUTION|>--- conflicted
+++ resolved
@@ -10,13 +10,7 @@
 using Raven.Client.ServerWide.Commands;
 using Raven.Client.ServerWide.Operations;
 using Raven.Client.Util;
-<<<<<<< HEAD
-=======
 using Raven.Server.Commercial;
-using Raven.Server.Config;
-using Raven.Server.Documents;
-using Raven.Server.Documents.PeriodicBackup;
->>>>>>> 343e7456
 using Raven.Server.Extensions;
 using Raven.Server.NotificationCenter.Notifications;
 using Raven.Server.Routing;
@@ -140,12 +134,9 @@
                         await using (var writer = new AsyncBlittableJsonTextWriter(context, ResponseBodyStream()))
                         {
                             context.Write(writer,
-                                new DynamicJsonValue
-                                {
-                                    ["Type"] = "Error",
-                                    ["Message"] = "Database " + name + " wasn't found"
-                                });
-                        }
+                                new DynamicJsonValue { ["Type"] = "Error", ["Message"] = "Database " + name + " wasn't found" });
+                        }
+
                         return;
                     }
 
@@ -165,23 +156,15 @@
                         HttpContext.Response.Headers[Constants.Headers.DatabaseMissing] = name;
                         await using (var writer = new AsyncBlittableJsonTextWriter(context, HttpContext.Response.Body))
                         {
-                            context.Write(writer, new DynamicJsonValue
-                            {
-                                ["Type"] = "Error",
-                                ["Message"] = "Database " + name + " was deleted"
-                            });
+                            context.Write(writer, new DynamicJsonValue { ["Type"] = "Error", ["Message"] = "Database " + name + " was deleted" });
                         }
 
                         return;
                     }
 
                     clusterTopology.ReplaceCurrentNodeUrlWithClientRequestedNodeUrlIfNecessary(ServerStore, HttpContext);
-<<<<<<< HEAD
-
-=======
                     var license = ServerStore.LoadLicenseLimits();
-                    var dbNodes = GetNodes(rawRecord.Topology.Members, ServerNode.Role.Member, license).Concat(GetNodes(rawRecord.Topology.Rehabs, ServerNode.Role.Rehab, license));
->>>>>>> 343e7456
+
                     await using (var writer = new AsyncBlittableJsonTextWriter(context, ResponseBodyStream()))
                     {
                         long stampIndex;
@@ -199,27 +182,21 @@
                             stampIndex = topology.Stamp?.Index ?? -1;
                         }
 
-<<<<<<< HEAD
                         dbNodes = GetNodes(topology.Members, ServerNode.Role.Member).Concat(GetNodes(topology.Rehabs, ServerNode.Role.Rehab));
 
                         if (includePromotables)
                             promotables = GetNodes(topology.Promotables, ServerNode.Role.Promotable);
 
-                        context.Write(writer, new DynamicJsonValue
-                        {
-                            [nameof(Topology.Promotables)] = new DynamicJsonArray(promotables ?? new List<DynamicJsonValue>()),
-                            [nameof(Topology.Nodes)] = new DynamicJsonArray(dbNodes),
-                            [nameof(Topology.Etag)] = stampIndex
-                        });
+                        context.Write(writer,
+                            new DynamicJsonValue
+                            {
+                                [nameof(Topology.Promotables)] = new DynamicJsonArray(promotables ?? new List<DynamicJsonValue>()),
+                                [nameof(Topology.Nodes)] = new DynamicJsonArray(dbNodes),
+                                [nameof(Topology.Etag)] = stampIndex
+                            });
+
 
                         IEnumerable<DynamicJsonValue> GetNodes(List<string> nodes, ServerNode.Role serverRole)
-=======
-
-
-                    IEnumerable<DynamicJsonValue> GetNodes(List<string> nodes, ServerNode.Role serverRole, LicenseLimits license)
-                    {
-                        foreach (var node in nodes)
->>>>>>> 343e7456
                         {
                             foreach (var node in nodes)
                             {
@@ -227,17 +204,13 @@
                                 if (url == null)
                                     continue;
 
-<<<<<<< HEAD
-                                yield return TopologyNodeToJson(node, url, name, serverRole);
+                                if (license == null || license.NodeLicenseDetails.TryGetValue(node, out DetailsPerNode nodeDetails) == false)
+                                {
+                                    nodeDetails = null;
+                                }
+
+                                yield return TopologyNodeToJson(node, url, name, serverRole, nodeDetails);
                             }
-=======
-                            if (license == null || license.NodeLicenseDetails.TryGetValue(node, out DetailsPerNode nodeDetails)==false)
-                            {
-                                nodeDetails = null;
-                            }
-
-                            yield return TopologyNodeToJson(node, url, name, serverRole, nodeDetails);
->>>>>>> 343e7456
                         }
                     }
                 }
