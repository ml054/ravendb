--- conflicted
+++ resolved
@@ -277,11 +277,6 @@
             {
                 res.Status = OngoingTaskConnectionStatus.NotOnThisNode;
             }
-<<<<<<< HEAD
-
-            connectionStrings.TryGetValue(watcher.ConnectionStringName, out var connection);
-=======
->>>>>>> d9ad98cd
 
             var taskInfo = new OngoingTaskReplication
             {
