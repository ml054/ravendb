﻿using System;
using System.Collections.Concurrent;
using System.Collections.Generic;
using System.Linq;
using System.Threading;
using JetBrains.Annotations;
using Raven.Client.Documents.Conventions;
using Raven.Client.Util;
using Raven.Server.NotificationCenter.Notifications;
using Raven.Server.NotificationCenter.Notifications.Details;
using Sparrow.Json;
using Sparrow.Logging;
using Sparrow.Server;
using Sparrow.Server.Meters;

namespace Raven.Server.NotificationCenter
{
    public sealed class SlowWriteNotifications : IDisposable
    {
        internal TimeSpan UpdateFrequency = TimeSpan.FromSeconds(15);
        private readonly AbstractDatabaseNotificationCenter _notificationCenter;
        private Timer _timer;
        private bool _updateNotificationInStorageRequired;
        private readonly object _pagerCreationLock = new object();
        private readonly ConcurrentDictionary<string, SlowIoDetails.SlowWriteInfo> _slowWrites;
        private readonly Logger _logger;
        private bool _shouldUpdateStorageKeys = true;

        public SlowWriteNotifications([NotNull] AbstractDatabaseNotificationCenter notificationCenter)
        {
            _notificationCenter = notificationCenter ?? throw new ArgumentNullException(nameof(notificationCenter));

            _slowWrites = new ConcurrentDictionary<string, SlowIoDetails.SlowWriteInfo>();
            _logger = LoggingSource.Instance.GetLogger(notificationCenter.Database, GetType().FullName);
        }

        public void Add(IoChange ioChange)
        {
            var now = SystemTime.UtcNow;

            if (_slowWrites.TryGetValue(ioChange.Key, out var info))
            {
                if (now - info.Date < UpdateFrequency)
                    return;

                info.Update(ioChange, now);
            }
            else
            {
                info = new SlowIoDetails.SlowWriteInfo(ioChange, now);

                _slowWrites.TryAdd(ioChange.Key, info);
            }

            _updateNotificationInStorageRequired = true;

            if (_timer != null)
                return;

            lock (_pagerCreationLock)
            {
                if (_timer != null)
                    return;

                _timer = new Timer(UpdateNotificationInStorage, null, TimeSpan.FromSeconds(10), TimeSpan.FromMinutes(1));
            }
        }

        internal void UpdateNotificationInStorage(object state)
        {
            try
            {
                if (_updateNotificationInStorageRequired == false)
                    return;

                var hint = GetOrCreateSlowIoPerformanceHint(out var details);

                foreach (var info in _slowWrites)
                {
                    details.Writes[info.Key] = info.Value;
                }

                if (details.Writes.Count > SlowIoDetails.MaxNumberOfWrites)
                    details.Writes = details.Writes
                        .OrderBy(x => x.Value.Date)
                        .TakeLast(SlowIoDetails.MaxNumberOfWrites)
                        .ToDictionary(x => x.Key, x => x.Value);

                _notificationCenter.Add(hint);

                _updateNotificationInStorageRequired = false;
            }
            catch (Exception e)
            {
                if (_logger.IsInfoEnabled)
                    _logger.Info("Error in a notification center timer", e);
            }
        }

        internal SlowIoDetails GetSlowIoDetails()
        {
            GetOrCreateSlowIoPerformanceHint(out var details);
            return details;
        }

        private PerformanceHint GetOrCreateSlowIoPerformanceHint(out SlowIoDetails details)
        {
            const string source = "slow-writes";

            var id = PerformanceHint.GetKey(PerformanceHintType.SlowIO, source);

            using (_notificationCenter.Storage.Read(id, out var ntv))
            {
                using (ntv)
                {
                    if (ntv == null ||
                        ntv.Json.TryGet(nameof(PerformanceHint.Details), out BlittableJsonReaderObject detailsJson) == false ||
                        detailsJson == null)
                    {
                        details = new SlowIoDetails();
                        _shouldUpdateStorageKeys = false;
                    }
                    else
                    {
                        details = DocumentConventions.DefaultForServer.Serialization.DefaultConverter.FromBlittable<SlowIoDetails>(detailsJson);

                        // Modified the key structure from {Path} to {Type}/{Path} to support the inclusion of all IO metric types, not just JournalWrite entries.
                        UpdateStorageKeysIfNeeded(details);
                    }

                    return PerformanceHint.Create(
                        _database,
                        "An extremely slow write to disk",
                        "We have detected very slow writes",
                        PerformanceHintType.SlowIO,
                        NotificationSeverity.Info,
                        source,
                        details
                    );
                }
<<<<<<< HEAD
                else
                {
                    details = DocumentConventions.DefaultForServer.Serialization.DefaultConverter.FromBlittable<SlowIoDetails>(detailsJson);

                    // Modified the key structure from {Path} to {Type}/{Path} to support the inclusion of all IO metric types, not just JournalWrite entries.
                    UpdateStorageKeysIfNeeded(details); 
                }

                return PerformanceHint.Create(
                    _notificationCenter.Database,
                    "An extremely slow write to disk",
                    "We have detected very slow writes",
                    PerformanceHintType.SlowIO,
                    NotificationSeverity.Info,
                    source,
                    details
                );
=======
>>>>>>> fb8e2330
            }
        }

        private void UpdateStorageKeysIfNeeded(SlowIoDetails details)
        {
            if (_shouldUpdateStorageKeys == false)
                return;

            var oldWrites = details.Writes;
            details.Writes = new Dictionary<string, SlowIoDetails.SlowWriteInfo>();

            foreach (var oldWriteEntry in oldWrites.Where(kv => kv.Key == kv.Value.Path))
            {
                oldWriteEntry.Value.Type = IoMetrics.MeterType.JournalWrite;
                details.Writes.Add(oldWriteEntry.Value.Key, oldWriteEntry.Value);
            }

            _shouldUpdateStorageKeys = false;
        }

        public void Dispose()
        {
            _timer?.Dispose();
        }
    }
}<|MERGE_RESOLUTION|>--- conflicted
+++ resolved
@@ -129,7 +129,7 @@
                     }
 
                     return PerformanceHint.Create(
-                        _database,
+                        _notificationCenter.Database,
                         "An extremely slow write to disk",
                         "We have detected very slow writes",
                         PerformanceHintType.SlowIO,
@@ -138,26 +138,6 @@
                         details
                     );
                 }
-<<<<<<< HEAD
-                else
-                {
-                    details = DocumentConventions.DefaultForServer.Serialization.DefaultConverter.FromBlittable<SlowIoDetails>(detailsJson);
-
-                    // Modified the key structure from {Path} to {Type}/{Path} to support the inclusion of all IO metric types, not just JournalWrite entries.
-                    UpdateStorageKeysIfNeeded(details); 
-                }
-
-                return PerformanceHint.Create(
-                    _notificationCenter.Database,
-                    "An extremely slow write to disk",
-                    "We have detected very slow writes",
-                    PerformanceHintType.SlowIO,
-                    NotificationSeverity.Info,
-                    source,
-                    details
-                );
-=======
->>>>>>> fb8e2330
             }
         }
 
