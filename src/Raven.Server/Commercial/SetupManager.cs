--- conflicted
+++ resolved
@@ -69,15 +69,8 @@
             progress.AddInfo("Setting up RavenDB in secured mode.");
             progress.AddInfo("Creating new RavenDB configuration settings.");
             onProgress(progress);
-<<<<<<< HEAD
-
-            ValidateSetupInfo(SetupMode.LetsEncrypt, setupInfo);
-
-=======
-
             ValidateSetupInfo(SetupMode.Secured, setupInfo);
 
->>>>>>> 2b038b04
             try
             {
                 progress.SettingsZipFile = await CreateSettingsZipAndOptionallyWriteToLocalServer(token, SetupMode.Secured, setupInfo);
@@ -151,11 +144,7 @@
 
                     try
                     {
-<<<<<<< HEAD
-                        await UpdataDnsRecordsTask(onProgress, token, map);
-=======
                         await UpdataDnsRecordsTask(onProgress, token, map, setupInfo);
->>>>>>> 2b038b04
                     }
                     catch (Exception e)
                     {
@@ -236,17 +225,6 @@
         }
 
         // Update DNS record(s) and set the let's encrypt challenge(s) in dbs.local.ravendb.net
-<<<<<<< HEAD
-        private static async Task UpdataDnsRecordsTask(Action<IOperationProgress> onProgress, CancellationToken token, Dictionary<string, string> map)
-        {
-            using (var cts = CancellationTokenSource.CreateLinkedTokenSource(token, new CancellationTokenSource(TimeSpan.FromMinutes(15)).Token))
-            {
-                var serializeObject = JsonConvert.SerializeObject(map);
-                HttpResponseMessage response;
-                try
-                {
-                    response = await ApiHttpClient.Instance.PostAsync("/api/v4/dns-n-cert/register",
-=======
         private static async Task UpdataDnsRecordsTask(Action<IOperationProgress> onProgress, CancellationToken token, Dictionary<string, string> map, SetupInfo setupInfo)
         {
             using (var cts = CancellationTokenSource.CreateLinkedTokenSource(token, new CancellationTokenSource(TimeSpan.FromMinutes(15)).Token))
@@ -274,7 +252,6 @@
                 try
                 {
                     response = await ApiHttpClient.Instance.PostAsync("/v4/dns-n-cert/register",
->>>>>>> 2b038b04
                         new StringContent(serializeObject, Encoding.UTF8, "application/json"), token).ConfigureAwait(false);
                 }
                 catch (Exception e)
@@ -282,11 +259,7 @@
                     throw new InvalidOperationException("Registration request to api.ravendb.net failed for: " + serializeObject, e);
                 }
 
-<<<<<<< HEAD
-                string responseString = await response.Content.ReadAsStringAsync().ConfigureAwait(false);
-=======
                 var responseString = await response.Content.ReadAsStringAsync().ConfigureAwait(false);
->>>>>>> 2b038b04
 
                 if (response.IsSuccessStatusCode == false)
                 {
@@ -302,13 +275,8 @@
                         try
                         {
                             await Task.Delay(1000, cts.Token);
-<<<<<<< HEAD
-                            response = await ApiHttpClient.Instance.PostAsync("/api/v4/dns-n-cert/registration-result",
-                                    new StringContent(responseString, Encoding.UTF8, "application/json"), cts.Token)
-=======
                             response = await ApiHttpClient.Instance.PostAsync("/v4/dns-n-cert/registration-result?id=" + responseString,
                                     new StringContent(serializeObject, Encoding.UTF8, "application/json"), cts.Token)
->>>>>>> 2b038b04
                                 .ConfigureAwait(false);
                         }
                         catch (Exception e)
@@ -326,26 +294,13 @@
 
                         registrationResult = JsonConvert.DeserializeObject<RegistrationResult>(responseString);
 
-<<<<<<< HEAD
-                        if (registrationResult.Status == RegistrationStatus.Error)
-                        {
-                            throw new InvalidOperationException($"api.ravendb.net returned an error: {registrationResult.Message}");
-                        }
-
-                    } while (registrationResult.Status == RegistrationStatus.Pending);
-=======
                     } while (registrationResult.Status == "PENDING");
->>>>>>> 2b038b04
                 }
                 catch (Exception e)
                 {
                     if (cts.IsCancellationRequested == false)
                         throw;
-<<<<<<< HEAD
-                    throw new System.TimeoutException("Request failed due to a timeout error", e);
-=======
                     throw new TimeoutException("Request failed due to a timeout error", e);
->>>>>>> 2b038b04
                 }
             }
         }
@@ -360,7 +315,6 @@
                 {
                     if(cts.IsCancellationRequested)
                         throw new System.TimeoutException("Timeout expired on completion of ACME authorization");
-<<<<<<< HEAD
 
                     var authz = await client.GetAuthorization(challenge.Location);
                     if (authz.Data.Status == EntityStatus.Pending)
@@ -371,20 +325,6 @@
 
                     if (authz.Data.Status == EntityStatus.Valid)
                         return;
-
-=======
-
-                    var authz = await client.GetAuthorization(challenge.Location);
-                    if (authz.Data.Status == EntityStatus.Pending)
-                    {
-                        await Task.Delay(250, cts.Token);
-                        continue;
-                    }
-
-                    if (authz.Data.Status == EntityStatus.Valid)
-                        return;
-
->>>>>>> 2b038b04
                     throw new InvalidOperationException("Failed to authorize certificate: " + authz.Data.Status + Environment.NewLine + authz.Json);
                 }
             }
@@ -452,14 +392,6 @@
         {
             try
             {
-<<<<<<< HEAD
-                if (setupInfo.NodeSetupInfos.ContainsKey(LocalNodeTag) == false)
-                    throw new ArgumentException($"At least one of the nodes must have the node tag '{LocalNodeTag}'.");
-                if (IsValidEmail(setupInfo.Email) == false)
-                    throw new ArgumentException("Invalid domain name.");
-                if (IsValidDomain(setupInfo.Domain) == false)
-                    throw new ArgumentException("Invalid domain name.");
-=======
                 if (setupMode == SetupMode.LetsEncrypt)
                 {
                     if (setupInfo.NodeSetupInfos.ContainsKey(LocalNodeTag) == false)
@@ -469,7 +401,6 @@
                     if (IsValidDomain(setupInfo.Domain) == false)
                         throw new ArgumentException("Invalid domain name.");
                 }
->>>>>>> 2b038b04
 
                 foreach (var node in setupInfo.NodeSetupInfos)
                 {
@@ -559,13 +490,8 @@
                             {
                                 try
                                 {
-<<<<<<< HEAD
-                                    var nodeCert = new X509Certificate2(node.Value.Certificate, node.Value.Password);
-                                    var cn = nodeCert.SubjectName.Name;
-=======
                                     var nodeCert = new X509Certificate2(Convert.FromBase64String(node.Value.Certificate), node.Value.Password);
                                     var cn = nodeCert.GetNameInfo(X509NameType.DnsName, false);
->>>>>>> 2b038b04
                                     nodeServerUrl = $"https://{cn}:{node.Value.Port}";
                                 }
                                 catch (Exception e)
