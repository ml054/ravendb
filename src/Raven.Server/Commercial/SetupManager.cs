--- conflicted
+++ resolved
@@ -37,13 +37,8 @@
 {
     public static class SetupManager
     {
-<<<<<<< HEAD
-        private static readonly Logger Logger = LoggingSource.Instance.GetLogger<LicenseManager>("Server");
-
-=======
         internal static readonly Logger Logger = LoggingSource.Instance.GetLogger<LicenseManager>("Server");
         
->>>>>>> 31cdddee
         private static string BuildHostName(string nodeTag, string userDomain, string rootDomain)
         {
             return $"{nodeTag}.{userDomain}.{rootDomain}".ToLower();
@@ -516,60 +511,6 @@
             onProgress.Invoke(progress);
             throw new InvalidOperationException(msg, e);
         }
-<<<<<<< HEAD
-
-
-   internal static async Task ValidateServerCanRunWithSuppliedSettings(SetupInfo setupInfo, ServerStore serverStore, SetupMode setupMode, CancellationToken token)
-                {
-            var localNode = setupInfo.NodeSetupInfos[setupInfo.LocalNodeTag];
-            var localIps = new List<IPEndPoint>();
-
-            foreach (var hostnameOrIp in localNode.Addresses)
-            {
-            if (hostnameOrIp.Equals(Constants.Network.AnyIp))
-                {
-                    localIps.Add(new IPEndPoint(IPAddress.Parse(hostnameOrIp), localNode.Port));
-                    continue;
-                }
-
-            foreach (var ip in await Dns.GetHostAddressesAsync(hostnameOrIp, token))
-                {
-                    localIps.Add(new IPEndPoint(IPAddress.Parse(ip.ToString()), localNode.Port));
-                }
-            }
-
-            var serverCert = setupInfo.GetX509Certificate();
-
-        var localServerUrl = CertificateUtils.GetServerUrlFromCertificate(serverCert, setupInfo, setupInfo.LocalNodeTag, localNode.Port, localNode.TcpPort, out _, out _);
-
-            try
-            {
-                if (serverStore.Server.ListenEndpoints.Port == localNode.Port)
-                {
-                    var currentIps = serverStore.Server.ListenEndpoints.Addresses.ToList();
-
-                    if (localIps.Count == 0 && currentIps.Count == 1 &&
-                        (Equals(currentIps[0], IPAddress.Any) || Equals(currentIps[0], IPAddress.IPv6Any)))
-                        return; // listen to any ip in this
-
-                    if (localIps.All(ip => currentIps.Contains(ip.Address)))
-                        return; // we already listen to all these IPs, no need to check
-                }
-
-                if (setupMode == SetupMode.LetsEncrypt)
-                {
-                    // In case an external ip was specified, this is the ip we update in the dns records. (not the one we bind to)
-                    var ips = localNode.ExternalIpAddress == null
-                        ? localIps.ToArray()
-                        : new[] { new IPEndPoint(IPAddress.Parse(localNode.ExternalIpAddress), localNode.ExternalPort) };
-
-                await RavenDnsRecordHelper.AssertDnsUpdatedSuccessfully(localServerUrl, ips, token);
-                }
-
-                // Here we send the actual ips we will bind to in the local machine.
-            await LetsEncryptSimulationHelper.SimulateRunningServer(serverStore, serverCert, localServerUrl, setupInfo.LocalNodeTag, localIps.ToArray(), localNode.Port,
-                serverStore.Configuration.ConfigPath, setupMode, token);
-=======
         internal static Task ValidateUnsecuredServerCanRunWithSuppliedSettings(UnsecuredSetupInfo unsecuredSetupInfo, ServerStore serverStore, CancellationToken token)
         {
             var localServerIp = unsecuredSetupInfo.NodeSetupInfos.Values.First();
@@ -654,7 +595,6 @@
                 await LetsEncryptSimulationHelper.SimulateRunningServer(serverStore, serverCert, localServerUrl, setupInfo.LocalNodeTag, localIps.ToArray(),
                     localNode.Port,
                     serverStore.Configuration.ConfigPath, setupMode, token);
->>>>>>> 31cdddee
             }
             catch (Exception e)
             {
@@ -766,19 +706,11 @@
             onProgress(progress);
 
             try
-<<<<<<< HEAD
-        {
-                var completeClusterConfigurationResult = await CompleteClusterConfigurationAndGetSettingsZip(onProgress, progress, SetupMode.LetsEncrypt, setupInfo, serverStore, token);
-
-                progress.SettingsZipFile = await SettingsZipFileHelper.GetSetupZipFile(new GetSetupZipFileParameters
-        {
-=======
             {
                 var completeClusterConfigurationResult = await CompleteClusterConfigurationAndGetSettingsZipSecuredSetup(onProgress, progress, SetupMode.LetsEncrypt, setupInfo, serverStore, token);
 
                 progress.SettingsZipFile = await SettingsZipFileHelper.GetSetupZipFileSecuredSetup(new GetSetupZipFileParameters
                 {
->>>>>>> 31cdddee
                     CompleteClusterConfigurationResult = completeClusterConfigurationResult,
                     Progress = progress,
                     OnProgress = onProgress,
@@ -1292,13 +1224,8 @@
 
         public static BlittableJsonReaderObject ExtractCertificatesAndSettingsJsonFromZip(byte[] zipBytes, string currentNodeTag, JsonOperationContext context,
             out byte[] certBytes, out X509Certificate2 serverCert, out X509Certificate2 clientCert, out string firstNodeTag,
-<<<<<<< HEAD
-            out Dictionary<string, string> otherNodesUrls, out License license)
-                            {
-=======
             out Dictionary<string, string> otherNodesUrls, out License license, bool isSecured = true)
         {
->>>>>>> 31cdddee
             certBytes = null;
             serverCert = null;
             clientCert = null;
@@ -1369,22 +1296,15 @@
                             // This is for the case where we take the zip file and use it to setup the first node as well.
                             // If this is the first node, we must collect the urls of the other nodes so that
                             // we will be able to add them to the cluster when we bootstrap the cluster.
-<<<<<<< HEAD
-                            if (entry.FullName.StartsWith(firstNodeTag + "/") == false && publicServerUrl != null)
-            {
-                                var tag = entry.FullName.Substring(0, entry.FullName.Length - "/settings.json".Length);
-                                otherNodesUrls.Add(tag, publicServerUrl);
-            }
-        }
-                            }
-=======
                             if (entry.FullName.StartsWith(firstNodeTag + "/") == false)
                             {
                                 var tag = entry.FullName.Substring(0, entry.FullName.Length - "/settings.json".Length);
                                 otherNodesUrls.Add(tag, publicServerUrl ?? serverUrl);
->>>>>>> 31cdddee
                             }
-                }
+                        }
+                    }
+                }
+            }
 
             if (certBytes == null && isSecured)
                 throw new InvalidOperationException($"Could not extract the server certificate of node '{currentNodeTag}'. Are you using the correct zip file?");
@@ -1394,16 +1314,6 @@
                 throw new InvalidOperationException($"Could not extract settings.json of node '{currentNodeTag}'. Are you using the correct zip file?");
 
             try
-<<<<<<< HEAD
-                {
-                currentNodeSettingsJson.TryGet(RavenConfiguration.GetKey(x => x.Security.CertificatePassword), out string certPassword);
-
-                serverCert = new X509Certificate2(certBytes, certPassword,
-                    X509KeyStorageFlags.Exportable | X509KeyStorageFlags.PersistKeySet | X509KeyStorageFlags.MachineKeySet);
-                                }
-                        catch (Exception e)
-                        {
-=======
             {
                 if (isSecured)
                 {
@@ -1414,7 +1324,6 @@
             }
             catch (Exception e)
             {
->>>>>>> 31cdddee
                 throw new InvalidOperationException($"Unable to load the server certificate of node '{currentNodeTag}'.", e);
                             }
 
@@ -1426,8 +1335,8 @@
                         X509KeyStorageFlags.Exportable | X509KeyStorageFlags.PersistKeySet | X509KeyStorageFlags.MachineKeySet);
                 }
             }
-                catch (Exception e)
-                {
+            catch (Exception e)
+            {
                 throw new InvalidOperationException("Unable to load the client certificate.", e);
                 }
 
