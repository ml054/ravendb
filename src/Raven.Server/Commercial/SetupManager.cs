﻿using System;
using System.Collections.Generic;
using System.IO;
using System.IO.Compression;
using System.Linq;
using System.Net;
using System.Net.Http;
using System.Security.Cryptography.X509Certificates;
using System.Text;
using System.Threading;
using System.Threading.Tasks;
using Certes;
using Certes.Acme;
using Certes.Pkcs;
using Lextm.SharpSnmpLib.Messaging;
using Microsoft.AspNetCore.Builder;
using Microsoft.AspNetCore.Hosting;
using Microsoft.AspNetCore.Http;
using Microsoft.Extensions.DependencyInjection;
using Newtonsoft.Json;
using Raven.Client;
using Raven.Client.Documents.Operations;
using Raven.Client.ServerWide.Operations.Certificates;
using Raven.Server.Config;
using Raven.Server.ServerWide;
using Raven.Server.ServerWide.Commands;
using Raven.Server.Utils;
using Raven.Server.Web.Authentication;
using Sparrow.Logging;
using Sparrow.Platform;
using Sparrow.Platform.Posix;

namespace Raven.Server.Commercial
{
    public static class SetupManager
    {
        private static readonly Logger Logger = LoggingSource.Instance.GetLogger<LicenseManager>("Server");
        public const string SettingsPath = "settings.json";
        public const string LocalNodeTag = "A";
        public const string RavenDbDomain = "dbs.local.ravendb.net";
        public static readonly Uri LetsEncryptServer = WellKnownServers.LetsEncryptStaging;

        /*  TODO
            handle thread safety
            Change priority of certificate selection
            Remove one of the server certificates
            call token ThrowIfCancellationRequested() in proper places
         */
        
        public static async Task<Uri> LetsEncryptAgreement(string email)
        {
            if (IsValidEmail(email) == false)
                throw new ArgumentException("Invalid e-mail format" + email);

            using (var acmeClient = new AcmeClient(LetsEncryptServer))
            {
                var account = await acmeClient.NewRegistraton("mailto:" + email);
                return account.GetTermsOfServiceUri();
            }
        }

        public static async Task<IOperationResult> SetupSecuredTask(Action<IOperationProgress> onProgress, CancellationToken token, SetupInfo setupInfo)
        {
            var progress = new SetupProgressAndResult
            {
                Processed = 0,
                Total = 1
            };
            progress.AddInfo("Setting up RavenDB in secured mode.");
            progress.AddInfo("Creating new RavenDB configuration settings.");
            onProgress(progress);
<<<<<<< HEAD

            ValidateSetupInfo(SetupMode.Secured, setupInfo);

=======

            ValidateSetupInfo(SetupMode.LetsEncrypt, setupInfo);

>>>>>>> f9282744
            try
            {
                progress.SettingsZipFile = await CreateSettingsZipAndOptionallyWriteToLocalServer(token, SetupMode.Secured, setupInfo);
            }
            catch (Exception e)
            {
                LogErrorAndThrow(onProgress, progress, $"Setup failed. Could not create configuration file(s). Exception:{Environment.NewLine}{e}", e);
            }

            progress.Processed++;
            progress.AddInfo("Successfully created new configuration settings.");
            onProgress(progress);
            return progress;
        }

        public static async Task<IOperationResult> SetupLetsEncryptTask(Action<IOperationProgress> onProgress, CancellationToken token, SetupInfo setupInfo)
        {
            var progress = new SetupProgressAndResult
            {
                Processed = 0,
                Total = 4
            };
            progress.AddInfo("Setting up RavenDB in Let's Encrypt security mode.");
            onProgress(progress);

            ValidateSetupInfo(SetupMode.LetsEncrypt, setupInfo);

            progress.AddInfo($"Getting challenge from Let's Encrypt. Using e-mail: {setupInfo.Email}.");
            onProgress(progress);

            try
            {
                using (var acmeClient = new AcmeClient(LetsEncryptServer))
                {
                    var dictionary = new Dictionary<string, Task<Challenge>>();
                    Dictionary<string, string> map = null;
                    try
                    {
                        var account = await acmeClient.NewRegistraton("mailto:" + setupInfo.Email);
                        account.Data.Agreement = account.GetTermsOfServiceUri();
                        await acmeClient.UpdateRegistration(account);

                        foreach (var node in setupInfo.NodeSetupInfos)
                        {
                            var host = $"{node.Key}.{setupInfo.Domain}";
                            var fullHost = host + ".dbs.local.ravendb.net";
                            var authz = acmeClient.NewAuthorization(new AuthorizationIdentifier
                            {
                                Type = AuthorizationIdentifierTypes.Dns,
                                Value = fullHost
                            }).ContinueWith(t =>
                            {
                                return t.Result.Data.Challenges.First(c => c.Type == ChallengeTypes.Dns01);
                            }, token);
                            dictionary[node.Key] = authz;
                        }

                        await Task.WhenAll(dictionary.Values.ToArray());
                        map = dictionary.ToDictionary(x => x.Key, x => acmeClient.ComputeDnsValue(x.Value.Result));
                    }
                    catch (Exception e)
                    {
                        LogErrorAndThrow(onProgress, progress, $"Failed to receive challenge(s) information from Let's Encrypt. Exception:{Environment.NewLine}{e}", e);
                    }

                    progress.Processed++;
                    progress.AddInfo("Successfully received challenge(s) information from Let's Encrypt.");
                    progress.AddInfo("updating DNS record(s) and challenge(s) in dbs.local.ravendb.net. This operation may take a long time, between 30 seconds and " +
                                     "a few minutes, depending on the number of domains(nodes)");
                    onProgress(progress);

                    try
                    {
<<<<<<< HEAD
                        await UpdataDnsRecordsTask(onProgress, token, map, setupInfo);
=======
                        await UpdataDnsRecordsTask(onProgress, token, map);
>>>>>>> f9282744
                    }
                    catch (Exception e)
                    {
                        LogErrorAndThrow(onProgress, progress, $"Failed to update DNS record(s) and challenge(s) in dbs.local.ravendb.net. Exception:{Environment.NewLine}{e}", e);
                    }

                    progress.Processed++;
                    progress.AddInfo("Successfully updated DNS record(s) and challenge(s) in dbs.local.ravendb.net.");
                    progress.AddInfo($"Completing Let's Encrypt challenge(s) for {setupInfo.Domain}.dbs.local.ravendb.net.");
                    onProgress(progress);

                    AcmeCertificate cert = null;
                    try
                    {
                        var tasks = new List<Task>();
                        foreach (var kvp in dictionary)
                        {
                            tasks.Add(CompleteAuthorizationFor(acmeClient, kvp.Value.Result, token));
                        }
                        await Task.WhenAll(tasks);

                        var csr = new CertificationRequestBuilder();
                        csr.AddName("CN", "my.dbs.local.ravendb.net");
                        foreach (var node in setupInfo.NodeSetupInfos)
                        {
                            csr.SubjectAlternativeNames.Add($"{node.Key}.{setupInfo.Domain}.dbs.local.ravendb.net");
                        }
                        cert = await acmeClient.NewCertificate(csr);
                    }
                    catch (Exception e)
                    {
                        LogErrorAndThrow(onProgress, progress, $"Failed to aquire certificate from Let's Encrypt. Exception:{Environment.NewLine}{e}", e);
                    }

                    try
                    {
                        var pfxBuilder = cert.ToPfx();

                        var certBytes = pfxBuilder.Build(setupInfo.Domain + " cert", "");
                        setupInfo.NodeSetupInfos[LocalNodeTag].Certificate = Convert.ToBase64String(certBytes);
                    }
                    catch (Exception e)
                    {
                        LogErrorAndThrow(onProgress, progress, $"Failed to build certificate from Let's Encrypt. Exception:{Environment.NewLine}{e}", e);
                    }

                    progress.Processed++;
                    progress.AddInfo("Successfully acquired certificate from Let's Encrypt.");
                    progress.AddInfo("Creating new RavenDB configuration settings.");
                    onProgress(progress);

                    try
                    {
                        progress.SettingsZipFile = await CreateSettingsZipAndOptionallyWriteToLocalServer(token, SetupMode.LetsEncrypt, setupInfo);
                    }
                    catch (Exception e)
                    {
                        LogErrorAndThrow(onProgress, progress, $"Failed to create configuration settings. Exception:{Environment.NewLine}{e}", e);
                    }

                    progress.Processed++;
                    progress.AddInfo("Successfully created new configuration settings.");
                    onProgress(progress);
                }
            }
            catch (Exception e)
            {
                throw new InvalidOperationException("Setting up RavenDB in Let's Encrypt security mode failed.", e);
            }
            return progress;
        }

        private static void LogErrorAndThrow(Action<IOperationProgress> onProgress, SetupProgressAndResult progress, string msg, Exception e)
        {
            progress.AddError(msg, e);
            onProgress.Invoke(progress);
            throw new InvalidOperationException(msg, e);
        }

        // Update DNS record(s) and set the let's encrypt challenge(s) in dbs.local.ravendb.net
<<<<<<< HEAD
        private static async Task UpdataDnsRecordsTask(Action<IOperationProgress> onProgress, CancellationToken token, Dictionary<string, string> map, SetupInfo setupInfo)
        {
            using (var cts = CancellationTokenSource.CreateLinkedTokenSource(token, new CancellationTokenSource(TimeSpan.FromMinutes(15)).Token))
            {
                var registrationInfo = new RegistrationInfo
                {
                    License = setupInfo.License,
                    Domain = setupInfo.Domain,
                    SubDomains = new List<RegistrationNodeInfo>()
                };

                foreach (var domainAndChallenge in map)
                {
                    var regNodeInfo = new RegistrationNodeInfo()
                    {
                        SubDomain = domainAndChallenge.Key,
                        Challenge = domainAndChallenge.Value,
                        Ips = setupInfo.NodeSetupInfos[domainAndChallenge.Key].Ips
                    };
                    registrationInfo.SubDomains.Add(regNodeInfo);
                }
                
                var serializeObject = JsonConvert.SerializeObject(registrationInfo);
                HttpResponseMessage response;
                try
                {
                    response = await ApiHttpClient.Instance.PostAsync("/v4/dns-n-cert/register",
=======
        private static async Task UpdataDnsRecordsTask(Action<IOperationProgress> onProgress, CancellationToken token, Dictionary<string, string> map)
        {
            using (var cts = CancellationTokenSource.CreateLinkedTokenSource(token, new CancellationTokenSource(TimeSpan.FromMinutes(15)).Token))
            {
                var serializeObject = JsonConvert.SerializeObject(map);
                HttpResponseMessage response;
                try
                {
                    response = await ApiHttpClient.Instance.PostAsync("/api/v4/dns-n-cert/register",
>>>>>>> f9282744
                        new StringContent(serializeObject, Encoding.UTF8, "application/json"), token).ConfigureAwait(false);
                }
                catch (Exception e)
                {
                    throw new InvalidOperationException("Registration request to api.ravendb.net failed for: " + serializeObject, e);
                }

<<<<<<< HEAD
                var responseString = await response.Content.ReadAsStringAsync().ConfigureAwait(false);
=======
                string responseString = await response.Content.ReadAsStringAsync().ConfigureAwait(false);
>>>>>>> f9282744

                if (response.IsSuccessStatusCode == false)
                {
                    throw new InvalidOperationException(
                        $"Got unsuccessful response from registration request: {response.StatusCode}.{Environment.NewLine}{responseString}");
                }

                try
                {
                    RegistrationResult registrationResult;
                    do
                    {
                        try
                        {
                            await Task.Delay(1000, cts.Token);
<<<<<<< HEAD
                            response = await ApiHttpClient.Instance.PostAsync("/v4/dns-n-cert/registration-result?id=" + responseString,
                                    new StringContent(serializeObject, Encoding.UTF8, "application/json"), cts.Token)
=======
                            response = await ApiHttpClient.Instance.PostAsync("/api/v4/dns-n-cert/registration-result",
                                    new StringContent(responseString, Encoding.UTF8, "application/json"), cts.Token)
>>>>>>> f9282744
                                .ConfigureAwait(false);
                        }
                        catch (Exception e)
                        {
                            throw new InvalidOperationException("Registration-result request to api.ravendb.net failed.", e); //add the object we tried to send to error
                        }

                        responseString = await response.Content.ReadAsStringAsync().ConfigureAwait(false);

                        if (response.IsSuccessStatusCode == false)
                        {
                            throw new InvalidOperationException(
                                $"Got unsuccessful response from registration-result request: {response.StatusCode}.{Environment.NewLine}{responseString}");
                        }

                        registrationResult = JsonConvert.DeserializeObject<RegistrationResult>(responseString);

<<<<<<< HEAD
                    } while (registrationResult.Status == "PENDING");
=======
                        if (registrationResult.Status == RegistrationStatus.Error)
                        {
                            throw new InvalidOperationException($"api.ravendb.net returned an error: {registrationResult.Message}");
                        }

                    } while (registrationResult.Status == RegistrationStatus.Pending);
>>>>>>> f9282744
                }
                catch (Exception e)
                {
                    if (cts.IsCancellationRequested == false)
                        throw;
<<<<<<< HEAD
                    throw new TimeoutException("Request failed due to a timeout error", e);
=======
                    throw new System.TimeoutException("Request failed due to a timeout error", e);
>>>>>>> f9282744
                }
            }
        }

        private static async Task CompleteAuthorizationFor(AcmeClient client, Challenge dnsChallenge, CancellationToken token)
        {
            var challenge = await client.CompleteChallenge(dnsChallenge);

            using (var cts = CancellationTokenSource.CreateLinkedTokenSource(token, new CancellationTokenSource(TimeSpan.FromMinutes(1)).Token))
            {
                while (true)
                {
                    if(cts.IsCancellationRequested)
                        throw new System.TimeoutException("Timeout expired on completion of ACME authorization");
<<<<<<< HEAD

                    var authz = await client.GetAuthorization(challenge.Location);
                    if (authz.Data.Status == EntityStatus.Pending)
                    {
                        await Task.Delay(250, cts.Token);
                        continue;
                    }

                    if (authz.Data.Status == EntityStatus.Valid)
                        return;

=======

                    var authz = await client.GetAuthorization(challenge.Location);
                    if (authz.Data.Status == EntityStatus.Pending)
                    {
                        await Task.Delay(250, cts.Token);
                        continue;
                    }

                    if (authz.Data.Status == EntityStatus.Valid)
                        return;

>>>>>>> f9282744
                    throw new InvalidOperationException("Failed to authorize certificate: " + authz.Data.Status + Environment.NewLine + authz.Json);
                }
            }
        }

        public static async Task<IOperationResult> SetupValidateTask(Action<IOperationProgress> onProgress, CancellationToken token, SetupInfo setupInfo, ServerStore serverStore, SetupMode setupMode)
        {
            var progress = new SetupProgressAndResult
            {
                Processed = 0,
                Total = 1
            };

            progress.AddInfo("Validating that RavenDB can start with the new configuration settings.");
            onProgress(progress);

            try
            {
                var localNode = setupInfo.NodeSetupInfos[LocalNodeTag];
                // can only do this for local cert
                if (PlatformDetails.RunningOnPosix)
                    AdminCertificatesHandler.ValidateCaExistsInOsStores(localNode.Certificate, "local certificate", serverStore);

                var ips = localNode.Ips.Select(ip => new IPEndPoint(IPAddress.Parse(ip), localNode.Port)).ToArray();

                X509Certificate2 localNodeCert;
                byte[] localCertBytes;
                try
                {
                    localCertBytes = Convert.FromBase64String(localNode.Certificate);
                    localNodeCert = new X509Certificate2(localCertBytes, localNode.Password);
                }
                catch (Exception e)
                {
                    throw new InvalidOperationException($"Validation failed.Could not load the provided certificate for the local node '{LocalNodeTag}'.", e);
                }

                string localServerUrl = null;
                if (setupMode == SetupMode.LetsEncrypt)
                    localServerUrl = $"https://{LocalNodeTag}.dbs.local.ravendb.net:{localNode.Port}";
                else if (setupMode == SetupMode.Secured)
                {
                    var cn = localNodeCert.SubjectName.Name;
                    localServerUrl = $"https://{cn}:{localNode.Port}";
                }

                await AssertServerCanStartSecured(localNodeCert, localServerUrl, ips, SettingsPath, token, setupInfo);

                // Load the certificate in the local server, so we can generate client certificates later
                serverStore.Server.ClusterCertificateHolder = SecretProtection.ValidateCertificateAndCreateCertificateHolder(localNode.Certificate, "Setup Validation", localNodeCert, localCertBytes);
            }
            catch (Exception e)
            {
                LogErrorAndThrow(onProgress, progress, $"Validation failed. Exception:{Environment.NewLine}{e}", e);
            }

            progress.Processed++;
            progress.AddInfo("Validations successful.");
            onProgress(progress);

            return progress;
        }

        public static void ValidateSetupInfo(SetupMode setupMode, SetupInfo setupInfo)
        {
            try
            {
<<<<<<< HEAD
                if (setupMode == SetupMode.LetsEncrypt)
                {
                    if (setupInfo.NodeSetupInfos.ContainsKey(LocalNodeTag) == false)
                        throw new ArgumentException($"At least one of the nodes must have the node tag '{LocalNodeTag}'.");
                    if (IsValidEmail(setupInfo.Email) == false)
                        throw new ArgumentException("Invalid email address.");
                    if (IsValidDomain(setupInfo.Domain) == false)
                        throw new ArgumentException("Invalid domain name.");
                }
=======
                if (setupInfo.NodeSetupInfos.ContainsKey(LocalNodeTag) == false)
                    throw new ArgumentException($"At least one of the nodes must have the node tag '{LocalNodeTag}'.");
                if (IsValidEmail(setupInfo.Email) == false)
                    throw new ArgumentException("Invalid domain name.");
                if (IsValidDomain(setupInfo.Domain) == false)
                    throw new ArgumentException("Invalid domain name.");
>>>>>>> f9282744

                foreach (var node in setupInfo.NodeSetupInfos)
                {
                    if (string.IsNullOrWhiteSpace(node.Value.Certificate) && setupMode == SetupMode.Secured)
                        throw new ArgumentException($"{nameof(node.Value.Certificate)} is a mandatory property for a secured setup");

                    if (string.IsNullOrWhiteSpace(node.Key))
                        throw new ArgumentException("Node Tag is a mandatory property for a secured setup");

                    foreach (var ip in node.Value.Ips)
                    {
                        if (IsValidIp(ip) == false)
                            throw new ArgumentException($"Invalid IP: '{ip}' in node '{node.Key}'");
                    }
                }
            }
            catch (Exception e)
            {
                throw new FormatException("Validation of setup information failed. ", e);
            }
        }

        public static bool IsValidEmail(string email)
        {
            if (string.IsNullOrWhiteSpace(email))
                return false;
            try
            {
                var addr = new System.Net.Mail.MailAddress(email);
                return addr.Address == email;
            }
            catch
            {
                return false;
            }
        }

        private static bool IsValidIp(string ip)
        {
            if (string.IsNullOrWhiteSpace(ip))
                return false;

            var octets = ip.Split('.');
            return octets.Length == 4 && octets.All(o => byte.TryParse(o, out _));
        }

        private static bool IsValidDomain(string domain)
        {
            if (string.IsNullOrWhiteSpace(domain))
                return false;

            return Uri.CheckHostName(domain) != UriHostNameType.Unknown;
        }

        public static void WriteSettingsJsonLocally(string settingsPath, string json)
        {
            var tmpPath = settingsPath + ".tmp";
            using (var file = new FileStream(tmpPath, FileMode.Create))
            using (var writer = new StreamWriter(file))
            {
                writer.Write(json);
                writer.Flush();
                file.Flush(true);
            }

            File.Replace(tmpPath, settingsPath, settingsPath + ".bak");
            if (PlatformDetails.RunningOnPosix)
                Syscall.FsyncDirectoryFor(settingsPath);
        }

        private static async Task<byte[]> CreateSettingsZipAndOptionallyWriteToLocalServer(CancellationToken token, SetupMode setupMode, SetupInfo setupInfo)
        {
            try
            {
                using (var ms = new MemoryStream())
                {
                    using (var archive = new ZipArchive(ms, ZipArchiveMode.Create, true))
                    {
                        var originalSettings = File.ReadAllText(SettingsPath);
                        dynamic jsonObj = JsonConvert.DeserializeObject(originalSettings);
                        jsonObj["Setup.Mode"] = setupMode.ToString();

                        foreach (var node in setupInfo.NodeSetupInfos)
                        {
                            var nodeServerUrl = string.Empty;
                            if (setupMode == SetupMode.Secured)
                            {
                                try
                                {
<<<<<<< HEAD
                                    var nodeCert = new X509Certificate2(Convert.FromBase64String(node.Value.Certificate), node.Value.Password);
                                    var cn = nodeCert.GetNameInfo(X509NameType.DnsName, false);
=======
                                    var nodeCert = new X509Certificate2(node.Value.Certificate, node.Value.Password);
                                    var cn = nodeCert.SubjectName.Name;
>>>>>>> f9282744
                                    nodeServerUrl = $"https://{cn}:{node.Value.Port}";
                                }
                                catch (Exception e)
                                {
                                    throw new InvalidOperationException($"Setup failed.Could not load the provided certificate for node '{node.Key}'.", e);
                                }
                            }
                            else if(setupMode == SetupMode.LetsEncrypt)
                            {
                                nodeServerUrl = $"https://{node.Key}.dbs.local.ravendb.net:{node.Value.Port}";
                            }

                            jsonObj["ServerUrl"] = nodeServerUrl;

                            if (setupMode == SetupMode.LetsEncrypt)
                            {
                                jsonObj["Security.Certificate.Base64"] = setupInfo.NodeSetupInfos[LocalNodeTag].Certificate;
                            }
                            else if (setupMode == SetupMode.Secured)
                            {
                                jsonObj["Security.Certificate.Base64"] = node.Value.Certificate;
                                jsonObj["Security.Certificate.Password"] = node.Value.Password;
                            }

                            var jsonString = JsonConvert.SerializeObject(jsonObj, Formatting.Indented);

                            if (node.Key == LocalNodeTag && setupInfo.ModifyLocalServer)
                            {
                                try
                                {
                                    WriteSettingsJsonLocally(SettingsPath, jsonString);
                                }
                                catch (Exception e)
                                {
                                    throw new InvalidOperationException($"Failed to update {SettingsPath} for local node '{node.Key}' with new configuration.", e);
                                }
                            }

                            try
                            {
                                var entry = archive.CreateEntry($"{node.Key}.settings.json");
                                using (var entryStream = entry.Open())

                                using (var writer = new StreamWriter(entryStream))
                                {
                                    writer.Write(jsonString);
                                    writer.Flush();
                                    await entryStream.FlushAsync(token);
                                }
                            }
                            catch (Exception e)
                            {
                                throw new InvalidOperationException($"Failed to to create zip archive '{node.Key}.settings.json'.", e);
                            }
                        }
                    }
                    return ms.ToArray();
                }
            }
            catch (Exception e)
            {
                throw new InvalidOperationException("Failed to create setting file(s).", e);
            }
        }

        private class UniqueResponseResponder : IStartup
        {
            private readonly string _response;

            public UniqueResponseResponder(string response)
            {
                _response = response;
            }

            public IServiceProvider ConfigureServices(IServiceCollection services)
            {
                return services.BuildServiceProvider();
            }

            public void Configure(IApplicationBuilder app)
            {
                app.Run(async context =>
                {
                    await context.Response.WriteAsync(_response);
                });
            }
        }

        public static async Task AssertServerCanStartSecured(X509Certificate2 serverCertificate, string serverUrl, IPEndPoint[] addresses, string settingsPath, CancellationToken token, SetupInfo setupInfo)
        {
            var configuration = new RavenConfiguration(null, ResourceType.Server, settingsPath);
            configuration.Initialize();
            var guid = Guid.NewGuid().ToString();

            try
            {
                var responder = new UniqueResponseResponder(guid);

                var webHost = new WebHostBuilder()
                    .CaptureStartupErrors(captureStartupErrors: true)
                    .UseKestrel(options =>
                    {
                        var port = setupInfo.NodeSetupInfos[LocalNodeTag].Port;
                        if (addresses.Length == 0)
                        {
                            var defaultIp = new IPEndPoint(IPAddress.Parse("0.0.0.0"), port == 0 ? 443 : port);
                            options.Listen(defaultIp, listenOptions => listenOptions.UseHttps(serverCertificate));
                            if (Logger.IsInfoEnabled)
                                Logger.Info($"List of ip addresses for node {LocalNodeTag} is empty. Webhost listening to {defaultIp}");
                        }

                        foreach (var addr in addresses)
                        {
                            options.Listen(addr, listenOptions => listenOptions.UseHttps(serverCertificate));
                        }
                    })
                    .ConfigureServices(collection =>
                    {
                        collection.AddSingleton(typeof(IStartup), responder);
                    })
                    .UseShutdownTimeout(TimeSpan.FromMilliseconds(150))
                    .Build();

                webHost.Start();
            }
            catch (Exception e)
            {
                throw new InvalidOperationException($"Failed to start webhost with node '{LocalNodeTag}' configuration.{Environment.NewLine}" +
                                                    $"Settings file:{settingsPath}.{Environment.NewLine} " +
                                                    $"IP addresses: {string.Join(", ", addresses.Select(addr => addr.ToString()))}.", e);
            }

            using (var client = new HttpClient
            {
                BaseAddress = new Uri(serverUrl)
            })
            {
                HttpResponseMessage response = null;
                string result = null;
                try
                {
                    var cts = CancellationTokenSource.CreateLinkedTokenSource(token, new CancellationTokenSource(2).Token);  //2 seconds enough?
                    response = await client.GetAsync("/are-you-there?", cts.Token);
                    response.EnsureSuccessStatusCode();
                    result = await response.Content.ReadAsStringAsync();
                    if (result != guid)
                    {
                        throw new InvalidOperationException($"Expected result guid:{guid} but got {result}.");
                    }
                }
                catch (Exception e)
                {
                    throw new InvalidOperationException($"Failed to start contact server {serverUrl}.{Environment.NewLine}" +
                                                        $"Settings file:{settingsPath}.{Environment.NewLine}" +
                                                        $"IP addresses: {string.Join(", ", addresses.Select(addr => addr.ToString()))}.{Environment.NewLine}" +
                                                        $"Response: {response?.StatusCode}.{Environment.NewLine}{result}", e);
                }
            }
        }

        // Duplicate of AdminCertificatesHandler.GenerateCertificateInternal stripped from authz checks, used by an unauthenticated client during setup only
        public static async Task<byte[]> GenerateCertificateTask(CertificateDefinition certificate,  ServerStore serverStore)
        {
            if (string.IsNullOrWhiteSpace(certificate.Name))
                throw new ArgumentException($"{nameof(certificate.Name)} is a required field in the certificate definition");

            if (serverStore.Server.ClusterCertificateHolder?.Certificate == null)
                throw new InvalidOperationException($"Cannot generate the client certificate '{certificate.Name}' becuase the server certificate is not loaded.");

            if (PlatformDetails.RunningOnPosix)
            {
                AdminCertificatesHandler.ValidateCaExistsInOsStores(certificate.Certificate, certificate.Name, serverStore);
            }

            // this creates a client certificate which is signed by the current server certificate
            var selfSignedCertificate = CertificateUtils.CreateSelfSignedClientCertificate(certificate.Name, serverStore.Server.ClusterCertificateHolder);
            
            var res = await serverStore.PutValueInClusterAsync(new PutCertificateCommand(Constants.Certificates.Prefix + selfSignedCertificate.Thumbprint,
                new CertificateDefinition
                {
                    Name = certificate.Name,
                    // this does not include the private key, that is only for the client
                    Certificate = Convert.ToBase64String(selfSignedCertificate.Export(X509ContentType.Cert)),
                    Permissions = certificate.Permissions,
                    SecurityClearance = certificate.SecurityClearance,
                    Thumbprint = selfSignedCertificate.Thumbprint
                }));
            await serverStore.Cluster.WaitForIndexNotification(res.Index);

            return selfSignedCertificate.Export(X509ContentType.Pfx, certificate.Password);
        }

        public static Task RenewLetsEncryptCertificate(ServerStore serverStore)
        {
            var serverCertificate = serverStore.Server.ClusterCertificateHolder.Certificate;
            if (serverCertificate != null && (serverCertificate.NotAfter - DateTime.Today).TotalDays > 31)
                return Task.CompletedTask;

            // Need to renew:
            // 1. read license from cluster
            // 2. contact grisha and ask for email
            // 3. extract the domain from current certificate
            // 4. create new LetsEncryptSetupInfo and call FetchCertificateTask

            return Task.CompletedTask;
        }
    }
}<|MERGE_RESOLUTION|>--- conflicted
+++ resolved
@@ -69,15 +69,8 @@
             progress.AddInfo("Setting up RavenDB in secured mode.");
             progress.AddInfo("Creating new RavenDB configuration settings.");
             onProgress(progress);
-<<<<<<< HEAD
-
             ValidateSetupInfo(SetupMode.Secured, setupInfo);
 
-=======
-
-            ValidateSetupInfo(SetupMode.LetsEncrypt, setupInfo);
-
->>>>>>> f9282744
             try
             {
                 progress.SettingsZipFile = await CreateSettingsZipAndOptionallyWriteToLocalServer(token, SetupMode.Secured, setupInfo);
@@ -151,11 +144,7 @@
 
                     try
                     {
-<<<<<<< HEAD
                         await UpdataDnsRecordsTask(onProgress, token, map, setupInfo);
-=======
-                        await UpdataDnsRecordsTask(onProgress, token, map);
->>>>>>> f9282744
                     }
                     catch (Exception e)
                     {
@@ -236,7 +225,6 @@
         }
 
         // Update DNS record(s) and set the let's encrypt challenge(s) in dbs.local.ravendb.net
-<<<<<<< HEAD
         private static async Task UpdataDnsRecordsTask(Action<IOperationProgress> onProgress, CancellationToken token, Dictionary<string, string> map, SetupInfo setupInfo)
         {
             using (var cts = CancellationTokenSource.CreateLinkedTokenSource(token, new CancellationTokenSource(TimeSpan.FromMinutes(15)).Token))
@@ -264,17 +252,6 @@
                 try
                 {
                     response = await ApiHttpClient.Instance.PostAsync("/v4/dns-n-cert/register",
-=======
-        private static async Task UpdataDnsRecordsTask(Action<IOperationProgress> onProgress, CancellationToken token, Dictionary<string, string> map)
-        {
-            using (var cts = CancellationTokenSource.CreateLinkedTokenSource(token, new CancellationTokenSource(TimeSpan.FromMinutes(15)).Token))
-            {
-                var serializeObject = JsonConvert.SerializeObject(map);
-                HttpResponseMessage response;
-                try
-                {
-                    response = await ApiHttpClient.Instance.PostAsync("/api/v4/dns-n-cert/register",
->>>>>>> f9282744
                         new StringContent(serializeObject, Encoding.UTF8, "application/json"), token).ConfigureAwait(false);
                 }
                 catch (Exception e)
@@ -282,11 +259,7 @@
                     throw new InvalidOperationException("Registration request to api.ravendb.net failed for: " + serializeObject, e);
                 }
 
-<<<<<<< HEAD
                 var responseString = await response.Content.ReadAsStringAsync().ConfigureAwait(false);
-=======
-                string responseString = await response.Content.ReadAsStringAsync().ConfigureAwait(false);
->>>>>>> f9282744
 
                 if (response.IsSuccessStatusCode == false)
                 {
@@ -302,13 +275,8 @@
                         try
                         {
                             await Task.Delay(1000, cts.Token);
-<<<<<<< HEAD
                             response = await ApiHttpClient.Instance.PostAsync("/v4/dns-n-cert/registration-result?id=" + responseString,
                                     new StringContent(serializeObject, Encoding.UTF8, "application/json"), cts.Token)
-=======
-                            response = await ApiHttpClient.Instance.PostAsync("/api/v4/dns-n-cert/registration-result",
-                                    new StringContent(responseString, Encoding.UTF8, "application/json"), cts.Token)
->>>>>>> f9282744
                                 .ConfigureAwait(false);
                         }
                         catch (Exception e)
@@ -326,26 +294,13 @@
 
                         registrationResult = JsonConvert.DeserializeObject<RegistrationResult>(responseString);
 
-<<<<<<< HEAD
                     } while (registrationResult.Status == "PENDING");
-=======
-                        if (registrationResult.Status == RegistrationStatus.Error)
-                        {
-                            throw new InvalidOperationException($"api.ravendb.net returned an error: {registrationResult.Message}");
-                        }
-
-                    } while (registrationResult.Status == RegistrationStatus.Pending);
->>>>>>> f9282744
                 }
                 catch (Exception e)
                 {
                     if (cts.IsCancellationRequested == false)
                         throw;
-<<<<<<< HEAD
                     throw new TimeoutException("Request failed due to a timeout error", e);
-=======
-                    throw new System.TimeoutException("Request failed due to a timeout error", e);
->>>>>>> f9282744
                 }
             }
         }
@@ -360,7 +315,6 @@
                 {
                     if(cts.IsCancellationRequested)
                         throw new System.TimeoutException("Timeout expired on completion of ACME authorization");
-<<<<<<< HEAD
 
                     var authz = await client.GetAuthorization(challenge.Location);
                     if (authz.Data.Status == EntityStatus.Pending)
@@ -371,20 +325,6 @@
 
                     if (authz.Data.Status == EntityStatus.Valid)
                         return;
-
-=======
-
-                    var authz = await client.GetAuthorization(challenge.Location);
-                    if (authz.Data.Status == EntityStatus.Pending)
-                    {
-                        await Task.Delay(250, cts.Token);
-                        continue;
-                    }
-
-                    if (authz.Data.Status == EntityStatus.Valid)
-                        return;
-
->>>>>>> f9282744
                     throw new InvalidOperationException("Failed to authorize certificate: " + authz.Data.Status + Environment.NewLine + authz.Json);
                 }
             }
@@ -452,7 +392,6 @@
         {
             try
             {
-<<<<<<< HEAD
                 if (setupMode == SetupMode.LetsEncrypt)
                 {
                     if (setupInfo.NodeSetupInfos.ContainsKey(LocalNodeTag) == false)
@@ -462,14 +401,6 @@
                     if (IsValidDomain(setupInfo.Domain) == false)
                         throw new ArgumentException("Invalid domain name.");
                 }
-=======
-                if (setupInfo.NodeSetupInfos.ContainsKey(LocalNodeTag) == false)
-                    throw new ArgumentException($"At least one of the nodes must have the node tag '{LocalNodeTag}'.");
-                if (IsValidEmail(setupInfo.Email) == false)
-                    throw new ArgumentException("Invalid domain name.");
-                if (IsValidDomain(setupInfo.Domain) == false)
-                    throw new ArgumentException("Invalid domain name.");
->>>>>>> f9282744
 
                 foreach (var node in setupInfo.NodeSetupInfos)
                 {
@@ -559,13 +490,8 @@
                             {
                                 try
                                 {
-<<<<<<< HEAD
                                     var nodeCert = new X509Certificate2(Convert.FromBase64String(node.Value.Certificate), node.Value.Password);
                                     var cn = nodeCert.GetNameInfo(X509NameType.DnsName, false);
-=======
-                                    var nodeCert = new X509Certificate2(node.Value.Certificate, node.Value.Password);
-                                    var cn = nodeCert.SubjectName.Name;
->>>>>>> f9282744
                                     nodeServerUrl = $"https://{cn}:{node.Value.Port}";
                                 }
                                 catch (Exception e)
