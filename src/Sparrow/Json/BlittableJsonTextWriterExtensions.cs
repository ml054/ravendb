﻿using System;
using System.Collections.Generic;
using System.IO;
using System.Runtime.CompilerServices;
using System.Threading.Tasks;
using Sparrow.Json.Parsing;

namespace Sparrow.Json
{
    public static class BlittableJsonTextWriterExtensions
    {
        [MethodImpl(MethodImplOptions.AggressiveInlining)]
        public static void WriteArray<T>(this AbstractBlittableJsonTextWriter writer, JsonOperationContext context, string name, IEnumerable<T> items,
            Action<AbstractBlittableJsonTextWriter, JsonOperationContext, T> onWrite)
        {
            writer.WritePropertyName(name);

            writer.WriteStartArray();
            var first = true;
            foreach (var item in items)
            {
                if (first == false)
                    writer.WriteComma();

                first = false;

                onWrite(writer, context, item);
            }

            writer.WriteEndArray();
        }

        [MethodImpl(MethodImplOptions.AggressiveInlining)]
        public static void WriteArray(this AbstractBlittableJsonTextWriter writer, string name, Memory<double> items)
        {
            writer.WritePropertyName(name);

            writer.WriteStartArray();
            for (int i = 0; i < items.Length; i++)
            {
                if (i > 0)
                    writer.WriteComma();
                writer.WriteDouble(items.Span[i]);
            }
            writer.WriteEndArray();
        }

        [MethodImpl(MethodImplOptions.AggressiveInlining)]
        public static void WriteArray(this AbstractBlittableJsonTextWriter writer, string name, List<Stream> items)
        {
            writer.WritePropertyName(name);

            writer.WriteStartArray();
            for (int i = 0; i < items.Count; i++)
            {
                if (i > 0)
                    writer.WriteComma();

                items[i].Position = 0;
                writer.WriteStream(items[i]);
            }
            writer.WriteEndArray();
        }

        [MethodImpl(MethodImplOptions.AggressiveInlining)]
        public static void WriteArray(this AbstractBlittableJsonTextWriter writer, string name, IEnumerable<LazyStringValue> items)
        {
            writer.WritePropertyName(name);

            writer.WriteStartArray();
            var first = true;
            foreach (var item in items)
            {
                if (first == false)
                    writer.WriteComma();
                first = false;

                writer.WriteString(item);
            }
            writer.WriteEndArray();
        }

        [MethodImpl(MethodImplOptions.AggressiveInlining)]
        public static void WriteArray(this AbstractBlittableJsonTextWriter writer, string name, IEnumerable<string> items)
        {
            writer.WritePropertyName(name);

            if (items == null)
            {
                writer.WriteNull();
                return;
            }

            writer.WriteStartArray();
            var first = true;
            foreach (var item in items)
            {
                if (first == false)
                    writer.WriteComma();
                first = false;

                writer.WriteString(item);
            }
            writer.WriteEndArray();
        }

        [MethodImpl(MethodImplOptions.AggressiveInlining)]
        public static void WriteArray(this AbstractBlittableJsonTextWriter writer, string name, IEnumerable<DynamicJsonValue> items, JsonOperationContext context)
        {
            writer.WritePropertyName(name);

            writer.WriteStartArray();
            var first = true;
            foreach (var item in items)
            {
                if (first == false)
                    writer.WriteComma();
                first = false;

                context.Write(writer, item);
            }
            writer.WriteEndArray();
        }

        [MethodImpl(MethodImplOptions.AggressiveInlining)]
        public static void WriteArray(this AbstractBlittableJsonTextWriter writer, string name, IEnumerable<BlittableJsonReaderObject> items)
        {
            writer.WritePropertyName(name);

            writer.WriteStartArray();
            var first = true;
            foreach (var item in items)
            {
                if (first == false)
                    writer.WriteComma();
                first = false;

                writer.WriteObject(item);
            }
            writer.WriteEndArray();
        }

<<<<<<< HEAD
        public static async Task WriteArrayAsync(this AsyncBlittableJsonTextWriter writer, string name, IEnumerable<BlittableJsonReaderObject> items)
=======
        [MethodImpl(MethodImplOptions.AggressiveInlining)]
        public static void WriteArray(this AbstractBlittableJsonTextWriter writer, string name, IEnumerable<long> items)
>>>>>>> f43eab04
        {
            writer.WritePropertyName(name);

            writer.WriteStartArray();
            var first = true;
            foreach (var item in items)
            {
                if (first == false)
                    writer.WriteComma();
                first = false;

<<<<<<< HEAD
                writer.WriteObject(item);
                await writer.MaybeOuterFlushAsync().ConfigureAwait(false);
=======
                writer.WriteInteger(item);
>>>>>>> f43eab04
            }
            writer.WriteEndArray();
        }
    }
}<|MERGE_RESOLUTION|>--- conflicted
+++ resolved
@@ -140,12 +140,8 @@
             writer.WriteEndArray();
         }
 
-<<<<<<< HEAD
+        [MethodImpl(MethodImplOptions.AggressiveInlining)]
         public static async Task WriteArrayAsync(this AsyncBlittableJsonTextWriter writer, string name, IEnumerable<BlittableJsonReaderObject> items)
-=======
-        [MethodImpl(MethodImplOptions.AggressiveInlining)]
-        public static void WriteArray(this AbstractBlittableJsonTextWriter writer, string name, IEnumerable<long> items)
->>>>>>> f43eab04
         {
             writer.WritePropertyName(name);
 
@@ -157,12 +153,26 @@
                     writer.WriteComma();
                 first = false;
 
-<<<<<<< HEAD
                 writer.WriteObject(item);
                 await writer.MaybeOuterFlushAsync().ConfigureAwait(false);
-=======
+            }
+            writer.WriteEndArray();
+        }
+
+        [MethodImpl(MethodImplOptions.AggressiveInlining)]
+        public static void WriteArray(this AbstractBlittableJsonTextWriter writer, string name, IEnumerable<long> items)
+        {
+            writer.WritePropertyName(name);
+
+            writer.WriteStartArray();
+            var first = true;
+            foreach (var item in items)
+            {
+                if (first == false)
+                    writer.WriteComma();
+                first = false;
+
                 writer.WriteInteger(item);
->>>>>>> f43eab04
             }
             writer.WriteEndArray();
         }
