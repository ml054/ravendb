﻿using System;
using System.Buffers;
using System.Collections.Generic;
using System.Diagnostics;
using System.IO;
using System.Net.WebSockets;
using System.Runtime.CompilerServices;
using System.Runtime.InteropServices;
using System.Threading;
using System.Threading.Tasks;
using Microsoft.Extensions.Primitives;
using Sparrow.Collections;
using Sparrow.Global;
using Sparrow.Json.Parsing;
using Sparrow.Threading;
using Sparrow.Utils;

#if VALIDATE
using Sparrow.Platform;
#endif

namespace Sparrow.Json
{
    /// <summary>
    /// Single threaded for contexts
    /// </summary>
    public class JsonOperationContext : PooledItem
    {
        private int _generation;
        public const int InitialStreamSize = 4096;
        private const int MaxInitialStreamSize = 16 * 1024 * 1024;
        private readonly int _initialSize;
        private readonly int _longLivedSize;
        private readonly ArenaMemoryAllocator _arenaAllocator;
        private ArenaMemoryAllocator _arenaAllocatorForLongLivedValues;
        private AllocatedMemoryData _tempBuffer;

        private readonly Dictionary<string, LazyStringValue> _fieldNames = new Dictionary<string, LazyStringValue>(OrdinalStringStructComparer.Instance);

        private struct PathCacheHolder
        {
            public PathCacheHolder(Dictionary<StringSegment, object> path, Dictionary<int, object> byIndex)
            {
                Path = path;
                ByIndex = byIndex;
            }

            public readonly Dictionary<StringSegment, object> Path;
            public readonly Dictionary<int, object> ByIndex;
        }

        private int _numberOfAllocatedPathCaches = -1;
        private readonly PathCacheHolder[] _allocatePathCaches = new PathCacheHolder[512];
        private readonly Stack<MemoryStream> _cachedMemoryStreams = new Stack<MemoryStream>();

        private int _numberOfAllocatedStringsValues;
        private readonly FastList<LazyStringValue> _allocateStringValues = new FastList<LazyStringValue>(256);

        /// <summary>
        /// This flag means that this should be disposed, usually because we exceeded the maximum
        /// amount of memory budget we have and need to return it to the system
        /// </summary>
        public bool DoNotReuse;

        [MethodImpl(MethodImplOptions.AggressiveInlining)]
        public void AcquirePathCache(out Dictionary<StringSegment, object> pathCache, out Dictionary<int, object> pathCacheByIndex)
        {
            // PERF: Avoids allocating gigabytes in FastDictionary instances on high traffic RW operations like indexing. 
            if (_numberOfAllocatedPathCaches >= 0)
            {
                var cache = _allocatePathCaches[_numberOfAllocatedPathCaches--];
                Debug.Assert(cache.Path != null);
                Debug.Assert(cache.ByIndex != null);

                pathCache = cache.Path;
                pathCacheByIndex = cache.ByIndex;

                return;
            }

            pathCache = new Dictionary<StringSegment, object>(StringSegmentComparer.Ordinal);
            pathCacheByIndex = new Dictionary<int, object>(NumericEqualityComparer.BoxedInstanceInt32);
        }

        public void ReleasePathCache(Dictionary<StringSegment, object> pathCache, Dictionary<int, object> pathCacheByIndex)
        {
            if (_numberOfAllocatedPathCaches < _allocatePathCaches.Length - 1 && pathCache.Count < 256)
            {
                pathCache.Clear();
                pathCacheByIndex.Clear();

                _allocatePathCaches[++_numberOfAllocatedPathCaches] = new PathCacheHolder(pathCache, pathCacheByIndex);
            }
        }

        [MethodImpl(MethodImplOptions.AggressiveInlining)]
        public unsafe LazyStringValue AllocateStringValue(string str, byte* ptr, int size)
        {
            if (_numberOfAllocatedStringsValues < _allocateStringValues.Count)
            {
                var lazyStringValue = _allocateStringValues[_numberOfAllocatedStringsValues++];
                lazyStringValue.Renew(str, ptr, size);
                return lazyStringValue;
            }

            var allocateStringValue = new LazyStringValue(str, ptr, size, this);
            if (_numberOfAllocatedStringsValues < 32 * 1_024)
            {
                _allocateStringValues.Add(allocateStringValue);
                _numberOfAllocatedStringsValues++;
            }
            return allocateStringValue;
        }

        public unsafe class ManagedPinnedBuffer : IDisposable
        {
            public const int LargeBufferSize = 128 * Constants.Size.Kilobyte;
            public const int Size =  32 * Constants.Size.Kilobyte;

            internal BufferSegment BufferInstance;
            public ArraySegment<byte> Buffer;
            public int Length;
            public int Valid, Used;
            public byte* Pointer;

            private GCHandle _handle;
            private bool _disposed;

            public void Dispose()
            {
                if (_disposed)
                    return;
                _disposed = true;
                GC.SuppressFinalize(this);
                var bufferBefore = BufferInstance;
                BufferInstance = null;
                Buffer = new ArraySegment<byte>();
                if (_handle.IsAllocated)
                    _handle.Free();

                Length = 0;
                Valid = Used = 0;
                Pointer = null;

                if (bufferBefore != null)
                {
                    if (bufferBefore.Count == LargeBufferSize)
                        _largeBufferSegments.Free(bufferBefore);
                    else
                        _smallBufferSegments.Free(bufferBefore);
                }

                _pinnedBufferPool.Free(this);
                
            }

            ~ManagedPinnedBuffer()
            {
                if (_handle.IsAllocated)
                    _handle.Free();
            }

            public (IDisposable ReleaseBuffer, ManagedPinnedBuffer Buffer) Clone<T>(JsonContextPoolBase<T> pool)
                where T : JsonOperationContext
            {
                if(Length != Size)
                    throw new InvalidOperationException("Cloned buffer must be of the same size");


                var releaseCtx = pool.AllocateOperationContext(out T ctx);
                var returnBuffer = ctx.GetManagedBuffer(out var buffer);
                var clean = new Disposer(returnBuffer, releaseCtx);
                try
                {
                    buffer.Valid = Valid - Used;
                    buffer.Used = 0;
                    Memory.Copy(buffer.Pointer, Pointer + Used, buffer.Valid);

                    return (clean, buffer);
                }
                catch 
                {
                    clean.Dispose();
                    throw;
                }
            }

            private class Disposer : IDisposable
            {
                private readonly IDisposable[] _toDispose;

                public Disposer(params IDisposable[] toDispose)
                {
                    _toDispose = toDispose;
                }


                public void Dispose()
                {
                    foreach (var disposable in _toDispose)
                    {
                        disposable.Dispose();
                    }
                }
            }

            private ManagedPinnedBuffer()
            {
                GC.SuppressFinalize(this); // we only want finalization if we have values
            }

            private void Init(BufferSegment buffer, byte* pointer, GCHandle handle)
            {
                BufferInstance = buffer;
                Buffer = new ArraySegment<byte>(buffer.Array, buffer.Offset, buffer.Count);
                Length = buffer.Count;
                Pointer = pointer;
                _handle = handle;
                GC.ReRegisterForFinalize(this);
            }

            private static ObjectPool<ManagedPinnedBuffer> _pinnedBufferPool = new ObjectPool<ManagedPinnedBuffer>(()=>new ManagedPinnedBuffer());
            private static ObjectPool<BufferSegment> _smallBufferSegments = new ObjectPool<BufferSegment>(CreateSmallBuffers);
            private static ObjectPool<BufferSegment> _largeBufferSegments = new ObjectPool<BufferSegment>(() => new BufferSegment
            {
                Array = new byte[LargeBufferSize],
                Count = LargeBufferSize,
                Offset = 0
            });

            private static BufferSegment CreateSmallBuffers()
            {
                Debug.Assert(Size * 8 > 80 * 1024);// expected to reside on LOH
                var buffer = new byte[Size * 8];

                for (int i = 0; i < 7; i++)
                {
                    // we put the remaining values in the buffer pool
                    _smallBufferSegments.Free(new BufferSegment
                    {
                        Array = buffer,
                        Count = Size,
                        Offset = i * Size
                    });
                }
                return new BufferSegment
                {
                    Array = buffer,
                    Count = Size,
                    Offset = Size * 7,
                };
            }

            internal class BufferSegment
            {
                public byte[] Array;
                public int Offset;
                public int Count;
            }

            public static ManagedPinnedBuffer LongLivedInstance()
            {
                return AllocateInstance(_largeBufferSegments);
            }

            private static ManagedPinnedBuffer AllocateInstance(ObjectPool<BufferSegment> pool)
            {
                var buffer = pool.Allocate();
                var handle = GCHandle.Alloc(buffer.Array, GCHandleType.Pinned);
                try
                {
                    var ptr = (byte*)handle.AddrOfPinnedObject();
                    var mpb = _pinnedBufferPool.Allocate();
                    mpb.Init(buffer, ptr + buffer.Offset, handle);
                    return mpb;
                }
                catch (Exception)
                {
                    handle.Free();
                    pool.Free(buffer);
                    throw;
                }
            }

            public static ManagedPinnedBuffer ShortLivedInstance()
            {
                return AllocateInstance(_smallBufferSegments);
            }
        }       

        private Stack<ManagedPinnedBuffer> _managedBuffers;

        public CachedProperties CachedProperties;

        private readonly JsonParserState _jsonParserState;
        private readonly ObjectJsonParser _objectJsonParser;
        private readonly BlittableJsonDocumentBuilder _documentBuilder;

        public int Generation => _generation;

        public long AllocatedMemory => _arenaAllocator.TotalUsed;

        protected readonly SharedMultipleUseFlag LowMemoryFlag;

        public static JsonOperationContext ShortTermSingleUse()
        {
            return new JsonOperationContext(4096, 1024, SharedMultipleUseFlag.None);
        }       

        public JsonOperationContext(int initialSize, int longLivedSize, SharedMultipleUseFlag lowMemoryFlag)
        {
            Debug.Assert(lowMemoryFlag != null);
            _disposeOnceRunner = new DisposeOnce<SingleAttempt>(() =>
            {
#if MEM_GUARD_STACK
                ElectricFencedMemory.DecrementConext();
                ElectricFencedMemory.UnRegisterContextAllocation(this);
#endif

                List<Exception> exceptions = null;


                TryExecute(() => Reset(true));

                TryDispose(_documentBuilder);
                TryDispose(_arenaAllocator);
                TryDispose(_arenaAllocatorForLongLivedValues);

                if (_managedBuffers != null)
                {
                    foreach (var managedPinnedBuffer in _managedBuffers)
                    {
                        TryDispose(managedPinnedBuffer as IDisposable);
                    }

                    _managedBuffers = null;
                }

                if (exceptions != null)
                    throw new AggregateException("Failed to dispose context", exceptions);

                void TryDispose(IDisposable d)
                {
                    if (d == null)
                        return;
                    TryExecute(d.Dispose);
                }

                void TryExecute(Action a)
                {
                    try
                    {
                        a();
                    }
                    catch (Exception e)
                    {
                        if (exceptions == null)
                            exceptions = new List<Exception>();
                        exceptions.Add(e);
                    }
                }

            });

            _initialSize = initialSize;
            _longLivedSize = longLivedSize;
            _arenaAllocator = new ArenaMemoryAllocator(lowMemoryFlag, initialSize);
            _arenaAllocatorForLongLivedValues = new ArenaMemoryAllocator(lowMemoryFlag, longLivedSize);
            CachedProperties = new CachedProperties(this);
            _jsonParserState = new JsonParserState();
            _objectJsonParser = new ObjectJsonParser(_jsonParserState, this);
            _documentBuilder = new BlittableJsonDocumentBuilder(this, _jsonParserState, _objectJsonParser);
            LowMemoryFlag = lowMemoryFlag;

#if MEM_GUARD_STACK
            ElectricFencedMemory.IncrementConext();
            ElectricFencedMemory.RegisterContextAllocation(this,Environment.StackTrace);
#endif
        }

        public ReturnBuffer GetManagedBuffer(out ManagedPinnedBuffer buffer)
        {
            EnsureNotDisposed();
            if (_managedBuffers == null)
                _managedBuffers = new Stack<ManagedPinnedBuffer>();

            if (_managedBuffers.Count == 0)
                buffer = ManagedPinnedBuffer.ShortLivedInstance();
            else
                buffer = _managedBuffers.Pop();

            buffer.Valid = buffer.Used = 0;
            return new ReturnBuffer(buffer, this);
        }

        public struct ReturnBuffer : IDisposable
        {
            private  ManagedPinnedBuffer _buffer;
            private readonly JsonOperationContext _parent;

            public ReturnBuffer(ManagedPinnedBuffer buffer, JsonOperationContext parent)
            {
                _buffer = buffer;
                _parent = parent;
            }  

            public void Dispose()
            {
                if (_buffer == null)
                    return;

                //_parent disposal sets _managedBuffers to null,
                //throwing ObjectDisposedException() to make it more visible
                if (_parent.Disposed)
                    ThrowParentWasDisposed();

                _parent._managedBuffers.Push(_buffer);
                _buffer = null;
            }         

            private static void ThrowParentWasDisposed()
            {
                throw new ObjectDisposedException(
                    "ReturnBuffer should not be disposed after it's parent operation context was disposed");
            }
        }

        [MethodImpl(MethodImplOptions.AggressiveInlining)]
        public AllocatedMemoryData GetMemory(int requestedSize)
        {
#if DEBUG || VALIDATE
            if (requestedSize <= 0)
                throw new ArgumentException(nameof(requestedSize));
#endif

            var allocatedMemory = _arenaAllocator.Allocate(requestedSize);
            allocatedMemory.ContextGeneration = Generation;
            allocatedMemory.Parent = this;
#if DEBUG
            allocatedMemory.IsLongLived = false;
#endif
            return allocatedMemory;
        }

        [MethodImpl(MethodImplOptions.AggressiveInlining)]
        public AllocatedMemoryData GetLongLivedMemory(int requestedSize)
        {
#if DEBUG || VALIDATE
            if (requestedSize <= 0)
            throw new ArgumentException(nameof(requestedSize));
#endif
            //we should use JsonOperationContext in single thread
            if (_arenaAllocatorForLongLivedValues == null)
            {
                //_arenaAllocatorForLongLivedValues == null when the context is after Reset() but before Renew()
                ThrowAlreadyDisposedForLongLivedAllocator();

                //make compiler happy, previous row will throw
                 return null;
            }

            var allocatedMemory = _arenaAllocatorForLongLivedValues.Allocate(requestedSize);
            allocatedMemory.ContextGeneration = Generation;
            allocatedMemory.Parent = this;
    #if DEBUG
            allocatedMemory.IsLongLived = true;
    #endif
            return allocatedMemory;
        }

        private static void ThrowAlreadyDisposedForLongLivedAllocator()
        {
            throw new ObjectDisposedException("Could not allocated long lived memory, because the context is after Reset() but before Renew(). Is it possible that you have tried to use the context AFTER it was returned to the context pool?");
        }

        /// <summary>
        /// Generates new unmanaged stream. Should be disposed at the end of the usage.
        /// </summary>
        public UnmanagedWriteBuffer GetStream(int initialSize)
        {
            var bufferMemory = GetMemory(Math.Min(MaxInitialStreamSize, Math.Max(InitialStreamSize, initialSize)));
            return new UnmanagedWriteBuffer(this, bufferMemory);
        }

        private readonly DisposeOnce<SingleAttempt> _disposeOnceRunner;
        public bool Disposed => _disposeOnceRunner.Disposed;
        public override void Dispose()
        {
            _disposeOnceRunner.Dispose();
        }

        [MethodImpl(MethodImplOptions.AggressiveInlining)]
        public LazyStringValue GetLazyStringForFieldWithCaching(StringSegment key)
        {
            EnsureNotDisposed();

            var field = key.Value; // This will allocate if we are using a substring. 
            if (_fieldNames.TryGetValue(field, out LazyStringValue value))
            {
                //sanity check, in case the 'value' is manually disposed outside of this function
                Debug.Assert(value.IsDisposed == false);
                return value;
            }

            return GetLazyStringForFieldWithCachingUnlikely(field);
        }

        [MethodImpl(MethodImplOptions.AggressiveInlining)]
        public LazyStringValue GetLazyStringForFieldWithCaching(string field)
        {
            EnsureNotDisposed();
            if (_fieldNames.TryGetValue(field, out LazyStringValue value))
            {
                // PERF: This is usually the most common scenario, so actually being contiguous improves the behavior.
                Debug.Assert(value.IsDisposed == false);
                return value;
            }

            return GetLazyStringForFieldWithCachingUnlikely(field);
        }

        private LazyStringValue GetLazyStringForFieldWithCachingUnlikely(StringSegment key)
        {
<<<<<<< HEAD
            EnsureNotDisposed();
            LazyStringValue value = GetLazyString(key, longLived: true);
            _fieldNames[key.Value] = value;
=======
#if DEBUG || VALIDATE
            using (new SingleThreadAccessAssertion(_threadId, "GetLazyStringForFieldWithCachingUnlikely"))
            {
#endif
                EnsureNotDisposed();
                LazyStringValue value = GetLazyString(key, longLived: true);
                _fieldNames[key] = value;
>>>>>>> eace950c

                //sanity check, in case the 'value' is manually disposed outside of this function
                Debug.Assert(value.IsDisposed == false);
                return value;
#if DEBUG
            }
#endif
        }

        public LazyStringValue GetLazyString(string field)
        {
            EnsureNotDisposed();

            if (field == null)
                return null;

            return GetLazyString(field, longLived: false);
        }

        private unsafe LazyStringValue GetLazyString(StringSegment field, bool longLived)
        {
            var state = new JsonParserState();
            var maxByteCount = Encodings.Utf8.GetMaxByteCount(field.Length);

            int escapePositionsSize = JsonParserState.FindEscapePositionsMaxSize(field);

            int memorySize = maxByteCount + escapePositionsSize;
            var memory = longLived ? GetLongLivedMemory(memorySize) : GetMemory(memorySize);

            fixed (char* pField = field.Buffer)
            {
                var address = memory.Address;
                var actualSize = Encodings.Utf8.GetBytes(pField + field.Offset, field.Length, address, memory.SizeInBytes);

                state.FindEscapePositionsIn(address, ref actualSize, escapePositionsSize);

                state.WriteEscapePositionsTo(address + actualSize);
                LazyStringValue result = longLived == false ? AllocateStringValue(field.Value, address, actualSize) : new LazyStringValue(field.Value, address, actualSize, this);
                result.AllocatedMemoryData = memory;

                if (state.EscapePositions.Count > 0)
                {
                    result.EscapePositions = state.EscapePositions.ToArray();
                }
                return result;
            }
        }

        [MethodImpl(MethodImplOptions.AggressiveInlining)]
        public unsafe LazyStringValue GetLazyStringValue(byte* ptr)
        {
            // See format of the lazy string ID in the GetLowerIdSliceAndStorageKey method
            var size = BlittableJsonReaderBase.ReadVariableSizeInt(ptr, 0, out var offset);
            return AllocateStringValue(null, ptr + offset, size);
        }

        public BlittableJsonReaderObject ReadForDisk(Stream stream, string documentId)
        {
            return ParseToMemory(stream, documentId, BlittableJsonDocumentBuilder.UsageMode.ToDisk);
        }

        public ValueTask<BlittableJsonReaderObject> ReadForDiskAsync(Stream stream, string documentId, CancellationToken? token = null)
        {
            return ParseToMemoryAsync(stream, documentId, BlittableJsonDocumentBuilder.UsageMode.ToDisk, token);
        }

        public ValueTask<BlittableJsonReaderObject> ReadForMemoryAsync(Stream stream, string documentId, CancellationToken? token = null)
        {
            return ParseToMemoryAsync(stream, documentId, BlittableJsonDocumentBuilder.UsageMode.None, token);
        }

        public BlittableJsonReaderObject ReadForMemory(Stream stream, string documentId)
        {
            return ParseToMemory(stream, documentId, BlittableJsonDocumentBuilder.UsageMode.None);
        }

        public unsafe BlittableJsonReaderObject ReadForMemory(string jsonString, string documentId)
        {
            // todo: maybe use ManagedPinnedBuffer here
            var maxByteSize = Encodings.Utf8.GetMaxByteCount(jsonString.Length);

            fixed (char* val = jsonString)
            {
                var buffer = ArrayPool<byte>.Shared.Rent(maxByteSize);
                try
                {
                    fixed (byte* buf = buffer)
                    {
                        Encodings.Utf8.GetBytes(val, jsonString.Length, buf, maxByteSize);
                        using (var ms = new MemoryStream(buffer))
                        {
                            return ReadForMemory(ms, documentId);
                        }
                    }
                }
                finally
                {
                    ArrayPool<byte>.Shared.Return(buffer);
                }
            }
        }

        public BlittableJsonReaderObject ReadObject(DynamicJsonValue builder, string documentId,
            BlittableJsonDocumentBuilder.UsageMode mode = BlittableJsonDocumentBuilder.UsageMode.None, IBlittableDocumentModifier modifier = null)
        {
            return ReadObjectInternal(builder, documentId, mode, modifier);
        }

        public BlittableJsonReaderObject ReadObject(BlittableJsonReaderObject obj, string documentId,
            BlittableJsonDocumentBuilder.UsageMode mode = BlittableJsonDocumentBuilder.UsageMode.None)
        {
            return ReadObjectInternal(obj, documentId, mode);
        }

        private BlittableJsonReaderObject ReadObjectInternal(object builder, string documentId,
            BlittableJsonDocumentBuilder.UsageMode mode, IBlittableDocumentModifier modifier = null)
        {
            _jsonParserState.Reset();
            _objectJsonParser.Reset(builder);
            _documentBuilder.Renew(documentId, mode);
            CachedProperties.NewDocument();
            _documentBuilder._modifier = modifier;
            _documentBuilder.ReadObjectDocument();
            if (_documentBuilder.Read() == false)
                throw new InvalidOperationException("Partial content in object json parser shouldn't happen");
            _documentBuilder.FinalizeDocument();

            _objectJsonParser.Reset(null);

            var reader = _documentBuilder.CreateReader();
            return reader;
        }

        public async Task<BlittableJsonReaderObject> ReadFromWebSocket(
            WebSocket webSocket,
            string debugTag,
            CancellationToken token)
        {

            if (Disposed)
                ThrowObjectDisposed();

            _jsonParserState.Reset();
            UnmanagedJsonParser parser = null;
            BlittableJsonDocumentBuilder builder = null;
            var managedBuffer = default(ReturnBuffer);
            var generation = _generation;

            try
            {
                parser = new UnmanagedJsonParser(this, _jsonParserState, debugTag);
                builder = new BlittableJsonDocumentBuilder(this,
                    BlittableJsonDocumentBuilder.UsageMode.None, debugTag, parser, _jsonParserState);
                managedBuffer = GetManagedBuffer(out var bytes);
                try
                {
                    builder.ReadObjectDocument();
                    var result = await webSocket.ReceiveAsync(bytes.Buffer, token).ConfigureAwait(false);

                    token.ThrowIfCancellationRequested();
                    EnsureNotDisposed();

                    if (result.MessageType == WebSocketMessageType.Close)
                        return null;
                    bytes.Valid = result.Count;
                    bytes.Used = 0;

                    parser.SetBuffer(bytes);
                    while (true)
                    {
                        var read = builder.Read();
                        bytes.Used += parser.BufferOffset;
                        if (read)
                            break;
                        result = await webSocket.ReceiveAsync(bytes.Buffer, token).ConfigureAwait(false);
                        token.ThrowIfCancellationRequested();
                        EnsureNotDisposed();
                        bytes.Valid = result.Count;
                        bytes.Used = 0;
                        parser.SetBuffer(bytes);
                    }
                    builder.FinalizeDocument();
                    return builder.CreateReader();
                }
                catch (Exception)
                {
                    builder.Dispose();
                    throw;
                }
            }
            finally
            {
                DisposeIfNeeded(generation, parser, builder);
                if (generation == _generation)
                    managedBuffer.Dispose();
            }
        }

        public BlittableJsonReaderObject Read(Stream stream, string documentId, IBlittableDocumentModifier modifier = null)
        {
            var state = BlittableJsonDocumentBuilder.UsageMode.ToDisk;
            return ParseToMemory(stream, documentId, state, modifier);
        }

        private BlittableJsonReaderObject ParseToMemory(Stream stream, string debugTag, BlittableJsonDocumentBuilder.UsageMode mode, IBlittableDocumentModifier modifier = null)
        {
            ManagedPinnedBuffer bytes;
            using (GetManagedBuffer(out bytes))
            {
                return ParseToMemory(stream, debugTag, mode, bytes, modifier);
            }
        }

        public BlittableJsonReaderObject ParseToMemory(Stream stream, string debugTag,
            BlittableJsonDocumentBuilder.UsageMode mode,
            ManagedPinnedBuffer bytes, IBlittableDocumentModifier modifier = null)
        {

            EnsureNotDisposed();

            _jsonParserState.Reset();
            using (var parser = new UnmanagedJsonParser(this, _jsonParserState, debugTag))
            using (var builder = new BlittableJsonDocumentBuilder(this, mode, debugTag, parser, _jsonParserState, modifier: modifier))
            {
                CachedProperties.NewDocument();
                builder.ReadObjectDocument();
                while (true)
                {
                    if (bytes.Valid == bytes.Used)
                    {
                        var read = stream.Read(bytes.Buffer.Array, bytes.Buffer.Offset, bytes.Length);
                        EnsureNotDisposed();
                        if (read == 0)
                            throw new EndOfStreamException("Stream ended without reaching end of json content");
                        bytes.Valid = read;
                        bytes.Used = 0;
                    }
                    parser.SetBuffer(bytes);
                    var result = builder.Read();
                    bytes.Used += parser.BufferOffset;
                    if (result)
                        break;
                }
                builder.FinalizeDocument();

                var reader = builder.CreateReader();
                return reader;
            }
        }

        public unsafe BlittableJsonReaderObject ParseBuffer(byte* buffer, int length, string debugTag,
            BlittableJsonDocumentBuilder.UsageMode mode, IBlittableDocumentModifier modifier = null)
        {

            EnsureNotDisposed();

            _jsonParserState.Reset();
            using (var parser = new UnmanagedJsonParser(this, _jsonParserState, debugTag))
            using (var builder = new BlittableJsonDocumentBuilder(this, mode, debugTag, parser, _jsonParserState, modifier: modifier))
            {
                CachedProperties.NewDocument();
                builder.ReadObjectDocument();
                parser.SetBuffer(buffer, length);

                if (builder.Read() == false)
                    throw new EndOfStreamException("Buffer ended without reaching end of json content");

                builder.FinalizeDocument();

                var reader = builder.CreateReader();
                return reader;
            }
        }

        public unsafe BlittableJsonReaderArray ParseBufferToArray(string value, string debugTag,
            BlittableJsonDocumentBuilder.UsageMode mode, IBlittableDocumentModifier modifier = null)
        {

            EnsureNotDisposed();

            _jsonParserState.Reset();
            using (var parser = new UnmanagedJsonParser(this, _jsonParserState, debugTag))
            using (var builder = new BlittableJsonDocumentBuilder(this, mode, debugTag, parser, _jsonParserState, modifier: modifier))
            using (GetManagedBuffer(out var buffer))
            {
                CachedProperties.NewDocument();
                builder.ReadArrayDocument();

                var maxChars = buffer.Length / 8; //utf8 max size is 8 bytes, must consider worst case possiable

                bool lastReadResult = false;
                for (int i = 0; i < value.Length; i += maxChars)
                {
                    var charsToRead = Math.Min(value.Length - i, maxChars);
                    var length = Encodings.Utf8.GetBytes(value, i,
                        charsToRead,
                        buffer.Buffer.Array,
                        buffer.Buffer.Offset);

                    parser.SetBuffer(buffer.Pointer, length);
                    lastReadResult = builder.Read();
                }
                if (lastReadResult == false)
                    throw new EndOfStreamException("Buffer ended without reaching end of json content");

                builder.FinalizeDocument();

                var reader = builder.CreateArrayReader(false);
                return reader;
            }
        }

        public async ValueTask<BlittableJsonReaderObject> ParseToMemoryAsync(WebSocket webSocket, string debugTag,
           BlittableJsonDocumentBuilder.UsageMode mode,
           ManagedPinnedBuffer bytes,
           CancellationToken token = default(CancellationToken)
           )
        {
            EnsureNotDisposed();

            _jsonParserState.Reset();
            UnmanagedJsonParser parser = null;
            BlittableJsonDocumentBuilder builder = null;
            var generation = _generation;
            try
            {
                parser = new UnmanagedJsonParser(this, _jsonParserState, debugTag);
                builder = new BlittableJsonDocumentBuilder(this, mode, debugTag, parser, _jsonParserState);
                CachedProperties.NewDocument();
                builder.ReadObjectDocument();
                while (true)
                {
                    if (bytes.Valid == bytes.Used)
                    {
                        var read = await webSocket.ReceiveAsync(bytes.Buffer, token).ConfigureAwait(false);

                        EnsureNotDisposed();

                        if (read.Count == 0)
                            throw new EndOfStreamException("Stream ended without reaching end of json content");
                        bytes.Valid = read.Count;
                        bytes.Used = 0;
                    }
                    parser.SetBuffer(bytes);
                    var result = builder.Read();
                    bytes.Used += parser.BufferOffset;
                    if (result)
                        break;
                }
                builder.FinalizeDocument();

                var reader = builder.CreateReader();
                return reader;
            }
            finally
            {
                DisposeIfNeeded(generation, parser, builder);
            }
        }

        private void EnsureNotDisposed()
        {
            if (Disposed)
                ThrowObjectDisposed();
        }

        private ValueTask<BlittableJsonReaderObject> ParseToMemoryAsync(Stream stream, string documentId, BlittableJsonDocumentBuilder.UsageMode mode, CancellationToken? token = null)
        {
            using (GetManagedBuffer(out ManagedPinnedBuffer bytes))
                return ParseToMemoryAsync(stream, documentId, mode, bytes, token);
        }

        public async ValueTask<BlittableJsonReaderObject> ParseToMemoryAsync(Stream stream, string documentId, BlittableJsonDocumentBuilder.UsageMode mode, ManagedPinnedBuffer bytes,
            CancellationToken? token = null,
            int maxSize = int.MaxValue)
        {
            EnsureNotDisposed();

            _jsonParserState.Reset();
            UnmanagedJsonParser parser = null;
            BlittableJsonDocumentBuilder builder = null;
            var generation = _generation;
            var streamDisposer = token?.Register(stream.Dispose);
            try
            {
                parser = new UnmanagedJsonParser(this, _jsonParserState, documentId);
                builder = new BlittableJsonDocumentBuilder(this, mode, documentId, parser, _jsonParserState);

                CachedProperties.NewDocument();
                builder.ReadObjectDocument();
                while (true)
                {
                    token?.ThrowIfCancellationRequested();
                    if (bytes.Valid == bytes.Used)
                    {
                        var read = token.HasValue
                            ? await stream.ReadAsync(bytes.Buffer.Array, bytes.Buffer.Offset, bytes.Length, token.Value).ConfigureAwait(false)
                            : await stream.ReadAsync(bytes.Buffer.Array, bytes.Buffer.Offset, bytes.Length).ConfigureAwait(false);

                        EnsureNotDisposed();

                        if (read == 0)
                            throw new EndOfStreamException("Stream ended without reaching end of json content");
                        bytes.Valid = read;
                        bytes.Used = 0;
                        maxSize -= read;
                        if (maxSize < 0)
                            throw new ArgumentException($"The maximum size allowed for {documentId} ({maxSize}) has been exceeded, aborting");
                    }
                    parser.SetBuffer(bytes);
                    var result = builder.Read();
                    bytes.Used += parser.BufferOffset;
                    if (result)
                        break;
                }
                builder.FinalizeDocument();

                var reader = builder.CreateReader();
                return reader;
            }
            finally
            {
                streamDisposer?.Dispose();
                DisposeIfNeeded(generation, parser, builder);
            }
        }

        private void DisposeIfNeeded(int generation, UnmanagedJsonParser parser, BlittableJsonDocumentBuilder builder)
        {
            // if the generation has changed, that means that we had reset the context
            // this can happen if we were waiting on an async call for a while, got timed out / error / something
            // and the context was reset before we got back from the async call
            // since the full context was reset, there is no point in trying to dispose things, they were already 
            // taken care of
            if (generation == _generation)
            {
                parser?.Dispose();
                builder?.Dispose();
            }
        }

        private void ThrowObjectDisposed()
        {
            throw new ObjectDisposedException(nameof(JsonOperationContext));
        }

        protected internal virtual void Renew()
        {
            if (Disposed)
                ThrowObjectDisposed();

            _arenaAllocator.RenewArena();
            if (_arenaAllocatorForLongLivedValues == null)
            {
                _arenaAllocatorForLongLivedValues = new ArenaMemoryAllocator(LowMemoryFlag, _longLivedSize);
                CachedProperties = new CachedProperties(this);
            }
        }

        protected internal virtual unsafe void Reset(bool forceReleaseLongLivedAllocator = false)
        {
            if (_tempBuffer != null && _tempBuffer.Address != null)
            {
                _arenaAllocator.Return(_tempBuffer);
                _tempBuffer = null;
            }

            _documentBuilder.Reset();

            // We don't reset _arenaAllocatorForLongLivedValues. It's used as a cache buffer for long lived strings like field names.
            // When a context is re-used, the buffer containing those field names was not reset and the strings are still valid and alive.

            var allocatorForLongLivedValues = _arenaAllocatorForLongLivedValues;
            if (allocatorForLongLivedValues != null &&
                (allocatorForLongLivedValues.Allocated > _initialSize || forceReleaseLongLivedAllocator))
            {
                foreach (var mem in _fieldNames.Values)
                {
                    _arenaAllocatorForLongLivedValues.Return(mem.AllocatedMemoryData);
                    mem.AllocatedMemoryData = null;
                    mem.IsDisposed = true;
                }

                _arenaAllocatorForLongLivedValues = null;
                // at this point, the long lived section is far too large, this is something that can happen
                // if we have dynamic properties. A back of the envelope calculation gives us roughly 32K 
                // property names before this kicks in, which is a true abuse of the system. In this case, 
                // in order to avoid unlimited growth, we'll reset the long lived section
                allocatorForLongLivedValues.Dispose();

                _fieldNames.Clear();
                CachedProperties = null; // need to release this so can be collected
            }
            _objectJsonParser.Reset(null);
            _arenaAllocator.ResetArena();
            _numberOfAllocatedStringsValues = 0;
            _generation = _generation + 1;

            if (_pooledArrays != null )
            {
                foreach (var pooledTypesKVP in _pooledArrays)
                {
                    foreach (var pooledArraysOfCurrentType in pooledTypesKVP.Value.Array)
                    {
                        pooledTypesKVP.Value.Releaser(pooledArraysOfCurrentType);
                    }
                }

                _pooledArrays = null;
            }
        }

        public void Write(Stream stream, BlittableJsonReaderObject json)
        {
            EnsureNotDisposed();
            using (var writer = new BlittableJsonTextWriter(this, stream))
            {
                writer.WriteObject(json);
            }
        }

        public void Write(AbstractBlittableJsonTextWriter writer, BlittableJsonReaderObject json)
        {
            EnsureNotDisposed();
            WriteInternal(writer, json);
        }

        private void WriteInternal(AbstractBlittableJsonTextWriter writer, object json)
        {
            _jsonParserState.Reset();
            _objectJsonParser.Reset(json);

            _objectJsonParser.Read();

            WriteObject(writer, _jsonParserState, _objectJsonParser);

            _objectJsonParser.Reset(null);
        }

        public void Write(AbstractBlittableJsonTextWriter writer, DynamicJsonValue json)
        {
            EnsureNotDisposed();
            WriteInternal(writer, json);
        }

        public void Write(AbstractBlittableJsonTextWriter writer, DynamicJsonArray json)
        {
            EnsureNotDisposed();
            _jsonParserState.Reset();
            _objectJsonParser.Reset(json);

            _objectJsonParser.Read();

            WriteArray(writer, _jsonParserState, _objectJsonParser);

            _objectJsonParser.Reset(null);
        }

        public unsafe void WriteObject(AbstractBlittableJsonTextWriter writer, JsonParserState state, ObjectJsonParser parser)
        {
            EnsureNotDisposed();
            if (state.CurrentTokenType != JsonParserToken.StartObject)
                throw new InvalidOperationException("StartObject expected, but got " + state.CurrentTokenType);

            writer.WriteStartObject();
            bool first = true;
            while (true)
            {
                if (parser.Read() == false)
                    throw new InvalidOperationException("Object json parser can't return partial results");
                if (state.CurrentTokenType == JsonParserToken.EndObject)
                    break;

                if (state.CurrentTokenType != JsonParserToken.String)
                    throw new InvalidOperationException("Property expected, but got " + state.CurrentTokenType);

                if (first == false)
                    writer.WriteComma();
                first = false;

                var lazyStringValue = AllocateStringValue(null, state.StringBuffer, state.StringSize);
                writer.WritePropertyName(lazyStringValue);

                if (parser.Read() == false)
                    throw new InvalidOperationException("Object json parser can't return partial results");

                WriteValue(writer, state, parser);
            }
            writer.WriteEndObject();
        }

        private unsafe void WriteValue(AbstractBlittableJsonTextWriter writer, JsonParserState state, ObjectJsonParser parser)
        {
            switch (state.CurrentTokenType)
            {
                case JsonParserToken.Null:
                    writer.WriteNull();
                    break;
                case JsonParserToken.False:
                    writer.WriteBool(false);
                    break;
                case JsonParserToken.True:
                    writer.WriteBool(true);
                    break;
                case JsonParserToken.String:
                    if (state.CompressedSize.HasValue)
                    {
                        var lazyCompressedStringValue = new LazyCompressedStringValue(null, state.StringBuffer,
                            state.StringSize, state.CompressedSize.Value, this);
                        writer.WriteString(lazyCompressedStringValue);
                    }
                    else
                    {
                        writer.WriteString(AllocateStringValue(null, state.StringBuffer, state.StringSize));
                    }
                    break;
                case JsonParserToken.Float:
                    writer.WriteDouble(new LazyNumberValue(AllocateStringValue(null, state.StringBuffer, state.StringSize)));
                    break;
                case JsonParserToken.Integer:
                    writer.WriteInteger(state.Long);
                    break;
                case JsonParserToken.StartObject:
                    WriteObject(writer, state, parser);
                    break;
                case JsonParserToken.StartArray:
                    WriteArray(writer, state, parser);
                    break;
                default:
                    throw new ArgumentOutOfRangeException("Could not understand " + state.CurrentTokenType);
            }            
        }

        public void ThrowArgumentOutOfRangeException(string message)
        {
            throw new ArgumentOutOfRangeException(message);
        }        

        public void WriteArray(AbstractBlittableJsonTextWriter writer, JsonParserState state, ObjectJsonParser parser)
        {
            EnsureNotDisposed();
            if (state.CurrentTokenType != JsonParserToken.StartArray)
                throw new InvalidOperationException("StartArray expected, but got " + state.CurrentTokenType);

            writer.WriteStartArray();
            bool first = true;
            while (true)
            {
                if (parser.Read() == false)
                    throw new InvalidOperationException("Object json parser can't return partial results");

                if (state.CurrentTokenType == JsonParserToken.EndArray)
                    break;

                if (first == false)
                    writer.WriteComma();
                first = false;

                WriteValue(writer, state, parser);
            }
            writer.WriteEndArray();
        }

        public bool GrowAllocation(AllocatedMemoryData allocation, int sizeIncrease)
        {
            EnsureNotDisposed();
            return _arenaAllocator.GrowAllocation(allocation, sizeIncrease);
        }

        public MemoryStream CheckoutMemoryStream()
        {
            EnsureNotDisposed();
            if (_cachedMemoryStreams.Count == 0)
            {
                return new MemoryStream();
            }

            return _cachedMemoryStreams.Pop();
        }

        public void ReturnMemoryStream(MemoryStream stream)
        {
            EnsureNotDisposed();
            stream.SetLength(0);
            _cachedMemoryStreams.Push(stream);
        }

        public void ReturnMemory(AllocatedMemoryData allocation)
        {
            EnsureNotDisposed();
            if (_generation != allocation.ContextGeneration)
                ThrowUseAfterFree(allocation);

            _arenaAllocator.Return(allocation);
        }

        private static void ThrowUseAfterFree(AllocatedMemoryData allocation)
        {
#if MEM_GUARD_STACK || TRACK_ALLOCATED_MEMORY_DATA
            throw new InvalidOperationException(
                $"UseAfterFree detected! Attempt to return memory from previous generation, Reset has already been called and the memory reused! Allocated by: {allocation.AllocatedBy}. Thread name: {Thread.CurrentThread.Name}");
#else
            throw new InvalidOperationException(
                $"UseAfterFree detected! Attempt to return memory from previous generation, Reset has already been called and the memory reused! Thread name: {Thread.CurrentThread.Name}");
#endif
        }

        public AvoidOverAllocationScope AvoidOverAllocation()
        {
            EnsureNotDisposed();
            _arenaAllocator.AvoidOverAllocation = true;
            return new AvoidOverAllocationScope(this);
        }

        public struct AvoidOverAllocationScope : IDisposable
        {
            private JsonOperationContext _parent;
            public AvoidOverAllocationScope(JsonOperationContext parent)
            {
                _parent = parent;
            }

            public void Dispose()
            {
                _parent._arenaAllocator.AvoidOverAllocation = false;
            }
        }

        private Dictionary<Type, (Action<Array> Releaser, List<Array> Array)> _pooledArrays = null;

        public T[] AllocatePooledArray<T>(int size)
        {
            if (_pooledArrays == null)
                _pooledArrays = new Dictionary<Type, (Action<Array> Releaser, List<Array> Array)>();
            
            

            if (_pooledArrays.TryGetValue(typeof(T), out var allocationsArray) == false)
            {
                void Releaser(Array x) => ArrayPool<T>.Shared.Return((T[])x, true);

                allocationsArray = (Releaser, new List<Array>());
                _pooledArrays[typeof(T)] = allocationsArray;
            }

            var allocatedArray = ArrayPool<T>.Shared.Rent(size);
            allocationsArray.Array.Add(allocatedArray);
            return allocatedArray;
        }

#if DEBUG || VALIDATE
        private class IntReference
        {
            public long Value;
        }

        IntReference _threadId = new IntReference {Value = 0};

        private class SingleThreadAccessAssertion : IDisposable
        {
            readonly IntReference _capturedThreadId;
            private int _currentThreadId;
            private string _method;

            public SingleThreadAccessAssertion(IntReference expectedCapturedThread, string method)
            {
                _capturedThreadId = expectedCapturedThread;
                _currentThreadId = Environment.CurrentManagedThreadId;
                _method = method;
                if (Interlocked.CompareExchange(ref expectedCapturedThread.Value, _currentThreadId, 0) != 0)
                {
                    throw new InvalidOperationException($"Concurrent access to JsonOperationContext.{method} method detected");
                }
            }
            public void Dispose()
            {
                if (Interlocked.CompareExchange(ref _capturedThreadId.Value, 0, _currentThreadId) != _currentThreadId)
                {
                    throw new InvalidOperationException($"Concurrent access to JsonOperationContext.{_method} method detected");
                }
            }
        }
#endif
    }
}<|MERGE_RESOLUTION|>--- conflicted
+++ resolved
@@ -447,7 +447,7 @@
         {
 #if DEBUG || VALIDATE
             if (requestedSize <= 0)
-            throw new ArgumentException(nameof(requestedSize));
+                throw new ArgumentException(nameof(requestedSize));
 #endif
             //we should use JsonOperationContext in single thread
             if (_arenaAllocatorForLongLivedValues == null)
@@ -456,15 +456,15 @@
                 ThrowAlreadyDisposedForLongLivedAllocator();
 
                 //make compiler happy, previous row will throw
-                 return null;
+                return null;
             }
 
             var allocatedMemory = _arenaAllocatorForLongLivedValues.Allocate(requestedSize);
             allocatedMemory.ContextGeneration = Generation;
             allocatedMemory.Parent = this;
-    #if DEBUG
+#if DEBUG
             allocatedMemory.IsLongLived = true;
-    #endif
+#endif
             return allocatedMemory;
         }
 
@@ -521,25 +521,19 @@
 
         private LazyStringValue GetLazyStringForFieldWithCachingUnlikely(StringSegment key)
         {
-<<<<<<< HEAD
+#if DEBUG || VALIDATE
+            using (new SingleThreadAccessAssertion(_threadId, "GetLazyStringForFieldWithCachingUnlikely"))
+            {
+#endif
             EnsureNotDisposed();
             LazyStringValue value = GetLazyString(key, longLived: true);
             _fieldNames[key.Value] = value;
-=======
-#if DEBUG || VALIDATE
-            using (new SingleThreadAccessAssertion(_threadId, "GetLazyStringForFieldWithCachingUnlikely"))
-            {
-#endif
-                EnsureNotDisposed();
-                LazyStringValue value = GetLazyString(key, longLived: true);
-                _fieldNames[key] = value;
->>>>>>> eace950c
-
-                //sanity check, in case the 'value' is manually disposed outside of this function
-                Debug.Assert(value.IsDisposed == false);
-                return value;
+
+            //sanity check, in case the 'value' is manually disposed outside of this function
+            Debug.Assert(value.IsDisposed == false);
+            return value;
 #if DEBUG
-            }
+        }
 #endif
         }
 
@@ -1288,7 +1282,7 @@
         private class IntReference
         {
             public long Value;
-        }
+    }
 
         IntReference _threadId = new IntReference {Value = 0};
 
@@ -1306,7 +1300,7 @@
                 if (Interlocked.CompareExchange(ref expectedCapturedThread.Value, _currentThreadId, 0) != 0)
                 {
                     throw new InvalidOperationException($"Concurrent access to JsonOperationContext.{method} method detected");
-                }
+}
             }
             public void Dispose()
             {
