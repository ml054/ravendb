--- conflicted
+++ resolved
@@ -12,12 +12,9 @@
 import saveAdminLogsConfigurationCommand = require("commands/maintenance/saveAdminLogsConfigurationCommand");
 import datePickerBindingHandler = require("common/bindingHelpers/datePickerBindingHandler");
 import adminLogsOnDiskConfig = require("models/database/debug/adminLogsOnDiskConfig");
-<<<<<<< HEAD
 import moment = require("moment");
-=======
 import endpoints = require("endpoints");
 import appUrl = require("common/appUrl");
->>>>>>> 4654f5e4
 
 class heightCalculator {
     
@@ -109,7 +106,7 @@
     connectionJustOpened = ko.observable<boolean>(false);
     
     private static readonly studioMsgPart = "-, Information, Studio,";
-
+    
     datePickerOptions = {
         format: "YYYY-MM-DD HH:mm:ss.SSS",
         sideBySide: true
@@ -172,7 +169,7 @@
             return this.useMaxEndDate() ? null : this.endDate().utc().format(generalUtils.utcFullDateFormat);
         });
     }
-
+    
     dateFormattedAsUtc(localDate: moment.Moment) {
         if (localDate) {
             const date = moment(localDate);
@@ -551,7 +548,7 @@
     onOpenSettings() {
         this.loadLogsConfig();
     }
-
+    
     onOpenDownload() {
         this.startDate(null);
         this.endDate(null);
