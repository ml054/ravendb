--- conflicted
+++ resolved
@@ -43,17 +43,10 @@
             icon: require("../../../wwwroot/Content/img/widgets/graph-icon.svg"),
             type: "Indexing"
         }, {
-<<<<<<< HEAD
-=======
-            name: "Indexing per Database",
-            icon: "list-icon",
-            type: "DatabaseIndexing"
-        }, {
             name: "IO Stats",
-            icon: "graph-icon",
+            icon: require("../../../wwwroot/Content/img/widgets/graph-icon.svg"),
             type: "IoStats"
         }, {
->>>>>>> afe0f1b6
             name: "Traffic",
             icon: require("../../../wwwroot/Content/img/widgets/list-icon.svg"),
             type: "Traffic"
