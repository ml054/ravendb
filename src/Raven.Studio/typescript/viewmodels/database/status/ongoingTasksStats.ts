import viewModelBase = require("viewmodels/viewModelBase");
import fileDownloader = require("common/fileDownloader");
import graphHelper = require("common/helpers/graph/graphHelper");
import d3 = require("d3");
import rbush = require("rbush");
import gapFinder = require("common/helpers/graph/gapFinder");
import generalUtils = require("common/generalUtils");
import rangeAggregator = require("common/helpers/graph/rangeAggregator");
import liveReplicationStatsWebSocketClient = require("common/liveReplicationStatsWebSocketClient");
import liveEtlStatsWebSocketClient = require("common/liveEtlStatsWebSocketClient");
import liveSubscriptionStatsWebSocketClient = require("common/liveSubscriptionStatsWebSocketClient");
import messagePublisher = require("common/messagePublisher");
import inProgressAnimator = require("common/helpers/graph/inProgressAnimator");
import colorsManager = require("common/colorsManager");
import etlScriptDefinitionCache = require("models/database/stats/etlScriptDefinitionCache");
import subscriptionQueryDefinitionCache = require("models/database/stats/subscriptionQueryDefinitionCache");
import fileImporter = require("common/fileImporter");

type treeActionType = "toggleTrack" | "trackItem" | "gapItem" | "previewEtlScript" |
                      "subscriptionErrorItem" | "subscriptionPendingItem" | "subscriptionConnectionItem" | "previewSubscriptionQuery";

type rTreeLeaf = {
    minX: number;
    minY: number;
    maxX: number;
    maxY: number;
    actionType: treeActionType;
    arg: any;
}

type taskOperation = Raven.Client.Documents.Replication.ReplicationPerformanceOperation |
                     Raven.Server.Documents.ETL.Stats.EtlPerformanceOperation |
                     Raven.Server.Documents.Subscriptions.Stats.SubscriptionConnectionPerformanceOperation |
                     Raven.Server.Documents.Subscriptions.Stats.SubscriptionBatchPerformanceOperation;

type performanceBaseWithCache = ReplicationPerformanceBaseWithCache |
                                EtlPerformanceBaseWithCache |
                                SubscriptionConnectionPerformanceStatsWithCache |
                                SubscriptionBatchPerformanceStatsWithCache;
type trackInfo = {
    name: string;
    type: ongoingTaskStatType;
    openedHeight: number;
    closedHeight: number;
}

type exportFileFormat = {
    Replication: Raven.Server.Documents.Replication.LiveReplicationPerformanceCollector.ReplicationPerformanceStatsBase<Raven.Client.Documents.Replication.ReplicationPerformanceBase>[];
    Etl: Raven.Server.Documents.ETL.Stats.EtlTaskPerformanceStats[];
    Subscription: Raven.Server.Documents.Subscriptions.SubscriptionTaskPerformanceStats[];
}

type trackItemContext = {
    rootStats: performanceBaseWithCache;
    item: taskOperation;
}

type previewEtlScriptItemContext = {
    transformationName: string;
    taskId: number;
    etlType: Raven.Client.Documents.Operations.ETL.EtlType;
}

type previewSubscriptionQueryItemContext = {
    taskId: number;
    taskName: string;
}

class hitTest {
    cursor = ko.observable<string>("auto");
    private rTree = rbush<rTreeLeaf>();
    private container: d3.Selection<any>;
    private onToggleTrack: (trackName: string) => void;
    private onPreviewEtlScript: (context: previewEtlScriptItemContext) => void;
    private onPreviewSubscriptionScript: (context: previewSubscriptionQueryItemContext) => void;
    private handleTrackTooltip: (context: trackItemContext, x: number, y: number) => void;
    private handleSubscriptionErrorTooltip: (context: subscriptionErrorItemInfo, x: number, y: number) => void;
    private handleSubscriptionPendingTooltip: (context: subscriptionPendingItemInfo, x: number, y: number) => void;
    private handleSubscriptionConnectionTooltip: (context: subscriptionConnectionItemInfo, x: number, y: number) => void;
    private handleGapTooltip: (item: timeGapInfo, x: number, y: number) => void;
    private removeTooltip: () => void;

    reset() {
        this.rTree.clear();
    }

    init(container: d3.Selection<any>,
        onToggleTrack: (trackName: string) => void,
        onPreviewEtlScript: (context: previewEtlScriptItemContext) => void,
        onPreviewSubscriptionScript: (context: previewSubscriptionQueryItemContext) => void,
        handleTrackTooltip: (context: trackItemContext, x: number, y: number) => void,
        handleSubscriptionErrorTooltip: (context: subscriptionErrorItemInfo, x: number, y: number) => void,
        handleSubscriptionPendingTooltip: (context: subscriptionPendingItemInfo, x: number, y: number) => void,
        handleSubscriptionConnectionTooltip: (context: subscriptionConnectionItemInfo, x: number, y: number) => void,
        handleGapTooltip: (item: timeGapInfo, x: number, y: number) => void,
        removeTooltip: () => void) {
        this.container = container;
        this.onToggleTrack = onToggleTrack;
        this.onPreviewEtlScript = onPreviewEtlScript;
        this.onPreviewSubscriptionScript = onPreviewSubscriptionScript;
        this.handleTrackTooltip = handleTrackTooltip;
        this.handleSubscriptionErrorTooltip = handleSubscriptionErrorTooltip;
        this.handleSubscriptionPendingTooltip = handleSubscriptionPendingTooltip;
        this.handleSubscriptionConnectionTooltip = handleSubscriptionConnectionTooltip;
        this.handleGapTooltip = handleGapTooltip;
        this.removeTooltip = removeTooltip;
    }

    registerTrackItem(x: number, y: number, width: number, height: number, rootStats: performanceBaseWithCache, op: taskOperation) {
        const trackInfoItem = { rootStats: rootStats, item: op } as trackItemContext;
        this.insertItem(x, y, width, height, "trackItem", trackInfoItem);
    }

    registerPreviewEtlScript(x: number, y: number, width: number, height: number, taskInfo: previewEtlScriptItemContext) {
        this.insertItem(x, y, width, height, "previewEtlScript", taskInfo);
    }

    registerPreviewSubscriptionQuery(x: number, y: number, width: number, height: number, taskInfo: previewSubscriptionQueryItemContext) {
        this.insertItem(x, y, width, height, "previewSubscriptionQuery", taskInfo);
    }

    registerToggleTrack(x: number, y: number, width: number, height: number, trackName: string) {
        this.insertItem(x, y, width, height, "toggleTrack", trackName);
    }

    registerGapItem(x: number, y: number, width: number, height: number, gapInfo: timeGapInfo) {
        this.insertItem(x, y, width, height, "gapItem", gapInfo);
    }

    registerSubscriptionExceptionItem(x: number, y: number, width: number, height: number, exceptionItem: subscriptionErrorItemInfo) {
        this.insertItem(x, y, width, height, "subscriptionErrorItem", exceptionItem);
    }

    registerSubscriptionPendingItem(x: number, y: number, width: number, height: number, pendingItem: subscriptionPendingItemInfo) {
        this.insertItem(x, y, width, height, "subscriptionPendingItem", pendingItem);
    }

    registerSubscriptionConnectionItem(x: number, y: number, width: number, height: number, connectionItem: subscriptionConnectionItemInfo) {
        this.insertItem(x, y, width, height, "subscriptionConnectionItem", connectionItem);
    }

    private insertItem(x: number, y: number, width: number, height: number, action: treeActionType, args: any) {
        const item: rTreeLeaf = {
            minX: x,
            minY: y,
            maxX: x + width,
            maxY: y + height,
            actionType: action,
            arg: args
        };
        
        this.rTree.insert(item);
    }

    onClick() {
        const clickLocation = d3.mouse(this.container.node());

        if ((d3.event as any).defaultPrevented) {
            return;
        }

        const items = this.findItems(clickLocation[0], clickLocation[1]);

        const previewEtlScript = items.find(x => x.actionType === "previewEtlScript");
        if (previewEtlScript) {
            this.onPreviewEtlScript(previewEtlScript.arg as previewEtlScriptItemContext);
            return;
        } 
        
       const previewSubscriptionScript = items.find(x => x.actionType === "previewSubscriptionQuery");
       if (previewSubscriptionScript) {
           this.onPreviewSubscriptionScript(previewSubscriptionScript.arg as previewSubscriptionQueryItemContext);
           return;
       }
       
       const toggleTrack = items.find(x => x.actionType === "toggleTrack");
       if (toggleTrack) {
           this.onToggleTrack(toggleTrack.arg as string);
       }
    }

    onMouseDown() {
        this.cursor(graphHelper.prefixStyle("grabbing"));
    }

    onMouseUp() {
        this.cursor(graphHelper.prefixStyle("grab"));
    }

    onMouseMove() {
        const clickLocation = d3.mouse(this.container.node());
        const items = this.findItems(clickLocation[0], clickLocation[1]);

        const overToggleTrack = items.find(x => x.actionType === "toggleTrack");

        const currentPreviewEtlItem = items.find(x => x.actionType === "previewEtlScript");
        if (currentPreviewEtlItem) {
            this.cursor("pointer");
            return;
        }
        
        const currentPreviewSubscriptionItem = items.find(x => x.actionType === "previewSubscriptionQuery");
        if (currentPreviewSubscriptionItem) {
            this.cursor("pointer");
            return;
        }

        const currentTrackEventItem = items.find(x => x.actionType === "subscriptionErrorItem");
        if (currentTrackEventItem) {
            this.handleSubscriptionErrorTooltip(currentTrackEventItem.arg as subscriptionErrorItemInfo , clickLocation[0], clickLocation[1]);
            this.cursor("auto");
            return;
        }

        const currentTrackPendingItem = items.find(x => x.actionType === "subscriptionPendingItem");
        if (currentTrackPendingItem) {
            this.handleSubscriptionPendingTooltip(currentTrackPendingItem.arg as subscriptionPendingItemInfo, clickLocation[0], clickLocation[1]);
            this.cursor("auto");
            return;
        }

        const currentTrackConnectionItem = items.find(x => x.actionType === "subscriptionConnectionItem");
        if (currentTrackConnectionItem) {
            this.handleSubscriptionConnectionTooltip(currentTrackConnectionItem.arg as subscriptionConnectionItemInfo, clickLocation[0], clickLocation[1]);
            this.cursor("auto");
            return;
        }
        
        const currentTrackItem = items.find(x => x.actionType === "trackItem");
        if (currentTrackItem) {
            this.handleTrackTooltip(currentTrackItem.arg as trackItemContext, clickLocation[0], clickLocation[1]);
            this.cursor("auto");
            return;
        }
        
        const currentGapItem = items.find(x => x.actionType === "gapItem");
        if (currentGapItem) {
            this.handleGapTooltip(currentGapItem.arg as timeGapInfo, clickLocation[0], clickLocation[1]);
            this.cursor("auto");
            return;
        }
        
        this.removeTooltip();
        this.cursor(overToggleTrack ? "pointer" : graphHelper.prefixStyle("grab"));
    }

    private findItems(x: number, y: number): Array<rTreeLeaf> {
        return this.rTree.search({
            minX: x,
            maxX: x,
            minY: y - ongoingTasksStats.brushSectionHeight,
            maxY: y - ongoingTasksStats.brushSectionHeight
        });
    }
}

class ongoingTasksStats extends viewModelBase {

    /* static */
    static readonly brushSectionHeight = 40;
    private static readonly brushSectionTrackWorkHeight = 22;
    private static readonly brushSectionLineWidth = 1;
    private static readonly startConnectionLineExtraHeight = 6; // number of pixels to grow above track height 
    private static readonly trackHeight = 18; // height used for callstack item
    private static readonly stackPadding = 1; // space between call stacks
    private static readonly trackMargin = 4;
    private static readonly betweenScriptsPadding = 4;
    private static readonly closedTrackPadding = 2;
    private static readonly openedTrackPadding = 4;
    private static readonly axisHeight = 35;
    private static readonly textLeftPadding = 14;
    private static readonly previewIconWidth = 16;

    private static readonly maxReplicationRecursion = 3;
    private static readonly maxEtlRecursion = 2;
    private static readonly minGapSize = 10 * 1000; // 10 seconds
    private static readonly initialOffset = 100;
    private static readonly step = 200;
    private static readonly bufferSize = 10000;

    private static readonly singleOpenedEtlItemHeight = ongoingTasksStats.maxEtlRecursion * ongoingTasksStats.trackHeight
        + (ongoingTasksStats.maxEtlRecursion - 1) * ongoingTasksStats.stackPadding;
    
    private static readonly openedReplicationTrackHeight = ongoingTasksStats.openedTrackPadding
        + (ongoingTasksStats.maxReplicationRecursion + 1) * ongoingTasksStats.trackHeight
        + ongoingTasksStats.maxReplicationRecursion * ongoingTasksStats.stackPadding
        + ongoingTasksStats.openedTrackPadding;

    private static readonly closedReplicationTrackHeight = ongoingTasksStats.closedTrackPadding
        + ongoingTasksStats.trackHeight
        + ongoingTasksStats.closedTrackPadding;

    private static readonly openedSubscriptionTrackHeight = 2 * ongoingTasksStats.openedTrackPadding
        + ongoingTasksStats.trackHeight * 5
        + ongoingTasksStats.openedTrackPadding
        + ongoingTasksStats.stackPadding;

    private static readonly openedSubscriptionWorkerTrackHeight = 
        ongoingTasksStats.trackHeight * 3
        + ongoingTasksStats.openedTrackPadding
        + ongoingTasksStats.stackPadding;

    private static readonly closedSubscriptionTrackHeight = ongoingTasksStats.openedTrackPadding
        + ongoingTasksStats.trackHeight * 2
        + ongoingTasksStats.openedTrackPadding * 2;

    private static readonly olapLoadLocalPrefix = "Load/Local/";
    private static readonly olapLoadLocalChild = "Load/Local/Child";
    
    private static readonly olapUploadPrefix = "Load/Upload/";
    private static readonly olapUploadChild = "Load/Upload/Child";
    
    /* observables */

    hasAnyData = ko.observable<boolean>(false);
    loading: KnockoutComputed<boolean>;
    private searchText = ko.observable<string>("");

    private liveViewReplicationClient = ko.observable<liveReplicationStatsWebSocketClient>();
    private liveViewEtlClient = ko.observable<liveEtlStatsWebSocketClient>();
    private liveViewSubscriptionClient = ko.observable<liveSubscriptionStatsWebSocketClient>();
    
    private autoScroll = ko.observable<boolean>(false);
    private clearSelectionVisible = ko.observable<boolean>(false); 
    
    private tracksInfo = ko.observableArray<trackInfo>();
    private filteredTrackNames = ko.observableArray<string>(); // the tracks to show - those that include the filter criteria..
    private expandedTracks = ko.observableArray<string>();
    private isImport = ko.observable<boolean>(false);
    private importFileName = ko.observable<string>();

    private canExpandAll: KnockoutComputed<boolean>;

    /* private */

    // The live data from endpoint
    private replicationData: Raven.Server.Documents.Replication.LiveReplicationPerformanceCollector.ReplicationPerformanceStatsBase<Raven.Client.Documents.Replication.ReplicationPerformanceBase>[] = [];
    private etlData: Raven.Server.Documents.ETL.Stats.EtlTaskPerformanceStats[] = [];
    private subscriptionData: Raven.Server.Documents.Subscriptions.SubscriptionTaskPerformanceStats[] = [];
    
    private etlDefinitionsCache: etlScriptDefinitionCache;
    private subscriptionDefinitionCache: subscriptionQueryDefinitionCache;

    private subscriptionToWorkers = new Map<string, Set<string>>();

    private bufferIsFull = ko.observable<boolean>(false);
    private bufferUsage = ko.observable<string>("0.0");
    private dateCutoff: Date; // used to avoid showing server side cached items, after 'clear' is clicked. 
    private totalWidth: number;
    private totalHeight: number;
    private currentYOffset = 0;
    private maxYOffset = 0;
    private hitTest = new hitTest();
    private gapFinder: gapFinder;
    private dialogVisible = false;
    private updatesPaused = false;

    private inProgressAnimator: inProgressAnimator;
    private firstDataChunkDrawn = false;

    /* d3 */

    private xTickFormat = d3.time.format("%H:%M:%S");
    private canvas: d3.Selection<any>;
    private inProgressCanvas: d3.Selection<any>;
    private svg: d3.Selection<any>; // spans to canvas size (to provide brush + zoom/pan features)
    private brush: d3.svg.Brush<number>;
    private brushAndZoomCallbacksDisabled = false;
    private xBrushNumericScale: d3.scale.Linear<number, number>;
    private xBrushTimeScale: d3.time.Scale<number, number>;
    private yBrushValueScale: d3.scale.Linear<number, number>;
    private xNumericScale: d3.scale.Linear<number, number>;
    private brushSection: HTMLCanvasElement; // virtual canvas for brush section
    private brushContainer: d3.Selection<any>;
    private zoom: d3.behavior.Zoom<any>;
    private yScale: d3.scale.Ordinal<string, number>;
    private tooltip: d3.Selection<taskOperation | timeGapInfo | performanceBaseWithCache | subscriptionErrorItemInfo | subscriptionPendingItemInfo>;

    /* colors */

    private scrollConfig: scrollColorConfig;
    private colors = { 
        axis: undefined as string,
        gaps: undefined as string,
        brushChartColor: undefined as string,
        brushChartStrokeColor: undefined as string,
        trackBackground: undefined as string,
        separatorLine: undefined as string,
        trackNameBg: undefined as string,
        trackNameFg: undefined as string,
        trackDirectionText: undefined as string,
        openedTrackArrow: undefined as string,
        closedTrackArrow: undefined as string,
        collectionNameTextColor: undefined as string,
        itemWithError: undefined as string,
        progressStripes: undefined as string,
        stripeTextColor: undefined as string,

        tracks: {
            "Replication": undefined as string,
            "Network/Read": undefined as string,
            "Network/Write": undefined as string,
            "Storage/Read": undefined as string,
            "Storage/Write": undefined as string,
            "Network/DocumentRead": undefined as string,
            "Network/AttachmentRead": undefined as string,
            "Network/TombstoneRead": undefined as string,
            "Storage/DocumentRead": undefined as string,
            "Storage/TombstoneRead": undefined as string,
            "Storage/AttachmentRead": undefined as string,
            "Storage/CounterRead": undefined as string,
            "Storage/TimeSeriesRead": undefined as string,
            "ETL": undefined as string,
            "Extract": undefined as string,
            "Transform": undefined as string,
            "Load" : undefined as string,
            "Load/Local" : undefined as string,
            "Load/Local/Child" : undefined as string,
            "Load/Upload" : undefined as string,
            "Load/Upload/Child" : undefined as string,
            "ConnectionPending": undefined as string,
            "ConnectionActive": undefined as string,
            "Batch": undefined as string,
            "BatchSendDocuments": undefined as string,
            "BatchWaitForAcknowledge": undefined as string,
            "ConnectionAborted": undefined as string,
            "ConnectionRejected": undefined as string,
            "ConnectionErrorBackground": undefined as string,
            "AggregatedBatchesInfo": undefined as string,
            "UnknownOperation": undefined as string
        }
    };
    
    constructor() {
        super();

        this.bindToCurrentInstance("clearGraphWithConfirm");
        
        this.canExpandAll = ko.pureComputed(() => {
            const tracksInfo = this.tracksInfo();
            const expandedTracks = this.expandedTracks();

            return tracksInfo.length && tracksInfo.length !== expandedTracks.length;
        });

        this.searchText.throttle(200).subscribe(() => {
            this.filterTracks();
            this.drawMainSection();
        });

        this.autoScroll.subscribe(v => {
            if (v) {
                this.scrollToRight();
            } else {
                // cancel transition (if any)
                this.brushContainer
                    .transition();
            }
        });

        this.loading = ko.pureComputed(() => {
            const replicationClient = this.liveViewReplicationClient();
            const etlClient = this.liveViewEtlClient();
            const subscriptionClient = this.liveViewSubscriptionClient();

            const replicationLoading = replicationClient ? replicationClient.loading() : true;
            const etlLoading = etlClient ? etlClient.loading() : true;
            const subscriptionLoading = subscriptionClient ? subscriptionClient.loading() : true;
            
            return replicationLoading || etlLoading || subscriptionLoading;
        });
    }

    activate(args: { TaskName: string, database: string }): void {
        super.activate(args);

        if (args.TaskName) {
            this.expandedTracks.push(args.TaskName);
        }
    }

    deactivate() {
        super.deactivate();

        if (this.liveViewReplicationClient() || this.liveViewEtlClient() || this.liveViewSubscriptionClient()) {
            this.cancelLiveView();
        }
    }

    compositionComplete() {
        super.compositionComplete();
        
        colorsManager.setup(".ongoing-tasks-stats", this.colors);
        this.scrollConfig = graphHelper.readScrollConfig();

        this.tooltip = d3.select(".tooltip");

        [this.totalWidth, this.totalHeight] = this.getPageHostDimenensions();
        this.totalWidth -= 1;

        this.initCanvases();

        const activeDatabase = this.activeDatabase();
        this.etlDefinitionsCache = new etlScriptDefinitionCache(activeDatabase);
        this.subscriptionDefinitionCache = new subscriptionQueryDefinitionCache(activeDatabase);

        this.hitTest.init(this.svg,
            (replicationName) => this.onToggleTrack(replicationName),
            (context) => this.handlePreviewEtlScript(context),
            (context) => this.handlePreviewSubscriptionScript(context),
            (context, x, y) => this.handleTrackTooltip(context, x, y),
            (context, x, y) => this.handleSubscriptionErrorTooltip(context, x, y),
            (context, x, y) => this.handleSubscriptionPendingTooltip(context, x, y),
            (context, x, y) => this.handleSubscriptionConnectionTooltip(context, x, y),
            (gapItem, x, y) => this.handleGapTooltip(gapItem, x, y),
            () => this.hideTooltip());

        this.enableLiveView();
    }

    private initCanvases() {
        const metricsContainer = d3.select("#ongoingTasksStatsContainer"); 
        this.canvas = metricsContainer
            .append("canvas")
            .attr("width", this.totalWidth + 1)
            .attr("height", this.totalHeight);

        this.inProgressCanvas = metricsContainer
            .append("canvas")
            .attr("width", this.totalWidth + 1)
            .attr("height", this.totalHeight - ongoingTasksStats.brushSectionHeight - ongoingTasksStats.axisHeight) 
            .style("top", (ongoingTasksStats.brushSectionHeight + ongoingTasksStats.axisHeight) + "px");

        const inProgressCanvasNode = this.inProgressCanvas.node() as HTMLCanvasElement;
        const inProgressContext = inProgressCanvasNode.getContext("2d");
        inProgressContext.translate(0, -ongoingTasksStats.axisHeight);

        this.inProgressAnimator = new inProgressAnimator(inProgressCanvasNode);

        this.registerDisposable(this.inProgressAnimator);
        
        this.svg = metricsContainer
            .append("svg")
            .attr("width", this.totalWidth + 1)
            .attr("height", this.totalHeight);

        this.xBrushNumericScale = d3.scale.linear<number>()
            .range([0, this.totalWidth])
            .domain([0, this.totalWidth]);

        this.xNumericScale = d3.scale.linear<number>()
            .range([0, this.totalWidth])
            .domain([0, this.totalWidth]);

        this.brush = d3.svg.brush()
            .x(this.xBrushNumericScale)
            .on("brush", () => this.onBrush());

        this.zoom = d3.behavior.zoom()
            .x(this.xNumericScale)
            .on("zoom", () => this.onZoom());

        this.svg
            .append("svg:rect")
            .attr("class", "pane")
            .attr("width", this.totalWidth)
            .attr("height", this.totalHeight - ongoingTasksStats.brushSectionHeight)
            .attr("transform", "translate(" + 0 + "," + ongoingTasksStats.brushSectionHeight + ")")
            .call(this.zoom)
            .call(d => this.setupEvents(d));
    }

    private setupEvents(selection: d3.Selection<any>) {
        const onMove = () => {
            this.hitTest.onMouseMove();
        };

        this.hitTest.cursor.subscribe((cursor) => {
            selection.style("cursor", cursor);
        });

        selection.on("mousemove.tip", onMove);

        selection.on("click", () => this.hitTest.onClick());

        selection
            .on("mousedown.hit", () => {
                this.hitTest.onMouseDown();
                selection.on("mousemove.tip", null);
                if (this.liveViewReplicationClient()) {
                    this.liveViewReplicationClient().pauseUpdates();
                }
                if (this.liveViewEtlClient()) {
                    this.liveViewEtlClient().pauseUpdates();
                }
                if (this.liveViewSubscriptionClient()) {
                    this.liveViewSubscriptionClient().pauseUpdates();
                }
                this.updatesPaused = true;
            });
        selection
            .on("mouseup.hit", () => {
                this.hitTest.onMouseUp();
                selection.on("mousemove.tip", onMove);
                if (this.liveViewReplicationClient()) {
                    this.liveViewReplicationClient().resumeUpdates();
                }
                if (this.liveViewEtlClient()) {
                    this.liveViewEtlClient().resumeUpdates();
                }
                if (this.liveViewSubscriptionClient()) {
                    this.liveViewSubscriptionClient().resumeUpdates();
                }
                this.updatesPaused = false;
            });

        selection
            .on("mousedown.yShift", () => {
                const node = selection.node();
                const initialClickLocation = d3.mouse(node);
                const initialOffset = this.currentYOffset;

                selection.on("mousemove.yShift", () => {
                    const currentMouseLocation = d3.mouse(node);
                    const yDiff = currentMouseLocation[1] - initialClickLocation[1];

                    this.currentYOffset = initialOffset - yDiff;
                    this.fixCurrentOffset();
                });

                selection.on("mouseup.yShift", () => selection.on("mousemove.yShift", null));
            });

        selection.on("dblclick.zoom", null);
    }

    private filterTracks() {
        let tracks = this.tracksInfo().map(x => x.name);
        
        const criteria = this.searchText().toLowerCase();
        if (criteria) {
            tracks = tracks.filter(x => x.toLowerCase().includes(criteria));
        }

        this.filteredTrackNames(tracks);
    }

    private onDataUpdated() {
        let timeRange: [Date, Date];
        if (this.firstDataChunkDrawn) {
            const timeToRemap: [number, number] = this.brush.empty() ? this.xBrushNumericScale.domain() as [number, number] : this.brush.extent() as [number, number];
            // noinspection JSSuspiciousNameCombination
            timeRange = timeToRemap.map(x => this.xBrushTimeScale.invert(x)) as [Date, Date];
        }
        
        this.checkBufferUsage();

        const [workData, maxConcurrentActions] = this.prepareTimeData();

        if (this.firstDataChunkDrawn) {
            const newBrush = timeRange.map(x => this.xBrushTimeScale(x)) as [number, number];
            this.setZoomAndBrush(newBrush, brush => brush.extent(newBrush));
        }

        if (this.autoScroll()) {
            this.scrollToRight();
        }

        this.draw(workData, maxConcurrentActions, !this.firstDataChunkDrawn);

        if (!this.firstDataChunkDrawn) {
            this.firstDataChunkDrawn = true;
        }
    }
    
    private enableLiveView() {
        this.firstDataChunkDrawn = false;
        
        // since we are fetching data from 3 different sources
        // let's throttle updates to avoid jumpy UI
        const onDataUpdatedThrottle = _.debounce(() => {
            if (!this.updatesPaused) {
                this.onDataUpdated(); 
            }
        }, 1000, { maxWait: 3000 });

        this.liveViewReplicationClient(new liveReplicationStatsWebSocketClient(this.activeDatabase(), d => {
            this.replicationData = d;
            onDataUpdatedThrottle();
        }, this.dateCutoff));
        this.liveViewEtlClient(new liveEtlStatsWebSocketClient(this.activeDatabase(), d => {
            this.etlData = d;
            onDataUpdatedThrottle();
        }, this.dateCutoff));
        this.liveViewSubscriptionClient(new liveSubscriptionStatsWebSocketClient(this.activeDatabase(), d => {
            this.subscriptionData = d;
            onDataUpdatedThrottle();
        }, this.dateCutoff));
    }

    private checkBufferUsage() {
        const replicationDataCount = _.sumBy(this.replicationData, x => x.Performance.length);
        const etlDataCount = _.sumBy(this.etlData, t => _.sumBy(t.Stats, s => s.Performance.length));
        const subscriptionDataCount = _.sumBy(this.subscriptionData, x => x.BatchPerformance.length + x.ConnectionPerformance.length);
        
        const dataCount = replicationDataCount + etlDataCount + subscriptionDataCount;

        const usage = Math.min(100, dataCount * 100.0 / ongoingTasksStats.bufferSize);
        this.bufferUsage(usage.toFixed(1));

        if (dataCount > ongoingTasksStats.bufferSize) {
            this.bufferIsFull(true);
            this.cancelLiveView();
        }
    }

    scrollToRight() {
        const currentExtent = this.brush.extent() as [number, number];
        const extentWidth = currentExtent[1] - currentExtent[0];

        const existingBrushStart = currentExtent[0];

        if (currentExtent[1] < this.totalWidth) {

            const rightPadding = 100;
            const desiredShift = rightPadding * extentWidth / this.totalWidth;

            const desiredExtentStart = this.totalWidth + desiredShift - extentWidth;

            const moveFunc = (startX: number) => {
                this.brush.extent([startX, startX + extentWidth]);
                this.brushContainer.call(this.brush);

                this.onBrush();
            };

            this.brushContainer
                .transition()
                .duration(500)
                .tween("side-effect", () => {
                    const interpolator = d3.interpolate(existingBrushStart, desiredExtentStart);

                    return (t) => {
                        const currentStart = interpolator(t);
                        moveFunc(currentStart);
                    }
                });
        }
    }
    
    toggleScroll() {
        this.autoScroll.toggle();
    }

    private cancelLiveView() {
        if (this.liveViewReplicationClient()) {
            this.liveViewReplicationClient().dispose();
            this.liveViewReplicationClient(null);
        }

        if (this.liveViewEtlClient()) {
            this.liveViewEtlClient().dispose();
            this.liveViewEtlClient(null);
        }

        if (this.liveViewSubscriptionClient()) {
            this.liveViewSubscriptionClient().dispose();
            this.liveViewSubscriptionClient(null);
        }
    }

    private draw(workData: workData[], maxConcurrentActions: number, resetFilter: boolean) {
        const anySubscriptionData = this.subscriptionData.some(x => x.BatchPerformance.length || x.ConnectionPerformance.length);
        this.hasAnyData(this.replicationData.length > 0 || this.etlData.length > 0 || anySubscriptionData);

        this.prepareBrushSection(workData, maxConcurrentActions);
        this.prepareMainSection(resetFilter);

        const canvas = this.canvas.node() as HTMLCanvasElement;
        const context = canvas.getContext("2d");
        
        context.clearRect(0, 0, this.totalWidth + 2 /* aliasing */, ongoingTasksStats.brushSectionHeight);
        context.drawImage(this.brushSection, 0, 0);
        this.drawMainSection();
    }

    private prepareTimeData(): [workData[], number] {
        let timeRanges = this.extractTimeRanges();

        let maxConcurrentActions: number;
        let workData: workData[];

        if (timeRanges.length === 0) {
            // no data - create fake scale
            timeRanges = [[new Date(), new Date()]];
            maxConcurrentActions = 1;
            workData = [];
        } else {
            const aggregatedRanges = new rangeAggregator(timeRanges);
            workData = aggregatedRanges.aggregate();
            maxConcurrentActions = aggregatedRanges.maxConcurrentItems;
        }

        this.gapFinder = new gapFinder(timeRanges, ongoingTasksStats.minGapSize);
        this.xBrushTimeScale = this.gapFinder.createScale(this.totalWidth, 0);

        return [workData, maxConcurrentActions];
    }

    private prepareBrushSection(workData: workData[], maxConcurrentActions: number) {
        this.brushSection = document.createElement("canvas");
        this.brushSection.width = this.totalWidth + 1;
        this.brushSection.height = ongoingTasksStats.brushSectionHeight;

        this.yBrushValueScale = d3.scale.linear()
            .domain([0, maxConcurrentActions])
            .range([0, ongoingTasksStats.brushSectionTrackWorkHeight]);

        const context = this.brushSection.getContext("2d");

        const ticks = this.getTicks(this.xBrushTimeScale);
        this.drawXaxisTimeLines(context, ticks, 0, ongoingTasksStats.brushSectionHeight);
        this.drawXaxisTimeLabels(context, ticks, 5, 5);

        context.strokeStyle = this.colors.axis;
        context.strokeRect(0.5, 0.5, this.totalWidth, ongoingTasksStats.brushSectionHeight - 1);

        context.fillStyle = this.colors.brushChartColor;
        context.strokeStyle = this.colors.brushChartStrokeColor;
        context.lineWidth = ongoingTasksStats.brushSectionLineWidth;

        // Draw area chart showing replication work
        let x1: number, x2: number, y0: number = 0, y1: number;
        for (let i = 0; i < workData.length - 1; i++) {

            context.beginPath();
            x1 = this.xBrushTimeScale(new Date(workData[i].pointInTime));
            y1 = Math.round(this.yBrushValueScale(workData[i].numberOfItems)) + 0.5;
            x2 = this.xBrushTimeScale(new Date(workData[i + 1].pointInTime));
            context.moveTo(x1, ongoingTasksStats.brushSectionHeight - y0);
            context.lineTo(x1, ongoingTasksStats.brushSectionHeight - y1);

            // Don't want to draw line -or- rect at level 0
            if (y1 !== 0) {
                context.lineTo(x2, ongoingTasksStats.brushSectionHeight - y1);
                context.fillRect(x1, ongoingTasksStats.brushSectionHeight - y1, x2 - x1, y1);
            }

            context.stroke();
            y0 = y1;
        }

        // Draw last line:
        context.beginPath();
        context.moveTo(x2, ongoingTasksStats.brushSectionHeight - y1);
        context.lineTo(x2, ongoingTasksStats.brushSectionHeight);
        context.stroke();

        this.drawBrushGaps(context);
        this.prepareBrush();
    }

    private drawBrushGaps(context: CanvasRenderingContext2D) {
        for (let i = 0; i < this.gapFinder.gapsPositions.length; i++) {
            const gap = this.gapFinder.gapsPositions[i];

            context.strokeStyle = this.colors.gaps;

            const gapX = this.xBrushTimeScale(gap.start);
            context.moveTo(gapX, 1);
            context.lineTo(gapX, ongoingTasksStats.brushSectionHeight - 2);
            context.stroke();
        }
    }

    private prepareBrush() {
        const hasBrush = !!this.svg.select("g.brush").node();

        if (!hasBrush) {
            this.brushContainer = this.svg
                .append("g")
                .attr("class", "x brush");

            this.brushContainer
                .call(this.brush)
                .selectAll("rect")
                .attr("y", 1)
                .attr("height", ongoingTasksStats.brushSectionHeight - 1);
        }
    }

    private prepareMainSection(resetFilter: boolean): void {
        this.findAndSetTaskNames();

        if (resetFilter) {
            this.searchText("");
        }
        this.filterTracks();
    }

    private findAndSetTaskNames(): void {
        this.replicationData = _.orderBy(this.replicationData, [x => x.Type, x => x.Description], ["desc", "asc"]);
        this.etlData = _.orderBy(this.etlData, [x => x.EtlType, x => x.TaskName], ["asc", "asc"]);
        this.subscriptionData = _.orderBy(this.subscriptionData, [x => x.TaskName]);
        
        this.etlData.forEach(etl => {
            etl.Stats = _.orderBy(etl.Stats, [x => x.TransformationName], ["asc"]);
        });
        
        const trackInfos: trackInfo[] = [];
        
        this.replicationData.forEach(replicationTask => {
            trackInfos.push({
                name: replicationTask.Description,
                type: replicationTask.Type,
                openedHeight: ongoingTasksStats.openedReplicationTrackHeight,
                closedHeight: ongoingTasksStats.closedReplicationTrackHeight
            })
        });
        
        this.etlData.forEach(etlTask => {
            const scriptsCount = etlTask.Stats.length;

            const closedHeight = ongoingTasksStats.openedTrackPadding
                + (scriptsCount + 1) * ongoingTasksStats.trackHeight
                + scriptsCount * ongoingTasksStats.betweenScriptsPadding
                + ongoingTasksStats.openedTrackPadding;
            
            const heightCount = etlTask.EtlType === "Olap"? 3 : 1; 
            
            const openedHeight = 2 * ongoingTasksStats.openedTrackPadding
                + ongoingTasksStats.trackHeight * heightCount
                + (scriptsCount - 1) * ongoingTasksStats.betweenScriptsPadding
                + scriptsCount * ongoingTasksStats.singleOpenedEtlItemHeight
                + ongoingTasksStats.openedTrackPadding;
            
            trackInfos.push({
                name: etlTask.TaskName,
                type: etlTask.EtlType,
                openedHeight: openedHeight,
                closedHeight: closedHeight
            });
        });

        this.subscriptionData.forEach(subscriptionTask => {
            const subscriptionName = subscriptionTask.TaskName;
            const subscription = this.subscriptionToWorkers.get(subscriptionName);
            
            if (subscription) {
                subscriptionTask.ConnectionPerformance.forEach(connection => {
                    subscription.add(connection.WorkerId);
                });
            } else {
                const workerIds = subscriptionTask.ConnectionPerformance.map(x => x.WorkerId);
                this.subscriptionToWorkers.set(subscriptionName, new Set<string>(workerIds));
            }
            
            const numberOfWorkers = subscription ? subscription.size : 1;
            const height = ongoingTasksStats.openedSubscriptionTrackHeight + ((numberOfWorkers - 1) * ongoingTasksStats.openedSubscriptionWorkerTrackHeight);
            
            trackInfos.push({
                name: subscriptionName,
                type: "SubscriptionConnection",
                openedHeight: height,
                closedHeight: ongoingTasksStats.closedSubscriptionTrackHeight
            })
        });
        
        this.tracksInfo(trackInfos);
    }
    
    private fixCurrentOffset(): void {
        this.currentYOffset = Math.min(Math.max(0, this.currentYOffset), this.maxYOffset);
    }

    private constructYScale(): void {
        let currentOffset = ongoingTasksStats.axisHeight - this.currentYOffset;
        const domain: string[] = [];
        const range: number[] = [];

        const trackNames = this.filteredTrackNames();

        for (let i = 0; i < trackNames.length; i++) {
            const trackName = trackNames[i];

            domain.push(trackName);
            range.push(currentOffset);

            const isOpened = _.includes(this.expandedTracks(), trackName);

            const trackInfo = this.tracksInfo().find(x => x.name === trackName);

            currentOffset += (isOpened ? trackInfo.openedHeight : trackInfo.closedHeight) + ongoingTasksStats.trackMargin;
        }

        this.yScale = d3.scale.ordinal<string, number>()
            .domain(domain)
            .range(range);
    }
    
    private calcMaxYOffset(): void {
        const heightSum = _.sumBy(this.filteredTrackNames(), track => {
            const isOpened = _.includes(this.expandedTracks(), track);
            const trackInfo = this.tracksInfo().find(x => x.name === track);
            return isOpened ? trackInfo.openedHeight : trackInfo.closedHeight;
        });
        
        const offset = ongoingTasksStats.axisHeight
            + this.filteredTrackNames().length * ongoingTasksStats.trackMargin
            + heightSum;

        const availableHeightForTracks = this.totalHeight - ongoingTasksStats.brushSectionHeight;

        const extraBottomMargin = 10;

        this.maxYOffset = Math.max(offset + extraBottomMargin - availableHeightForTracks, 0);
    }

    private getTicks(scale: d3.time.Scale<number, number>): Date[] {
        return d3.range(ongoingTasksStats.initialOffset, this.totalWidth - ongoingTasksStats.step, ongoingTasksStats.step)
            .map(y => scale.invert(y));
    }

    private drawXaxisTimeLines(context: CanvasRenderingContext2D, ticks: Date[], yStart: number, yEnd: number): void {
        try {
            context.save();
            context.beginPath();

            context.setLineDash([4, 2]);
            context.strokeStyle = this.colors.axis;

            ticks.forEach((x, i) => {
                context.moveTo(ongoingTasksStats.initialOffset + (i * ongoingTasksStats.step) + 0.5, yStart);
                context.lineTo(ongoingTasksStats.initialOffset + (i * ongoingTasksStats.step) + 0.5, yEnd);
            });

            context.stroke();
        }
        finally {
            context.restore();
        }
    }

    private drawXaxisTimeLabels(context: CanvasRenderingContext2D, ticks: Date[], timePaddingLeft: number, timePaddingTop: number): void {
        try {
            context.save();
            context.beginPath();

            context.textAlign = "left";
            context.textBaseline = "top";
            context.font = "10px Lato";
            context.fillStyle = this.colors.axis;
          
            ticks.forEach((x, i) => {
                context.fillText(this.xTickFormat(x), ongoingTasksStats.initialOffset + (i * ongoingTasksStats.step) + timePaddingLeft, timePaddingTop);
            });
        }
        finally {
            context.restore();
        }
    }

    private onZoom() {
        this.autoScroll(false);
        this.clearSelectionVisible(true); 

        if (!this.brushAndZoomCallbacksDisabled) {
            this.brush.extent(this.xNumericScale.domain() as [number, number]);
            this.brushContainer
                .call(this.brush);

            this.drawMainSection();
        }
    }

    private onBrush() {
        this.clearSelectionVisible(!this.brush.empty()); 

        if (!this.brushAndZoomCallbacksDisabled) {
            this.xNumericScale.domain((this.brush.empty() ? this.xBrushNumericScale.domain() : this.brush.extent()) as [number, number]);
           
            this.zoom.x(this.xNumericScale);
            this.drawMainSection();
        }
    }

    private extractTimeRanges(): Array<[Date, Date]> {
        const result: Array<[Date, Date]> = [];
        
        const onPerf = (perfStatsWithCache: performanceBaseWithCache) => {
            const start = perfStatsWithCache.StartedAsDate;
            let end: Date;
            
            if (perfStatsWithCache.Completed) {
                end = perfStatsWithCache.CompletedAsDate;
            } else {
                end = new Date(start.getTime() + perfStatsWithCache.DurationInMs);
            }
            
            result.push([start, end]);
        };
        
        this.replicationData.forEach(replicationStats => {
            replicationStats.Performance.forEach(perfStat => onPerf(perfStat as performanceBaseWithCache));
        });
        
        this.etlData.forEach(etlStats => {
            etlStats.Stats.forEach(etlStat => {
                etlStat.Performance.forEach(perfStat => onPerf(perfStat as performanceBaseWithCache));
            })
        });

        this.subscriptionData.forEach(subscriptionStats => {
            subscriptionStats.ConnectionPerformance.forEach(perfStat => onPerf(perfStat as performanceBaseWithCache));
            subscriptionStats.BatchPerformance.forEach(perfStat => onPerf(perfStat as performanceBaseWithCache));
        });

        return result;
    }

    private drawMainSection() {
        this.inProgressAnimator.reset();
        this.hitTest.reset();
        this.calcMaxYOffset();
        this.fixCurrentOffset();
        this.constructYScale();

        // noinspection JSSuspiciousNameCombination
        const visibleTimeFrame = this.xNumericScale.domain().map(x => this.xBrushTimeScale.invert(x)) as [Date, Date];
        const xScale = this.gapFinder.trimmedScale(visibleTimeFrame, this.totalWidth, 0);

        const canvas = this.canvas.node() as HTMLCanvasElement;
        const context = canvas.getContext("2d");

        context.save();
        try {
            context.translate(0, ongoingTasksStats.brushSectionHeight);
            context.clearRect(0, 0, this.totalWidth + 2 /* aliasing */, this.totalHeight - ongoingTasksStats.brushSectionHeight);

            this.drawTracksBackground(context);

            if (xScale.domain().length) {

                const ticks = this.getTicks(xScale);

                context.save();
                context.beginPath();
                context.rect(0, ongoingTasksStats.axisHeight - 3, this.totalWidth, this.totalHeight - ongoingTasksStats.brushSectionHeight);
                context.clip();
                const timeYStart = this.yScale.range()[0] || ongoingTasksStats.axisHeight;
                this.drawXaxisTimeLines(context, ticks, timeYStart - 3, this.totalHeight);
                context.restore();

                this.drawXaxisTimeLabels(context, ticks, -20, 17);
            }

            context.save();
            try {
                context.beginPath();
                context.rect(0, ongoingTasksStats.axisHeight, this.totalWidth, this.totalHeight - ongoingTasksStats.brushSectionHeight);
                context.clip();

                this.drawTracks(context, xScale, visibleTimeFrame);
                this.drawTracksNames(context);
                this.drawGaps(context, xScale);

                graphHelper.drawScroll(context,
                    { left: this.totalWidth, top: ongoingTasksStats.axisHeight },
                    this.currentYOffset,
                    this.totalHeight - ongoingTasksStats.brushSectionHeight - ongoingTasksStats.axisHeight,
                    this.maxYOffset ? this.maxYOffset + this.totalHeight - ongoingTasksStats.brushSectionHeight - ongoingTasksStats.axisHeight : 0, 
                    this.scrollConfig);

            } finally {
                context.restore();
            }
        } finally {
            context.restore();
        }
        
        this.inProgressAnimator.animate(this.colors.progressStripes);
    }

    private drawTracksBackground(context: CanvasRenderingContext2D) {
        context.save();

        context.beginPath();
        context.rect(0, ongoingTasksStats.axisHeight, this.totalWidth, this.totalHeight - ongoingTasksStats.brushSectionHeight);
        context.clip();

        const drawBackground = (trackName: string) => {
            const yStart = this.yScale(trackName);
            const isOpened = _.includes(this.expandedTracks(), trackName);
            const trackInfo = this.tracksInfo().find(x => x.name === trackName);

            context.beginPath();
            context.fillStyle = this.colors.trackBackground;
            context.fillRect(0, yStart, this.totalWidth, isOpened ? trackInfo.openedHeight : trackInfo.closedHeight);
        };
        
        this.replicationData.forEach(replicationStat => {
           drawBackground(replicationStat.Description);
        });
        this.etlData.forEach(x => {
            drawBackground(x.TaskName);
        });
        this.subscriptionData.forEach(x => {
            drawBackground(x.TaskName);
        });

        context.restore();
    }

    private drawTracks(context: CanvasRenderingContext2D, xScale: d3.time.Scale<number, number>, visibleTimeFrame: [Date, Date]) {
        if (xScale.domain().length === 0) { 
            return;
        }

        const visibleStartDateAsInt = visibleTimeFrame[0].getTime();
        const visibleEndDateAsInt = visibleTimeFrame[1].getTime();

        const extentFunc = gapFinder.extentGeneratorForScaleWithGaps(xScale);

        const drawTrack = (trackName: string, yStart: number, isOpened: boolean, performance: performanceBaseWithCache[]) => {
            yStart += isOpened ? ongoingTasksStats.openedTrackPadding : ongoingTasksStats.closedTrackPadding;

            const perfLength = performance.length;
            let perfCompleted: string = null;

            for (let perfIdx = 0; perfIdx < perfLength; perfIdx++) {
                const perf = performance[perfIdx];   // each performance[i] has:  completed, details, DurationInMilliseconds, id, started

                const perfWithCache = perf as performanceBaseWithCache; // cache has also: startedAsDate, CompletedAsDate, Type
                const startDate = perfWithCache.StartedAsDate;

                const x1 = xScale(startDate);
                const startDateAsInt = startDate.getTime();

                const endDateAsInt = startDateAsInt + perf.DurationInMs;
                if (endDateAsInt < visibleStartDateAsInt || visibleEndDateAsInt < startDateAsInt)
                    continue;

                const yOffset = isOpened ? ongoingTasksStats.trackHeight + ongoingTasksStats.stackPadding : 0;
                const stripesYStart = yStart + (isOpened ? yOffset : 0);

                context.save();

                // Draw perf items
                if (perfWithCache.Details) {
                    this.drawStripes(context, [perfWithCache.Details], x1, stripesYStart, yOffset, extentFunc, perfWithCache, trackName);
                }

                // Draw a separating line between adjacent perf items if needed
                if (perfIdx >= 1 && perfCompleted === perf.Started) {
                    context.fillStyle = this.colors.separatorLine;
                    context.fillRect(x1, yStart + (isOpened ? yOffset : 0), 1, ongoingTasksStats.trackHeight);
                }

                context.restore();

                // Save to compare with the start time of the next item...
                perfCompleted = perf.Completed;

                if (!perf.Completed && perf.Details) {
                    this.findInProgressAction([perf.Details], extentFunc, x1, stripesYStart, yOffset);
                }
            }
        };

        const drawSubscriptionTrack = (trackName: string, yStart: number, isOpened: boolean,
                                       subscriptionItem: Raven.Server.Documents.Subscriptions.SubscriptionTaskPerformanceStats) => {
            
            yStart += isOpened ? ongoingTasksStats.openedTrackPadding : ongoingTasksStats.closedTrackPadding;

            const connectionPerformance = subscriptionItem.ConnectionPerformance as performanceBaseWithCache[];
            const batchPerformance = subscriptionItem.BatchPerformance as performanceBaseWithCache[];
            
            const connectionPerfLength = connectionPerformance.length;
            const batchPerfLength = batchPerformance.length;
            
            let lastErrorPosition = -1000;

            // create map for performance
            const workerIdToWorkerIndex = new Map<string, number>();
            const workersArray = [...this.subscriptionToWorkers.get(subscriptionItem.TaskName)];
            workersArray.forEach((workerId, index) => workerIdToWorkerIndex.set(workerId, index));
            
            // Draw connections
            for (let perfIdx = 0; perfIdx < connectionPerfLength; perfIdx++) {
                const connPerf = connectionPerformance[perfIdx];
                const perfWithCache = connPerf as SubscriptionConnectionPerformanceStatsWithCache;
                
                const startDateAsInt = perfWithCache.StartedAsDate.getTime();
                const endDateAsInt = startDateAsInt + connPerf.DurationInMs;
                
                if (endDateAsInt < visibleStartDateAsInt || visibleEndDateAsInt < startDateAsInt)
                    continue;
                
                const workerId = perfWithCache.WorkerId;
                const workerIndex = workerIdToWorkerIndex.get(workerId);
                const yOffset = isOpened ? ongoingTasksStats.trackHeight * 2 + ongoingTasksStats.stackPadding * 2 + (workerIndex * ongoingTasksStats.openedSubscriptionWorkerTrackHeight) : 0;
                
                const stripesYStart = yStart + (isOpened ? yOffset : 0);
                
                context.save();
                
                // Draw connection items (but only if we have actual connection (not just 'trying to connect')
                if (perfWithCache.Details.Operations.length > 1) {
                    const pendingDuration = perfWithCache.Details.Operations[0].DurationInMs;
                    const startActiveConnectionDateAsInt = startDateAsInt + pendingDuration;

                    const x1ForActive = xScale(new Date(startActiveConnectionDateAsInt));
                    const dxForActive = extentFunc(perfWithCache.Details.Operations[1].DurationInMs);

                    this.drawActiveSubscriptionConnectionStripe(context, x1ForActive, stripesYStart, yOffset, dxForActive, perfWithCache, trackName);
                    
                    if (!connPerf.Completed) {
                        const activeInfo = perfWithCache.Details.Operations[1];
                        this.findInProgressAction([activeInfo], extentFunc, x1ForActive, stripesYStart, yOffset);
                    }
                }

                // Draw errors on top of connection stripe
                if (perfWithCache.Exception) {
                    const xForCompleted = xScale(perfWithCache.CompletedAsDate);
                    // don't draw errors more often than every 5 pixels
                    if (Math.abs(lastErrorPosition - xForCompleted) > 5) {
                        this.drawConnectionError(context, xForCompleted, stripesYStart + 10, perfWithCache.ErrorType);

                        const iconWidth = 16;
                        this.hitTest.registerSubscriptionExceptionItem(xForCompleted - iconWidth/2, stripesYStart, iconWidth, ongoingTasksStats.trackHeight,
                            {
                                title: perfWithCache.ErrorType === "ConnectionRejected" ? "Connection rejected" : "Connection aborted",
                                exceptionText: perfWithCache.Exception,
                                clientUri: perfWithCache.ClientUri,
                                strategy: perfWithCache.Strategy
                            });
                        
                        lastErrorPosition = xForCompleted;
                    }
                }
                
                // Draw pending duration - but only when strategy is 'WaitForFree'
                if (perfWithCache.Strategy === "WaitForFree") {
                    const pendingInfo = perfWithCache.Details.Operations[0];
                    const dxForPending = extentFunc(pendingInfo.DurationInMs);

                    context.strokeStyle = this.colors.tracks.ConnectionPending;
                    context.fillStyle = context.strokeStyle;
                    const x1ForPending = xScale(perfWithCache.StartedAsDate);
                    const yForPending = stripesYStart + 10;

                    context.beginPath();
                    context.arc(x1ForPending, yForPending, 3, 0, 2 * Math.PI);
                    context.fill();

                    if (dxForPending >= 4) {
                        graphHelper.drawDashLine(context, x1ForPending, yForPending + 0.5, dxForPending);
                        this.hitTest.registerSubscriptionPendingItem(x1ForPending, stripesYStart, dxForPending, ongoingTasksStats.trackHeight,
                            {
                                title: "Pending Connection",
                                clientUri: perfWithCache.ClientUri,
                                duration: pendingInfo.DurationInMs
                            });
                    }
                }
                context.restore();
            }
            
            let batchPerfCompleted: string = null;
            
            // create map for performance
            const connectionIdToSubscriptionConnectionPerformanceStatsWithCache = new Map<number, SubscriptionConnectionPerformanceStatsWithCache>();
            connectionPerformance.forEach(item => 
                connectionIdToSubscriptionConnectionPerformanceStatsWithCache.set((item as SubscriptionConnectionPerformanceStatsWithCache).ConnectionId, item as SubscriptionConnectionPerformanceStatsWithCache));
            
            // Draw batches
            for (let perfIdx = 0; perfIdx < batchPerfLength; perfIdx++) {
                const batchPerf = batchPerformance[perfIdx];

                const perfWithCache = batchPerf as SubscriptionBatchPerformanceStatsWithCache;

                const connection = subscriptionItem.ConnectionPerformance.find(x => x.ConnectionId === perfWithCache.ConnectionId);
                
                if (!connection) {
                    continue;
                }
                
                const workerId = connection.WorkerId;
                const workerIndex = workerIdToWorkerIndex.get(workerId);

                const startDate = perfWithCache.StartedAsDate;
                
                const x1 = xScale(startDate);
                const startDateAsInt = startDate.getTime();

                const endDateAsInt = startDateAsInt + batchPerf.DurationInMs;
                if (endDateAsInt < visibleStartDateAsInt || visibleEndDateAsInt < startDateAsInt)
                    continue;

                const yOffset = isOpened ? ongoingTasksStats.trackHeight + ongoingTasksStats.stackPadding : 0;
                const stripesYStart = yStart + (isOpened ? yOffset + ongoingTasksStats.trackHeight * 2 + (workerIndex * ongoingTasksStats.openedSubscriptionWorkerTrackHeight) + 3 : 0);

                context.save();

                // Draw batch items
                this.drawStripes(context, [perfWithCache.Details], x1, stripesYStart, yOffset, extentFunc, perfWithCache, trackName);

                // Draw a separating line between adjacent batch items if needed 
                if (perfIdx >= 1 && batchPerfCompleted === batchPerf.Started) {
                    // no need to draw if first batch is the agg one..because colors are different..
                    if (perfIdx != 1 || !(batchPerformance[0] as SubscriptionBatchPerformanceStatsWithCache).AggregatedBatchesCount) {
                        context.fillStyle = this.colors.separatorLine;
                        context.fillRect(x1, stripesYStart, 1, ongoingTasksStats.trackHeight);
                    }
                }

                context.restore();

                batchPerfCompleted = batchPerf.Completed;

                const parentConnection = connectionIdToSubscriptionConnectionPerformanceStatsWithCache.get(perfWithCache.ConnectionId);
                
                if (!batchPerf.Completed && !parentConnection.Exception) {
                    this.findInProgressAction([batchPerf.Details], extentFunc, x1, stripesYStart, yOffset);
                }
            }
            
            // draw start lines - the reason we do that in separate loop is we want them to be in front
            for (let perfIdx = 0; perfIdx < connectionPerfLength; perfIdx++) {
                const connPerf = connectionPerformance[perfIdx];
                const perfWithCache = connPerf as SubscriptionConnectionPerformanceStatsWithCache;

                const startDateAsInt = perfWithCache.StartedAsDate.getTime();
                const endDateAsInt = startDateAsInt + connPerf.DurationInMs;

                if (endDateAsInt < visibleStartDateAsInt || visibleEndDateAsInt < startDateAsInt)
                    continue;

                context.save();

                if (perfWithCache.Details.Operations.length > 1) {
                    const pendingDuration = perfWithCache.Details.Operations[0].DurationInMs;
                    const startActiveConnectionDateAsInt = startDateAsInt + pendingDuration;

                    const x1ForActive = xScale(new Date(startActiveConnectionDateAsInt));

                    const yOffset = isOpened ? ongoingTasksStats.trackHeight * 2 + ongoingTasksStats.stackPadding * 2 : 0;
                    const yStartLine = yStart + (isOpened ? yOffset : 0);
                    
                    // draw the 'start connection line'
                    context.fillStyle = this.colors.tracks.ConnectionPending;
                    context.fillRect(x1ForActive, yStartLine - ongoingTasksStats.startConnectionLineExtraHeight, 1, ongoingTasksStats.trackHeight + ongoingTasksStats.startConnectionLineExtraHeight);
                }

                context.restore();
            }

            // Draw query text
            const extraPadding = isOpened ? ongoingTasksStats.trackHeight : 0;
            this.drawQuery(context, yStart + extraPadding, {
                taskId: subscriptionItem.TaskId,
                taskName: subscriptionItem.TaskName
            });
        };
        
        this.replicationData.forEach(replicationItem => {
            const trackName = replicationItem.Description;
            if (_.includes(this.filteredTrackNames(), trackName)) {
                const isOpened = _.includes(this.expandedTracks(), trackName);
                drawTrack(trackName, this.yScale(trackName), isOpened, replicationItem.Performance as performanceBaseWithCache[]);
            }
        });
        
        this.etlData.forEach(etlItem => {
            const trackName = etlItem.TaskName;
            if (_.includes(this.filteredTrackNames(), trackName)) {
                const yStartBase = this.yScale(trackName);
                const isOpened = _.includes(this.expandedTracks(), trackName);
                const extraPadding = isOpened ? ongoingTasksStats.trackHeight + ongoingTasksStats.stackPadding + ongoingTasksStats.openedTrackPadding 
                    : ongoingTasksStats.closedTrackPadding;
                
                etlItem.Stats.forEach((etlStat, idx) => {
                    context.font = "10px Lato";
                    const openedTrackItemOffset = ongoingTasksStats.betweenScriptsPadding + ongoingTasksStats.singleOpenedEtlItemHeight;
                    const closedTrackItemOffset = ongoingTasksStats.betweenScriptsPadding + ongoingTasksStats.trackHeight;
                    const offset = isOpened ? idx * openedTrackItemOffset : (idx + 1) * closedTrackItemOffset;
                    
                    drawTrack(trackName, yStartBase + offset, isOpened, etlStat.Performance as performanceBaseWithCache[]);
                    
                    this.drawScriptName(context, yStartBase + offset + extraPadding, {
                        transformationName: etlStat.TransformationName,
                        etlType: etlItem.EtlType,
                        taskId: etlItem.TaskId
                    });
                });
            }
        })
        
        this.subscriptionData.forEach(subscriptionItem => {
            const trackName = subscriptionItem.TaskName;
            if (_.includes(this.filteredTrackNames(), trackName)) {
                const isOpened = _.includes(this.expandedTracks(), trackName);
                const yStartBase = this.yScale(trackName);
                
                const openedTrackItemOffset = ongoingTasksStats.stackPadding;
                const closedTrackItemOffset = ongoingTasksStats.betweenScriptsPadding + ongoingTasksStats.trackHeight;
                const offset = isOpened ? openedTrackItemOffset : closedTrackItemOffset;
                
                drawSubscriptionTrack(trackName, yStartBase + offset, isOpened, subscriptionItem);
            }
        });
    }
    
    private drawScriptName(context: CanvasRenderingContext2D, yStart: number, taskInfo: previewEtlScriptItemContext) {
        const areaWidth = this.drawText(context, yStart, taskInfo.transformationName);
        this.hitTest.registerPreviewEtlScript(2, yStart, areaWidth, ongoingTasksStats.trackHeight, taskInfo);
    }
    
    private drawQuery(context: CanvasRenderingContext2D, yStart: number, taskInfo: previewSubscriptionQueryItemContext) {
        const areaWidth = this.drawText(context, yStart, "Query");
        this.hitTest.registerPreviewSubscriptionQuery(2, yStart, areaWidth, ongoingTasksStats.trackHeight, taskInfo);
    }
    
    private drawText(context: CanvasRenderingContext2D, yStart: number, text: string) {
        const textShift = 12.5;
        context.font = "bold 12px Lato";
        const textWidth = context.measureText(text).width + 8;

        const areaWidth = textWidth + ongoingTasksStats.textLeftPadding * 2 + ongoingTasksStats.previewIconWidth;

        context.fillStyle = this.colors.trackNameBg;
        context.fillRect(2, yStart, areaWidth, ongoingTasksStats.trackHeight + 2);

        context.fillStyle = this.colors.trackNameFg;
        context.fillText(text, ongoingTasksStats.textLeftPadding + 4, yStart + textShift);

        context.font = "16px icomoon";
        context.fillText('\ue9a3', ongoingTasksStats.textLeftPadding + textWidth + ongoingTasksStats.previewIconWidth / 2, yStart + 16);
        
        return areaWidth;
    }

    private findInProgressAction(perfDetails: taskOperation[], extentFunc: (duration: number) => number,
                                 xStart: number, yStart: number, yOffset: number): void {

        const extractor = (perfs: taskOperation[], xStart: number, yStart: number, yOffset: number) => {

            let currentX = xStart;

            perfs.forEach(op => {
                const dx = extentFunc(op.DurationInMs);

                this.inProgressAnimator.register([currentX, yStart, dx, ongoingTasksStats.trackHeight]);

                if (op.Operations && op.Operations.length > 0) {
                    extractor(op.Operations, currentX, yStart + yOffset, yOffset);
                }
                currentX += dx;
            });
        };

        extractor(perfDetails, xStart, yStart, yOffset);
    }

    private getColorForOperation(operationName: string): string {
        const { tracks } = this.colors;
        
        if (operationName.startsWith(ongoingTasksStats.olapLoadLocalPrefix)) {
            operationName = ongoingTasksStats.olapLoadLocalChild;
        }
        if (operationName.startsWith(ongoingTasksStats.olapUploadPrefix)) {
            operationName = ongoingTasksStats.olapUploadChild;
        }

        if (operationName in tracks) {
            return (tracks as dictionary<string>)[operationName];
        }

        console.warn(`Operation "${operationName}" is not supported. Using unknown-operation color in ongoing tasks graph.`);
        return tracks.UnknownOperation;
    }

    private getTaskType(taskName: string): ongoingTaskStatType {
        return this.tracksInfo().find(x => x.name === taskName).type;
    }
    
    private getTaskTypeDescription(type: ongoingTaskStatType): string {
        switch (type) {
            case "IncomingExternal":
                return "Incoming External Replication";
            case "IncomingInternal":
                return "Incoming Internal Replication";
            case "IncomingPull":
                return "Incoming Pull Replication";
            case "OutgoingExternal":
                return "Outgoing External Replication";
            case "OutgoingInternal":
                return "Outgoing Internal Replication";
            case "OutgoingPull":
                return "Outgoing Pull Replication";
            case "Raven":
                return "Raven ETL";
            case "Sql":
                return "SQL ETL";
            case "Olap":
                return "OLAP ETL";
            case "ElasticSearch":
                return "Elasticsearch ETL";
            case "SubscriptionConnection":
                return "Subscription";
            case "SubscriptionBatch":
                return "Documents Batch";
            case "AggregatedBatchesInfo":
                return "Aggregated History Batches Info";
        }
        return "";
    }

    private drawConnectionError(context: CanvasRenderingContext2D, x: number, y: number,
                                errorType: Raven.Server.Documents.TcpHandlers.SubscriptionError) {
        let errorIcon: string;
        let iconStyle: string;
        
        if (errorType === "ConnectionRejected") {
            errorIcon = "\uea45";
            iconStyle = this.colors.tracks.ConnectionRejected;
            this.drawErrorBackgound(context, iconStyle, x, y - 1);
        } else {
            errorIcon = "\uea44";
            iconStyle = this.colors.tracks.ConnectionAborted;
            this.drawErrorBackgound(context, iconStyle, x, y - 1);
        }
        
        context.fillStyle = iconStyle;
        context.font = "16px icomoon";
        context.fillText(errorIcon, x - 8, y + 6);
    }
    
    private drawErrorBackgound(context: CanvasRenderingContext2D, outlineColor: string, x: number, y: number): void {
        // draw background
        context.beginPath();
        context.arc(x, y, 9, 0, 2 * Math.PI);
        context.fillStyle = this.colors.tracks.ConnectionErrorBackground;
        context.fill();
        // draw outline
        context.lineWidth = 0.8;
        context.strokeStyle = outlineColor;
        context.stroke();
    }

    private drawStripes(context: CanvasRenderingContext2D, operations: Array<taskOperation>,
        xStart: number, yStart: number, yOffset: number, extentFunc: (duration: number) => number,
        perfItemWithCache: performanceBaseWithCache, trackName: string) {

        let currentX = xStart;
        
        for (let i = 0; i < operations.length; i++) {
            const op = operations[i];
            const dx = extentFunc(op.DurationInMs);
            const isRootOperation = perfItemWithCache.Details === op;

            // 0. Draw item:
            context.fillStyle = this.getColorForOperation(op.Name);
            context.fillRect(currentX, yStart, dx, ongoingTasksStats.trackHeight);

            // Register items:
            // 1. Track is open
            if (yOffset !== 0) {
                if (dx >= 0.8) { // Don't show tooltip & text for small items
                    this.hitTest.registerTrackItem(currentX, yStart, dx, ongoingTasksStats.trackHeight, perfItemWithCache, op); 
                    
                    if (dx > 30) {
                        this.drawTextOnStripe(context, op.Name, dx, currentX, yStart);
                    }
                }
            }
            // 2. Track is closed
            else if (isRootOperation) { // register only on root item
                if (dx >= 0.8) {
                    this.hitTest.registerTrackItem(currentX, yStart, dx, ongoingTasksStats.trackHeight, perfItemWithCache, op);
                    this.hitTest.registerToggleTrack(currentX, yStart, dx, ongoingTasksStats.trackHeight, trackName); 
                }
            }

            // 3. Draw inner/nested operations/stripes..
            if (op.Operations && op.Operations.length > 0) {
                this.drawStripes(context, op.Operations, currentX, yStart + yOffset, yOffset, extentFunc, perfItemWithCache, trackName);
            }
            
            // 4. Handle errors if exist... 
            if (perfItemWithCache.HasErrors && isRootOperation) {
                context.fillStyle = this.colors.itemWithError;
                graphHelper.drawTriangle(context, currentX, yStart, dx);
            }

            currentX += dx;
        }
    }
    
    private mapItemToRegister(perfItemWithCache: SubscriptionConnectionPerformanceStatsWithCache, duration: number) {
        return {
            title: "Client Connection",
            strategy: perfItemWithCache.Strategy,
            batchCount: perfItemWithCache.BatchCount,
            totalBatchSize: perfItemWithCache.TotalBatchSizeInBytes,
            connectionId: perfItemWithCache.ConnectionId,
            duration: duration,
            exceptionText: perfItemWithCache.Exception,
            clientUri: perfItemWithCache.ClientUri
        };
    }

    private drawActiveSubscriptionConnectionStripe(context: CanvasRenderingContext2D,
                                    xStart: number, yStart: number, yOffset: number, dx: number,
                                    perfItemWithCache: SubscriptionConnectionPerformanceStatsWithCache, trackName: string) {

        const activeConnectionInfo = perfItemWithCache.Details.Operations[1];
        const operationDuration = activeConnectionInfo.DurationInMs;

        // Draw item
        context.fillStyle = this.getColorForOperation(activeConnectionInfo.Name);
        context.fillRect(xStart, yStart, dx, ongoingTasksStats.trackHeight);
        
        // Track is open
        if (yOffset !== 0) {
            if (dx >= 0.8) { // Don't show tooltip & text for very small items
                this.hitTest.registerSubscriptionConnectionItem(xStart, yStart, dx, ongoingTasksStats.trackHeight, this.mapItemToRegister(perfItemWithCache, operationDuration));
                
                if (dx > 30) {
                    this.drawTextOnStripe(context, "ClientConnection", dx, xStart, yStart);
                }
            }
        }
        // Track is closed
        else if (dx >= 0.8) {
            this.hitTest.registerSubscriptionConnectionItem(xStart, yStart, dx, ongoingTasksStats.trackHeight, this.mapItemToRegister(perfItemWithCache, operationDuration));
            this.hitTest.registerToggleTrack(xStart, yStart, dx, ongoingTasksStats.trackHeight, trackName);
        }
    }
    
    private drawTracksNames(context: CanvasRenderingContext2D) {
        const yScale = this.yScale;
        const textShift = 14.5;
        const textStart = 3 + 8 + 4;

        this.filteredTrackNames().forEach(trackName => {
            context.font = "bold 12px Lato";
            const trackType = this.getTaskType(trackName);
            const trackDescription = this.getTaskTypeDescription(trackType);

            const directionTextWidth = context.measureText(trackDescription).width;
            let restOfText = ": " + trackName;
            const restOfTextWidth = context.measureText(restOfText).width;

            const rectWidth = directionTextWidth + restOfTextWidth + 2 * 3 /* left right padding */ + 8 /* arrow space */ + 4; /* padding between arrow and text */

            context.fillStyle = this.colors.trackNameBg;
            context.fillRect(2, yScale(trackName) + ongoingTasksStats.closedTrackPadding, rectWidth, ongoingTasksStats.trackHeight);
            
            this.hitTest.registerToggleTrack(2, yScale(trackName), rectWidth, ongoingTasksStats.trackHeight, trackName);
            
            context.fillStyle = this.colors.trackDirectionText; 
            context.fillText(trackDescription, textStart + 0.5, yScale(trackName) + textShift);
            context.fillStyle = this.colors.trackNameFg;
            context.fillText(restOfText, textStart + directionTextWidth + 0.5, yScale(trackName) + textShift);

            const isOpened = _.includes(this.expandedTracks(), trackName);
            context.fillStyle = isOpened ? this.colors.openedTrackArrow : this.colors.closedTrackArrow;
            graphHelper.drawArrow(context, 5, yScale(trackName) + 6, !isOpened);
        });
    }
    
    private drawGaps(context: CanvasRenderingContext2D, xScale: d3.time.Scale<number, number>) {
        // xScale.range has screen pixels locations of Activity periods
        // xScale.domain has Start & End times of Activity periods

        const range = xScale.range();

        context.beginPath();
        context.strokeStyle = this.colors.gaps;

        for (let i = 1; i < range.length - 1; i += 2) {
            const gapX = Math.floor(range[i]) + 0.5;

            context.moveTo(gapX, ongoingTasksStats.axisHeight);
            context.lineTo(gapX, this.totalHeight);

            // Can't use xScale.invert here because there are Duplicate Values in xScale.range,
            // Using direct array access to xScale.domain instead
            const gapStartTime = xScale.domain()[i];
            const gapInfo = this.gapFinder.getGapInfoByTime(gapStartTime);

            if (gapInfo) {
                this.hitTest.registerGapItem(gapX - 5, ongoingTasksStats.axisHeight, 10, this.totalHeight,
                    { durationInMillis: gapInfo.durationInMillis, start: gapInfo.start });
            }
        }

        context.stroke();
    }
    
    private handlePreviewEtlScript(context: previewEtlScriptItemContext) {
        this.etlDefinitionsCache.showDefinitionFor(context.etlType, context.taskId, context.transformationName);
    }

    private handlePreviewSubscriptionScript(context: previewSubscriptionQueryItemContext) {
        this.subscriptionDefinitionCache.showDefinitionFor(context.taskId, context.taskName);
    }

    private onToggleTrack(trackName: string) {
        if (_.includes(this.expandedTracks(), trackName)) {
            this.expandedTracks.remove(trackName);
        } else {
            this.expandedTracks.push(trackName);
        }

        this.drawMainSection();
    }

    expandAll() {
        this.expandedTracks(this.tracksInfo().map(x => x.name));
        this.drawMainSection();
    }

    collapseAll() {
        this.expandedTracks([]);
        this.drawMainSection();
    }

    private handleGapTooltip(element: timeGapInfo, x: number, y: number) {
        const currentDatum = this.tooltip.datum();

        if (currentDatum !== element) {
            const tooltipHtml = '<div class="tooltip-li">Gap start time: <div class="value">' + element.start.toLocaleTimeString() + '</div></div>' +
                '<div class="tooltip-li">Gap duration: <div class="value">' + generalUtils.formatMillis(element.durationInMillis) + '</div></div>';
            this.handleTooltip(element, x, y, tooltipHtml);
        }
    }

    private handleSubscriptionPendingTooltip(itemInfo: subscriptionPendingItemInfo, x: number, y: number) {
        const currentDatum = this.tooltip.datum();

        if (currentDatum !== itemInfo) {
            let tooltipHtml = `<div class="tooltip-header"> ${itemInfo.title} </div>`;
            tooltipHtml += `<div class="tooltip-li">Duration: <div class="value">${generalUtils.formatMillis(itemInfo.duration)} </div></div>`;
            tooltipHtml += `<div class="tooltip-li">Client URI: <div class="value">${itemInfo.clientUri} </div></div>`;
            this.handleTooltip(itemInfo, x, y, tooltipHtml);
        }
    }

    private handleSubscriptionConnectionTooltip(itemInfo: subscriptionConnectionItemInfo, x: number, y: number) {
        const currentDatum = this.tooltip.datum();

        if (currentDatum !== itemInfo) {
            let tooltipHtml = `<div class="tooltip-header"> ${itemInfo.title} </div>`;
            tooltipHtml += `<div class="tooltip-li">Duration: <div class="value">${generalUtils.formatMillis(itemInfo.duration)} </div></div>`;
            tooltipHtml += `<div class="tooltip-li">Client URI: <div class="value">${itemInfo.clientUri} </div></div>`;
            tooltipHtml += `<div class="tooltip-li">Strategy: <div class="value">${itemInfo.strategy} </div></div>`;
            tooltipHtml += `<div class="tooltip-li">Number of batches acknowledged: <div class="value">${itemInfo.batchCount.toLocaleString()} </div></div>`;
            tooltipHtml += `<div class="tooltip-li">Size of all batches: <div class="value">${generalUtils.formatBytesToSize(itemInfo.totalBatchSize)} </div></div>`;
            
            if (itemInfo.exceptionText) {
                tooltipHtml += `<div class="tooltip-li">Message: <div class="value">${itemInfo.exceptionText}</div></div>`;
            }
            
            this.handleTooltip(itemInfo, x, y, tooltipHtml);
        }
    }

    private handleSubscriptionErrorTooltip(itemInfo: subscriptionErrorItemInfo, x: number, y: number) {
        const currentDatum = this.tooltip.datum();

        if (currentDatum !== itemInfo) {
            let tooltipHtml = `<div class="tooltip-header">  ${itemInfo.title} </div>`;
            tooltipHtml += `<div class="tooltip-li">Client URI: <div class="value">${itemInfo.clientUri} </div></div>`;
            tooltipHtml += `<div class="tooltip-li">Strategy: <div class="value">${itemInfo.strategy} </div></div>`;
            tooltipHtml += `<div class="tooltip-li">Message: <div class="value">${itemInfo.exceptionText} </div></div>`;
            this.handleTooltip(itemInfo, x, y, tooltipHtml);
        }
    }
    
    private handleTrackTooltip(context: trackItemContext, x: number, y: number) {
        const currentDatum = this.tooltip.datum();

        if (currentDatum !== context.item) {
            const type = context.rootStats.Type;
<<<<<<< HEAD
            const isReplication = type === "OutgoingPull" || type === "OutgoingPush" || type === "IncomingPull" || type === "IncomingPush";
            const isEtl = type === "Raven" || type === "Sql" || type === "Olap" || type === "ElasticSearch";
=======
            const isReplication = type === "OutgoingPull" || type === "OutgoingExternal" || type === "OutgoingInternal" ||
                                  type === "IncomingPull" || type === "IncomingExternal" || type === "IncomingInternal";
            const isEtl = type === "Raven" || type === "Sql" || type === "Olap";
>>>>>>> b3f1dcb0
            const isSubscription = type === "SubscriptionConnection" || type === "SubscriptionBatch" || type === "AggregatedBatchesInfo";
            const isRootItem = context.rootStats.Details === context.item;
            
            let sectionName = context.item.Name;
            if (isRootItem) {
                sectionName = this.getTaskTypeDescription(type);
            }
            
            let tooltipHtml = `<div class="tooltip-header"> ${sectionName} </div>`;
            tooltipHtml += '<div class="tooltip-li">' + (isRootItem ? "Total duration" : "Duration") + ': <div class="value">' + generalUtils.formatMillis(context.item.DurationInMs) + "</div></div>";
            
            if (isRootItem) {
                switch (type) {
                    case "IncomingExternal":
                    case "IncomingInternal":
                    case "IncomingPull": {
                        const elementWithData = context.rootStats as any as Raven.Client.Documents.Replication.IncomingReplicationPerformanceStats;
                        tooltipHtml += `<div class="tooltip-li">Received last Etag: <div class="value">${elementWithData.ReceivedLastEtag} </div></div>`;
                        tooltipHtml += `<div class="tooltip-li">Network input count: <div class="value">${elementWithData.Network.InputCount.toLocaleString()} </div></div>`;
                        tooltipHtml += `<div class="tooltip-li">Documents read count: <div class="value">${elementWithData.Network.DocumentReadCount.toLocaleString()} </div></div>`;
                        tooltipHtml += `<div class="tooltip-li">Attachments read count: <div class="value">${elementWithData.Network.AttachmentReadCount.toLocaleString()} </div></div>`;
                        tooltipHtml += `<div class="tooltip-li">Counters read count: <div class="value">${elementWithData.Network.CounterReadCount.toLocaleString()} </div></div>`;
                    }
                        break;
                    case "OutgoingExternal":
                    case "OutgoingInternal":
                    case "OutgoingPull": {
                        const elementWithData = context.rootStats as any as Raven.Client.Documents.Replication.OutgoingReplicationPerformanceStats;
                        tooltipHtml += `<div class="tooltip-li">Sent last Etag: <div class="value">${elementWithData.SendLastEtag}</div></div>`;
                        tooltipHtml += `<div class="tooltip-li">Storage input count: <div class="value">${elementWithData.Storage.InputCount.toLocaleString()}</div></div>`;
                        tooltipHtml += `<div class="tooltip-li">Documents output count: <div class="value">${elementWithData.Network.DocumentOutputCount.toLocaleString()}</div></div>`;
                        tooltipHtml += `<div class="tooltip-li">Attachments output count: <div class="value">${elementWithData.Network.AttachmentOutputCount.toLocaleString()}</div></div>`;
                        tooltipHtml += `<div class="tooltip-li">Counters output count: <div class="value">${elementWithData.Network.CounterOutputCount.toLocaleString()}</div></div>`;                    }
                        break;
                    case "Raven":
                    case "Sql":
                    case "Olap":
                    case "ElasticSearch": {
                        const elementWithData = context.rootStats as EtlPerformanceBaseWithCache;
                        
                        if (elementWithData.HasTransformErrors) {
                            tooltipHtml += `<div class="tooltip-li text-danger">ETL task has Transform errors:<div class="value">Open Notification Center for details </div></div>`;
                        }
                        
                        if (elementWithData.HasLoadErrors) {
                            tooltipHtml += `<div class="tooltip-li text-danger">ETL task has Load errors:<div class="value">Open Notification Center for details </div></div>`;
                        }
                        
                        if (elementWithData.BatchCompleteReason) {
                            tooltipHtml += `<div class="tooltip-li">Batch complete reason: <div class="value">${elementWithData.BatchCompleteReason} </div></div>`;
                        }

                        if (elementWithData.CurrentlyAllocated && elementWithData.CurrentlyAllocated.SizeInBytes) {
                            tooltipHtml += `<div class="tooltip-li">Currently allocated: <div class="value">${generalUtils.formatBytesToSize(elementWithData.CurrentlyAllocated.SizeInBytes)} </div></div>`;
                        }

                        if (elementWithData.BatchSize && elementWithData.BatchSize.SizeInBytes) {
                            tooltipHtml += `<div class="tooltip-li">Batch size: <div class="value">${generalUtils.formatBytesToSize(elementWithData.BatchSize.SizeInBytes)} </div></div>`;
                        }
                    }
                        break;
                    case "SubscriptionBatch": {
                        const elementWithData = context.rootStats as SubscriptionBatchPerformanceStatsWithCache;
                       
                        tooltipHtml += `<div class="tooltip-li">Documents sent in batch: <div class="value">${elementWithData.NumberOfDocuments.toLocaleString()} </div></div>`;
                        tooltipHtml += `<div class="tooltip-li">Documents size: <div class="value">${generalUtils.formatBytesToSize(elementWithData.SizeOfDocumentsInBytes)} </div></div>`;
                        tooltipHtml += `<div class="tooltip-li">Included Documents: <div class="value">${elementWithData.NumberOfIncludedDocuments.toLocaleString()} </div></div>`;
                        tooltipHtml += `<div class="tooltip-li">Included Counters: <div class="value">${elementWithData.NumberOfIncludedCounters.toLocaleString()} </div></div>`;
                        tooltipHtml += `<div class="tooltip-li">Included Time Series entries: <div class="value">${elementWithData.NumberOfIncludedTimeSeriesEntries.toLocaleString()} </div></div>`;

                        if (elementWithData.Exception) {
                            tooltipHtml += `<div class="tooltip-li">Message: <div class="value">${elementWithData.Exception} </div></div>`;
                        }
                    }
                        break;
                    case "AggregatedBatchesInfo": {
                        const elementWithData = context.rootStats as SubscriptionBatchPerformanceStatsWithCache;
                        tooltipHtml += `<div class="tooltip-li">Number of batches sent: <div class="value">${elementWithData.AggregatedBatchesCount.toLocaleString()} </div></div>`;
                    }
                        break;
                }
                
                if (isReplication) {
                    const baseElement = context.rootStats as Raven.Client.Documents.Replication.ReplicationPerformanceBase;
                    if (baseElement.Errors) {
                        tooltipHtml += `<div class="tooltip-header text-danger">Errors:</div>`;
                        baseElement.Errors.forEach(err => tooltipHtml += `<div class="tooltip-li">Errors: <div class="value">${err.Error} </div></div>`);
                    }
                }
            } else { // child item
                if (isEtl) {
                    const baseElement = context.rootStats as EtlPerformanceBaseWithCache;
                    switch (context.item.Name) {
                        case "Extract":
                            _.forIn(baseElement.NumberOfExtractedItems, (value: number, key: Raven.Server.Documents.ETL.EtlItemType) => {
                                if (value) {
                                    tooltipHtml += `<div class="tooltip-li">Extracted <div class="value">${ongoingTasksStats.etlItemTypeToUi(key)}: ${value.toLocaleString()} </div></div>`;
                                }
                            });

                            _.forIn(baseElement.LastFilteredOutEtags, (value: number, key: Raven.Server.Documents.ETL.EtlItemType) => {
                                if (value) {
                                    tooltipHtml += `<div class="tooltip-li">Last filtered out Etag for ${key}: <div class="value">${value} </div></div>`;
                                }
                            });
                            break;
                        case "Transform":
                            _.forIn(baseElement.NumberOfTransformedItems, (value: number, key: Raven.Server.Documents.ETL.EtlItemType) => {
                                if (value) {
                                    tooltipHtml += `<div class="tooltip-li">Transformed ${ongoingTasksStats.etlItemTypeToUi(key)}: <div class="value">${value.toLocaleString()} </div></div>`;
                                    
                                    if (baseElement.DurationInMs) {
                                        const durationInSec = context.item.DurationInMs / 1000;
                                        tooltipHtml += `<div class="tooltip-li">${ongoingTasksStats.etlItemTypeToUi(key)} Processing Speed: <div class="value">${Math.floor(value / durationInSec).toLocaleString()} docs/sec </div></div>`;
                                    }
                                }
                            });

                            _.forIn(baseElement.NumberOfTransformedTombstones, (value: number, key: Raven.Server.Documents.ETL.EtlItemType) => {
                                if (value) {
                                    tooltipHtml += `<div class="tooltip-li">Transformed ${ongoingTasksStats.etlItemTypeToUi(key)} tombstones: <div class="value">${value.toLocaleString()} </div></div>`;
                                }
                            });
                            
                            if (baseElement.TransformationErrorCount) {
                                tooltipHtml += `<div class="tooltip-li">Transformation error count: <div class="value">${baseElement.TransformationErrorCount.toLocaleString()} </div></div>`;
                            }

                            _.forIn(baseElement.LastTransformedEtags, (value: number, key: Raven.Server.Documents.ETL.EtlItemType) => {
                                if (value) {
                                    tooltipHtml += `<div class="tooltip-li">Last transformed Etag for ${key}: <div class="value">${value} </div></div>`;
                                }
                            });
                            break;
                        case "Load":
                            if (baseElement.SuccessfullyLoaded != null) {
                                tooltipHtml += `<div class="tooltip-li">Successfully loaded: <div class="value">${baseElement.SuccessfullyLoaded ? "Yes" : "No"} </div></div>`;
                            }

                            if (baseElement.LastLoadedEtag) {
                                tooltipHtml += `<div class="tooltip-li">Last loaded Etag: <div class="value">${baseElement.LastLoadedEtag} </div></div>`;
                            }
                            break;
                    }
                    
                    if (type === "Olap") {
                        const olapItem = context.item as unknown as Raven.Server.Documents.ETL.Providers.OLAP.OlapEtlPerformanceOperation;
                        if (olapItem.FileName) {
                            tooltipHtml += `<div class="tooltip-li">File Name: <div class="value">${olapItem.FileName} </div></div>`;
                        }
                        if (olapItem.S3Upload) {
                            tooltipHtml += `<hr />`;
                            tooltipHtml += ongoingTasksStats.uploadProgressTooltip("S3", olapItem.S3Upload, context.item.DurationInMs);
                        }
                        if (olapItem.AzureUpload) {
                            tooltipHtml += `<hr />`;
                            tooltipHtml += ongoingTasksStats.uploadProgressTooltip("Azure", olapItem.AzureUpload, context.item.DurationInMs);
                        }
                        if (olapItem.GoogleCloudUpload) {
                            tooltipHtml += `<hr />`;
                            tooltipHtml += ongoingTasksStats.uploadProgressTooltip("Google Cloud", olapItem.GoogleCloudUpload, context.item.DurationInMs);
                        }
                        if (olapItem.GlacierUpload) {
                            tooltipHtml += `<hr />`;
                            tooltipHtml += ongoingTasksStats.uploadProgressTooltip("Glacier", olapItem.GlacierUpload, context.item.DurationInMs);
                        }
                        if (olapItem.FtpUpload) {
                            tooltipHtml += `<hr />`;
                            tooltipHtml += ongoingTasksStats.uploadProgressTooltip("FTP", olapItem.FtpUpload, context.item.DurationInMs);
                        }
                    }
                    
                } else if (isSubscription) {
                    // used for batches stripes only 
                    const title = context.item.Name === "BatchWaitForAcknowledge" ? "Waiting for ACK" : "Sending Documents";
                    
                    tooltipHtml = `<div class="tooltip-header"> ${title} </div>`;
                    tooltipHtml += '<div class="tooltip-li">Duration: <div class="value">' + generalUtils.formatMillis(context.item.DurationInMs) + ' </div></div>';
                }
            }
            
            this.handleTooltip(context.item, x, y, tooltipHtml);
        }
    }
    
    static uploadProgressTooltip(header: string, progress: Raven.Client.Documents.Operations.Backups.UploadProgress, duration: number) {
        let tooltipHtml = `<div class="tooltip-header">${header}</div>`;
        tooltipHtml += `<div class="tooltip-li">Upload State: <div class="value">${progress.UploadState}</div></div>`;
        tooltipHtml += `<div class="tooltip-li">Upload Type: <div class="value">${progress.UploadType}</div></div>`;
        if (progress.UploadState === "Done") {
            tooltipHtml += `<div class="tooltip-li">File Size: <div class="value">${generalUtils.formatBytesToSize(progress.TotalInBytes)}</div></div>`;
            if (duration > 0) {
                tooltipHtml += `<div class="tooltip-li">Upload speed: <div class="value">${generalUtils.formatBytesToSize(progress.TotalInBytes * 1000 / duration)}/s</div></div>`;
            }
        } else {
            tooltipHtml += `<div class="tooltip-li">Progress: <div class="value">${generalUtils.formatBytesToSize(progress.UploadedInBytes)}/${generalUtils.formatBytesToSize(progress.TotalInBytes)}</div></div>`;
            tooltipHtml += `<div class="tooltip-li">Upload speed: <div class="value">${generalUtils.formatBytesToSize(progress.BytesPutsPerSec)}/s</div></div>`;
        }
        
        return tooltipHtml;
    }
    
    static etlItemTypeToUi(value: Raven.Server.Documents.ETL.EtlItemType) {
        switch (value) {
            case "Document":
                return "Documents";
            case "CounterGroup":
                return "Counter Groups";
            default:
                return "None";
        }
    }

    private handleTooltip(element: taskOperation | timeGapInfo | performanceBaseWithCache | subscriptionErrorItemInfo | subscriptionPendingItemInfo,
                          x: number, y: number, tooltipHtml: string) {
        if (element && !this.dialogVisible) {
            this.tooltip
                .style('display', undefined)
                .html(tooltipHtml)
                .datum(element);

            const $tooltip = $(this.tooltip.node());
            const tooltipWidth = $tooltip.width();
            const tooltipHeight = $tooltip.height();
            
            x = Math.min(x, Math.max(this.totalWidth - tooltipWidth, 0));
            y = Math.min(y, Math.max(this.totalHeight - tooltipHeight, 0));

            this.tooltip
                .style("left", (x + 10) + "px")
                .style("top", (y + 10) + "px");

            this.tooltip
                .transition()
                .duration(250)
                .style("opacity", 1);

           
        } else {
            this.hideTooltip();
        }
    }

    private hideTooltip() {
        this.tooltip.transition()
            .duration(250)
            .style("opacity", 0)
            .each("end", () => this.tooltip.style("display", "none"));

        this.tooltip.datum(null);
    }

    fileSelected(fileInput: HTMLInputElement) {
        fileImporter.readAsText(fileInput, (data, fileName) => {
            this.dataImported(data);
            this.importFileName(fileName);
        });
    }

    private dataImported(result: string) {
        this.cancelLiveView();
        this.bufferIsFull(false);

        try {
            let importedData: exportFileFormat = JSON.parse(result);
            
            if (_.isArray(importedData)) {
                // maybe we imported old format let's try to convert
                importedData = {
                    Replication: importedData as any, // we force casting here
                    Etl: [],
                    Subscription: []
                }
            }

            // Data validation (currently only checking if this is an array, may do deeper validation later..
            if (!_.isObject(importedData)) { 
                messagePublisher.reportError("Invalid replication stats file format", undefined, undefined);
            } else {
                this.replicationData = importedData.Replication;
                this.etlData = importedData.Etl;
                this.subscriptionData = importedData.Subscription;

                this.fillCache();
                this.prepareBrush(); 
                this.resetGraphData();
                const [workData, maxConcurrentActions] = this.prepareTimeData();
                this.draw(workData, maxConcurrentActions, true);

                this.isImport(true);
            }
        } catch (e) {
            messagePublisher.reportError("Failed to parse json data", undefined, undefined);
        }
    }

    private fillCache() {
        this.replicationData.forEach(replicationStat => {
            replicationStat.Performance.forEach(perfStat => {
                liveReplicationStatsWebSocketClient.fillCache(perfStat, replicationStat.Type, replicationStat.Description);
            });
        });
        
        this.etlData.forEach(etlTaskData => {
            etlTaskData.Stats.forEach(etlStats => {
                etlStats.Performance.forEach(perfStat => {
                    liveEtlStatsWebSocketClient.fillCache(perfStat, etlTaskData.EtlType);
                });
            })
        });

        this.subscriptionData.forEach(subscriptionStat => {
            subscriptionStat.ConnectionPerformance.forEach(perfStat => {
                liveSubscriptionStatsWebSocketClient.fillConnectionCache(perfStat);
            });
            subscriptionStat.BatchPerformance.forEach(perfStat => {
                liveSubscriptionStatsWebSocketClient.fillBatchCache(perfStat);
            });
        });
    }

    clearGraphWithConfirm() {
        this.confirmationMessage("Clear graph data", "Do you want to discard all collected ongoing tasks statistics?")
            .done(result => {
                if (result.can) {
                    this.clearGraph();
                }
            })
    }

    clearGraph() {
        this.bufferIsFull(false);
        this.cancelLiveView();
        
        this.setCutOffDate();
        
        this.hasAnyData(false);
        this.resetGraphData();
        this.enableLiveView();
    }
    
    private setCutOffDate() {
        const replicationMax = d3.max(this.replicationData,
            d => d3.max(d.Performance,
                (p: ReplicationPerformanceBaseWithCache) => p.StartedAsDate));
        
        const etlMax = d3.max(this.etlData, 
                taskData => d3.max(taskData.Stats,
                        stats => d3.max(stats.Performance, 
                            (p: EtlPerformanceBaseWithCache) => p.StartedAsDate)));
        
        this.dateCutoff = d3.max([replicationMax, etlMax]);
    }

    closeImport() {
        this.dateCutoff = null;
        this.isImport(false);
        this.clearGraph();
    }

    private resetGraphData() {
        this.setZoomAndBrush([0, this.totalWidth], brush => brush.clear());

        this.expandedTracks([]);
        this.searchText("");
        this.bufferUsage("0.0");
    }

    private setZoomAndBrush(scale: [number, number], brushAction: (brush: d3.svg.Brush<any>) => void) {
        this.brushAndZoomCallbacksDisabled = true;

        this.xNumericScale.domain(scale);
        this.zoom.x(this.xNumericScale);

        brushAction(this.brush);
        this.brushContainer.call(this.brush);
        this.clearSelectionVisible(!this.brush.empty()); 

        this.brushAndZoomCallbacksDisabled = false;
    }

    exportAsJson() {
        let exportFileName: string;

        if (this.isImport()) {
            exportFileName = this.importFileName().substring(0, this.importFileName().lastIndexOf('.'));
        } else {
            exportFileName = `OngoingTasksStats of ${this.activeDatabase().name} ${moment().format("YYYY-MM-DD HH-mm")}`;
        }

        const keysToIgnore: Array<keyof performanceBaseWithCache> = ["StartedAsDate", "CompletedAsDate"];
        
        const filePayload: exportFileFormat = {
            Replication: this.replicationData,
            Etl: this.etlData,
            Subscription: this.subscriptionData
        };
        
        fileDownloader.downloadAsJson(filePayload, exportFileName + ".json", exportFileName, (key, value) => {
            if (_.includes(keysToIgnore, key)) {
                return undefined;
            }
            return value;
        });
    }

    clearBrush() {
        this.autoScroll(false);
        this.brush.clear();
        this.brushContainer.call(this.brush);

        this.onBrush();
    }
    
    private drawTextOnStripe(context: CanvasRenderingContext2D, text: string, dx: number, xStart: number, yStart: number): void {
        context.fillStyle = this.colors.stripeTextColor;
        const textWidth = context.measureText(text).width;
        const truncatedText = graphHelper.truncText(text, textWidth, dx - 4);
        if (truncatedText) {
            context.font = "12px Lato";
            context.fillText(truncatedText, xStart + 2, yStart + 13, dx - 4);
        }
    }
}

export = ongoingTasksStats;<|MERGE_RESOLUTION|>--- conflicted
+++ resolved
@@ -1247,7 +1247,7 @@
 
                 // Draw perf items
                 if (perfWithCache.Details) {
-                    this.drawStripes(context, [perfWithCache.Details], x1, stripesYStart, yOffset, extentFunc, perfWithCache, trackName);
+                this.drawStripes(context, [perfWithCache.Details], x1, stripesYStart, yOffset, extentFunc, perfWithCache, trackName);
                 }
 
                 // Draw a separating line between adjacent perf items if needed
@@ -1885,14 +1885,9 @@
 
         if (currentDatum !== context.item) {
             const type = context.rootStats.Type;
-<<<<<<< HEAD
-            const isReplication = type === "OutgoingPull" || type === "OutgoingPush" || type === "IncomingPull" || type === "IncomingPush";
-            const isEtl = type === "Raven" || type === "Sql" || type === "Olap" || type === "ElasticSearch";
-=======
             const isReplication = type === "OutgoingPull" || type === "OutgoingExternal" || type === "OutgoingInternal" ||
                                   type === "IncomingPull" || type === "IncomingExternal" || type === "IncomingInternal";
-            const isEtl = type === "Raven" || type === "Sql" || type === "Olap";
->>>>>>> b3f1dcb0
+            const isEtl = type === "Raven" || type === "Sql" || type === "Olap" || type === "ElasticSearch";
             const isSubscription = type === "SubscriptionConnection" || type === "SubscriptionBatch" || type === "AggregatedBatchesInfo";
             const isRootItem = context.rootStats.Details === context.item;
             
