--- conflicted
+++ resolved
@@ -200,13 +200,9 @@
         for (let i = 0; i < tasksThatUseConnectionStrings.length; i++) {
             const task = tasksThatUseConnectionStrings[i];
             
-<<<<<<< HEAD
             const studioTaskType = ongoingTaskModel.getStudioTaskTypeFromServerType(task);
             
-            let taskData = { TaskId: task.TaskId,
-=======
             const taskData = { TaskId: task.TaskId,
->>>>>>> 148091d7
                              TaskName: task.TaskName,
                              TaskType: studioTaskType };
             
