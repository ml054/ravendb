--- conflicted
+++ resolved
@@ -19,13 +19,8 @@
 import getPossibleMentorsCommand = require("commands/database/tasks/getPossibleMentorsCommand");
 import eventsCollector = require("common/eventsCollector");
 import generalUtils = require("common/generalUtils");
-<<<<<<< HEAD
-import popoverUtils = require("common/popoverUtils");
-import tasksCommonContent = require("models/database/tasks/tasksCommonContent");
 import rqlLanguageService = require("common/rqlLanguageService");
 import { highlight, languages } from "prismjs";
-=======
->>>>>>> 2cefe1e3
 
 type testTabName = "results" | perCollectionIncludes;
 type fetcherType = (skip: number, take: number) => JQueryPromise<pagedResult<documentObject>>;
@@ -139,7 +134,7 @@
         super.compositionComplete();
 
         $('.edit-subscription-task [data-toggle="tooltip"]').tooltip();
-        
+
         document.getElementById('taskName').focus();
 
         const queryEditor = aceEditorBindingHandler.getEditorBySelection($(".query-source"));
