--- conflicted
+++ resolved
@@ -1,15 +1,11 @@
 ﻿/// <reference path="../../../typings/tsd.d.ts"/>
 
 import virtualColumn = require("widgets/virtualGrid/columns/virtualColumn");
-<<<<<<< HEAD
-import generalUtils = require("common/generalUtils");
-=======
->>>>>>> 59143913
 
 function deselect() {
     try {
         if ((document as any).selection) {
-            // Timeout neccessary for IE9					
+            // Timeout necessary for IE9					
             setTimeout(function () {
                 (document as any).selection.empty();
             });
@@ -20,14 +16,11 @@
     }
 }
 
-<<<<<<< HEAD
 
 function nl2br(str: string) {
     return str = str.replace(/(?:\r\n|\r|\n)/g, '<br>');
 }
 
-=======
->>>>>>> 59143913
 function widthToPixels(column: virtualColumn) {
     if (!column.width.endsWith("px")) {
         throw new Error("Excepted column width in pixels (px)");
@@ -36,13 +29,7 @@
 }
 
 export = {
-<<<<<<< HEAD
-    escape: generalUtils.escapeHtml,
-    widthToPixels,
-    deselect,
-    nl2br
-=======
+    nl2br,
     widthToPixels: widthToPixels,
     deselect: deselect
->>>>>>> 59143913
 };