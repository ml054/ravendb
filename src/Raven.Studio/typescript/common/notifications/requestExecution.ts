﻿
class requestExecution {

    spinnerVisible = false;
    alertVisible = false;
    completed = false;

    private spinnerTimeout: ReturnType<typeof setTimeout>;
    private alertTimeout: ReturnType<typeof setTimeout>;
    private readonly sync: Function;

<<<<<<< HEAD
    constructor(private timeForSpinner: number, private timeToAlert: number = 0, sync: Function) {
=======
    constructor(private timeForSpinner: number, private timeToAlert: number = 0, private sync: () => void) {
>>>>>>> f1009a70
        this.setTimeouts();
        this.sync = sync;
    }

    markCompleted() {
        this.cleanState();
        this.sync();
        this.completed = true;
    }

    markProgress() {
        this.cleanState();
        this.setTimeouts();
        this.sync();
    }

    private cleanState() {
        clearTimeout(this.spinnerTimeout);
        if (this.alertTimeout) {
            clearTimeout(this.alertTimeout);
        }
        this.spinnerVisible = false;
        this.alertVisible = false;
    }

    private setTimeouts() {
        this.spinnerTimeout = setTimeout(() => {
            this.spinnerVisible = true;
            this.sync();
        }, this.timeForSpinner);

        if (this.timeToAlert > 0) {
            this.alertTimeout = setTimeout(() => {
                this.alertVisible = true;
                this.sync();
            }, this.timeToAlert);
        }
    }
}

export = requestExecution;<|MERGE_RESOLUTION|>--- conflicted
+++ resolved
@@ -9,11 +9,7 @@
     private alertTimeout: ReturnType<typeof setTimeout>;
     private readonly sync: Function;
 
-<<<<<<< HEAD
-    constructor(private timeForSpinner: number, private timeToAlert: number = 0, sync: Function) {
-=======
-    constructor(private timeForSpinner: number, private timeToAlert: number = 0, private sync: () => void) {
->>>>>>> f1009a70
+    constructor(private timeForSpinner: number, private timeToAlert = 0, sync: Function) {
         this.setTimeouts();
         this.sync = sync;
     }
