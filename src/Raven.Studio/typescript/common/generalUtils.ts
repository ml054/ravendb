--- conflicted
+++ resolved
@@ -4,9 +4,9 @@
 import { MouseEvent } from "react";
 import { isBoolean } from "common/typeUtils";
 
+type AtLeastOne<T> = [T, ...T[]];
+
 type SelectionState = "AllSelected" | "SomeSelected" | "Empty";
-
-type AtLeastOne<T> = [T, ...T[]];
 
 class genUtils {
     
@@ -716,55 +716,6 @@
         throw new Error("Didn't expect to get here. " + msg);
     }
 
-<<<<<<< HEAD
-    static formatLocation(location: databaseLocationSpecifier) {
-        if (location.shardNumber != null) {
-            return "Shard #" + location.shardNumber + " on Node " + location.nodeTag;
-        }
-        
-        return "Node " + location.nodeTag;
-    }
-    
-    static maxByShard<T>(list: T[], shardProvider: (item: T) => number, valueProvider: (item: T) => number): number[] {
-        const result = new Map<number, number>();
-        list.forEach(item => {
-            const shard = shardProvider(item) ?? -1;
-            const value = valueProvider(item);
-            
-            if (!result.has(shard) || result.get(shard) < value) {
-                result.set(shard, value);
-            }
-        });
-        
-        return Array.from(result.values());
-    }
-
-    static getSelectionState<T extends string | number>(filteredNames: T[], selectedNames: T[]): SelectionState {
-
-        const selectedFromFilteredCount = selectedNames.reduce((count, selectedName) => {
-            if (filteredNames.includes(selectedName)) {
-                return count + 1;
-            }
-            return count;
-        }, 0);
-    
-        if (selectedFromFilteredCount === 0) {
-            return "Empty";
-        }
-        if (selectedFromFilteredCount === filteredNames.length) {
-            return "AllSelected";
-        }
-        return "SomeSelected";
-    }
-
-    static isServerMinDate(date: string): boolean {
-        if (!date) {
-            return false;
-        }
-        
-        return date.startsWith("0001-01-01");
-    }
-=======
     static exhaustiveStringTuple<T extends string>() {
         return function <L extends AtLeastOne<T>>(
           ...x: L extends any
@@ -776,7 +727,54 @@
           return x;
         };
       }
->>>>>>> adc38566
+
+    static formatLocation(location: databaseLocationSpecifier) {
+        if (location.shardNumber != null) {
+            return "Shard #" + location.shardNumber + " on Node " + location.nodeTag;
+        }
+   
+        return "Node " + location.nodeTag;
+    }
+    
+    static maxByShard<T>(list: T[], shardProvider: (item: T) => number, valueProvider: (item: T) => number): number[] {
+        const result = new Map<number, number>();
+        list.forEach(item => {
+            const shard = shardProvider(item) ?? -1;
+            const value = valueProvider(item);
+            
+            if (!result.has(shard) || result.get(shard) < value) {
+                result.set(shard, value);
+            }
+        });
+        
+        return Array.from(result.values());
+    }
+
+    static getSelectionState<T extends string | number>(filteredNames: T[], selectedNames: T[]): SelectionState {
+
+        const selectedFromFilteredCount = selectedNames.reduce((count, selectedName) => {
+            if (filteredNames.includes(selectedName)) {
+                return count + 1;
+            }
+            return count;
+        }, 0);
+    
+        if (selectedFromFilteredCount === 0) {
+            return "Empty";
+        }
+        if (selectedFromFilteredCount === filteredNames.length) {
+            return "AllSelected";
+        }
+        return "SomeSelected";
+    }
+
+    static isServerMinDate(date: string): boolean {
+        if (!date) {
+            return false;
+        }
+        
+        return date.startsWith("0001-01-01");
+    }
 } 
 
 export = genUtils;