﻿import intermediateMenuItem = require("common/shell/menu/intermediateMenuItem");
import leafMenuItem = require("common/shell/menu/leafMenuItem");
import footer = require("common/shell/footer");
export = getIndexesMenuItem;

function getIndexesMenuItem(appUrls: computedAppUrls) {
    let indexesItems = [
        new leafMenuItem({
            route: 'databases/query/index(/:indexNameOrRecentQueryIndex)',
            shardingMode: "both",
            moduleId: require('viewmodels/database/query/query'),
            title: 'Query',
            nav: true,
            css: 'icon-indexes-query',
            dynamicHash: appUrls.query('')
        }),
        new leafMenuItem({
            title: "List of Indexes",
            nav: true,
            shardingMode: "allShardsOnly",
            route: "databases/indexes",
<<<<<<< HEAD
            moduleId: require("viewmodels/database/indexes/indexes").indexes,
            css: 'icon-indexing',
=======
            moduleId: require("viewmodels/database/indexes/indexes"),
            css: 'icon-list-of-indexes',
>>>>>>> 3ef06434
            dynamicHash: appUrls.indexes
        }),
        new leafMenuItem({
            route: 'databases/indexes/performance',
            shardingMode: "singleShardOnly",
            moduleId: require('viewmodels/database/indexes/indexPerformance'),
            title: 'Indexing Performance',
            tooltip: "Shows details about indexing performance",
            nav: true,
            css: 'icon-indexing-performance',
            dynamicHash: appUrls.indexPerformance
        }),
        new leafMenuItem({
            route: 'databases/indexes/visualizer',
            shardingMode: "singleShardOnly",
            moduleId: require('viewmodels/database/indexes/visualizer/visualizer'),
            title: 'Map-Reduce Visualizer',
            nav: true,
            css: 'icon-map-reduce-visualizer',
            dynamicHash: appUrls.visualizer
        }),
        new leafMenuItem({
            route: 'databases/indexes/indexErrors',
            shardingMode: "allShardsOnly",
            moduleId: require('viewmodels/database/indexes/indexErrors'),
            title: 'Index Errors',
            nav: true,
            css: 'icon-index-errors',
            dynamicHash: appUrls.indexErrors,
            badgeData: ko.pureComputed(() => { return footer.default.stats() ? footer.default.stats().countOfIndexingErrors() : null; })
        }),
        new leafMenuItem({
            title: 'Edit Index',
            shardingMode: "allShardsOnly",
            route: 'databases/indexes/edit(/:indexName)',
            moduleId: require('viewmodels/database/indexes/editIndex'),
            css: 'icon-edit',
            nav: false,
            itemRouteToHighlight: 'databases/indexes'
        }),
        new leafMenuItem({
            title: 'Terms',
            route: 'databases/indexes/terms/(:indexName)',
            moduleId: require('viewmodels/database/indexes/indexTerms'),
            css: 'icon-terms',
            nav: false
        })
    ];

    return new intermediateMenuItem("Indexes", indexesItems, 'icon-indexing', {
        dynamicHash: appUrls.indexes
    });
}<|MERGE_RESOLUTION|>--- conflicted
+++ resolved
@@ -19,13 +19,8 @@
             nav: true,
             shardingMode: "allShardsOnly",
             route: "databases/indexes",
-<<<<<<< HEAD
             moduleId: require("viewmodels/database/indexes/indexes").indexes,
-            css: 'icon-indexing',
-=======
-            moduleId: require("viewmodels/database/indexes/indexes"),
             css: 'icon-list-of-indexes',
->>>>>>> 3ef06434
             dynamicHash: appUrls.indexes
         }),
         new leafMenuItem({
