--- conflicted
+++ resolved
@@ -17,12 +17,8 @@
     minimumRevisionAgeToKeep = ko.observable<number>();
 
     isDefault: KnockoutComputed<boolean>;
-<<<<<<< HEAD
     isConflicts: KnockoutComputed<boolean>;
     canChangeName: KnockoutObservable<boolean>;
-=======
-    deleteDescription: KnockoutComputed<string>;
->>>>>>> 10c0dc7f
     humaneRetentionDescription: KnockoutComputed<string>;
     name: KnockoutComputed<string>;
 
@@ -72,7 +68,6 @@
         this.humaneRetentionDescription = ko.pureComputed(() => {
             const retentionTimeHumane = generalUtils.formatTimeSpan(this.minimumRevisionAgeToKeep() * 1000, true);
             
-<<<<<<< HEAD
             const agePart = this.limitRevisionsByAge() && this.minimumRevisionAgeToKeep.isValid() && this.minimumRevisionAgeToKeep() !== 0 ?
                 `Revisions are going to be removed on next revision creation or document deletion once they exceed retention time of <strong>${retentionTimeHumane}</strong>.` : "";
             
@@ -82,28 +77,6 @@
             const breakPart = agePart && countPart ? "<br>" : "";
             
             return agePart + breakPart + countPart;
-=======
-            const limitByNumber = this.limitRevisions() && this.minimumRevisionsToKeep.isValid();
-            const limitByAge = this.limitRevisionsByAge() && this.minimumRevisionAgeToKeep.isValid();
-            
-            let description;
-            
-            if (limitByNumber && !limitByAge) {
-                description = `<li>Only the latest <strong>${this.minimumRevisionsToKeep()}</strong> revisions will be kept.</li>
-                               <li>Older revisions will be removed on next revision creation.</li>`;
-            }
-            
-            if (!limitByNumber && limitByAge) {
-                description = `<li>Revisions that exceed <strong>${retentionTimeHumane}</strong> will be removed on next revision creation.</li>`;
-            }
-
-            if (limitByNumber && limitByAge) {
-                description =  `<li>At least <strong>${this.minimumRevisionsToKeep()}</strong> of the latest revisions will be kept.</li>
-                                <li>Older revisions will be removed if they exceed <strong>${retentionTimeHumane}</strong> on next revision creation.</li>`;
-            }
-                
-            return description ? `<ul class="margin-top">${description}</ul>` : "";
->>>>>>> 10c0dc7f
         });
 
         this.limitRevisions.subscribe(() => {
