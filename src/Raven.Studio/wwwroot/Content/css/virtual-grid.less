--- conflicted
+++ resolved
@@ -129,14 +129,8 @@
         color: @token-string;
     }
 
-<<<<<<< HEAD
-
-=======
-    @row-bg: @gray-base;
-    @row-bg-selection-preview: @gray-darker;
-    @row-bg-selected: @gray-dark;
     @row-bg-sorted: lighten(@gray-base, 6%);
->>>>>>> 5ef8b5ba
+
 
     .virtual-row {
         position: absolute;
