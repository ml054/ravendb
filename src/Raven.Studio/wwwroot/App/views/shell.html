--- conflicted
+++ resolved
@@ -1,39 +1,7 @@
-<<<<<<< HEAD
-<div class="layout-container" data-bind="css: { 'cloud-cluster-admin': applyColorCustomization, 'collapse-menu': collapseMenu() || smallScreen(), 'pin-notifications': notificationCenter.pinNotifications(), 'show-notifications': notificationCenter.showNotifications(), 'show-search': searchBox.showSearchSmallScreen() }">
-    <div class="browser-alert" data-bind="visible: browserAlert">
-        <div class="browser-message">
-            <i class="icon-unsupported-browser icon-xl"></i>
-            <p class="lead margin-bottom">This browser is not supported and some features may not work correctly</p>
-            <p class="margin-bottom">To ensure best experience please use</p>
-            <div class="browser-links">
-                <a class="chrome" href="https://www.google.com/chrome/" target="_blank">
-                    <i class="icon-chrome icon-lg"></i>
-                    Google Chrome
-                </a>
-                <a class="firefox" href="https://www.mozilla.org/firefox/" target="_blank">
-                    <i class="icon-firefox icon-lg"></i>
-                    Mozilla Firefox
-                </a>
-            </div>
-            <button class="btn btn-default" data-bind="click: browserAlertContinue">Continue</button>
-            <div class="checkbox">
-                <input id="dontShowAgainBrowser" class="styled" type="checkbox" data-bind="checked: dontShowBrowserAlertAgain">
-                <label for="dontShowAgainBrowser">
-                    Don't show again
-                </label>
-            </div>
-        </div>
-        <div class="backdrop show"></div>
-    </div>
+<div data-bind="compose: browserAlert"></div>
     <aside class="top-alert" data-bind="visible: developerLicense">
         Developer License - Not for Production Use
     </aside>
-=======
-<div data-bind="compose: browserAlert"></div>
-<aside class="top-alert" data-bind="visible: developerLicense">
-    Developer License - Not for Production Use
- </aside>
->>>>>>> 100974da
 <aside class="top-alert" data-bind="visible: applyColorCustomization">
     !!! Running as Cloud Cluster Admin !!!  <a href="#" data-bind="click: disableColorCustomization">Disable color customization</a>
 </aside>
