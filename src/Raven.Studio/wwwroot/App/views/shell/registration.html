--- conflicted
+++ resolved
@@ -11,14 +11,10 @@
                 </h3>
             </div>
             <div class="modal-body">
-<<<<<<< HEAD
                 <img src="../../../Content/img/license_multiple.png" class="img-responsive licenseModalImg" data-bind="visible: !licenseExpired() && !renewWhenNotExpired()"/>
-=======
-                <img src="Content/img/license_multiple.png" class="img-responsive licenseModalImg" data-bind="visible: !licenseExpired() && !renewWhenNotExpired()"/>
                 <div data-bind="visible: licenseType() !== 'None'" class="text-center">
                     <strong data-bind="text: 'License ID: ' + licenseId()"></strong>
                 </div>
->>>>>>> 30d0a26b
                 <div class="text-center lead">
                     <span data-bind="if: dismissVisible">
                         <strong class="text-warning" data-bind="text: daysToRegister"></strong>
