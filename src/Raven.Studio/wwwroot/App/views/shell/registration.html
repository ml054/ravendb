<div class="modal-dialog prevent-close registration-modal" role="document" id="licenseModal">
    <form class="form-horizontal" autocomplete="off" data-bind="submit: submit">
        <div class="modal-content neo-modal">
            <div class="modal-header">
                <h4 class="modal-title" id="myModalLabel">
                    <span data-bind="visible: licenseType() === 'None'">Register License</span>
                    <span data-bind="visible: !licenseExpired() && licenseType() !== 'None' && !renewWhenNotExpired()">Replace License</span>
                    <span data-bind="visible: licenseExpired() && licenseType() !== 'None'">License Expired</span>
                    <span data-bind="visible: renewWhenNotExpired">Renew License</span>
                    <button type="button" data-bind="visible: dismissVisible() || canBeClosed()" class="close rounded-pill" data-dismiss="modal" aria-label="Close"><span aria-hidden="true">&times;</span></button>
                </h4>
            </div>
            <div class="modal-body pt-0 d-flex align-items-center flex-vertical">
                <div class="d-flex flex-horizontal gap-3">
                    <img src="../../../Content/img/license.svg" class="img-responsive licenseModalImg" width="140"/>
                    <div data-bind="visible: licenseType() !== 'None'" class="d-flex flex-vertical">
                        <h2>Current license ID</h2><strong data-bind="text: licenseId()"></strong>
                    </div>
                </div>
                <div class="d-flex flex-vertical text-center lead">
                    <span data-bind="if: dismissVisible">
                        <strong class="text-warning" data-bind="text: daysToRegister"></strong>
                        day<span data-bind="if: daysToRegister() > 1">s</span> left to register
                    </span>
                    <span data-bind="if: error">
                        <strong class="text-warning" data-bind="text: error"></strong>
                    </span>
                    <span data-bind="visible: licenseExpired">
                        Select one of the following options:
                    </span>
                </div>
            </div>
            <div class="modal-footer">
                <div class="text-left padding padding-sm" id="renewLicense" data-bind="visible: renewWhenExpired() || renewWhenNotExpired()">
                    <h3>Renew License</h3> 
                    <small data-bind="visible: !renewMessage()">Click to renew the current existing license.<br>The license expiration date will be extended.</small>
                    <small class="text-info" data-bind="visible: renewMessage, html: renewMessage"></small>
                    <span data-bind="visible: renewError"><br><small class="text-danger" data-bind="text: renewError"></small></span>
                    <div class="margin-bottom">
                        <button type="button" class="btn btn-info pull-right rounded-pill" 
                                data-bind="click: renewLicense, disable: spinners.renewLicense() || spinners.activateLicense() || renewMessage(),
                                           css: { 'btn-spinner': spinners.renewLicense },
                                           attr: { 'title': renewMessage() ? 'Please check your mail for the renewed license' : 'Click to renew your license' }"> 
                            <i class="icon-reset"></i>
                            <span>Renew</span>
                        </button>
                    </div>
                </div>
                <div class="text-left padding padding-sm" id="forceUpdate" data-bind="visible: forceUpdateWhenExpired">
                    <div><strong>Force Update</strong></div>
                    <small>Click to apply the new expiration date that was set for you.</small>
                    <div class="margin-bottom">
                        <button type="button" class="btn btn-info pull-right rounded-pill" title="Click to apply the new expiration date" 
                                data-bind="click: forceLicenseUpdate, disable: spinners.forceLicenseUpdate() || spinners.activateLicense(),
                                           css: { 'btn-spinner': spinners.forceLicenseUpdate }">
                            <i class="icon-force"></i>
                            <span>Force</span>
                        </button>
                    </div>
                </div>
                <hr data-bind="visible: licenseExpired() || renewWhenNotExpired()"/>
                <div class="padding padding-sm text-left" id="enterLicenseKey">
                    <h3>
                        Submit License
                    </h3>
                    <small class="text-info" data-bind="visible: renewMessage">
                        Paste the renewed license key received in the email and click Submit.
                    </small>
                    <small data-bind="visible: !renewMessage() && !renewWhenNotExpired()">
                        Click here to <strong><a target="_blank" data-bind="attr: { 'href': registrationUrl }">obtain a new license.</a></strong><br>
                        Already got one? Paste your license key below and click Submit.
                    </small>
                    <small data-bind="visible: !renewMessage() && renewWhenNotExpired()">
                        Paste here the renewed license key that you will receive in the email after clicking Renew.
                    </small>
                    <div data-bind="visible: letsEncryptMode() && licenseType() !== 'None'" class="text-warning">
                        <i class="icon-warning"></i>
                        <small>Your certificate is from Let's Encrypt and is bound to your current license id:</small><br>
                        <strong class="text-warning" data-bind="text: licenseId"></strong><br>
                        <small>In order to be able to renew your Let's Encrypt certificate in the future,</small><br>
                        <small>the new license must have the same id as the current one.</small><br>
                        <small>Please contact support if you need to replace the license with a new id.</small>
                    </div>
                    <div class="form-horizontal margin-top">
                        <div class="form-group" data-bind="validationElement: licenseKeyModel().key">
                            <div class="col-sm-12">
                                <textarea rows="9" class="form-control border-radius-xs resize-none" id="inputLicenseKey" data-bind="textInput: licenseKeyModel().key"
                                          placeholder='e.g.
{
            "Id": "12345678-1234-1234-1234-123456789101",
            "Name": "RavenDB License Owner",
            "Keys": [
                "aBcDeFgHiJkLmNoPqRsTuVwXyZ",
                "~!@#$%^&*()_+=-0987654321`"
            ]
}'></textarea>
                            </div>
                        </div>
                    </div>
<<<<<<< HEAD
                    <div class="clearfix">
=======
                    
                    <div>
                        <div class="content text-left">
                            <small>Connection to License Server: 
                                
                            </small>
                            <span class="connected" data-bind="visible: connectedToLicenseServer"><i class="icon-check connection-status"></i></span>
                            <span class="not-connected" data-bind="visible: !connectedToLicenseServer()"><i class="icon-cancel connection-status"></i></span>

                            <i class="check-connection icon-refresh" title="Click to check connection"
                               data-bind="click: checkConnectionToLicenseServer, css: { 'btn-spinner margin-left margin-left-sm': spinners.checkConnectionToLicenseServer() }">
                            </i>
                        </div>
                    </div>
                    
>>>>>>> a717ade7
                    <button type="submit" title="Click to submit the new license"
                            data-bind="disable: spinners.activateLicense() || spinners.forceLicenseUpdate(), css: { 'btn-spinner': spinners.activateLicense }"
                            class="btn btn-primary pull-right rounded-pill">
                        <i class="icon-check"></i>
                        <span>Submit</span>
                    </button>
                    <div data-bind="visible: dismissVisible()">
                        <button class="btn btn-default pull-left rounded-pill" data-bind="click: $root.dismiss.bind($root, 1)">
                            <i class="icon-recent"></i>
                            <span>Dismiss for 1 day</span>
                        </button>
                    </div>
                    </div>
                </div>
            </div>
        </div>
    </form>
</div><|MERGE_RESOLUTION|>--- conflicted
+++ resolved
@@ -97,9 +97,6 @@
                             </div>
                         </div>
                     </div>
-<<<<<<< HEAD
-                    <div class="clearfix">
-=======
                     
                     <div>
                         <div class="content text-left">
@@ -115,7 +112,7 @@
                         </div>
                     </div>
                     
->>>>>>> a717ade7
+                    <div class="clearfix">
                     <button type="submit" title="Click to submit the new license"
                             data-bind="disable: spinners.activateLicense() || spinners.forceLicenseUpdate(), css: { 'btn-spinner': spinners.activateLicense }"
                             class="btn btn-primary pull-right rounded-pill">
