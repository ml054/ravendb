<div class="destinations flex-vertical absolute-fill content-margin manage-ongoing-tasks">
    <div class="row flex-row flex-grow flex-stretch-items">
        <div class="col-sm-12 col-lg-6 flex-vertical">
            <div class="flex-header flex-horizontal">
                <div>
                    <button data-bind="click: addNewOngoingTask" class="btn btn-primary">
                        <i class="icon-plus"></i><span>Add Task</span>
                    </button>
                </div>
                <div class="flex-separator"></div>
                <div class="btn-group-label" data-label="Selection">
                    <button class="btn btn-default btn-upcoming disabled">
                        <i class="icon-import"></i><span>Import</span>
                    </button>
                    <button class="btn btn-default btn-upcoming disabled">
                        <i class="icon-export"></i><span>Export</span>
                    </button>
                </div>
            </div>
            <div class="flex-horizontal">
                <div class="checkbox checkbox-primary checkbox-inline align-checkboxes">
                    <input type="checkbox" class="styled">
                    <label></label>
                </div>
                <div>
                    <div class="btn-group" data-bind="visible: existingTaskTypes().length > 1">
                        <button type="button" class="btn btn-sm btn-default dropdown-toggle" data-toggle="dropdown" title="Filter by task type">
                            <span data-bind="text: selectedTaskType"></span>&nbsp;&nbsp;
                            <span class="caret"></span>
                            <span class="sr-only">Toggle Dropdown</span>
                        </button>
                        <ul class="dropdown-menu" role="menu">
                            <!-- ko foreach: existingTaskTypes() -->
                            <li data-bind="click: $root.setSelectedTaskType.bind($root, $data)"><a data-bind="text: $data"></a></li>
                            <!-- /ko -->
                            <li class="divider"></li>
                            <li data-bind="click: $root.setSelectedTaskType('All tasks')"><a>All tasks</a></li>
                        </ul>
                    </div>
                    <div class="btn-group" data-bind="visible: existingNodes().length > 1">
                        <button type="button" class="btn btn-sm btn-default dropdown-toggle" data-toggle="dropdown" title="Filter by responsible nodes">
                            <span data-bind="text: selectedNode"></span>&nbsp;&nbsp;
                            <span class="caret"></span>
                            <span class="sr-only">Toggle Dropdown</span>
                        </button>
                        <ul class="dropdown-menu">
                            <!-- ko foreach: existingNodes() -->
                            <li data-bind="click: $root.setSelectedNode.bind($root, $data)"><a data-bind="text: $data"></a></li>
                            <!-- /ko -->
                            <li class="divider"></li>
                            <li data-bind="click: $root.setSelectedNode('All nodes')"><a>All nodes</a></li>
                        </ul>
                    </div>
                </div>
                <div class="flex-grow"><input type="text" class="form-control input-sm btn-upcoming" placeholder="Filter"></div>
                <div><button class="btn btn-sm btn-default btn-upcoming disabled" type="button"><i class="icon-search"></i></button></div>
            </div>

            <div class="scroll flex-grow">
                <div data-bind="if: existingTaskTypes().length === 0">
                    <div class="row">
                        <div class="col-sm-8 col-sm-offset-2 col-lg-6 col-lg-offset-3">
                            <i class="icon-xl icon-empty-set text-muted"></i>
                            <h2 class="text-center">No tasks have been created for this Database Group.</h2>
                        </div>
                    </div>
                </div>

                <!-- Replication -->

                <div data-bind="if: replicationTasks().length > 0 && (selectedTaskType() === 'External Replication' || selectedTaskType() === 'All tasks' )">
                    <div class="hr-title">
                        <h5><i class="icon-external-replication"></i> <span>EXTERNAL REPLICATION</span></h5><hr>
                    </div>
                    <div data-bind="foreach: replicationTasks">
                        <div class="panel destination-item external-replication" data-bind="if: responsibleNode().NodeTag === $parent.selectedNode() || $parent.selectedNode() === 'All nodes'">
                            <div data-bind="attr: { 'data-state-text': badgeText, class: 'state ' + badgeClass() }"></div>
                            <div class="padding padding-sm destination-info flex-vertical">
                                <div class="flex-horizontal">

                                    <div class="checkbox panel-checkbox">
                                        <input type="checkbox" class="styled">
                                        <label></label>
                                    </div>
                                    <div class="flex-grow panel-name">
                                        <div class="flex-horizontal">
                                            <div class="panel-name flex-grow">
                                                <h3>
                                                    <a href="#" data-bind="click: editTask" title="Edit task">
                                                        <span data-bind="text: taskName"></span>
                                                    </a>
                                                </h3>
                                                <div class="specs">
                                                    <!-- TODO: Change 'location' class name to 'destination db' ; change 'dest name' to 'dest url' ..... -->
                                                    <span title="Destination database" class="location" data-bind="text: destinationDB() + '@'"></span><a target="_blank" title="Destination Url" data-bind="attr: { href: destinationURL }"><span data-bind="text: destinationURL"></span></a>
                                                </div>
                                            </div>

                                        </div>
                                    </div>
                                    <div class="node" data-bind="template: { name: 'responsible-node-template' }"></div>
                                    <div class="status" data-bind="template: { name: 'status-template' }"></div>
                                    <div data-bind="template: { name: 'actions-template' }"></div>
                                </div>
                            </div>
                        </div>
                    </div>
                </div>

                <!-- etl -->
                <!-- TODO... -->
                <!--<div data-bind="if: etlTasks().length > 0 && (selectedTaskType() === 'RavenDB ETL' || selectedTaskType() === 'All tasks' )">
                        <div class="hr-title">
                            <h5>RAVENDB ETL</h5><hr>
                        </div>
                        <div data-bind="foreach: etlTasks">
                            <div class="panel destination-item ravendb-etl">
                                <div data-bind="attr: { 'data-state-text': badgeText, class: 'state ' + badgeClass() }"></div>
                                <div class="padding padding-sm destination-info">
                                    <div class="info-container flex-horizontal flex-grow">
                                        <div class="checkbox">
                                            <input type="checkbox" class="styled">
                                            <label></label>
                                        </div>
                                        <div class="destination flex-grow">
                                            <h5>DESTINATION</h5>
                                            <h4>
                                                <a title="Destination Url" class="destination-name"><i class="icon-ravendb-etl"></i><span data-bind="text: destinationURL"></span></a>
                                                <span title="Destination database" class="location" data-bind="text: destDBText"></span>
                                            </h4>
                                        </div>
                                        <div class="node" data-bind="template: { name: 'responsible-node-template' }"></div>
                                        <div class="status" data-bind="template: { name: 'status-template' }"></div>
                                    </div>
                                    <div data-bind="template: { name: 'actions-template' }"></div>
                                </div>
                            </div>
                        </div>
                    </div>-->
                <!-- sql -->
                <!-- TODO... -->
                <!--<div data-bind="if: sqlTasks().length > 0 && (selectedTaskType() === 'SQL ETL' || selectedTaskType() === 'All tasks' )">
                        <div class="hr-title">
                            <h5>SQL ETL</h5><hr>
                        </div>
                        <div data-bind="foreach: sqlTasks">
                            <div class="panel destination-item sql-etl">
                                <div data-bind="attr: { 'data-state-text': badgeText, class: 'state ' + badgeClass() }"></div>
                                <div class="padding padding-sm destination-info">
                                    <div class="info-container flex-horizontal flex-grow">
                                        <div class="checkbox">
                                            <input type="checkbox" class="styled">
                                            <label></label>
                                        </div>
                                        <div class="destination flex-grow">
                                            <h5>DESTINATION</h5>
                                            <h4>
                                                <a title="SQL Server" class="destination-name"><i class="icon-sql-etl"></i><span data-bind="text: destinationServer"></span></a>
                                                <span title="SQL Database" class="location" data-bind="text: destinationDatabaseText"></span>
                                            </h4>
                                        </div>
                                        <div class="node" data-bind="template: { name: 'responsible-node-template' }"></div>
                                        <div class="status" data-bind="template: { name: 'status-template' }"></div>
                                    </div>
                                    <div data-bind="template: { name: 'actions-template' }"></div>
                                </div>
                            </div>
                        </div>
                    </div>-->
                <!-- backup -->
<<<<<<< HEAD
            
                <div data-bind="if: backupTasks().length > 0 && (selectedTaskType() === 'Backup' || selectedTaskType() === 'All tasks' )">
=======
                <!-- TODO... -->
                <!--<div data-bind="if: backupTasks().length > 0 && (selectedTaskType() === 'Backup' || selectedTaskType() === 'All tasks' )">
>>>>>>> 4fb4c166
                        <div class="hr-title">
                            <h5>BACKUP</h5><hr>
                        </div>
                        <div data-bind="foreach: backupTasks">
                            <div class="panel destination-item periodic-backup">
                                <!--<div data-bind="text: !taskName ? ('Backup Task #' + taskId) : taskName"></div>-->
                                <div data-bind="attr: { 'data-state-text': badgeText, class: 'state ' + badgeClass() }"></div>
                                <div class="padding padding-sm destination-info">
                                    <div class="info-container flex-horizontal flex-grow">
                                        <div class="checkbox">
                                            <input type="checkbox" class="styled">
                                            <label></label>
                                        </div>
                                        <div class="destination flex-grow">
                                            <h5>DESTINATION</h5>
                                            <h4>
                                                <a title="Backup destinations" class="destination-name"><i class="icon-backup"></i><span data-bind="text: backupDestinations"></span></a>
                                            </h4>
                                        </div>
                                        <div class="node" data-bind="template: { name: 'responsible-node-template' }"></div>
                                        <div class="status" data-bind="template: { name: 'status-template' }"></div>
                                    </div>
                                    <div data-bind="template: { name: 'actions-template' }"></div>
                                </div>
                            </div>
                        </div>
<<<<<<< HEAD
                    </div>
            
=======
                    </div>-->
>>>>>>> 4fb4c166
                <!-- subscription -->

                <div data-bind="if: subscriptionTasks().length > 0 && (selectedTaskType() === 'Subscription' || selectedTaskType() === 'All tasks')">
                    <div class="hr-title">
                        <h5><i class="icon-subscription"></i> <span>SUBSCRIPTION</span></h5><hr>
                    </div>
                    <div data-bind="foreach: subscriptionTasks">
                        <div class="panel destination-item subscription" data-bind="if: responsibleNode().NodeTag === $parent.selectedNode() || $parent.selectedNode() === 'All nodes'">
                            <div data-bind="attr: { 'data-state-text': badgeText, class: 'state ' + badgeClass() }"></div>
                            <div class="padding padding-sm destination-info flex-vertical">
                                <div class="flex-horizontal">
                                    <div class="checkbox panel-checkbox">
                                        <input type="checkbox" class="styled">
                                        <label></label>
                                    </div>
                                    <div class="panel-name flex-grow">
                                        <h3>
                                            <span title="Subscription task name" class="location" data-bind="text: taskName"></span>
                                        </h3>
                                    </div>
                                    <div class="node" data-bind="template: { name: 'responsible-node-template' }"></div>
                                    <div class="status" data-bind="template: { name: 'status-template' }"></div>
                                    <div class="actions">
                                        <button class="btn btn-default" data-bind="click: showSubscriptionDetails.toggle.bind(showSubscriptionDetails)" title="Click for details"><i class="icon-info"></i></button>
                                        <button class="btn btn-default" data-bind="click: editTask" title="Edit task"><i class="icon-edit"></i></button>
                                        <button class="btn btn-danger" data-bind="click: $root.confirmRemoveOngoingTask" title="Delete task"><i class="icon-trash"></i></button>
                                    </div>
                                </div>
                            </div>
                            <div class="collapse panel-addon" data-bind="collapse: showSubscriptionDetails">
                                <div class="padding padding-sm flex-horizontal">
                                    <div class="flex-grow">
                                        <ul class="properties">
                                            <li><span>Collection:</span><strong data-bind="text: collection"></strong></li>
                                            <li>
                                                <span>Last Client Activity:</span><strong data-bind="text: timeOfLastClientActivity"></strong>
                                                <button class="btn btn-xs btn-upcoming" data-bind="click: $root.disconnectClientFromSubscription" title="Disconnect client from this subscription (unsubscribe client)">
                                                    <i class="icon-disconnected"></i><span>Disconnect</span>
                                                </button>
                                            </li>
                                        </ul>
                                    </div>
                                    <div>
                                        <button class="btn btn-default" data-bind="click: $root.refreshOngoingTaskInfo" title="Refresh info"><i class="icon-refresh"></i></button>
                                    </div>
                                </div>
                            </div>
                        </div>
                    </div>
                </div>
            </div>
        </div>

        <div class="col-sm-12 col-lg-6 flex-vertical">
            <div class="flex-horizontal flex-header">
                <div></div><h3>Topology <i class="icon-info text-info"></i></h3>
                <div class="flex-separator"></div>
                <div>
                    <button class="btn btn-info btn-upcoming disabled"><i class="icon-topology"></i> <span>Retrieve live topology</span></button>
                </div>
                <div class="btn-group dropdown-right">
                    <button class="btn btn-default dropdown-toggle btn-upcoming disabled" type="button" data-toggle="dropdown" aria-haspopup="true" aria-expanded="true">
                        <i class="icon-export"></i><span>Download topology</span>
                        <span class="caret"></span>
                    </button>
                    <ul class="dropdown-menu" aria-labelledby="dropdownMenu1">
                        <li><a href="#">.zip</a></li>
                    </ul>
                </div>
            </div>
            <div class="panel flex-grow">

                <div class="row">
                    <div class="col-sm-8 col-sm-offset-2 col-lg-6 col-lg-offset-3">
                        <br /><br /><br />
                        <i class="icon-xl icon-hammer-driver text-warning"></i>
                        <h2 class="text-center text-warning">
                            Graph is under development
                        </h2>
                    </div>
                </div>

            </div>
            <div class="legend">
                <div class="row">
                    <div class="col-sm-8">
                        <h5>TASK TYPE</h5>
                        <div class="row">
                            <div class="col-xs-6"><i class="icon-circle-filled here"></i> <span>You Are Here</span></div>
                            <div class="col-xs-6"><i class="icon-circle-filled db-group-node"></i> <span>Database Group Node</span></div>
                            <div class="col-xs-6"><i class="icon-circle-filled external-replication"></i> <span>External Replication</span></div>
                            <div class="col-xs-6"><i class="icon-circle-filled subscriptions"></i> <span>Subscription</span></div>
                            <div class="col-xs-6"><i class="icon-circle-filled ravendb-etl"></i> <span>RavenDB ETL</span></div>
                            <div class="col-xs-6"><i class="icon-circle-filled periodic-backup"></i> <span>Backup</span></div> <!-- todo: change class name to just backup ..-->
                            <div class="col-xs-6"><i class="icon-circle-filled sql-etl"></i> <span>SQL ETL</span></div>
                        </div>
                    </div>
                    <div class="col-sm-4">
                        <h5>CONNECTION STATUS</h5>
                        <div><i class="icon-arrow text-success"></i> <span>Connection</span></div>
                        <div><i class="icon-arrow-dashed text-success"></i> <span>Partial Connection (ETL)</span></div>
                        <div><i class="icon-arrow-dashed text-warning"></i> <span>Disabled Connection</span></div>
                        <div><i class="icon-arrow-dashed text-danger"></i> <span>Broken Connection</span></div>
                    </div>
                </div>
            </div>
        </div>
    </div>
</div>

<script type="text/html" id="status-template">
    <div class="btn-group">
        <button type="button" class="btn dropdown-toggle" data-toggle="dropdown" aria-expanded="false">
            <!--set-size-->
            <span data-bind="text: badgeText"></span><span class="caret"></span>
        </button>
        <ul class="dropdown-menu">
            <li><a href="#" data-bind="click: $root.confirmEnableOngoingTask"><span>Enable</span></a></li>
            <li><a href="#" data-bind="click: $root.confirmDisableOngoingTask"><span>Disable</span></a></li>
        </ul>
    </div>
</script>

<script type="text/html" id="responsible-node-template">
    <i class="icon-cluster-node" title="Cluster node that is responsible for this task"></i>
    <span data-bind="text: responsibleNode().NodeTag" title="Cluster node that is responsible for this task"></span>
</script>

<script type="text/html" id="actions-template">
    <div class="actions-container">
        <div class="actions">
            <button class="btn btn-default" data-bind="click: editTask" title="Edit task"><i class="icon-edit"></i></button>
            <button class="btn btn-danger" data-bind="click: $root.confirmRemoveOngoingTask" title="Delete task"><i class="icon-trash"></i></button>
        </div>
    </div>
</script><|MERGE_RESOLUTION|>--- conflicted
+++ resolved
@@ -168,13 +168,7 @@
                         </div>
                     </div>-->
                 <!-- backup -->
-<<<<<<< HEAD
-            
                 <div data-bind="if: backupTasks().length > 0 && (selectedTaskType() === 'Backup' || selectedTaskType() === 'All tasks' )">
-=======
-                <!-- TODO... -->
-                <!--<div data-bind="if: backupTasks().length > 0 && (selectedTaskType() === 'Backup' || selectedTaskType() === 'All tasks' )">
->>>>>>> 4fb4c166
                         <div class="hr-title">
                             <h5>BACKUP</h5><hr>
                         </div>
@@ -201,12 +195,7 @@
                                 </div>
                             </div>
                         </div>
-<<<<<<< HEAD
-                    </div>
-            
-=======
-                    </div>-->
->>>>>>> 4fb4c166
+                    </div>
                 <!-- subscription -->
 
                 <div data-bind="if: subscriptionTasks().length > 0 && (selectedTaskType() === 'Subscription' || selectedTaskType() === 'All tasks')">
