<div class="importDatabase">
<div class="panel">
    <div class="panel-body">
        <form data-bind="submit: importDb">
            <h3>Import data from a .ravendbdump file into the current database</h3>
            <div class="bg-warning padding padding-xs margin-bottom"><small><i class="icon-warning"></i> Note: Importing will overwrite any existing documents and indexes.</small></div>
            <div class="row">
                <div class="col-sm-8 col-lg-6 col-xl-5">
                    <div class="input-group file-input" data-bind="validationElement: importedFileName">
                        <input type="file" id="importDatabaseFilePicker" data-bind="event: { change: _.partial(fileSelected, $element.value) }, disable: isImporting" tabindex="-1" />
                        <span class="static-name form-control" data-bind="text: importedFileName() || 'Select file...'"></span>
                        <span class="input-group-btn">
                            <label for="importDatabaseFilePicker" class="btn btn-default">
                                <i class="icon-document"></i><span>Browse</span>
                            </label>
                        </span>
                        <p class="help-block" data-bind="validationMessage: importedFileName"></p>
                    </div>
                </div>
            </div>
            <br />
            <div data-bind="with: model">
                <div class="row">
                    <div class="col-lg-3">
                        <div class="toggle">
                            <input id="importDocuments" type="checkbox" data-bind="checked: includeDocuments" />
                            <label for="importDocuments">Include Documents</label>
                        </div>
                        <div class="margin-left margin-left-lg">
                            <div class="toggle">
                                <input id="importAttachments" type="checkbox"
                                       data-bind="checked: includeAttachments" />
                                <label for="importAttachments">Include Attachments</label>
                            </div>
                            <div class="toggle">
                                <input id="importLegacyAttachments" type="checkbox"
                                       data-bind="checked: includeLegacyAttachments" />
                                <label for="importLegacyAttachments">Include Legacy Attachments</label>
                            </div>
                            <div class="toggle">
                                <input id="importCounters" type="checkbox"
                                       data-bind="checked: includeCounters" />
                                <label for="importCounters">Include Counters</label>
                            </div>
                            <div class="toggle">
                                <input id="importLegacyCounters" type="checkbox"
                                       data-bind="checked: includeLegacyCounters" />
                                <label for="importLegacyCounters">Include Legacy Counters</label>
                            </div>
                            <div class="toggle">
<<<<<<< HEAD
                                <input id="importTimeSeries" type="checkbox"
                                       data-bind="checked: includeTimeSeries" />
                                <label for="importTimeSeries">Include Time Series</label>
                            </div>
                            <div class="toggle">
=======
>>>>>>> 40c82e95
                                <input id="importExpiredDocuments" type="checkbox" data-bind="checked: includeExpiredDocuments" />
                                <label for="importExpiredDocuments">Include Expired Documents</label>
                            </div>
                            <div class="toggle">
                                <input id="importArtificialDocuments" type="checkbox" data-bind="checked: includeArtificialDocuments" />
                                <label for="importArtificialDocuments">Include Artificial Documents</label>
                                <small id="js-import-artificial-documents"><i class="icon-info text-info"></i></small>
                            </div>
                            <div class="toggle">
                                <input id="importRevisions" type="checkbox" data-bind="checked: includeRevisionDocuments" />
                                <label for="importRevisions">Include Revisions</label>
                            </div>
                            <div class="toggle">
                                <input id="importConflicts" type="checkbox" data-bind="checked: includeConflicts" />
                                <label for="importConflicts">Include Conflicts</label>
                            </div>
                        </div>
                    </div>
                    <div class="col-lg-5">
                        <div class="toggle">
                            <input id="importIndexes" type="checkbox" data-bind="checked: includeIndexes" />
                            <label for="importIndexes">Include Indexes</label>
                        </div>
                        <div class="margin-left margin-left-lg">
                            <div class="toggle">
                                <input id="importAnalyzers" type="checkbox" data-bind="checked: removeAnalyzers" />
                                <label for="importAnalyzers">Remove Analyzers</label>
                            </div>
                        </div>
                        <div class="toggle">
                            <input id="importIdentities" type="checkbox" data-bind="checked: includeIdentities" />
                            <label for="importIdentities">Include Identities</label>
                        </div>
                        <div class="toggle">
                            <input id="importCmpXch" type="checkbox" data-bind="checked: includeCompareExchange" />
                            <label for="importCmpXch">Include Compare Exchange</label>
                        </div>
                        <div class="toggle">
<<<<<<< HEAD
                            <input id="includeSubscriptions" type="checkbox" data-bind="checked: includeSubscriptions" />
                            <label for="includeSubscriptions" class="margin-right margin-right-sm">Include Subscriptions</label>
=======
                            <input id="importSubscriptions" type="checkbox" data-bind="checked: includeSubscriptions" />
                            <label for="importSubscriptions" class="margin-right margin-right-sm">Include Subscriptions</label>
>>>>>>> 40c82e95
                        </div>
                        <div class="flex-horizontal">
                            <div class="toggle">
                                <input id="importConfiguration" type="checkbox" data-bind="checked: includeDatabaseRecord" />
                                <label for="importConfiguration" class="margin-right margin-right-sm">Include Configuration and Ongoing Tasks</label>
                            </div>
                            <button class="btn btn-sm margin-right margin-right-sm" data-bind="enable: includeDatabaseRecord, click: $root.customizeConfigurationClicked">Customize</button>
                            <small id="js-ongoing-tasks-disabled"><i class="icon-info text-info"></i></small>
                        </div>
                        <div class="toggle">
                            <input id="importDocumentsTombstones" type="checkbox" data-bind="checked: includeDocumentsTombstones" />
                            <label for="importDocumentsTombstones" class="margin-right margin-right-sm">Include Documents Tombstones</label>
                        </div>
                        <div class="toggle">
                            <input id="importCmpXchTombstones" type="checkbox" data-bind="checked: includeCompareExchangeTombstones" />
                            <label for="importCmpXchTombstones" class="margin-right margin-right-sm">Include Compare Exchange Tombstones</label>
                        </div>
                    </div>
                </div>
                <div class="row">
                    <div class="col-xs-12 col-sm-6">
                        <div data-bind="validationElement: importDefinitionHasIncludes">
                            <div class="help-block" data-bind="validationMessage: importDefinitionHasIncludes"></div>
                        </div>
                    </div>
                </div>
            </div>
            <hr />
            <div class="row">
                <div class="col-lg-6">
                    <div class="toggle">
                        <input id="toggleEncryption" type="checkbox" data-bind="checked: model.encryptedInput" />
                        <label for="toggleEncryption">Imported file is encrypted</label>
                    </div>
                </div>
            </div>
            <div class="margin-left margin-left-lg" data-bind="collapse: model.encryptedInput">
                <div class="row">
                    <div class="col-lg-6">
                        <div class="form-group" data-bind="validationElement: model.encryptionKey">
                            <label class="control-label">
                                Encryption Key <small class="text-muted">(Base64 Encoding)</small>
                            </label>
                            <input type="text" class="form-control" placeholder="Key" autocomplete="off"
                                   data-bind="textInput: model.encryptionKey" />
                        </div>
                    </div>
                </div>
            </div>
            <div data-bind="collapse: showAdvancedOptions, with: model">
                <hr />
                <h3>Advanced</h3>
                <div class="margin-left margin-left-lg">
                    <div class="margin-bottom">
                        <div class="toggle">
                            <input id="useTransformScript" type="checkbox" data-bind="checked: $root.showTransformScript" />
                            <label for="useTransformScript" class="use-transform-script margin-right margin-right-sm">Use Transform script </label>
                            <small id="scriptPopover"><i class="icon-info text-info"></i></small>
                        </div>
                        <div data-bind="collapse: $root.showTransformScript">
                            <pre class="form-control" style="height: 200px;" data-bind="aceEditor: { code: transformScript, lang: 'ace/mode/javascript', completer: $root.completer }, validationOptions: { errorsAsTitle: false }, validationElement: transformScript"></pre>
                            <div data-bind="validationOptions: { errorsAsTitle: false }, validationElement: transformScript">
                                <div class="help-block" data-bind="validationMessage: transformScript"></div>
                            </div>
                        </div>
                        <div data-bind="with: databaseModel">
                            <div data-bind="compose: 'database/tasks/smugglerDatabaseRecord.html'"></div>
                        </div>
                    </div>
                    <div class="flex-horizontal">
                        <div class="btn-group">
                            <button data-bind="click: _.partial($root.copyCommandToClipboard, $root.importCommandPowerShell())" class="btn btn-default">
                                <i class="icon-copy"></i>
                                <span>Copy command as PowerShell</span>
                            </button>
                            <button type="button" class="btn btn-default dropdown-toggle" data-toggle="dropdown">
                                <span class="caret"></span>
                                <span class="sr-only">Toggle Dropdown</span>
                            </button>
                            <ul class="dropdown-menu">
                                <li>
                                    <a href="#" data-bind="click: _.partial($root.copyCommandToClipboard, $root.importCommandCmd())">
                                        <i class="icon-copy"></i> Copy as cURL (cmd)
                                    </a>
                                </li>
                                <li>
                                    <a href="#" data-bind="click: _.partial($root.copyCommandToClipboard, $root.importCommandBash())">
                                        <i class="icon-copy"></i> Copy as cURL (bash)
                                    </a>
                                </li>
                            </ul>
                        </div>
                        <div class="flex-grow">
                            <input onClick="this.select();" class="form-control" readonly data-bind="value: $root.importCommandPowerShell" />
                        </div>
                    </div>    
                </div>
            </div>
            <hr />
            <div class="progress" data-bind="visible: isUploading()">
                <div class="progress-bar progress-bar-primary progress-bar-striped" role="progressbar" data-bind="style: { width: uploadStatus() + '%' }"> <span class="sr-only" data-bind="text: uploadStatus() + '%'"></span> </div>
            </div>
            <button class="btn btn-default" type="button" data-bind="click: showAdvancedOptions.toggle.bind(showAdvancedOptions)">
                Advanced
            </button>
            <button class="btn btn-primary" type="submit" data-bind="css: { 'btn-spinner': isImporting() }"><span class="icon-import"></span> <span>Import Database</span></button>
        </form>
    </div>
</div>
</div><|MERGE_RESOLUTION|>--- conflicted
+++ resolved
@@ -48,14 +48,11 @@
                                 <label for="importLegacyCounters">Include Legacy Counters</label>
                             </div>
                             <div class="toggle">
-<<<<<<< HEAD
                                 <input id="importTimeSeries" type="checkbox"
                                        data-bind="checked: includeTimeSeries" />
                                 <label for="importTimeSeries">Include Time Series</label>
                             </div>
                             <div class="toggle">
-=======
->>>>>>> 40c82e95
                                 <input id="importExpiredDocuments" type="checkbox" data-bind="checked: includeExpiredDocuments" />
                                 <label for="importExpiredDocuments">Include Expired Documents</label>
                             </div>
@@ -94,13 +91,8 @@
                             <label for="importCmpXch">Include Compare Exchange</label>
                         </div>
                         <div class="toggle">
-<<<<<<< HEAD
-                            <input id="includeSubscriptions" type="checkbox" data-bind="checked: includeSubscriptions" />
-                            <label for="includeSubscriptions" class="margin-right margin-right-sm">Include Subscriptions</label>
-=======
                             <input id="importSubscriptions" type="checkbox" data-bind="checked: includeSubscriptions" />
                             <label for="importSubscriptions" class="margin-right margin-right-sm">Include Subscriptions</label>
->>>>>>> 40c82e95
                         </div>
                         <div class="flex-horizontal">
                             <div class="toggle">
