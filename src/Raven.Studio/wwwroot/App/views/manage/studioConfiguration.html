<div class="content-container studio-configuration">
    <form class="flex-form" data-bind="submit: saveConfiguration" novalidate>
        <div class="content-margin">
            <div class="toolbar">
                <button type="submit" class="btn btn-primary" data-bind="disable: spinners.save() || !$root.dirtyFlag().isDirty(), css: { 'btn-spinner': spinners.save }">
                    <i class="icon-save"></i> <span>Save</span>
                </button>
            </div>
            <div class="row flex-row">
                <div class="col-xs-12 col-lg-6 flex-vertical">
                    <div class="panel">
                        <div class="panel-body">
<<<<<<< HEAD
                            <h3>Studio Configuration</h3>
                            <div class="form-group margin-top">
                                <label class="control-label">&nbsp;</label>
                                <div class="toggle margin-top" data-placement="right" data-toggle="tooltip" title="Display documents as collapsed when opening" data-animation="true">
                                    <input id="collapseDocs" type="checkbox" data-bind="checked: model.collapseDocsWhenOpening" />
                                    <label for="collapseDocs">Collapse documents when opening</label>
                                </div>
                            </div>
                            <div class="form-group">
                                <label class="control-label">&nbsp;</label>
                                <div class="toggle">
                                    <input id="sendUsageStats" type="checkbox" class="styled" data-bind="checked: model.sendUsageStats">
                                    <label for="sendUsageStats">Help improve the Studio by gathering anonymous usage statistics</label>
                                </div>
                            </div>
                            <div class="form-group margin-top">
=======
                            <div class="form-group margin-top-lg">
>>>>>>> 068414a6
                                <label class="control-label">Environment</label>
                                <div style="position: relative">
                                    <button class="btn btn-block dropdown-toggle" type="button" data-toggle="dropdown">
                                        <span data-bind="text: model.environment"></span>
                                        <span class="caret"></span>
                                    </button>
                                    <ul class="dropdown-menu" data-bind="foreach: $root.constructor.environments">
                                        <li><a href="#" data-bind="text: $data, click: $parent.model.environment.bind($parent.model.environment, $data)"></a></li>
                                    </ul>
                                    <span class="help-block" data-bind="validationMessage: model.environment"></span>
                                </div>
                            </div>
<<<<<<< HEAD
                            <div class="form-group margin-top margin-bottom">
=======
                            <div class="form-group margin-top-lg margin-bottom-lg">
>>>>>>> 068414a6
                                <label class="control-label">Default replication factor</label>
                                <div class="flex-grow" data-bind="validationElement: model.replicationFactor">
                                    <input class="form-control" type="number" min="1" data-bind="numericInput: model.replicationFactor" placeholder="Cluster size (default)" />
                                </div>
                            </div>
                        </div>
                    </div>
                    <div class="panel">
                        <div class="panel-body">
                            <div class="form-group margin-left-lg">
                                <div class="toggle margin-top margin-left-lg" data-placement="right" data-toggle="tooltip" title="Display documents as collapsed when opening" data-animation="true">
                                    <input id="collapseDocs" type="checkbox" data-bind="checked: model.collapseDocsWhenOpening" />
                                    <label for="collapseDocs">Collapse documents when opening</label>
                                </div>
                            </div>
                            <div class="form-group margin-left-lg">
                                <div class="toggle margin-left-lg">
                                    <input id="sendUsageStats" type="checkbox" class="styled" data-bind="checked: model.sendUsageStats">
                                    <label for="sendUsageStats">Help improve the Studio by gathering anonymous usage statistics</label>
                                </div>
                            </div>
                        </div>
                    </div>
                </div>
            </div>
        </div>
    </form>
</div><|MERGE_RESOLUTION|>--- conflicted
+++ resolved
@@ -10,26 +10,7 @@
                 <div class="col-xs-12 col-lg-6 flex-vertical">
                     <div class="panel">
                         <div class="panel-body">
-<<<<<<< HEAD
-                            <h3>Studio Configuration</h3>
                             <div class="form-group margin-top">
-                                <label class="control-label">&nbsp;</label>
-                                <div class="toggle margin-top" data-placement="right" data-toggle="tooltip" title="Display documents as collapsed when opening" data-animation="true">
-                                    <input id="collapseDocs" type="checkbox" data-bind="checked: model.collapseDocsWhenOpening" />
-                                    <label for="collapseDocs">Collapse documents when opening</label>
-                                </div>
-                            </div>
-                            <div class="form-group">
-                                <label class="control-label">&nbsp;</label>
-                                <div class="toggle">
-                                    <input id="sendUsageStats" type="checkbox" class="styled" data-bind="checked: model.sendUsageStats">
-                                    <label for="sendUsageStats">Help improve the Studio by gathering anonymous usage statistics</label>
-                                </div>
-                            </div>
-                            <div class="form-group margin-top">
-=======
-                            <div class="form-group margin-top-lg">
->>>>>>> 068414a6
                                 <label class="control-label">Environment</label>
                                 <div style="position: relative">
                                     <button class="btn btn-block dropdown-toggle" type="button" data-toggle="dropdown">
@@ -42,11 +23,7 @@
                                     <span class="help-block" data-bind="validationMessage: model.environment"></span>
                                 </div>
                             </div>
-<<<<<<< HEAD
                             <div class="form-group margin-top margin-bottom">
-=======
-                            <div class="form-group margin-top-lg margin-bottom-lg">
->>>>>>> 068414a6
                                 <label class="control-label">Default replication factor</label>
                                 <div class="flex-grow" data-bind="validationElement: model.replicationFactor">
                                     <input class="form-control" type="number" min="1" data-bind="numericInput: model.replicationFactor" placeholder="Cluster size (default)" />
