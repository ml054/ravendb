{
    "version": "1.0.0",
    "name": "Raven.Studio",
    "scripts": {
        "webpack": "npm run fix-packages && webpack --config webpack.config.js",
        "restore": "npm run typings",
        "compile": "npm run webpack",
        "restore_compile": "npm run restore && npm run compile",
        "typings": "node scripts/typings.js",
        "antlr4ts": "antlr4ts languageService/grammar/BaseRqlLexer.g4 -visitor -no-listener languageService/grammar/BaseRqlParser.g4 -o languageService/src/generated/",
        "webpack-watch": "npm run fix-packages && webpack --config webpack.config.js --watch",
        "release": "npm run fix-packages && node scripts/typings.js && webpack --config webpack.config.js --mode production",
        "fix-packages": "node scripts/fix_packages.js",
        "test": "jest",
        "prettier": "prettier --check .",
        "prettier-fix": "prettier --write .",
        "lint": "eslint typescript/**/*.{tsx,ts}",
        "lint-fix": "eslint typescript/**/*.{tsx,ts} --fix",
        "storybook": "start-storybook --no-manager-cache -p 6006",
        "build-storybook": "build-storybook"
    },
    "private": true,
    "devDependencies": {
        "@babel/core": "^7.17.8",
        "@hookform/devtools": "^4.3.1",
        "@storybook/addon-actions": "6.5.16",
        "@storybook/addon-essentials": "6.5.16",
        "@storybook/addon-interactions": "6.5.16",
        "@storybook/addon-links": "6.5.16",
        "@storybook/builder-webpack5": "6.5.16",
        "@storybook/manager-webpack5": "6.5.16",
        "@storybook/react": "6.5.16",
        "@storybook/testing-library": "0.0.13",
        "@storybook/testing-react": "^1.3.0",
        "@testing-library/jest-dom": "^5.16.4",
        "@testing-library/react": "^14.0.0",
        "@types/ace": "^0.0.39",
        "@types/bootstrap": "3.3.33",
        "@types/d3": "3.5.34",
        "@types/diff": "^4.0.2",
        "@types/durandal": "^2.1.38",
        "@types/eonasdan-bootstrap-datetimepicker": "^3.0.20",
        "@types/google.analytics": "0.0.42",
        "@types/jest": "^29.2.4",
        "@types/jquery": "2.0.40",
        "@types/jquery.blockui": "0.0.28",
        "@types/knockout-postbox": "0.0.0",
        "@types/knockout.validation": "0.0.37",
        "@types/leaflet": "^1.7.11",
        "@types/leaflet.markercluster": "^1.5.1",
        "@types/lodash": "^4.14.182",
        "@types/node-forge": "^0.10.10",
        "@types/prismjs": "^1.26.0",
        "@types/rbush": "^2.0.1",
        "@types/react": "^18.2.6",
        "@types/react-dom": "^18.2.4",
        "@types/requirejs": "^2.1.31",
        "@types/sortablejs": "^1.13.0",
        "@types/testing-library__jest-dom": "^5.14.3",
        "@types/toastr": "^2.1.39",
        "@typescript-eslint/eslint-plugin": "^5.36.1",
        "@typescript-eslint/parser": "^5.36.1",
        "acorn": "^8.8.0",
        "antlr4ts-cli": "^0.5.0-alpha.4",
        "circular-dependency-plugin": "^5.2.0",
        "clean-webpack-plugin": "^4.0.0",
        "copy-webpack-plugin": "^11.0.0",
        "css-loader": "^6.7.1",
        "css-minimizer-webpack-plugin": "^4.2.2",
        "eslint": "^8.30.0",
        "eslint-config-prettier": "^8.5.0",
        "eslint-plugin-jest": "^27.0.1",
        "eslint-plugin-react": "^7.31.1",
        "eslint-plugin-react-hooks": "^4.6.0",
        "eslint-plugin-storybook": "^0.6.11",
        "exports-loader": "^4.0.0",
        "glob": "^8.0.3",
        "html-loader": "^4.1.0",
        "html-webpack-plugin": "^5.4.0",
        "imports-loader": "^4.0.0",
        "jest": "^29.3.1",
        "jest-cli": "^29.3.1",
        "jest-environment-jsdom": "^29.3.1",
        "jest-extended": "^3.0.1",
        "jest-junit": "^15.0.0",
        "less": "^3.7.1",
        "less-loader": "^11.0.0",
        "mini-css-extract-plugin": "^2.6.1",
        "postcss": "^8.4.31",
        "prettier": "^2.8.1",
        "raw-loader": "^4.0.1",
        "resolve-url-loader": "^5.0.0",
        "sass": "^1.50.0",
        "sass-loader": "^13.2.0",
        "terser-webpack-plugin": "^5.3.3",
        "ts-jest": "^29.0.3",
        "ts-loader": "^9.3.1",
        "typescript": "^4.7.4",
        "webfonts-loader": "^8.0.0",
        "webpack": "^5.74.0",
        "webpack-bundle-analyzer": "^4.5.0",
        "webpack-cli": "^5.0.1",
        "zip-webpack-plugin": "^4.0.1"
    },
    "dependencies": {
        "@hookform/resolvers": "^3.1.0",
        "@reduxjs/toolkit": "^1.9.1",
        "@types/react-datepicker": "^4.19.2",
        "animate.css": "^3.5.2",
        "antlr4-c3": "^1.1.16",
        "antlr4ts": "^0.5.0-alpha.4",
        "assert": "^2.0.0",
        "boostrap5": "npm:bootstrap@5.3.2",
        "bootstrap": "^3.4.1",
        "bootstrap-duration-picker": "^2.1.3",
        "bootstrap-multiselect": "^0.9.13-1",
        "bootstrap-select": "^1.13.18",
<<<<<<< HEAD
        "classnames": "^2.3.1",
        "cronstrue": "^0.8.0",
=======
        "cronstrue": "^2.44.0",
>>>>>>> c690fe64
        "diff": "^4.0.2",
        "draggabilly": "^2.4.1",
        "durandal": "^2.2.0",
        "eonasdan-bootstrap-datetimepicker": "^4.17.49",
        "favico.js": "^0.3.10",
        "immer": "^9.0.12",
        "jquery": "^2.2.4",
        "jquery-blockui": "^2.7.0",
        "jquery-fullscreen-plugin": "^1.1.5",
        "jszip": "^3.10.0",
        "jszip-utils": "0.0.2",
        "jwerty": "^0.3.2",
        "jwerty-globals-fixed": "^0.3.3",
        "knockout": "^3.4.0",
        "knockout-delegated-events": "^0.6.1",
        "knockout-postbox": "^0.5.2",
        "knockout.validation": "^2.0.4",
        "leaflet": "^1.8.0",
        "leaflet.markercluster": "^1.5.3",
        "lodash": "^4.17.15",
        "moment": "^2.29.4",
        "node-forge": "^1.3.1",
        "packery": "^2.1.2",
        "prismjs": "^1.28.0",
        "rbush": "^2.0.1",
        "react": "^18.2.0",
        "react-ace": "^10.1.0",
        "react-async-hook": "^4.0.0",
        "react-datepicker": "^4.21.0",
        "react-dnd": "^15.1.2",
        "react-dnd-html5-backend": "^15.1.3",
        "react-dom": "^18.2.0",
        "react-hook-form": "^7.44.3",
        "react-redux": "^8.0.5",
        "react-select": "^5.7.5",
        "reactstrap": "^9.2.0",
        "sortablejs": "^1.15.0",
        "style-loader": "^3.3.1",
        "toastr": "^2.1.4",
        "util": "^0.12.4",
        "webcola": "^3.4.0",
        "yup": "^1.1.0"
    }
}<|MERGE_RESOLUTION|>--- conflicted
+++ resolved
@@ -115,12 +115,8 @@
         "bootstrap-duration-picker": "^2.1.3",
         "bootstrap-multiselect": "^0.9.13-1",
         "bootstrap-select": "^1.13.18",
-<<<<<<< HEAD
         "classnames": "^2.3.1",
-        "cronstrue": "^0.8.0",
-=======
         "cronstrue": "^2.44.0",
->>>>>>> c690fe64
         "diff": "^4.0.2",
         "draggabilly": "^2.4.1",
         "durandal": "^2.2.0",
