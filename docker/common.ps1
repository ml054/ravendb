
function GetVersionFromArtifactName() {
    $versionRegex = [regex]'RavenDB-([0-9]\.[0-9]\.[0-9]+(-[a-zA-Z]+-[0-9-]+)?)-[a-z]+'
    $fname = $(Get-ChildItem $ArtifactsDir `
        | Where-Object { $_.Name -Match $versionRegex } `
        | Sort-Object LastWriteTime -Descending `
        | Select-Object -First 1).Name
    $match = $fname | select-string -Pattern $versionRegex
    $version = $match.Matches[0].Groups[1]

    if (!$Version) {
        throw "Could not parse version from artifact file name: $fname"
    }

    return $version
}

function CheckLastExitCode {
    param ([int[]]$SuccessCodes = @(0), [scriptblock]$CleanupScript=$null)

    if ($SuccessCodes -notcontains $LastExitCode) {
        if ($CleanupScript) {
            "Executing cleanup script: $CleanupScript"
            &$CleanupScript
        }
        $msg = @"
EXE RETURNED EXIT CODE $LastExitCode
CALLSTACK:$(Get-PSCallStack | Out-String)
"@
        throw $msg
    }
}

function GetUbuntuImageTags($repo, $version, $arch) {
    switch ($arch) {
        "x64" { 
            return @(
<<<<<<< HEAD
                "$($repo):latest",
                "$($repo):ubuntu-latest",
                "$($repo):6.0-ubuntu-latest",
=======
                "$($repo):ubuntu-latest-lts",
                "$($repo):5.4-ubuntu-latest",
>>>>>>> 584f3901
                "$($repo):$($version)-ubuntu.22.04-x64"
            )
            break;
        }
        "arm32v7" {
            return @(
                "$($repo):ubuntu-arm32v7-latest",
                "$($repo):6.0-ubuntu-arm32v7-latest",
                "$($repo):$($version)-ubuntu.22.04-arm32v7"
            )
            break;
        }
        "arm64v8" {
            return @(
                "$($repo):ubuntu-arm64v8-latest",
                "$($repo):6.0-ubuntu-arm64v8-latest",
                "$($repo):$($version)-ubuntu.22.04-arm64v8"
                )
                break;
        }
        Default {
            throw "Arch not supported."
        }
    }
        
}

function GetWindowsImageTags($repo, $version, $WinVer) {
    switch ($winver) {
        "1809" {
            return @(
                "$($repo):$($version)-windows-1809",
                "$($repo):windows-1809-latest",
                "$($repo):6.0-windows-1809-latest"
            )
            break;
        }
        "ltsc2022" {
             return @(
                "$($repo):$($version)-windows-ltsc2022",
                "$($repo):windows-ltsc2022-latest",
                "$($repo):6.0-windows-ltsc2022-latest"
            )
            break;
        }
        Default{
            throw "Windows Version not supported. There are 'ltsc2022' and '1809' avaliable."
        }        
    }

}

function GetManifestTags {
    param (
        $repo
    )

    return @(
        "${repo}:latest-lts",
        "${repo}:5.4-latest"
    )
}

function GetImageTagsForManifest {
    param (
        [string]$repo
    )

    return @(
        "${repo}:5.4-ubuntu-latest",
        "${repo}:5.4-ubuntu-arm32v7-latest",
        "${repo}:5.4-ubuntu-arm64v8-latest",
        "${repo}:5.4-windows-1809-latest",
        "${repo}:5.4-windows-ltsc2022-latest"
    )
}<|MERGE_RESOLUTION|>--- conflicted
+++ resolved
@@ -35,14 +35,8 @@
     switch ($arch) {
         "x64" { 
             return @(
-<<<<<<< HEAD
-                "$($repo):latest",
                 "$($repo):ubuntu-latest",
                 "$($repo):6.0-ubuntu-latest",
-=======
-                "$($repo):ubuntu-latest-lts",
-                "$($repo):5.4-ubuntu-latest",
->>>>>>> 584f3901
                 "$($repo):$($version)-ubuntu.22.04-x64"
             )
             break;
@@ -101,8 +95,8 @@
     )
 
     return @(
-        "${repo}:latest-lts",
-        "${repo}:5.4-latest"
+        "${repo}:latest",
+        "${repo}:6.0-latest"
     )
 }
 
@@ -112,10 +106,10 @@
     )
 
     return @(
-        "${repo}:5.4-ubuntu-latest",
-        "${repo}:5.4-ubuntu-arm32v7-latest",
-        "${repo}:5.4-ubuntu-arm64v8-latest",
-        "${repo}:5.4-windows-1809-latest",
-        "${repo}:5.4-windows-ltsc2022-latest"
+        "${repo}:6.0-ubuntu-latest",
+        "${repo}:6.0-ubuntu-arm32v7-latest",
+        "${repo}:6.0-ubuntu-arm64v8-latest",
+        "${repo}:6.0-windows-1809-latest",
+        "${repo}:6.0-windows-ltsc2022-latest"
     )
 }