﻿<?xml version="1.0" encoding="utf-8"?>
<Project ToolsVersion="4.0" DefaultTargets="Build" xmlns="http://schemas.microsoft.com/developer/msbuild/2003">
  <Import Project="..\packages\xunit.runner.visualstudio.2.0.1\build\net20\xunit.runner.visualstudio.props" Condition="Exists('..\packages\xunit.runner.visualstudio.2.0.1\build\net20\xunit.runner.visualstudio.props')" />
  <Import Project="$(MSBuildExtensionsPath)\$(MSBuildToolsVersion)\Microsoft.Common.props" Condition="Exists('$(MSBuildExtensionsPath)\$(MSBuildToolsVersion)\Microsoft.Common.props')" />
  <PropertyGroup>
    <Configuration Condition=" '$(Configuration)' == '' ">Debug</Configuration>
    <Platform Condition=" '$(Platform)' == '' ">AnyCPU</Platform>
    <ProjectGuid>{93287FBA-732A-4603-9BBE-9CFDC82FC8BE}</ProjectGuid>
    <OutputType>Library</OutputType>
    <AppDesignerFolder>Properties</AppDesignerFolder>
    <RootNamespace>Raven.Tests.Core</RootNamespace>
    <AssemblyName>Raven.Tests.Core</AssemblyName>
    <TargetFrameworkVersion>v4.5</TargetFrameworkVersion>
    <FileAlignment>512</FileAlignment>
    <SolutionDir Condition="$(SolutionDir) == '' Or $(SolutionDir) == '*Undefined*'">..\</SolutionDir>
    <RestorePackages>true</RestorePackages>
    <TargetFrameworkProfile />
    <NuGetPackageImportStamp>20b2bc30</NuGetPackageImportStamp>
  </PropertyGroup>
  <PropertyGroup Condition=" '$(Configuration)|$(Platform)' == 'Debug|AnyCPU' ">
    <DebugSymbols>true</DebugSymbols>
    <DebugType>full</DebugType>
    <Optimize>false</Optimize>
    <OutputPath>bin\Debug\</OutputPath>
    <DefineConstants>DEBUG;TRACE</DefineConstants>
    <ErrorReport>prompt</ErrorReport>
    <WarningLevel>4</WarningLevel>
    <NoWarn>618</NoWarn>
    <PlatformTarget>x64</PlatformTarget>
  </PropertyGroup>
  <PropertyGroup Condition=" '$(Configuration)|$(Platform)' == 'Release|AnyCPU' ">
    <DebugType>pdbonly</DebugType>
    <Optimize>true</Optimize>
    <OutputPath>bin\Release\</OutputPath>
    <DefineConstants>TRACE</DefineConstants>
    <ErrorReport>prompt</ErrorReport>
    <WarningLevel>4</WarningLevel>
    <NoWarn>618</NoWarn>
    <PlatformTarget>x64</PlatformTarget>
  </PropertyGroup>
  <PropertyGroup>
    <SignAssembly>true</SignAssembly>
  </PropertyGroup>
  <PropertyGroup>
    <AssemblyOriginatorKeyFile>..\Raven.Database\RavenDB.snk</AssemblyOriginatorKeyFile>
  </PropertyGroup>
  <PropertyGroup Condition="'$(Configuration)|$(Platform)' == 'Profiling|AnyCPU'">
    <OutputPath>bin\Profiling\</OutputPath>
    <DefineConstants>TRACE</DefineConstants>
    <Optimize>true</Optimize>
    <DebugType>pdbonly</DebugType>
    <PlatformTarget>AnyCPU</PlatformTarget>
    <ErrorReport>prompt</ErrorReport>
    <CodeAnalysisRuleSet>MinimumRecommendedRules.ruleset</CodeAnalysisRuleSet>
    <NoWarn>618</NoWarn>
  </PropertyGroup>
  <ItemGroup>
    <Reference Include="FluentAssertions, Version=4.0.0.0, Culture=neutral, PublicKeyToken=33f2691a05b67b6a, processorArchitecture=MSIL">
<<<<<<< HEAD
      <SpecificVersion>False</SpecificVersion>
      <HintPath>..\packages\FluentAssertions.4.0.0\lib\net45\FluentAssertions.dll</HintPath>
    </Reference>
    <Reference Include="FluentAssertions.Core, Version=4.0.0.0, Culture=neutral, PublicKeyToken=33f2691a05b67b6a, processorArchitecture=MSIL">
      <SpecificVersion>False</SpecificVersion>
      <HintPath>..\packages\FluentAssertions.4.0.0\lib\net45\FluentAssertions.Core.dll</HintPath>
      <HintPath>..\packages\FluentAssertions.4.0.0\lib\net45\FluentAssertions.dll</HintPath>
      <Private>True</Private>
    </Reference>
    <Reference Include="FluentAssertions.Core, Version=4.0.0.0, Culture=neutral, PublicKeyToken=33f2691a05b67b6a, processorArchitecture=MSIL">
      <HintPath>..\packages\FluentAssertions.4.0.0\lib\net45\FluentAssertions.Core.dll</HintPath>
      <Private>True</Private>
=======
      <HintPath>..\packages\FluentAssertions.4.0.0\lib\net45\FluentAssertions.dll</HintPath>
      <Private>True</Private>
    </Reference>
    <Reference Include="FluentAssertions.Core, Version=4.0.0.0, Culture=neutral, PublicKeyToken=33f2691a05b67b6a, processorArchitecture=MSIL">
      <HintPath>..\packages\FluentAssertions.4.0.0\lib\net45\FluentAssertions.Core.dll</HintPath>
      <Private>True</Private>
      <SpecificVersion>False</SpecificVersion>
      <HintPath>..\packages\FluentAssertions.4.0.0\lib\net45\FluentAssertions.dll</HintPath>
    </Reference>
    <Reference Include="FluentAssertions.Core, Version=4.0.0.0, Culture=neutral, PublicKeyToken=33f2691a05b67b6a, processorArchitecture=MSIL">
      <SpecificVersion>False</SpecificVersion>
      <HintPath>..\packages\FluentAssertions.4.0.0\lib\net45\FluentAssertions.Core.dll</HintPath>
>>>>>>> a1963cd0
    </Reference>
    <Reference Include="Lucene.Net, Version=3.0.3.0, Culture=neutral, PublicKeyToken=85089178b9ac3181, processorArchitecture=MSIL">
      <SpecificVersion>False</SpecificVersion>
    </Reference>
  </ItemGroup>
  <PropertyGroup Condition="'$(Configuration)|$(Platform)' == 'Profiling|AnyCPU'">
    <OutputPath>bin\Profiling\</OutputPath>
    <DefineConstants>TRACE</DefineConstants>
    <Optimize>true</Optimize>
    <DebugType>pdbonly</DebugType>
    <PlatformTarget>AnyCPU</PlatformTarget>
    <ErrorReport>prompt</ErrorReport>
    <CodeAnalysisRuleSet>MinimumRecommendedRules.ruleset</CodeAnalysisRuleSet>
    <WarningLevel>4</WarningLevel>
  </PropertyGroup>
  <ItemGroup>
    <Reference Include="FluentAssertions, Version=4.0.0.0, Culture=neutral, PublicKeyToken=33f2691a05b67b6a, processorArchitecture=MSIL">
      <HintPath>..\packages\FluentAssertions.4.0.0\lib\net45\FluentAssertions.dll</HintPath>
      <Private>True</Private>
    </Reference>
    <Reference Include="FluentAssertions.Core, Version=4.0.0.0, Culture=neutral, PublicKeyToken=33f2691a05b67b6a, processorArchitecture=MSIL">
      <HintPath>..\packages\FluentAssertions.4.0.0\lib\net45\FluentAssertions.Core.dll</HintPath>
      <Private>True</Private>
    </Reference>
    <Reference Include="Microsoft.CSharp" />
    <Reference Include="Microsoft.Owin, Version=3.0.1.0, Culture=neutral, PublicKeyToken=31bf3856ad364e35, processorArchitecture=MSIL">
      <HintPath>..\packages\Microsoft.Owin.3.0.1\lib\net45\Microsoft.Owin.dll</HintPath>
      <Private>True</Private>
    </Reference>
    <Reference Include="Microsoft.Owin.Host.HttpListener, Version=3.0.1.0, Culture=neutral, PublicKeyToken=31bf3856ad364e35, processorArchitecture=MSIL">
      <HintPath>..\packages\Microsoft.Owin.Host.HttpListener.3.0.1\lib\net45\Microsoft.Owin.Host.HttpListener.dll</HintPath>
      <Private>True</Private>
    </Reference>
    <Reference Include="Microsoft.Owin.Hosting, Version=3.0.1.0, Culture=neutral, PublicKeyToken=31bf3856ad364e35, processorArchitecture=MSIL">
      <HintPath>..\packages\Microsoft.Owin.Hosting.3.0.1\lib\net45\Microsoft.Owin.Hosting.dll</HintPath>
      <Private>True</Private>
    </Reference>
    <Reference Include="Newtonsoft.Json, Version=6.0.0.0, Culture=neutral, PublicKeyToken=30ad4fe6b2a6aeed, processorArchitecture=MSIL">
      <HintPath>..\packages\Newtonsoft.Json.6.0.8\lib\net45\Newtonsoft.Json.dll</HintPath>
      <Private>True</Private>
    </Reference>
    <Reference Include="Owin, Version=1.0.0.0, Culture=neutral, PublicKeyToken=f0ebd12fd5e55cc5, processorArchitecture=MSIL">
      <HintPath>..\packages\Owin.1.0\lib\net40\Owin.dll</HintPath>
      <Private>True</Private>
    </Reference>
    <Reference Include="System" />
    <Reference Include="System.ComponentModel.Composition" />
    <Reference Include="System.Core" />
    <Reference Include="System.Net.Http" />
    <Reference Include="System.Net.Http.Formatting, Version=5.2.3.0, Culture=neutral, PublicKeyToken=31bf3856ad364e35, processorArchitecture=MSIL">
      <HintPath>..\packages\Microsoft.AspNet.WebApi.Client.5.2.3\lib\net45\System.Net.Http.Formatting.dll</HintPath>
      <Private>True</Private>
    </Reference>
    <Reference Include="System.Reactive.Core, Version=2.2.5.0, Culture=neutral, PublicKeyToken=31bf3856ad364e35, processorArchitecture=MSIL">
      <HintPath>..\packages\Rx-Core.2.2.5\lib\net45\System.Reactive.Core.dll</HintPath>
      <Private>True</Private>
    </Reference>
    <Reference Include="System.Reactive.Interfaces, Version=2.2.5.0, Culture=neutral, PublicKeyToken=31bf3856ad364e35, processorArchitecture=MSIL">
      <HintPath>..\packages\Rx-Interfaces.2.2.5\lib\net45\System.Reactive.Interfaces.dll</HintPath>
      <Private>True</Private>
    </Reference>
    <Reference Include="System.Reactive.Linq, Version=2.2.5.0, Culture=neutral, PublicKeyToken=31bf3856ad364e35, processorArchitecture=MSIL">
      <HintPath>..\packages\Rx-Linq.2.2.5\lib\net45\System.Reactive.Linq.dll</HintPath>
      <Private>True</Private>
    </Reference>
    <Reference Include="System.Reactive.PlatformServices, Version=2.2.5.0, Culture=neutral, PublicKeyToken=31bf3856ad364e35, processorArchitecture=MSIL">
      <HintPath>..\packages\Rx-PlatformServices.2.2.5\lib\net45\System.Reactive.PlatformServices.dll</HintPath>
      <Private>True</Private>
    </Reference>
    <Reference Include="System.Web.Http, Version=5.2.3.0, Culture=neutral, PublicKeyToken=31bf3856ad364e35, processorArchitecture=MSIL">
      <HintPath>..\packages\Microsoft.AspNet.WebApi.Core.5.2.3\lib\net45\System.Web.Http.dll</HintPath>
      <Private>True</Private>
    </Reference>
    <Reference Include="System.Web.Http.Owin, Version=5.2.3.0, Culture=neutral, PublicKeyToken=31bf3856ad364e35, processorArchitecture=MSIL">
      <HintPath>..\packages\Microsoft.AspNet.WebApi.Owin.5.2.3\lib\net45\System.Web.Http.Owin.dll</HintPath>
      <Private>True</Private>
    </Reference>
    <Reference Include="System.Xml.Linq" />
    <Reference Include="System.Data.DataSetExtensions" />
    <Reference Include="System.Data" />
    <Reference Include="System.Xml" />
    <Reference Include="System.Net" />
    <Reference Include="Lucene.Net">
      <HintPath>..\SharedLibs\Lucene.Net.dll</HintPath>
    </Reference>
    <Reference Include="xunit">
      <HintPath>..\SharedLibs\xunit\xunit.dll</HintPath>
    </Reference>
    <Reference Include="xunit.extensions, Version=1.9.2.1705, Culture=neutral, PublicKeyToken=8d05b1bb7a6fdb6c, processorArchitecture=MSIL">
      <SpecificVersion>False</SpecificVersion>
      <HintPath>..\SharedLibs\xunit\xunit.extensions.dll</HintPath>
    </Reference>
  </ItemGroup>
  <ItemGroup>
    <Compile Include="Auth\Authentication.cs" />
    <Compile Include="BulkInsert\ChunkedBulkInsert.cs" />
    <Compile Include="Bundles\MoreLikeThis.cs" />
    <Compile Include="ChangesApi\ImplementingChangesClient.cs" />
    <Compile Include="ChangesApi\Subscribing.cs" />
    <Compile Include="ChangesApi\WebsocketsTests.cs" />
    <Compile Include="Commands\Batches.cs" />
    <Compile Include="Commands\Patching.cs" />
    <Compile Include="Commands\Querying.cs" />
    <Compile Include="Commands\Transformers.cs" />
    <Compile Include="Configuration\ConfigurationTests.cs" />
    <Compile Include="Indexing\MultiMap.cs" />
    <Compile Include="Querying\Intersection.cs" />
    <Compile Include="Querying\Searching.cs" />
    <Compile Include="RavenGCTests.cs" />
    <Compile Include="Replication\ManualConflictResolution.cs" />
    <Compile Include="ScriptedPatching\ScriptedPatchTests.cs" />
    <Compile Include="Session\Advanced.cs" />
    <Compile Include="Shard\Sharding.cs" />
    <Compile Include="Smuggler\SmugglerApiTests.cs" />
    <Compile Include="Utils\Entities\Camera.cs" />
    <Compile Include="Utils\Entities\Event.cs" />
    <Compile Include="Utils\Entities\Headquater.cs" />
    <Compile Include="Utils\Entities\TShirt.cs" />
    <Compile Include="Utils\Entities\TShirtType.cs" />
    <Compile Include="Utils\Etag.cs" />
    <Compile Include="Utils\Indexes\CameraCost.cs" />
    <Compile Include="Utils\Indexes\Events_SpatialIndex.cs" />
    <Compile Include="Utils\Entities\ISearchable.cs" />
    <Compile Include="Utils\Indexes\MultiMapIndex.cs" />
    <Compile Include="Utils\Indexes\Posts_ByTitleAndContent.cs" />
    <Compile Include="Utils\Indexes\TShirtIndex.cs" />
    <Compile Include="Utils\Indexes\Users_CountByLastName.cs" />
    <Compile Include="Utils\Transformers\CompanyFullAddressTransformer.cs" />
    <Compile Include="Utils\Transformers\PostWithAsDocumentTransformer.cs" />
    <Compile Include="Utils\Transformers\PostWithMetadataForTransformer.cs" />
    <Compile Include="Utils\Transformers\PostWithContentTransformer.cs" />
    <Compile Include="Utils\Transformers\UsersTransformer.cs" />
    <Compile Include="Utils\Transformers\UserWithCustomDataAndAddressIncludeTransformer.cs" />
    <Compile Include="Utils\Indexes\Companies_WithReferencedEmployees.cs" />
    <Compile Include="Utils\Transformers\CompanyEmployeesTransformer.cs" />
    <None Include="..\Raven.Database\RavenDB.snk">
      <Link>RavenDB.snk</Link>
    </None>
    <None Include="app.config" />
    <Compile Include="Commands\Admin.cs" />
    <Compile Include="Indexing\CustomAnalyzers.cs" />
    <Compile Include="Indexing\ResultTransformers.cs" />
    <Compile Include="Querying\Aggregating.cs" />
    <Compile Include="Querying\Filtering.cs" />
    <None Include="packages.config" />
  </ItemGroup>
  <Choose>
    <When Condition="('$(VisualStudioVersion)' == '10.0' or '$(VisualStudioVersion)' == '') and '$(TargetFrameworkVersion)' == 'v3.5'">
      <ItemGroup>
        <Reference Include="Microsoft.VisualStudio.QualityTools.UnitTestFramework, Version=10.1.0.0, Culture=neutral, PublicKeyToken=b03f5f7f11d50a3a, processorArchitecture=MSIL" />
      </ItemGroup>
    </When>
    <Otherwise />
  </Choose>
  <ItemGroup>
    <ProjectReference Include="..\Raven.Abstractions\Raven.Abstractions.csproj">
      <Project>{41AC479E-1EB2-4D23-AAF2-E4C8DF1BC2BA}</Project>
      <Name>Raven.Abstractions</Name>
    </ProjectReference>
    <ProjectReference Include="..\Raven.Client.Lightweight\Raven.Client.Lightweight.csproj">
      <Project>{4E087ECB-E7CA-4891-AC3C-3C76702715B6}</Project>
      <Name>Raven.Client.Lightweight</Name>
    </ProjectReference>
    <ProjectReference Include="..\Raven.Database\Raven.Database.csproj">
      <Project>{212823CD-25E1-41AC-92D1-D6DF4D53FC85}</Project>
      <Name>Raven.Database</Name>
    </ProjectReference>
    <ProjectReference Include="..\Raven.Smuggler\Raven.Smuggler.csproj">
      <Project>{3E6401AC-3E33-4B61-A460-49953654A207}</Project>
      <Name>Raven.Smuggler</Name>
    </ProjectReference>
    <ProjectReference Include="..\Raven.Sparrow\Sparrow\Sparrow.csproj">
      <Project>{104699C8-0FD3-4AB9-8542-E8FA89ED199B}</Project>
      <Name>Sparrow</Name>
    </ProjectReference>
    <ProjectReference Include="..\Raven.Tests.Helpers\Raven.Tests.Helpers.csproj">
      <Project>{14F2D508-8E06-407B-9451-97E99538E26B}</Project>
      <Name>Raven.Tests.Helpers</Name>
    </ProjectReference>
    <ProjectReference Include="..\Raven.Voron\Voron\Voron.csproj">
      <Project>{ff83c7c2-bc7b-4dcc-a782-49ef9bbd9390}</Project>
      <Name>Voron</Name>
    </ProjectReference>
  </ItemGroup>
  <ItemGroup />
  <ItemGroup>
    <Compile Include="..\CommonAssemblyInfo.cs">
      <Link>Properties\CommonAssemblyInfo.cs</Link>
    </Compile>
    <Compile Include="BulkInsert\SimpleBulkInsert.cs" />
    <Compile Include="Commands\Documents.cs" />
    <Compile Include="Commands\Indexes.cs" />
    <Compile Include="Querying\Linq.cs" />
    <Compile Include="Querying\Paging.cs" />
    <Compile Include="Querying\Projections.cs" />
    <Compile Include="Querying\Sorting.cs" />
    <Compile Include="Indexing\IndexDefinitionMethods.cs" />
    <Compile Include="Replication\AutomaticConflictResolution.cs" />
    <Compile Include="Replication\DocumentReplication.cs" />
    <Compile Include="Replication\RavenReplicationCoreTest.cs" />
    <Compile Include="Session\Crud.cs" />
    <Compile Include="Commands\Other.cs" />
    <Compile Include="Indexing\ReferencedDocuments.cs" />
    <Compile Include="Session\Includes.cs" />
    <Compile Include="Session\Keys.cs" />
    <Compile Include="Streaming\DocumentStreaming.cs" />
    <Compile Include="Streaming\QueryStreaming.cs" />
    <Compile Include="Utils\Entities\Company.cs" />
    <Compile Include="Utils\Entities\Post.cs" />
    <Compile Include="Utils\Entities\PostContent.cs" />
    <Compile Include="Utils\Entities\User.cs" />
    <Compile Include="RavenCoreTestBase.cs" />
    <Compile Include="TestServerFixture.cs" />
    <Compile Include="Utils\Entities\UserWithoutId.cs" />
    <Compile Include="Utils\Indexes\Companies_AllProperties.cs" />
    <Compile Include="Utils\Indexes\Companies_CompanyByType.cs" />
    <Compile Include="Utils\Indexes\Companies_CustomAnalyzers.cs" />
    <Compile Include="Utils\Indexes\Companies_SortByName.cs" />
    <Compile Include="Utils\Indexes\Posts_ByContent.cs" />
    <Compile Include="Utils\Indexes\Posts_Recurse.cs" />
    <Compile Include="Utils\Indexes\Users_ByName.cs" />
  </ItemGroup>
  <ItemGroup>
    <Service Include="{82A7F48D-3B50-4B1E-B82E-3ADA8210C358}" />
  </ItemGroup>
  <Choose>
    <When Condition="'$(VisualStudioVersion)' == '10.0' And '$(IsCodedUITest)' == 'True'">
      <ItemGroup>
        <Reference Include="Microsoft.VisualStudio.QualityTools.CodedUITestFramework, Version=10.0.0.0, Culture=neutral, PublicKeyToken=b03f5f7f11d50a3a, processorArchitecture=MSIL">
          <Private>False</Private>
        </Reference>
        <Reference Include="Microsoft.VisualStudio.TestTools.UITest.Common, Version=10.0.0.0, Culture=neutral, PublicKeyToken=b03f5f7f11d50a3a, processorArchitecture=MSIL">
          <Private>False</Private>
        </Reference>
        <Reference Include="Microsoft.VisualStudio.TestTools.UITest.Extension, Version=10.0.0.0, Culture=neutral, PublicKeyToken=b03f5f7f11d50a3a, processorArchitecture=MSIL">
          <Private>False</Private>
        </Reference>
        <Reference Include="Microsoft.VisualStudio.TestTools.UITesting, Version=10.0.0.0, Culture=neutral, PublicKeyToken=b03f5f7f11d50a3a, processorArchitecture=MSIL">
          <Private>False</Private>
        </Reference>
      </ItemGroup>
    </When>
  </Choose>
  <Import Project="$(MSBuildToolsPath)\Microsoft.CSharp.targets" Condition="'$(TasksTargetsImported)' == ''" />
  <Import Project="$(SolutionDir)\.nuget\NuGet.targets" Condition="'$(TasksTargetsImported)' == ''" />
  <Target Name="EnsureNuGetPackageBuildImports" BeforeTargets="PrepareForBuild">
    <PropertyGroup>
      <ErrorText>This project references NuGet package(s) that are missing on this computer. Enable NuGet Package Restore to download them.  For more information, see http://go.microsoft.com/fwlink/?LinkID=322105. The missing file is {0}.</ErrorText>
    </PropertyGroup>
    <Error Condition="!Exists('$(SolutionDir)\.nuget\NuGet.targets')" Text="$([System.String]::Format('$(ErrorText)', '$(SolutionDir)\.nuget\NuGet.targets'))" />
    <Error Condition="!Exists('..\packages\xunit.runner.visualstudio.2.0.1\build\net20\xunit.runner.visualstudio.props')" Text="$([System.String]::Format('$(ErrorText)', '..\packages\xunit.runner.visualstudio.2.0.1\build\net20\xunit.runner.visualstudio.props'))" />
  </Target>
  <!-- To modify your build process, add your task inside one of the targets below and uncomment it. 
       Other similar extension points exist, see Microsoft.Common.targets.
  <Target Name="BeforeBuild">
  </Target>
  <Target Name="AfterBuild">
  </Target>
  -->
  <Import Project="..\Imports\Tasks.targets" Condition="'$(TasksTargetsImported)' == ''" />
</Project><|MERGE_RESOLUTION|>--- conflicted
+++ resolved
@@ -56,33 +56,30 @@
   </PropertyGroup>
   <ItemGroup>
     <Reference Include="FluentAssertions, Version=4.0.0.0, Culture=neutral, PublicKeyToken=33f2691a05b67b6a, processorArchitecture=MSIL">
-<<<<<<< HEAD
-      <SpecificVersion>False</SpecificVersion>
-      <HintPath>..\packages\FluentAssertions.4.0.0\lib\net45\FluentAssertions.dll</HintPath>
-    </Reference>
-    <Reference Include="FluentAssertions.Core, Version=4.0.0.0, Culture=neutral, PublicKeyToken=33f2691a05b67b6a, processorArchitecture=MSIL">
-      <SpecificVersion>False</SpecificVersion>
-      <HintPath>..\packages\FluentAssertions.4.0.0\lib\net45\FluentAssertions.Core.dll</HintPath>
-      <HintPath>..\packages\FluentAssertions.4.0.0\lib\net45\FluentAssertions.dll</HintPath>
-      <Private>True</Private>
-    </Reference>
-    <Reference Include="FluentAssertions.Core, Version=4.0.0.0, Culture=neutral, PublicKeyToken=33f2691a05b67b6a, processorArchitecture=MSIL">
-      <HintPath>..\packages\FluentAssertions.4.0.0\lib\net45\FluentAssertions.Core.dll</HintPath>
-      <Private>True</Private>
-=======
-      <HintPath>..\packages\FluentAssertions.4.0.0\lib\net45\FluentAssertions.dll</HintPath>
-      <Private>True</Private>
-    </Reference>
-    <Reference Include="FluentAssertions.Core, Version=4.0.0.0, Culture=neutral, PublicKeyToken=33f2691a05b67b6a, processorArchitecture=MSIL">
-      <HintPath>..\packages\FluentAssertions.4.0.0\lib\net45\FluentAssertions.Core.dll</HintPath>
-      <Private>True</Private>
-      <SpecificVersion>False</SpecificVersion>
-      <HintPath>..\packages\FluentAssertions.4.0.0\lib\net45\FluentAssertions.dll</HintPath>
-    </Reference>
-    <Reference Include="FluentAssertions.Core, Version=4.0.0.0, Culture=neutral, PublicKeyToken=33f2691a05b67b6a, processorArchitecture=MSIL">
-      <SpecificVersion>False</SpecificVersion>
-      <HintPath>..\packages\FluentAssertions.4.0.0\lib\net45\FluentAssertions.Core.dll</HintPath>
->>>>>>> a1963cd0
+      <SpecificVersion>False</SpecificVersion>
+      <HintPath>..\packages\FluentAssertions.4.0.0\lib\net45\FluentAssertions.dll</HintPath>
+    </Reference>
+    <Reference Include="FluentAssertions.Core, Version=4.0.0.0, Culture=neutral, PublicKeyToken=33f2691a05b67b6a, processorArchitecture=MSIL">
+      <SpecificVersion>False</SpecificVersion>
+      <HintPath>..\packages\FluentAssertions.4.0.0\lib\net45\FluentAssertions.Core.dll</HintPath>
+      <HintPath>..\packages\FluentAssertions.4.0.0\lib\net45\FluentAssertions.dll</HintPath>
+      <Private>True</Private>
+    </Reference>
+    <Reference Include="FluentAssertions.Core, Version=4.0.0.0, Culture=neutral, PublicKeyToken=33f2691a05b67b6a, processorArchitecture=MSIL">
+      <HintPath>..\packages\FluentAssertions.4.0.0\lib\net45\FluentAssertions.Core.dll</HintPath>
+      <Private>True</Private>
+      <HintPath>..\packages\FluentAssertions.4.0.0\lib\net45\FluentAssertions.dll</HintPath>
+      <Private>True</Private>
+    </Reference>
+    <Reference Include="FluentAssertions.Core, Version=4.0.0.0, Culture=neutral, PublicKeyToken=33f2691a05b67b6a, processorArchitecture=MSIL">
+      <HintPath>..\packages\FluentAssertions.4.0.0\lib\net45\FluentAssertions.Core.dll</HintPath>
+      <Private>True</Private>
+      <SpecificVersion>False</SpecificVersion>
+      <HintPath>..\packages\FluentAssertions.4.0.0\lib\net45\FluentAssertions.dll</HintPath>
+    </Reference>
+    <Reference Include="FluentAssertions.Core, Version=4.0.0.0, Culture=neutral, PublicKeyToken=33f2691a05b67b6a, processorArchitecture=MSIL">
+      <SpecificVersion>False</SpecificVersion>
+      <HintPath>..\packages\FluentAssertions.4.0.0\lib\net45\FluentAssertions.Core.dll</HintPath>
     </Reference>
     <Reference Include="Lucene.Net, Version=3.0.3.0, Culture=neutral, PublicKeyToken=85089178b9ac3181, processorArchitecture=MSIL">
       <SpecificVersion>False</SpecificVersion>
