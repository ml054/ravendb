<<<<<<< HEAD
//-----------------------------------------------------------------------
// <copyright file="AsyncServerClient.cs" company="Hibernating Rhinos LTD">
//     Copyright (c) Hibernating Rhinos LTD. All rights reserved.
// </copyright>
//-----------------------------------------------------------------------
using System.Text;
using Raven.Abstractions.Exceptions;
using Raven.Abstractions.Extensions;
using Raven.Abstractions.Json;
using Raven.Client.Connection.Async;
using System;
using System.Collections.Generic;
using System.Globalization;
using System.IO;
using System.Linq;
using System.Net;
using System.Threading.Tasks;
using Raven.Imports.Newtonsoft.Json;
using Raven.Imports.Newtonsoft.Json.Linq;
using Raven.Abstractions.Data;
using Raven.Client.Connection;
using Raven.Client.Connection.Profiling;
using Raven.Client.Exceptions;
using Raven.Client.Silverlight.Data;
using Raven.Client.Document;
using Raven.Abstractions.Commands;
using Raven.Abstractions.Indexing;
using Raven.Json.Linq;
using Raven.Client.Extensions;
using System.Threading;

#if !NET35

namespace Raven.Client.Silverlight.Connection.Async
{
	/// <summary>
	/// Access the database commands in async fashion
	/// </summary>
	public class AsyncServerClient : IAsyncDatabaseCommands
	{
		private readonly string url;
		private readonly ICredentials credentials;
		private readonly HttpJsonRequestFactory jsonRequestFactory;
		private readonly Guid? sessionId;
		private readonly Task veryFirstRequest;
		private readonly DocumentConvention convention;
		private readonly ProfilingInformation profilingInformation;
		private readonly Func<string, Raven.Client.Connection.ReplicationInformer> replicationInformerGetter;
		private readonly string databaseName;
		private readonly ReplicationInformer replicationInformer;
		private int readStripingBase;
		private int requestCount;

		/// <summary>
		/// Get the current json request factory
		/// </summary>
		public HttpJsonRequestFactory JsonRequestFactory
		{
			get { return jsonRequestFactory; }
		}

		/// <summary>
		/// Initializes a new instance of the <see cref="AsyncServerClient"/> class.
		/// </summary>
		public AsyncServerClient(string url, DocumentConvention convention, ICredentials credentials,
								 HttpJsonRequestFactory jsonRequestFactory, Guid? sessionId, Task veryFirstRequest,
								 Func<string, ReplicationInformer> replicationInformerGetter, string databaseName)
		{
			profilingInformation = ProfilingInformation.CreateProfilingInformation(sessionId);
			this.url = url.EndsWith("/") ? url.Substring(0, url.Length - 1) : url;
			this.convention = convention;
			this.credentials = credentials;
			this.jsonRequestFactory = jsonRequestFactory;
			this.sessionId = sessionId;
			this.veryFirstRequest = veryFirstRequest;
			this.databaseName = databaseName;
			this.replicationInformerGetter = replicationInformerGetter;
			this.replicationInformer = replicationInformerGetter(databaseName);
			this.readStripingBase = replicationInformer.GetReadStripingBase();

			jsonRequestFactory.ConfigureRequest += (sender, args) =>
			{
				args.JsonRequest.WaitForTask = veryFirstRequest;
			};
		}

		/// <summary>
		/// Performs application-defined tasks associated with freeing, releasing, or resetting unmanaged resources.
		/// </summary>
		public void Dispose()
		{
		}

		public HttpJsonRequest CreateRequest(string relativeUrl, string method)
		{
			return jsonRequestFactory.CreateHttpJsonRequest(this, url + relativeUrl, method, credentials, convention);
		}

		/// <summary>
		/// Create a new instance of <see cref="IAsyncDatabaseCommands"/> that will interacts
		/// with the specified database
		/// </summary>
		public IAsyncDatabaseCommands ForDatabase(string database)
		{
			var databaseUrl = MultiDatabase.GetRootDatabaseUrl(url);
			databaseUrl = databaseUrl + "/databases/" + database + "/";
			return new AsyncServerClient(databaseUrl, convention, credentials, jsonRequestFactory, sessionId, veryFirstRequest, replicationInformerGetter, database)
			{
				operationsHeaders = operationsHeaders
			};
		}

		/// <summary>
		/// Create a new instance of <see cref="IAsyncDatabaseCommands"/> that will interacts
		/// with the default database. Useful if the database has works against a tenant database.
		/// </summary>
		public IAsyncDatabaseCommands ForDefaultDatabase()
		{
			var rootDatabaseUrl = MultiDatabase.GetRootDatabaseUrl(url);
			if (rootDatabaseUrl == url)
				return this;
			return new AsyncServerClient(rootDatabaseUrl, convention, credentials, jsonRequestFactory, sessionId, veryFirstRequest, replicationInformerGetter, databaseName)
			{
				operationsHeaders = operationsHeaders
			};
		}

		/// <summary>
		/// Returns a new <see cref="IAsyncDatabaseCommands "/> using the specified credentials
		/// </summary>
		/// <param name="credentialsForSession">The credentials for session.</param>
		public IAsyncDatabaseCommands With(ICredentials credentialsForSession)
		{
			return new AsyncServerClient(url, convention, credentialsForSession, jsonRequestFactory, sessionId, veryFirstRequest, replicationInformerGetter, databaseName);
		}

		private IDictionary<string, string> operationsHeaders = new Dictionary<string, string>();

		/// <summary>
		/// Gets or sets the operations headers.
		/// </summary>
		/// <value>The operations headers.</value>
		public IDictionary<string, string> OperationsHeaders
		{
			get { return operationsHeaders; }
		}

		/// <summary>
		/// Begins an async get operation
		/// </summary>
		/// <param name="key">The key.</param>
		/// <returns></returns>
		public Task<JsonDocument> GetAsync(string key)
		{
			return ExecuteWithReplication("GET", url => DirectGetAsync(url, key));
		}

		public Task<JsonDocument> DirectGetAsync(string url, string key)
		{
			EnsureIsNotNullOrEmpty(key, "key");

			key = key.Replace("\\", @"/"); //NOTE: the present of \ causes the SL networking stack to barf, even though the Uri seemingly makes this translation itself

			var request = url.Docs(key)
				.NoCache()
				.ToJsonRequest(this, credentials, convention);

			return request
				.ReadResponseJsonAsync()
				.ContinueWith(task =>
				{
					try
					{
						var token = task.Result;
						var docKey = key;
						IList<string> list;
						if(request.ResponseHeaders.TryGetValue(Constants.DocumentIdFieldName, out list))
						{
							docKey = list.FirstOrDefault() ?? key;
							request.ResponseHeaders.Remove(Constants.DocumentIdFieldName);
						}
						return new JsonDocument
						{
							DataAsJson = (RavenJObject)token,
							NonAuthoritativeInformation = request.ResponseStatusCode == HttpStatusCode.NonAuthoritativeInformation,
							Key = docKey,
							LastModified = DateTime.ParseExact(request.ResponseHeaders[Constants.LastModified].First(), "r", CultureInfo.InvariantCulture).ToLocalTime(),
							Etag = request.GetEtagHeader(),
							Metadata = request.ResponseHeaders.FilterHeaders(isServerDocument: false)
						};
					}
					catch (AggregateException e)
					{
						var webException = e.ExtractSingleInnerException() as WebException;
						if (webException != null)
						{
							if (HandleWebExceptionForGetAsync(key, webException))
								return null;
						}
						throw;
					}
				});
		}

		private static bool HandleWebExceptionForGetAsync(string key, WebException e)
		{
			var httpWebResponse = e.Response as HttpWebResponse;
			if (httpWebResponse == null)
			{
				return false;
			}
			if (httpWebResponse.StatusCode == HttpStatusCode.NotFound)
			{
				return true;
			}
			if (httpWebResponse.StatusCode == HttpStatusCode.Conflict)
			{
				var conflicts = new StreamReader(httpWebResponse.GetResponseStream());
				var conflictsDoc = RavenJObject.Load(new JsonTextReader(conflicts));
				var conflictIds = conflictsDoc.Value<RavenJArray>("Conflicts").Select(x => x.Value<string>()).ToArray();

				throw new ConflictException("Conflict detected on " + key +
											", conflict must be resolved before the document will be accessible")
				{
					ConflictedVersionIds = conflictIds,
					Etag = httpWebResponse.GetEtagHeader()
				};
			}
			return false;
		}

		private T AttemptToProcessResponse<T>(Func<T> process) where T : class
		{
			try
			{
				return process();
			}
			catch (AggregateException e)
			{
				var webException = e.ExtractSingleInnerException() as WebException;
				if (webException == null)
					throw;

				if (HandleException(webException))
					return null;

				throw;
			}
		}

		/// <summary>
		/// Attempts to handle an exception raised when receiving a response from the server
		/// </summary>
		/// <param name="e">The exception to handle</param>
		/// <returns>returns true if the exception is handled, false if it should be thrown</returns>
		private bool HandleException(WebException e)
		{
			var httpWebResponse = e.Response as HttpWebResponse;
			if (httpWebResponse == null)
			{
				return false;
			}
			if (httpWebResponse.StatusCode == HttpStatusCode.InternalServerError)
			{
				var content = new StreamReader(httpWebResponse.GetResponseStream());
				var jo = RavenJObject.Load(new JsonTextReader(content));
				var error = jo.Deserialize<ServerRequestError>(convention);

				throw new WebException(error.Error);
			}
			return false;
		}

		/// <summary>
		/// Perform a single POST request containing multiple nested GET requests
		/// </summary>
		public Task<GetResponse[]> MultiGetAsync(GetRequest[] requests)
		{
			return ExecuteWithReplication("GET", url =>
			{
				var postedData = JsonConvert.SerializeObject(requests);

				var httpJsonRequest = jsonRequestFactory.CreateHttpJsonRequest(this, url + "/multi_get/", "POST",
																			   credentials, convention);

				return httpJsonRequest.WriteAsync(postedData)
					.ContinueWith(
						task =>
						{
							task.Wait();// will throw if write errored
							return httpJsonRequest.ReadResponseJsonAsync()
								.ContinueWith(replyTask => convention.CreateSerializer().Deserialize<GetResponse[]>(new RavenJTokenReader(replyTask.Result)));
						})
					.Unwrap();
			});
		}

		public Task<LogItem[]> GetLogsAsync(bool errorsOnly)
		{
			var requestUri = url + "/logs";
			if (errorsOnly)
				requestUri += "?type=error";

			var request = jsonRequestFactory.CreateHttpJsonRequest(this, requestUri.NoCache(), "GET", credentials, convention);
			request.AddOperationHeaders(OperationsHeaders);

			return request.ReadResponseJsonAsync()
				.ContinueWith(task => convention.CreateSerializer().Deserialize<LogItem[]>(new RavenJTokenReader(task.Result)));
		}

		public Task<LicensingStatus> GetLicenseStatus()
		{
			var request = jsonRequestFactory.CreateHttpJsonRequest(this, (url + "/license/status").NoCache(), "GET", credentials, convention);
			request.AddOperationHeaders(OperationsHeaders);

			return request.ReadResponseJsonAsync()
				.ContinueWith(task => convention.CreateSerializer().Deserialize<LicensingStatus>(new RavenJTokenReader(task.Result)));
		}

		public Task StartBackupAsync(string backupLocation)
		{
			var request = jsonRequestFactory.CreateHttpJsonRequest(this, (url + "/admin/backup").NoCache(), "POST", credentials, convention);
			request.AddOperationHeaders(OperationsHeaders);
			return request.WriteAsync(new RavenJObject
				{
					{"BackupLocation", backupLocation}
				}.ToString(Formatting.None))
				.ContinueWith(task =>
				{
					if (task.Exception != null)
						return task;

					return request.ExecuteRequest();
				}).Unwrap();
		}

		public Task<JsonDocument[]> StartsWithAsync(string keyPrefix, int start, int pageSize)
		{
			var metadata = new RavenJObject();
			var actualUrl = string.Format("{0}/docs?startsWith={1}&start={2}&pageSize={3}", url, Uri.EscapeDataString(keyPrefix), start, pageSize);
			var request = jsonRequestFactory.CreateHttpJsonRequest(this, actualUrl, "GET", metadata, credentials, convention);
			request.AddOperationHeaders(OperationsHeaders);

			return request.ReadResponseJsonAsync()
				.ContinueWith(task => SerializationHelper.RavenJObjectsToJsonDocuments(((RavenJArray)task.Result).OfType<RavenJObject>()).ToArray());
	
		}

		public Task<BuildNumber> GetBuildNumber()
		{
			var request = jsonRequestFactory.CreateHttpJsonRequest(this, (url + "/build/version").NoCache(), "GET", credentials, convention);
			request.AddOperationHeaders(OperationsHeaders);

			return request.ReadResponseJsonAsync()
				.ContinueWith(task => convention.CreateSerializer().Deserialize<BuildNumber>(new RavenJTokenReader(task.Result)));
		}

		/// <summary>
		/// Using the given Index, calculate the facets as per the specified doc
		/// </summary>
		public Task<IDictionary<string, IEnumerable<FacetValue>>> GetFacetsAsync(string index, IndexQuery query, string facetSetupDoc)
		{
			var requestUri = url + string.Format("/facets/{0}?facetDoc={1}&query={2}",
			Uri.EscapeUriString(index),
			Uri.EscapeDataString(facetSetupDoc),
			Uri.EscapeDataString(query.Query));

			var request = jsonRequestFactory.CreateHttpJsonRequest(this, requestUri.NoCache(), "GET", credentials, convention);
			request.AddOperationHeaders(OperationsHeaders);

			return request.ReadResponseJsonAsync()
				.ContinueWith(task =>
				{
					var json = (RavenJObject)task.Result;
					return json.JsonDeserialization<IDictionary<string, IEnumerable<FacetValue>>>();
				});
		}

		/// <summary>
		/// Begins an async multi get operation
		/// </summary>
		public Task<MultiLoadResult> GetAsync(string[] keys, string[] includes)
		{
			return ExecuteWithReplication("GET", url =>
			{
				var path = url + "/queries/?";
				if (includes != null && includes.Length > 0)
				{
					path += string.Join("&", includes.Select(x => "include=" + x).ToArray());
				}
				// if it is too big, we drop to POST (note that means that we can't use the HTTP cache any longer)
				// we are fine with that, requests to load > 128 items are going to be rare
				HttpJsonRequest request;
				if (keys.Length < 128)
				{
					path += "&" + string.Join("&", keys.Select(x => "id=" + x).ToArray());
					request = jsonRequestFactory.CreateHttpJsonRequest(this, path.NoCache(), "GET", credentials, convention);
					return request.ReadResponseJsonAsync()
						.ContinueWith(task => CompleteMultiGet(task));
				}
				request = jsonRequestFactory.CreateHttpJsonRequest(this, path, "POST", credentials, convention);
				return request.WriteAsync(new JArray(keys).ToString(Formatting.None))
					.ContinueWith(writeTask => request.ReadResponseJsonAsync())
					.ContinueWith(task => CompleteMultiGet(task.Result));
			});
		}

		private static MultiLoadResult CompleteMultiGet(Task<RavenJToken> task)
		{
			try
			{
				var result = (RavenJObject)task.Result;

				return new MultiLoadResult
				{
					Includes = result.Value<RavenJArray>("Includes").Cast<RavenJObject>().ToList(),
					Results = result.Value<RavenJArray>("Results").Cast<RavenJObject>().ToList()
				};
			}
			catch (AggregateException e)
			{
				var webException = e.ExtractSingleInnerException() as WebException;
				if (webException == null)
					throw;

				var httpWebResponse = webException.Response as HttpWebResponse;
				if (httpWebResponse == null ||
					httpWebResponse.StatusCode != HttpStatusCode.Conflict)
					throw;
				throw ThrowConcurrencyException(webException);
			}
		}

		/// <summary>
		/// Begins an async get operation for documents
		/// </summary>
		/// <param name="start">Paging start</param>
		/// <param name="pageSize">Size of the page.</param>
		/// <remarks>
		/// This is primarily useful for administration of a database
		/// </remarks>
		public Task<JsonDocument[]> GetDocumentsAsync(int start, int pageSize)
		{
			return ExecuteWithReplication("GET", url =>
			{
				return url.Docs(start, pageSize)
					.NoCache()
					.ToJsonRequest(this, credentials, convention)
					.ReadResponseJsonAsync()
					.ContinueWith(task => ((RavenJArray)task.Result)
											.Cast<RavenJObject>()
											.ToJsonDocuments()
											.ToArray());
			});
		}

		/// <summary>
		/// Begins an async get operation for documents whose id starts with the specified prefix
		/// </summary>
		/// <param name="prefix">Prefix that the ids begin with.</param>
		/// <param name="start">Paging start.</param>
		/// <param name="pageSize">Size of the page.</param>
		/// <remarks>
		/// This is primarily useful for administration of a database
		/// </remarks>
		public Task<JsonDocument[]> GetDocumentsStartingWithAsync(string prefix, int start, int pageSize)
		{
			return ExecuteWithReplication("GET", url =>
			{
				return url.DocsStartingWith(prefix, start, pageSize)
					.NoCache()
					.ToJsonRequest(this, credentials, convention)
					.ReadResponseJsonAsync()
					.ContinueWith(task => ((RavenJArray)task.Result)
											.Cast<RavenJObject>()
											.ToJsonDocuments()
											.ToArray());
			});
		}

		/// <summary>
		/// Begins the async query.
		/// </summary>
		/// <param name="index">The index.</param>
		/// <param name="query">The query.</param>
		/// <param name="includes">The include paths</param>
		/// <returns></returns>
		public Task<QueryResult> QueryAsync(string index, IndexQuery query, string[] includes)
		{
			return ExecuteWithReplication("GET", url =>
			{
				EnsureIsNotNullOrEmpty(index, "index");
				var path = query.GetIndexQueryUrl(url, index, "indexes");
				if (includes != null && includes.Length > 0)
				{
					path += "&" + string.Join("&", includes.Select(x => "include=" + x).ToArray());
				}
				var request = jsonRequestFactory.CreateHttpJsonRequest(this, path.NoCache(), "GET", credentials, convention);

				return request.ReadResponseJsonAsync()
					.ContinueWith(task => AttemptToProcessResponse(() => SerializationHelper.ToQueryResult((RavenJObject)task.Result, request.GetEtagHeader())));
			});
		}

		public Task DeleteByIndexAsync(string indexName, IndexQuery queryToDelete, bool allowStale)
		{
			return ExecuteWithReplication("DELETE", url =>
			{
				string path = queryToDelete.GetIndexQueryUrl(url, indexName, "bulk_docs") + "&allowStale=" + allowStale;
				var request = jsonRequestFactory.CreateHttpJsonRequest(this, path, "DELETE", credentials, convention);
				request.AddOperationHeaders(OperationsHeaders);
				return request.ExecuteRequest()
					.ContinueWith(task =>
					{
						var aggregateException = task.Exception;
						if (aggregateException == null)
							return task;
						var e = aggregateException.ExtractSingleInnerException() as WebException;
						if (e == null)
							return task;
						var httpWebResponse = e.Response as HttpWebResponse;
						if (httpWebResponse != null && httpWebResponse.StatusCode == HttpStatusCode.NotFound)
							throw new InvalidOperationException("There is no index named: " + indexName, e);
						return task;
					}).Unwrap();
			});
		}

		/// <summary>
		/// Deletes the document for the specified id asynchronously
		/// </summary>
		/// <param name="id">The id.</param>
		public Task DeleteDocumentAsync(string id)
		{
			return ExecuteWithReplication("DELETE", url =>
			{
				return url.Docs(id)
					.ToJsonRequest(this, credentials, convention, OperationsHeaders, "DELETE")
					.ExecuteRequest();
			});
		}

		/// <summary>
		/// Puts the document with the specified key in the database
		/// </summary>
		/// <param name="key">The key.</param>
		/// <param name="etag">The etag.</param>
		/// <param name="document">The document.</param>
		/// <param name="metadata">The metadata.</param>
		public Task<PutResult> PutAsync(string key, Guid? etag, RavenJObject document, RavenJObject metadata)
		{
			return ExecuteWithReplication("PUT", url =>
			{
				if (metadata == null)
					metadata = new RavenJObject();
				var method = String.IsNullOrEmpty(key) ? "POST" : "PUT";
				if (etag != null)
					metadata["ETag"] = new RavenJValue(etag.Value.ToString());
				var request = jsonRequestFactory.CreateHttpJsonRequest(this, url + "/docs/" + key, method, metadata, credentials, convention);
				request.AddOperationHeaders(OperationsHeaders);

				return request.WriteAsync(document.ToString())
					.ContinueWith(task =>
					{
						if (task.Exception != null)
							throw new InvalidOperationException("Unable to write to server", task.Exception);

						return request.ReadResponseJsonAsync()
							.ContinueWith(task1 =>
							{
								try
								{
									return convention.CreateSerializer().Deserialize<PutResult>(new RavenJTokenReader(task1.Result));
								}
								catch (AggregateException e)
								{
									var webexception = e.ExtractSingleInnerException() as WebException;
									if (ShouldThrowForPutAsync(webexception))
										throw;
									throw ThrowConcurrencyException(webexception);
								}
							});
					})
					.Unwrap();
			});
		}

		static bool ShouldThrowForPutAsync(WebException e)
		{
			if (e == null)
				return true;
			var httpWebResponse = e.Response as HttpWebResponse;
			return (httpWebResponse == null ||
				httpWebResponse.StatusCode != HttpStatusCode.Conflict);
		}

		/// <summary>
		/// Gets the index definition for the specified name asynchronously
		/// </summary>
		/// <param name="name">The name.</param>
		public Task<IndexDefinition> GetIndexAsync(string name)
		{
			return ExecuteWithReplication("GET", url =>
			{
				return url.IndexDefinition(name)
				.NoCache()
				.ToJsonRequest(this, credentials, convention).ReadResponseJsonAsync()
					.ContinueWith(task =>
					{
						var json = (RavenJObject)task.Result;
						//NOTE: To review, I'm not confidence this is the correct way to deserialize the index definition
						return convention.CreateSerializer().Deserialize<IndexDefinition>(new RavenJTokenReader(json["Index"]));
					});
			});
		}

		/// <summary>
		/// Puts the index definition for the specified name asynchronously
		/// </summary>
		/// <param name="name">The name.</param>
		/// <param name="indexDef">The index def.</param>
		/// <param name="overwrite">Should overwrite index</param>
		public Task<string> PutIndexAsync(string name, IndexDefinition indexDef, bool overwrite)
		{
			return ExecuteWithReplication("PUT", url =>
			{
				string requestUri = url + "/indexes/" + Uri.EscapeUriString(name) + "?definition=yes";
				var webRequest = requestUri
					.ToJsonRequest(this, credentials, convention, OperationsHeaders, "GET");

				return webRequest.ExecuteRequest()
					.ContinueWith(task =>
					{
						try
						{
							task.Wait(); // should throw if it is bad
							if (overwrite == false)
								throw new InvalidOperationException("Cannot put index: " + name + ", index already exists");
						}
						catch (AggregateException e)
						{
							var webException = e.ExtractSingleInnerException() as WebException;
							if (ShouldThrowForPutIndexAsync(webException))
								throw;
						}

						var request = jsonRequestFactory.CreateHttpJsonRequest(this, requestUri, "PUT", credentials, convention);
						request.AddOperationHeaders(OperationsHeaders);

						var serializeObject = JsonConvert.SerializeObject(indexDef, new JsonEnumConverter());
						return request
							.WriteAsync(serializeObject)
							.ContinueWith(writeTask => AttemptToProcessResponse(() => request
								.ReadResponseJsonAsync()
								.ContinueWith(readStrTask => AttemptToProcessResponse(() =>
									{
										//NOTE: JsonConvert.DeserializeAnonymousType() doesn't work in Silverlight because the ctor is private!
										var obj = convention.CreateSerializer().Deserialize<IndexContainer>(new RavenJTokenReader(readStrTask.Result));
										return obj.Index;
									})))
						).Unwrap();
					}).Unwrap();
			});
		}

		/// <summary>
		/// Used for deserialization only :-P
		/// </summary>
		public class IndexContainer
		{
			public string Index { get; set; }
		}

		/// <summary>
		/// Deletes the index definition for the specified name asynchronously
		/// </summary>
		/// <param name="name">The name.</param>
		public Task DeleteIndexAsync(string name)
		{
			return ExecuteWithReplication("DELETE", url =>
			{
				return url.Indexes(name)
					.ToJsonRequest(this, credentials, convention, OperationsHeaders, "DELETE")
					.ExecuteRequest();
			});
		}

		private static bool ShouldThrowForPutIndexAsync(WebException e)
		{
			if (e == null)
				return true;
			var response = e.Response as HttpWebResponse;
			return (response == null || response.StatusCode != HttpStatusCode.NotFound);
		}


		/// <summary>
		/// Gets the index names from the server asynchronously
		/// </summary>
		/// <param name="start">Paging start</param>
		/// <param name="pageSize">Size of the page.</param>
		public Task<string[]> GetIndexNamesAsync(int start, int pageSize)
		{
			return ExecuteWithReplication("GET", url =>
			{
				return url.IndexNames(start, pageSize)
					.NoCache()
					.ToJsonRequest(this, credentials, convention)
					.ReadResponseJsonAsync()
					.ContinueWith(task =>
					{
						var json = ((RavenJArray)task.Result);
						return json.Select(x => x.Value<string>()).ToArray();
					});
			});
		}

		/// <summary>
		/// Gets the indexes from the server asynchronously
		/// </summary>
		/// <param name="start">Paging start</param>
		/// <param name="pageSize">Size of the page.</param>
		public Task<IndexDefinition[]> GetIndexesAsync(int start, int pageSize)
		{
			return ExecuteWithReplication("GET", url =>
			{
				var url2 = (url + "/indexes/?start=" + start + "&pageSize=" + pageSize).NoCache();
				var request = jsonRequestFactory.CreateHttpJsonRequest(this, url2, "GET", credentials, convention);

				return request.ReadResponseJsonAsync()
					.ContinueWith(task =>
					{
						var json = ((RavenJArray)task.Result);
						//NOTE: To review, I'm not confidence this is the correct way to deserialize the index definition
						return json
							.Select(x => JsonConvert.DeserializeObject<IndexDefinition>(((RavenJObject)x)["definition"].ToString(), new JsonToJsonConverter()))
							.ToArray();
					});
			});
		}

		/// <summary>
		/// Resets the specified index asynchronously
		/// </summary>
		/// <param name="name">The name.</param>
		public Task ResetIndexAsync(string name)
		{
			return ExecuteWithReplication("RESET", url =>
			{
				var httpJsonRequestAsync = jsonRequestFactory.CreateHttpJsonRequest(this, url + "/indexes/" + name, "RESET", credentials, convention);
				httpJsonRequestAsync.AddOperationHeaders(OperationsHeaders);
				return httpJsonRequestAsync.ReadResponseJsonAsync();
			});
		}

		/// <summary>
		/// Returns a list of suggestions based on the specified suggestion query.
		/// </summary>
		/// <param name="index">The index to query for suggestions</param>
		/// <param name="suggestionQuery">The suggestion query.</param>
		public Task<SuggestionQueryResult> SuggestAsync(string index, SuggestionQuery suggestionQuery)
		{
			return ExecuteWithReplication("GET", url =>
			{
				if (suggestionQuery == null)
					throw new ArgumentNullException("suggestionQuery");

				var requestUri = url + string.Format("/suggest/{0}?term={1}&field={2}&max={3}&distance={4}&accuracy={5}",
					Uri.EscapeUriString(index),
					Uri.EscapeDataString(suggestionQuery.Term),
					Uri.EscapeDataString(suggestionQuery.Field),
					Uri.EscapeDataString(suggestionQuery.MaxSuggestions.ToString()),
					Uri.EscapeDataString(suggestionQuery.Distance.ToString()),
					Uri.EscapeDataString(suggestionQuery.Accuracy.ToString()));

				var request = jsonRequestFactory.CreateHttpJsonRequest(this, requestUri.NoCache(), "GET", credentials, convention);
				request.AddOperationHeaders(OperationsHeaders);

				return request.ReadResponseJsonAsync()
					.ContinueWith(task =>
					{
						var json = (RavenJObject)task.Result;
						return new SuggestionQueryResult
						{
							Suggestions = ((RavenJArray)json["Suggestions"]).Select(x => x.Value<string>()).ToArray(),
						};
					});
			});
		}


		/// <summary>
		/// Begins the async batch operation
		/// </summary>
		/// <param name="commandDatas">The command data.</param>
		/// <returns></returns>
		public Task<BatchResult[]> BatchAsync(ICommandData[] commandDatas)
		{
			return ExecuteWithReplication("POST", url =>
			{
				var metadata = new RavenJObject();
				var req = jsonRequestFactory.CreateHttpJsonRequest(this, url + "/bulk_docs", "POST", metadata, credentials, convention);
				var jArray = new RavenJArray(commandDatas.Select(x => x.ToJson()));

				return req.WriteAsync(jArray.ToString(Formatting.None))
					.ContinueWith(writeTask => req.ReadResponseJsonAsync())
					.Unwrap()
					.ContinueWith(task =>
					{
						RavenJToken response;
						try
						{
							response = task.Result;
						}
						catch (AggregateException e)
						{
							var webException = e.ExtractSingleInnerException() as WebException;
							if (webException == null)
								throw;

							var httpWebResponse = webException.Response as HttpWebResponse;
							if (httpWebResponse == null ||
								httpWebResponse.StatusCode != HttpStatusCode.Conflict)
								throw;
							throw ThrowConcurrencyException(webException);
						}
						return convention.CreateSerializer().Deserialize<BatchResult[]>(new RavenJTokenReader(response));
					});
			});
		}

		public class ConcurrencyExceptionResult
		{
			private readonly string url1;
			private readonly Guid actualETag1;
			private readonly Guid expectedETag1;
			private readonly string error1;

			public string url
			{
				get { return url1; }
			}

			public Guid actualETag
			{
				get { return actualETag1; }
			}

			public Guid expectedETag
			{
				get { return expectedETag1; }
			}

			public string error
			{
				get { return error1; }
			}

			public ConcurrencyExceptionResult(string url, Guid actualETag, Guid expectedETag, string error)
			{
				url1 = url;
				actualETag1 = actualETag;
				expectedETag1 = expectedETag;
				error1 = error;
			}
		}

		private static Exception ThrowConcurrencyException(WebException e)
		{
			using (var sr = new StreamReader(e.Response.GetResponseStream()))
			{
				var text = sr.ReadToEnd();
				var errorResults = JsonConvert.DeserializeAnonymousType(text, new ConcurrencyExceptionResult((string)null, Guid.Empty, Guid.Empty, (string)null));
				return new ConcurrencyException(errorResults.error)
				{
					ActualETag = errorResults.actualETag,
					ExpectedETag = errorResults.expectedETag
				};
			}
		}

		private static void EnsureIsNotNullOrEmpty(string key, string argName)
		{
			if (string.IsNullOrEmpty(key))
				throw new ArgumentException("Key cannot be null or empty", argName);
		}

		/// <summary>
		/// Begins retrieving the statistics for the database
		/// </summary>
		/// <returns></returns>
		public Task<DatabaseStatistics> GetStatisticsAsync()
		{
			return url.Stats()
				.NoCache()
				.ToJsonRequest(this, credentials, convention)
				.ReadResponseJsonAsync()
				.ContinueWith(task =>
				{
					var jo = ((RavenJObject)task.Result);
					return jo.Deserialize<DatabaseStatistics>(convention);
				});
		}

		/// <summary>
		/// Gets the list of databases from the server asynchronously
		/// </summary>
		public Task<string[]> GetDatabaseNamesAsync(int pageSize)
		{
			return ExecuteWithReplication("GET", url =>
			{
				return url.Databases(pageSize)
					.NoCache()
					.ToJsonRequest(this, credentials, convention)
					.ReadResponseJsonAsync()
					.ContinueWith(task =>
					{
						var json = ((RavenJArray)task.Result);
						return json
							.Select(x => x.Value<RavenJObject>("@metadata").Value<string>("@id").Replace("Raven/Databases/", string.Empty))
							.ToArray();
					});
			});
		}

		/// <summary>
		/// Puts the attachment with the specified key asynchronously
		/// </summary>
		/// <param name="key">The key.</param>
		/// <param name="etag">The etag.</param>
		/// <param name="data">The data.</param>
		/// <param name="metadata">The metadata.</param>
		public Task PutAttachmentAsync(string key, Guid? etag, byte[] data, RavenJObject metadata)
		{
			return ExecuteWithReplication("PUT", url =>
			{
				if (metadata == null)
					metadata = new RavenJObject();

				if (etag != null)
					metadata["ETag"] = new RavenJValue(etag.Value.ToString());

				var request = jsonRequestFactory.CreateHttpJsonRequest(this, url.Static(key), "PUT", metadata, credentials, convention);
				request.AddOperationHeaders(OperationsHeaders);

				return request
					.WriteAsync(data)
					.ContinueWith(write =>
					{
						if (write.Exception != null)
							throw new InvalidOperationException("Unable to write to server");

						return request.ExecuteRequest();
					}).Unwrap();
			});
		}

		/// <summary>
		/// Gets the attachment by the specified key asynchronously
		/// </summary>
		/// <param name="key">The key.</param>
		/// <returns></returns>
		public Task<Attachment> GetAttachmentAsync(string key)
		{
			EnsureIsNotNullOrEmpty(key, "key");

			return ExecuteWithReplication("GET", url =>
			{
				var request = url.Static(key)
					.ToJsonRequest(this, credentials, convention);

				return request
					.ReadResponseBytesAsync()
					.ContinueWith(task =>
					{
						try
						{
							var buffer = task.Result;
							return new Attachment
									{
										Data = () => new MemoryStream(buffer),
										Etag = request.GetEtagHeader(),
										Metadata = request.ResponseHeaders.FilterHeaders(isServerDocument: false)
									};
						}
						catch (AggregateException e)
						{
							var webException = e.ExtractSingleInnerException() as WebException;
							if (webException != null)
							{
								if (HandleWebExceptionForGetAsync(key, webException))
									return null;
							}
							throw;
						}
					});
			});
		}

		/// <summary>
		/// Deletes the attachment with the specified key asynchronously
		/// </summary>
		/// <param name="key">The key.</param>
		/// <param name="etag">The etag.</param>
		public Task DeleteAttachmentAsync(string key, Guid? etag)
		{
			return ExecuteWithReplication("DELETE", url =>
			{
				var metadata = new RavenJObject();

				if (etag != null)
					metadata["ETag"] = new RavenJValue(etag.Value.ToString());

				var request = jsonRequestFactory.CreateHttpJsonRequest(this, url.Static(key), "DELETE", metadata, credentials, convention);
				request.AddOperationHeaders(OperationsHeaders);

				return request.ExecuteRequest();
			});
		}

		/// <summary>
		/// Ensures that the silverlight startup tasks have run
		/// </summary>
		public Task EnsureSilverlightStartUpAsync()
		{
			return ExecuteWithReplication("GET", url =>
			{
				return url
					.SilverlightEnsuresStartup()
					.NoCache()
					.ToJsonRequest(this, credentials, convention)
					.ReadResponseBytesAsync();
			});
		}

		///<summary>
		/// Get the possible terms for the specified field in the index asynchronously
		/// You can page through the results by use fromValue parameter as the 
		/// starting point for the next query
		///</summary>
		///<returns></returns>
		public Task<string[]> GetTermsAsync(string index, string field, string fromValue, int pageSize)
		{
			return ExecuteWithReplication("GET", url =>
			{
				return url.Terms(index, field, fromValue, pageSize)
					.NoCache()
					.ToJsonRequest(this, credentials, convention)
					.ReadResponseJsonAsync()
					.ContinueWith(task =>
					{
						var json = ((RavenJArray)task.Result);
						return json.Select(x => x.Value<string>()).ToArray();
					});
			});
		}

		/// <summary>
		/// Disable all caching within the given scope
		/// </summary>
		public IDisposable DisableAllCaching()
		{
			return null; // we don't implement this
		}

		/// <summary>
		/// The profiling information
		/// </summary>
		public ProfilingInformation ProfilingInformation
		{
			get { return profilingInformation; }
		}

		public string Url
		{
			get { return url; }
		}

		/// <summary>
		/// Force the database commands to read directly from the master, unless there has been a failover.
		/// </summary>
		public void ForceReadFromMaster()
		{
			readStripingBase = -1;// this means that will have to use the master url first
		}

		private Task ExecuteWithReplication(string method, Func<string, Task> operation)
		{
			// Convert the Func<string, Task> to a Func<string, Task<object>>
			return ExecuteWithReplication(method, u => operation(u).ContinueWith<object>(t => null));
		}

		private Task<T> ExecuteWithReplication<T>(string method, Func<string, Task<T>> operation)
		{
			var currentRequest = Interlocked.Increment(ref requestCount);
			return replicationInformer.ExecuteWithReplicationAsync(method, url, currentRequest, readStripingBase, operation);
		}
	}
}

=======
//-----------------------------------------------------------------------
// <copyright file="AsyncServerClient.cs" company="Hibernating Rhinos LTD">
//     Copyright (c) Hibernating Rhinos LTD. All rights reserved.
// </copyright>
//-----------------------------------------------------------------------
using System.Text;
using Raven.Abstractions.Exceptions;
using Raven.Abstractions.Extensions;
using Raven.Abstractions.Json;
using Raven.Client.Connection.Async;
using System;
using System.Collections.Generic;
using System.Globalization;
using System.IO;
using System.Linq;
using System.Net;
using System.Threading.Tasks;
using Raven.Imports.Newtonsoft.Json;
using Raven.Imports.Newtonsoft.Json.Linq;
using Raven.Abstractions.Data;
using Raven.Client.Connection;
using Raven.Client.Connection.Profiling;
using Raven.Client.Exceptions;
using Raven.Client.Silverlight.Data;
using Raven.Client.Document;
using Raven.Abstractions.Commands;
using Raven.Abstractions.Indexing;
using Raven.Json.Linq;
using Raven.Client.Extensions;
using System.Threading;

#if !NET35

namespace Raven.Client.Silverlight.Connection.Async
{
	/// <summary>
	/// Access the database commands in async fashion
	/// </summary>
	public class AsyncServerClient : IAsyncDatabaseCommands
	{
		private readonly string url;
		private readonly ICredentials credentials;
		private readonly HttpJsonRequestFactory jsonRequestFactory;
		private readonly Guid? sessionId;
		private readonly Task veryFirstRequest;
		private readonly DocumentConvention convention;
		private readonly ProfilingInformation profilingInformation;
		private readonly Func<string, Raven.Client.Connection.ReplicationInformer> replicationInformerGetter;
		private readonly string databaseName;
		private readonly ReplicationInformer replicationInformer;
		private int readStripingBase;
		private int requestCount;

		/// <summary>
		/// Get the current json request factory
		/// </summary>
		public HttpJsonRequestFactory JsonRequestFactory
		{
			get { return jsonRequestFactory; }
		}

		/// <summary>
		/// Initializes a new instance of the <see cref="AsyncServerClient"/> class.
		/// </summary>
		public AsyncServerClient(string url, DocumentConvention convention, ICredentials credentials,
								 HttpJsonRequestFactory jsonRequestFactory, Guid? sessionId, Task veryFirstRequest,
								 Func<string, ReplicationInformer> replicationInformerGetter, string databaseName)
		{
			profilingInformation = ProfilingInformation.CreateProfilingInformation(sessionId);
			this.url = url.EndsWith("/") ? url.Substring(0, url.Length - 1) : url;
			this.convention = convention;
			this.credentials = credentials;
			this.jsonRequestFactory = jsonRequestFactory;
			this.sessionId = sessionId;
			this.veryFirstRequest = veryFirstRequest;
			this.databaseName = databaseName;
			this.replicationInformerGetter = replicationInformerGetter;
			this.replicationInformer = replicationInformerGetter(databaseName);
			this.readStripingBase = replicationInformer.GetReadStripingBase();

			jsonRequestFactory.ConfigureRequest += (sender, args) =>
			{
				args.JsonRequest.WaitForTask = veryFirstRequest;
			};
		}

		/// <summary>
		/// Performs application-defined tasks associated with freeing, releasing, or resetting unmanaged resources.
		/// </summary>
		public void Dispose()
		{
		}

		public HttpJsonRequest CreateRequest(string relativeUrl, string method)
		{
			return jsonRequestFactory.CreateHttpJsonRequest(this, url + relativeUrl, method, credentials, convention);
		}

		/// <summary>
		/// Create a new instance of <see cref="IAsyncDatabaseCommands"/> that will interacts
		/// with the specified database
		/// </summary>
		public IAsyncDatabaseCommands ForDatabase(string database)
		{
			var databaseUrl = MultiDatabase.GetRootDatabaseUrl(url);
			databaseUrl = databaseUrl + "/databases/" + database + "/";
			return new AsyncServerClient(databaseUrl, convention, credentials, jsonRequestFactory, sessionId, veryFirstRequest, replicationInformerGetter, database)
			{
				operationsHeaders = operationsHeaders
			};
		}

		/// <summary>
		/// Create a new instance of <see cref="IAsyncDatabaseCommands"/> that will interacts
		/// with the default database. Useful if the database has works against a tenant database.
		/// </summary>
		public IAsyncDatabaseCommands ForDefaultDatabase()
		{
			var rootDatabaseUrl = MultiDatabase.GetRootDatabaseUrl(url);
			if (rootDatabaseUrl == url)
				return this;
			return new AsyncServerClient(rootDatabaseUrl, convention, credentials, jsonRequestFactory, sessionId, veryFirstRequest, replicationInformerGetter, databaseName)
			{
				operationsHeaders = operationsHeaders
			};
		}

		/// <summary>
		/// Returns a new <see cref="IAsyncDatabaseCommands "/> using the specified credentials
		/// </summary>
		/// <param name="credentialsForSession">The credentials for session.</param>
		public IAsyncDatabaseCommands With(ICredentials credentialsForSession)
		{
			return new AsyncServerClient(url, convention, credentialsForSession, jsonRequestFactory, sessionId, veryFirstRequest, replicationInformerGetter, databaseName);
		}

		private IDictionary<string, string> operationsHeaders = new Dictionary<string, string>();

		/// <summary>
		/// Gets or sets the operations headers.
		/// </summary>
		/// <value>The operations headers.</value>
		public IDictionary<string, string> OperationsHeaders
		{
			get { return operationsHeaders; }
		}

		/// <summary>
		/// Begins an async get operation
		/// </summary>
		/// <param name="key">The key.</param>
		/// <returns></returns>
		public Task<JsonDocument> GetAsync(string key)
		{
			return ExecuteWithReplication("GET", url => DirectGetAsync(url, key));
		}

		public Task<JsonDocument> DirectGetAsync(string url, string key)
		{
			EnsureIsNotNullOrEmpty(key, "key");

			key = key.Replace("\\", @"/"); //NOTE: the present of \ causes the SL networking stack to barf, even though the Uri seemingly makes this translation itself

			var request = url.Docs(key)
				.NoCache()
				.ToJsonRequest(this, credentials, convention);

			return request
				.ReadResponseJsonAsync()
				.ContinueWith(task =>
				{
					try
					{
						var token = task.Result;
						var docKey = key;
						IList<string> list;
						if(request.ResponseHeaders.TryGetValue(Constants.DocumentIdFieldName, out list))
						{
							docKey = list.FirstOrDefault() ?? key;
							request.ResponseHeaders.Remove(Constants.DocumentIdFieldName);
						}
						return new JsonDocument
						{
							DataAsJson = (RavenJObject)token,
							NonAuthoritativeInformation = request.ResponseStatusCode == HttpStatusCode.NonAuthoritativeInformation,
							Key = docKey,
							LastModified = DateTime.ParseExact(request.ResponseHeaders[Constants.LastModified].First(), "r", CultureInfo.InvariantCulture).ToLocalTime(),
							Etag = request.GetEtagHeader(),
							Metadata = request.ResponseHeaders.FilterHeaders(isServerDocument: false)
						};
					}
					catch (AggregateException e)
					{
						var webException = e.ExtractSingleInnerException() as WebException;
						if (webException != null)
						{
							if (HandleWebExceptionForGetAsync(key, webException))
								return null;
						}
						throw;
					}
				});
		}

		private static bool HandleWebExceptionForGetAsync(string key, WebException e)
		{
			var httpWebResponse = e.Response as HttpWebResponse;
			if (httpWebResponse == null)
			{
				return false;
			}
			if (httpWebResponse.StatusCode == HttpStatusCode.NotFound)
			{
				return true;
			}
			if (httpWebResponse.StatusCode == HttpStatusCode.Conflict)
			{
				var conflicts = new StreamReader(httpWebResponse.GetResponseStream());
				var conflictsDoc = RavenJObject.Load(new JsonTextReader(conflicts));
				var conflictIds = conflictsDoc.Value<RavenJArray>("Conflicts").Select(x => x.Value<string>()).ToArray();

				throw new ConflictException("Conflict detected on " + key +
											", conflict must be resolved before the document will be accessible")
				{
					ConflictedVersionIds = conflictIds,
					Etag = httpWebResponse.GetEtagHeader()
				};
			}
			return false;
		}

		private T AttemptToProcessResponse<T>(Func<T> process) where T : class
		{
			try
			{
				return process();
			}
			catch (AggregateException e)
			{
				var webException = e.ExtractSingleInnerException() as WebException;
				if (webException == null)
					throw;

				if (HandleException(webException))
					return null;

				throw;
			}
		}

		/// <summary>
		/// Attempts to handle an exception raised when receiving a response from the server
		/// </summary>
		/// <param name="e">The exception to handle</param>
		/// <returns>returns true if the exception is handled, false if it should be thrown</returns>
		private bool HandleException(WebException e)
		{
			var httpWebResponse = e.Response as HttpWebResponse;
			if (httpWebResponse == null)
			{
				return false;
			}
			if (httpWebResponse.StatusCode == HttpStatusCode.InternalServerError)
			{
				var content = new StreamReader(httpWebResponse.GetResponseStream());
				var jo = RavenJObject.Load(new JsonTextReader(content));
				var error = jo.Deserialize<ServerRequestError>(convention);

				throw new WebException(error.Error);
			}
			return false;
		}

		/// <summary>
		/// Perform a single POST request containing multiple nested GET requests
		/// </summary>
		public Task<GetResponse[]> MultiGetAsync(GetRequest[] requests)
		{
			return ExecuteWithReplication("GET", url =>
			{
				var postedData = JsonConvert.SerializeObject(requests);

				var httpJsonRequest = jsonRequestFactory.CreateHttpJsonRequest(this, url + "/multi_get/", "POST",
																			   credentials, convention);

				return httpJsonRequest.WriteAsync(postedData)
					.ContinueWith(
						task =>
						{
							task.Wait();// will throw if write errored
							return httpJsonRequest.ReadResponseJsonAsync()
								.ContinueWith(replyTask => convention.CreateSerializer().Deserialize<GetResponse[]>(new RavenJTokenReader(replyTask.Result)));
						})
					.Unwrap();
			});
		}

		public Task<LogItem[]> GetLogsAsync(bool errorsOnly)
		{
			var requestUri = url + "/logs";
			if (errorsOnly)
				requestUri += "?type=error";

			var request = jsonRequestFactory.CreateHttpJsonRequest(this, requestUri.NoCache(), "GET", credentials, convention);
			request.AddOperationHeaders(OperationsHeaders);

			return request.ReadResponseJsonAsync()
				.ContinueWith(task => convention.CreateSerializer().Deserialize<LogItem[]>(new RavenJTokenReader(task.Result)));
		}

		public Task<LicensingStatus> GetLicenseStatus()
		{
			var request = jsonRequestFactory.CreateHttpJsonRequest(this, (url + "/license/status").NoCache(), "GET", credentials, convention);
			request.AddOperationHeaders(OperationsHeaders);

			return request.ReadResponseJsonAsync()
				.ContinueWith(task => convention.CreateSerializer().Deserialize<LicensingStatus>(new RavenJTokenReader(task.Result)));
		}

		public Task StartBackupAsync(string backupLocation)
		{
			var request = jsonRequestFactory.CreateHttpJsonRequest(this, (url + "/admin/backup").NoCache(), "POST", credentials, convention);
			request.AddOperationHeaders(OperationsHeaders);
			return request.WriteAsync(new RavenJObject
				{
					{"BackupLocation", backupLocation}
				}.ToString(Formatting.None))
				.ContinueWith(task =>
				{
					if (task.Exception != null)
						return task;

					return request.ExecuteRequest();
				}).Unwrap();
		}

		public Task<JsonDocument[]> StartsWithAsync(string keyPrefix, int start, int pageSize)
		{
			var metadata = new RavenJObject();
			var actualUrl = string.Format("{0}/docs?startsWith={1}&start={2}&pageSize={3}", url, Uri.EscapeDataString(keyPrefix), start, pageSize);
			var request = jsonRequestFactory.CreateHttpJsonRequest(this, actualUrl, "GET", metadata, credentials, convention);
			request.AddOperationHeaders(OperationsHeaders);

			return request.ReadResponseJsonAsync()
				.ContinueWith(task => SerializationHelper.RavenJObjectsToJsonDocuments(((RavenJArray)task.Result).OfType<RavenJObject>()).ToArray());
	
		}

		public Task<BuildNumber> GetBuildNumber()
		{
			var request = jsonRequestFactory.CreateHttpJsonRequest(this, (url + "/build/version").NoCache(), "GET", credentials, convention);
			request.AddOperationHeaders(OperationsHeaders);

			return request.ReadResponseJsonAsync()
				.ContinueWith(task => convention.CreateSerializer().Deserialize<BuildNumber>(new RavenJTokenReader(task.Result)));
		}

		/// <summary>
		/// Using the given Index, calculate the facets as per the specified doc
		/// </summary>
		public Task<IDictionary<string, IEnumerable<FacetValue>>> GetFacetsAsync(string index, IndexQuery query, string facetSetupDoc)
		{
			var requestUri = url + string.Format("/facets/{0}?facetDoc={1}&query={2}",
			Uri.EscapeUriString(index),
			Uri.EscapeDataString(facetSetupDoc),
			Uri.EscapeDataString(query.Query));

			var request = jsonRequestFactory.CreateHttpJsonRequest(this, requestUri.NoCache(), "GET", credentials, convention);
			request.AddOperationHeaders(OperationsHeaders);

			return request.ReadResponseJsonAsync()
				.ContinueWith(task =>
				{
					var json = (RavenJObject)task.Result;
					return json.JsonDeserialization<IDictionary<string, IEnumerable<FacetValue>>>();
				});
		}

		/// <summary>
		/// Begins an async multi get operation
		/// </summary>
		public Task<MultiLoadResult> GetAsync(string[] keys, string[] includes)
		{
			return ExecuteWithReplication("GET", url =>
			{
				var path = url + "/queries/?";
				if (includes != null && includes.Length > 0)
				{
					path += string.Join("&", includes.Select(x => "include=" + x).ToArray());
				}
				// if it is too big, we drop to POST (note that means that we can't use the HTTP cache any longer)
				// we are fine with that, requests to load > 128 items are going to be rare
				HttpJsonRequest request;
				if (keys.Length < 128)
				{
					path += "&" + string.Join("&", keys.Select(x => "id=" + x).ToArray());
					request = jsonRequestFactory.CreateHttpJsonRequest(this, path.NoCache(), "GET", credentials, convention);
					return request.ReadResponseJsonAsync()
						.ContinueWith(task => CompleteMultiGet(task));
				}
				request = jsonRequestFactory.CreateHttpJsonRequest(this, path, "POST", credentials, convention);
				return request.WriteAsync(new JArray(keys).ToString(Formatting.None))
					.ContinueWith(writeTask => request.ReadResponseJsonAsync())
					.ContinueWith(task => CompleteMultiGet(task.Result));
			});
		}

		private static MultiLoadResult CompleteMultiGet(Task<RavenJToken> task)
		{
			try
			{
				var result = (RavenJObject)task.Result;

				return new MultiLoadResult
				{
					Includes = result.Value<RavenJArray>("Includes").Cast<RavenJObject>().ToList(),
					Results = result.Value<RavenJArray>("Results").Cast<RavenJObject>().ToList()
				};
			}
			catch (AggregateException e)
			{
				var webException = e.ExtractSingleInnerException() as WebException;
				if (webException == null)
					throw;

				var httpWebResponse = webException.Response as HttpWebResponse;
				if (httpWebResponse == null ||
					httpWebResponse.StatusCode != HttpStatusCode.Conflict)
					throw;
				throw ThrowConcurrencyException(webException);
			}
		}

		/// <summary>
		/// Begins an async get operation for documents
		/// </summary>
		/// <param name="start">Paging start</param>
		/// <param name="pageSize">Size of the page.</param>
		/// <remarks>
		/// This is primarily useful for administration of a database
		/// </remarks>
		public Task<JsonDocument[]> GetDocumentsAsync(int start, int pageSize)
		{
			return ExecuteWithReplication("GET", url =>
			{
				return url.Docs(start, pageSize)
					.NoCache()
					.ToJsonRequest(this, credentials, convention)
					.ReadResponseJsonAsync()
					.ContinueWith(task => ((RavenJArray)task.Result)
											.Cast<RavenJObject>()
											.ToJsonDocuments()
											.ToArray());
			});
		}

		/// <summary>
		/// Begins an async get operation for documents whose id starts with the specified prefix
		/// </summary>
		/// <param name="prefix">Prefix that the ids begin with.</param>
		/// <param name="start">Paging start.</param>
		/// <param name="pageSize">Size of the page.</param>
		/// <remarks>
		/// This is primarily useful for administration of a database
		/// </remarks>
		public Task<JsonDocument[]> GetDocumentsStartingWithAsync(string prefix, int start, int pageSize)
		{
			return ExecuteWithReplication("GET", url =>
			{
				return url.DocsStartingWith(prefix, start, pageSize)
					.NoCache()
					.ToJsonRequest(this, credentials, convention)
					.ReadResponseJsonAsync()
					.ContinueWith(task => ((RavenJArray)task.Result)
											.Cast<RavenJObject>()
											.ToJsonDocuments()
											.ToArray());
			});
		}

		/// <summary>
		/// Begins the async query.
		/// </summary>
		/// <param name="index">The index.</param>
		/// <param name="query">The query.</param>
		/// <param name="includes">The include paths</param>
		/// <returns></returns>
		public Task<QueryResult> QueryAsync(string index, IndexQuery query, string[] includes)
		{
			return ExecuteWithReplication("GET", url =>
			{
				EnsureIsNotNullOrEmpty(index, "index");
				var path = query.GetIndexQueryUrl(url, index, "indexes");
				if (includes != null && includes.Length > 0)
				{
					path += "&" + string.Join("&", includes.Select(x => "include=" + x).ToArray());
				}
				var request = jsonRequestFactory.CreateHttpJsonRequest(this, path.NoCache(), "GET", credentials, convention);

				return request.ReadResponseJsonAsync()
					.ContinueWith(task => AttemptToProcessResponse(() => SerializationHelper.ToQueryResult((RavenJObject)task.Result, request.GetEtagHeader())));
			});
		}

		public Task DeleteByIndexAsync(string indexName, IndexQuery queryToDelete, bool allowStale)
		{
			return ExecuteWithReplication("DELETE", url =>
			{
				string path = queryToDelete.GetIndexQueryUrl(url, indexName, "bulk_docs") + "&allowStale=" + allowStale;
				var request = jsonRequestFactory.CreateHttpJsonRequest(this, path, "DELETE", credentials, convention);
				request.AddOperationHeaders(OperationsHeaders);
				return request.ExecuteRequest()
					.ContinueWith(task =>
					{
						var aggregateException = task.Exception;
						if (aggregateException == null)
							return task;
						var e = aggregateException.ExtractSingleInnerException() as WebException;
						if (e == null)
							return task;
						var httpWebResponse = e.Response as HttpWebResponse;
						if (httpWebResponse != null && httpWebResponse.StatusCode == HttpStatusCode.NotFound)
							throw new InvalidOperationException("There is no index named: " + indexName, e);
						return task;
					}).Unwrap();
			});
		}

		/// <summary>
		/// Deletes the document for the specified id asynchronously
		/// </summary>
		/// <param name="id">The id.</param>
		public Task DeleteDocumentAsync(string id)
		{
			return ExecuteWithReplication("DELETE", url =>
			{
				return url.Docs(id)
					.ToJsonRequest(this, credentials, convention, OperationsHeaders, "DELETE")
					.ExecuteRequest();
			});
		}

		/// <summary>
		/// Puts the document with the specified key in the database
		/// </summary>
		/// <param name="key">The key.</param>
		/// <param name="etag">The etag.</param>
		/// <param name="document">The document.</param>
		/// <param name="metadata">The metadata.</param>
		public Task<PutResult> PutAsync(string key, Guid? etag, RavenJObject document, RavenJObject metadata)
		{
			return ExecuteWithReplication("PUT", url =>
			{
				if (metadata == null)
					metadata = new RavenJObject();
				var method = String.IsNullOrEmpty(key) ? "POST" : "PUT";
				if (etag != null)
					metadata["ETag"] = new RavenJValue(etag.Value.ToString());
				var request = jsonRequestFactory.CreateHttpJsonRequest(this, url + "/docs/" + key, method, metadata, credentials, convention);
				request.AddOperationHeaders(OperationsHeaders);

				return request.WriteAsync(document.ToString())
					.ContinueWith(task =>
					{
						if (task.Exception != null)
							throw new InvalidOperationException("Unable to write to server", task.Exception);

						return request.ReadResponseJsonAsync()
							.ContinueWith(task1 =>
							{
								try
								{
									return convention.CreateSerializer().Deserialize<PutResult>(new RavenJTokenReader(task1.Result));
								}
								catch (AggregateException e)
								{
									var webexception = e.ExtractSingleInnerException() as WebException;
									if (ShouldThrowForPutAsync(webexception))
										throw;
									throw ThrowConcurrencyException(webexception);
								}
							});
					})
					.Unwrap();
			});
		}

		static bool ShouldThrowForPutAsync(WebException e)
		{
			if (e == null)
				return true;
			var httpWebResponse = e.Response as HttpWebResponse;
			return (httpWebResponse == null ||
				httpWebResponse.StatusCode != HttpStatusCode.Conflict);
		}

		/// <summary>
		/// Gets the index definition for the specified name asynchronously
		/// </summary>
		/// <param name="name">The name.</param>
		public Task<IndexDefinition> GetIndexAsync(string name)
		{
			return ExecuteWithReplication("GET", url =>
			{
				return url.IndexDefinition(name)
				.NoCache()
				.ToJsonRequest(this, credentials, convention).ReadResponseJsonAsync()
					.ContinueWith(task =>
					{
						var json = (RavenJObject)task.Result;
						//NOTE: To review, I'm not confidence this is the correct way to deserialize the index definition
						return convention.CreateSerializer().Deserialize<IndexDefinition>(new RavenJTokenReader(json["Index"]));
					});
			});
		}

		/// <summary>
		/// Puts the index definition for the specified name asynchronously
		/// </summary>
		/// <param name="name">The name.</param>
		/// <param name="indexDef">The index def.</param>
		/// <param name="overwrite">Should overwrite index</param>
		public Task<string> PutIndexAsync(string name, IndexDefinition indexDef, bool overwrite)
		{
			return ExecuteWithReplication("PUT", url =>
			{
				string requestUri = url + "/indexes/" + Uri.EscapeUriString(name) + "?definition=yes";
				var webRequest = requestUri
					.ToJsonRequest(this, credentials, convention, OperationsHeaders, "GET");

				return webRequest.ExecuteRequest()
					.ContinueWith(task =>
					{
						try
						{
							task.Wait(); // should throw if it is bad
							if (overwrite == false)
								throw new InvalidOperationException("Cannot put index: " + name + ", index already exists");
						}
						catch (AggregateException e)
						{
							var webException = e.ExtractSingleInnerException() as WebException;
							if (ShouldThrowForPutIndexAsync(webException))
								throw;
						}

						var request = jsonRequestFactory.CreateHttpJsonRequest(this, requestUri, "PUT", credentials, convention);
						request.AddOperationHeaders(OperationsHeaders);

						var serializeObject = JsonConvert.SerializeObject(indexDef, new JsonEnumConverter());
						return request
							.WriteAsync(serializeObject)
							.ContinueWith(writeTask => AttemptToProcessResponse(() => request
								.ReadResponseJsonAsync()
								.ContinueWith(readStrTask => AttemptToProcessResponse(() =>
									{
										//NOTE: JsonConvert.DeserializeAnonymousType() doesn't work in Silverlight because the ctor is private!
										var obj = convention.CreateSerializer().Deserialize<IndexContainer>(new RavenJTokenReader(readStrTask.Result));
										return obj.Index;
									})))
						).Unwrap();
					}).Unwrap();
			});
		}

		/// <summary>
		/// Used for deserialization only :-P
		/// </summary>
		public class IndexContainer
		{
			public string Index { get; set; }
		}

		/// <summary>
		/// Deletes the index definition for the specified name asynchronously
		/// </summary>
		/// <param name="name">The name.</param>
		public Task DeleteIndexAsync(string name)
		{
			return ExecuteWithReplication("DELETE", url =>
			{
				return url.Indexes(name)
					.ToJsonRequest(this, credentials, convention, OperationsHeaders, "DELETE")
					.ExecuteRequest();
			});
		}

		private static bool ShouldThrowForPutIndexAsync(WebException e)
		{
			if (e == null)
				return true;
			var response = e.Response as HttpWebResponse;
			return (response == null || response.StatusCode != HttpStatusCode.NotFound);
		}


		/// <summary>
		/// Gets the index names from the server asynchronously
		/// </summary>
		/// <param name="start">Paging start</param>
		/// <param name="pageSize">Size of the page.</param>
		public Task<string[]> GetIndexNamesAsync(int start, int pageSize)
		{
			return ExecuteWithReplication("GET", url =>
			{
				return url.IndexNames(start, pageSize)
					.NoCache()
					.ToJsonRequest(this, credentials, convention)
					.ReadResponseJsonAsync()
					.ContinueWith(task =>
					{
						var json = ((RavenJArray)task.Result);
						return json.Select(x => x.Value<string>()).ToArray();
					});
			});
		}

		/// <summary>
		/// Gets the indexes from the server asynchronously
		/// </summary>
		/// <param name="start">Paging start</param>
		/// <param name="pageSize">Size of the page.</param>
		public Task<IndexDefinition[]> GetIndexesAsync(int start, int pageSize)
		{
			return ExecuteWithReplication("GET", url =>
			{
				var url2 = (url + "/indexes/?start=" + start + "&pageSize=" + pageSize).NoCache();
				var request = jsonRequestFactory.CreateHttpJsonRequest(this, url2, "GET", credentials, convention);

				return request.ReadResponseJsonAsync()
					.ContinueWith(task =>
					{
						var json = ((RavenJArray)task.Result);
						//NOTE: To review, I'm not confidence this is the correct way to deserialize the index definition
						return json
							.Select(x => JsonConvert.DeserializeObject<IndexDefinition>(((RavenJObject)x)["definition"].ToString(), new JsonToJsonConverter()))
							.ToArray();
					});
			});
		}

		/// <summary>
		/// Resets the specified index asynchronously
		/// </summary>
		/// <param name="name">The name.</param>
		public Task ResetIndexAsync(string name)
		{
			return ExecuteWithReplication("RESET", url =>
			{
				var httpJsonRequestAsync = jsonRequestFactory.CreateHttpJsonRequest(this, url + "/indexes/" + name, "RESET", credentials, convention);
				httpJsonRequestAsync.AddOperationHeaders(OperationsHeaders);
				return httpJsonRequestAsync.ReadResponseJsonAsync();
			});
		}

		/// <summary>
		/// Returns a list of suggestions based on the specified suggestion query.
		/// </summary>
		/// <param name="index">The index to query for suggestions</param>
		/// <param name="suggestionQuery">The suggestion query.</param>
		public Task<SuggestionQueryResult> SuggestAsync(string index, SuggestionQuery suggestionQuery)
		{
			return ExecuteWithReplication("GET", url =>
			{
				if (suggestionQuery == null)
					throw new ArgumentNullException("suggestionQuery");

				var requestUri = url + string.Format("/suggest/{0}?term={1}&field={2}&max={3}&distance={4}&accuracy={5}",
					Uri.EscapeUriString(index),
					Uri.EscapeDataString(suggestionQuery.Term),
					Uri.EscapeDataString(suggestionQuery.Field),
					Uri.EscapeDataString(suggestionQuery.MaxSuggestions.ToString()),
					Uri.EscapeDataString(suggestionQuery.Distance.ToString()),
					Uri.EscapeDataString(suggestionQuery.Accuracy.ToString()));

				var request = jsonRequestFactory.CreateHttpJsonRequest(this, requestUri.NoCache(), "GET", credentials, convention);
				request.AddOperationHeaders(OperationsHeaders);

				return request.ReadResponseJsonAsync()
					.ContinueWith(task =>
					{
						var json = (RavenJObject)task.Result;
						return new SuggestionQueryResult
						{
							Suggestions = ((RavenJArray)json["Suggestions"]).Select(x => x.Value<string>()).ToArray(),
						};
					});
			});
		}


		/// <summary>
		/// Begins the async batch operation
		/// </summary>
		/// <param name="commandDatas">The command data.</param>
		/// <returns></returns>
		public Task<BatchResult[]> BatchAsync(ICommandData[] commandDatas)
		{
			return ExecuteWithReplication("POST", url =>
			{
				var metadata = new RavenJObject();
				var req = jsonRequestFactory.CreateHttpJsonRequest(this, url + "/bulk_docs", "POST", metadata, credentials, convention);
				var jArray = new RavenJArray(commandDatas.Select(x => x.ToJson()));

				return req.WriteAsync(jArray.ToString(Formatting.None))
					.ContinueWith(writeTask => req.ReadResponseJsonAsync())
					.Unwrap()
					.ContinueWith(task =>
					{
						RavenJToken response;
						try
						{
							response = task.Result;
						}
						catch (AggregateException e)
						{
							var webException = e.ExtractSingleInnerException() as WebException;
							if (webException == null)
								throw;

							var httpWebResponse = webException.Response as HttpWebResponse;
							if (httpWebResponse == null ||
								httpWebResponse.StatusCode != HttpStatusCode.Conflict)
								throw;
							throw ThrowConcurrencyException(webException);
						}
						return convention.CreateSerializer().Deserialize<BatchResult[]>(new RavenJTokenReader(response));
					});
			});
		}

		public class ConcurrencyExceptionResult
		{
			private readonly string url1;
			private readonly Guid actualETag1;
			private readonly Guid expectedETag1;
			private readonly string error1;

			public string url
			{
				get { return url1; }
			}

			public Guid actualETag
			{
				get { return actualETag1; }
			}

			public Guid expectedETag
			{
				get { return expectedETag1; }
			}

			public string error
			{
				get { return error1; }
			}

			public ConcurrencyExceptionResult(string url, Guid actualETag, Guid expectedETag, string error)
			{
				url1 = url;
				actualETag1 = actualETag;
				expectedETag1 = expectedETag;
				error1 = error;
			}
		}

		private static Exception ThrowConcurrencyException(WebException e)
		{
			using (var sr = new StreamReader(e.Response.GetResponseStream()))
			{
				var text = sr.ReadToEnd();
				var errorResults = JsonConvert.DeserializeAnonymousType(text, new ConcurrencyExceptionResult((string)null, Guid.Empty, Guid.Empty, (string)null));
				return new ConcurrencyException(errorResults.error)
				{
					ActualETag = errorResults.actualETag,
					ExpectedETag = errorResults.expectedETag
				};
			}
		}

		private static void EnsureIsNotNullOrEmpty(string key, string argName)
		{
			if (string.IsNullOrEmpty(key))
				throw new ArgumentException("Key cannot be null or empty", argName);
		}

		/// <summary>
		/// Begins retrieving the statistics for the database
		/// </summary>
		/// <returns></returns>
		public Task<DatabaseStatistics> GetStatisticsAsync()
		{
			return url.Stats()
				.NoCache()
				.ToJsonRequest(this, credentials, convention)
				.ReadResponseJsonAsync()
				.ContinueWith(task =>
				{
					var jo = ((RavenJObject)task.Result);
					return jo.Deserialize<DatabaseStatistics>(convention);
				});
		}

		/// <summary>
		/// Gets the list of databases from the server asynchronously
		/// </summary>
		public Task<string[]> GetDatabaseNamesAsync(int pageSize, int start = 0)
		{
			return ExecuteWithReplication("GET", url =>
			{
				return url.Databases(pageSize, start)
					.NoCache()
					.ToJsonRequest(this, credentials, convention)
					.ReadResponseJsonAsync()
					.ContinueWith(task =>
					{
						var json = ((RavenJArray)task.Result);
						return json
							.Select(x => x.Value<RavenJObject>("@metadata").Value<string>("@id").Replace("Raven/Databases/", string.Empty))
							.ToArray();
					});
			});
		}

		/// <summary>
		/// Puts the attachment with the specified key asynchronously
		/// </summary>
		/// <param name="key">The key.</param>
		/// <param name="etag">The etag.</param>
		/// <param name="data">The data.</param>
		/// <param name="metadata">The metadata.</param>
		public Task PutAttachmentAsync(string key, Guid? etag, byte[] data, RavenJObject metadata)
		{
			return ExecuteWithReplication("PUT", url =>
			{
				if (metadata == null)
					metadata = new RavenJObject();

				if (etag != null)
					metadata["ETag"] = new RavenJValue(etag.Value.ToString());

				var request = jsonRequestFactory.CreateHttpJsonRequest(this, url.Static(key), "PUT", metadata, credentials, convention);
				request.AddOperationHeaders(OperationsHeaders);

				return request
					.WriteAsync(data)
					.ContinueWith(write =>
					{
						if (write.Exception != null)
							throw new InvalidOperationException("Unable to write to server");

						return request.ExecuteRequest();
					}).Unwrap();
			});
		}

		/// <summary>
		/// Gets the attachment by the specified key asynchronously
		/// </summary>
		/// <param name="key">The key.</param>
		/// <returns></returns>
		public Task<Attachment> GetAttachmentAsync(string key)
		{
			EnsureIsNotNullOrEmpty(key, "key");

			return ExecuteWithReplication("GET", url =>
			{
				var request = url.Static(key)
					.ToJsonRequest(this, credentials, convention);

				return request
					.ReadResponseBytesAsync()
					.ContinueWith(task =>
					{
						try
						{
							var buffer = task.Result;
							return new Attachment
									{
										Data = () => new MemoryStream(buffer),
										Etag = request.GetEtagHeader(),
										Metadata = request.ResponseHeaders.FilterHeaders(isServerDocument: false)
									};
						}
						catch (AggregateException e)
						{
							var webException = e.ExtractSingleInnerException() as WebException;
							if (webException != null)
							{
								if (HandleWebExceptionForGetAsync(key, webException))
									return null;
							}
							throw;
						}
					});
			});
		}

		/// <summary>
		/// Deletes the attachment with the specified key asynchronously
		/// </summary>
		/// <param name="key">The key.</param>
		/// <param name="etag">The etag.</param>
		public Task DeleteAttachmentAsync(string key, Guid? etag)
		{
			return ExecuteWithReplication("DELETE", url =>
			{
				var metadata = new RavenJObject();

				if (etag != null)
					metadata["ETag"] = new RavenJValue(etag.Value.ToString());

				var request = jsonRequestFactory.CreateHttpJsonRequest(this, url.Static(key), "DELETE", metadata, credentials, convention);
				request.AddOperationHeaders(OperationsHeaders);

				return request.ExecuteRequest();
			});
		}

		/// <summary>
		/// Ensures that the silverlight startup tasks have run
		/// </summary>
		public Task EnsureSilverlightStartUpAsync()
		{
			return ExecuteWithReplication("GET", url =>
			{
				return url
					.SilverlightEnsuresStartup()
					.NoCache()
					.ToJsonRequest(this, credentials, convention)
					.ReadResponseBytesAsync();
			});
		}

		///<summary>
		/// Get the possible terms for the specified field in the index asynchronously
		/// You can page through the results by use fromValue parameter as the 
		/// starting point for the next query
		///</summary>
		///<returns></returns>
		public Task<string[]> GetTermsAsync(string index, string field, string fromValue, int pageSize)
		{
			return ExecuteWithReplication("GET", url =>
			{
				return url.Terms(index, field, fromValue, pageSize)
					.NoCache()
					.ToJsonRequest(this, credentials, convention)
					.ReadResponseJsonAsync()
					.ContinueWith(task =>
					{
						var json = ((RavenJArray)task.Result);
						return json.Select(x => x.Value<string>()).ToArray();
					});
			});
		}

		/// <summary>
		/// Disable all caching within the given scope
		/// </summary>
		public IDisposable DisableAllCaching()
		{
			return null; // we don't implement this
		}

		/// <summary>
		/// The profiling information
		/// </summary>
		public ProfilingInformation ProfilingInformation
		{
			get { return profilingInformation; }
		}

		public string Url
		{
			get { return url; }
		}

		/// <summary>
		/// Force the database commands to read directly from the master, unless there has been a failover.
		/// </summary>
		public void ForceReadFromMaster()
		{
			readStripingBase = -1;// this means that will have to use the master url first
		}

		private Task ExecuteWithReplication(string method, Func<string, Task> operation)
		{
			// Convert the Func<string, Task> to a Func<string, Task<object>>
			return ExecuteWithReplication(method, u => operation(u).ContinueWith<object>(t => null));
		}

		private Task<T> ExecuteWithReplication<T>(string method, Func<string, Task<T>> operation)
		{
			var currentRequest = Interlocked.Increment(ref requestCount);
			return replicationInformer.ExecuteWithReplicationAsync(method, url, currentRequest, readStripingBase, operation);
		}
	}
}

>>>>>>> 110c84e2
#endif<|MERGE_RESOLUTION|>--- conflicted
+++ resolved
@@ -1,4 +1,3 @@
-<<<<<<< HEAD
 //-----------------------------------------------------------------------
 // <copyright file="AsyncServerClient.cs" company="Hibernating Rhinos LTD">
 //     Copyright (c) Hibernating Rhinos LTD. All rights reserved.
@@ -906,11 +905,11 @@
 		/// <summary>
 		/// Gets the list of databases from the server asynchronously
 		/// </summary>
-		public Task<string[]> GetDatabaseNamesAsync(int pageSize)
-		{
-			return ExecuteWithReplication("GET", url =>
-			{
-				return url.Databases(pageSize)
+		public Task<string[]> GetDatabaseNamesAsync(int pageSize, int start = 0)
+		{
+			return ExecuteWithReplication("GET", url =>
+			{
+				return url.Databases(pageSize, start)
 					.NoCache()
 					.ToJsonRequest(this, credentials, convention)
 					.ReadResponseJsonAsync()
@@ -1099,1106 +1098,4 @@
 	}
 }
 
-=======
-//-----------------------------------------------------------------------
-// <copyright file="AsyncServerClient.cs" company="Hibernating Rhinos LTD">
-//     Copyright (c) Hibernating Rhinos LTD. All rights reserved.
-// </copyright>
-//-----------------------------------------------------------------------
-using System.Text;
-using Raven.Abstractions.Exceptions;
-using Raven.Abstractions.Extensions;
-using Raven.Abstractions.Json;
-using Raven.Client.Connection.Async;
-using System;
-using System.Collections.Generic;
-using System.Globalization;
-using System.IO;
-using System.Linq;
-using System.Net;
-using System.Threading.Tasks;
-using Raven.Imports.Newtonsoft.Json;
-using Raven.Imports.Newtonsoft.Json.Linq;
-using Raven.Abstractions.Data;
-using Raven.Client.Connection;
-using Raven.Client.Connection.Profiling;
-using Raven.Client.Exceptions;
-using Raven.Client.Silverlight.Data;
-using Raven.Client.Document;
-using Raven.Abstractions.Commands;
-using Raven.Abstractions.Indexing;
-using Raven.Json.Linq;
-using Raven.Client.Extensions;
-using System.Threading;
-
-#if !NET35
-
-namespace Raven.Client.Silverlight.Connection.Async
-{
-	/// <summary>
-	/// Access the database commands in async fashion
-	/// </summary>
-	public class AsyncServerClient : IAsyncDatabaseCommands
-	{
-		private readonly string url;
-		private readonly ICredentials credentials;
-		private readonly HttpJsonRequestFactory jsonRequestFactory;
-		private readonly Guid? sessionId;
-		private readonly Task veryFirstRequest;
-		private readonly DocumentConvention convention;
-		private readonly ProfilingInformation profilingInformation;
-		private readonly Func<string, Raven.Client.Connection.ReplicationInformer> replicationInformerGetter;
-		private readonly string databaseName;
-		private readonly ReplicationInformer replicationInformer;
-		private int readStripingBase;
-		private int requestCount;
-
-		/// <summary>
-		/// Get the current json request factory
-		/// </summary>
-		public HttpJsonRequestFactory JsonRequestFactory
-		{
-			get { return jsonRequestFactory; }
-		}
-
-		/// <summary>
-		/// Initializes a new instance of the <see cref="AsyncServerClient"/> class.
-		/// </summary>
-		public AsyncServerClient(string url, DocumentConvention convention, ICredentials credentials,
-								 HttpJsonRequestFactory jsonRequestFactory, Guid? sessionId, Task veryFirstRequest,
-								 Func<string, ReplicationInformer> replicationInformerGetter, string databaseName)
-		{
-			profilingInformation = ProfilingInformation.CreateProfilingInformation(sessionId);
-			this.url = url.EndsWith("/") ? url.Substring(0, url.Length - 1) : url;
-			this.convention = convention;
-			this.credentials = credentials;
-			this.jsonRequestFactory = jsonRequestFactory;
-			this.sessionId = sessionId;
-			this.veryFirstRequest = veryFirstRequest;
-			this.databaseName = databaseName;
-			this.replicationInformerGetter = replicationInformerGetter;
-			this.replicationInformer = replicationInformerGetter(databaseName);
-			this.readStripingBase = replicationInformer.GetReadStripingBase();
-
-			jsonRequestFactory.ConfigureRequest += (sender, args) =>
-			{
-				args.JsonRequest.WaitForTask = veryFirstRequest;
-			};
-		}
-
-		/// <summary>
-		/// Performs application-defined tasks associated with freeing, releasing, or resetting unmanaged resources.
-		/// </summary>
-		public void Dispose()
-		{
-		}
-
-		public HttpJsonRequest CreateRequest(string relativeUrl, string method)
-		{
-			return jsonRequestFactory.CreateHttpJsonRequest(this, url + relativeUrl, method, credentials, convention);
-		}
-
-		/// <summary>
-		/// Create a new instance of <see cref="IAsyncDatabaseCommands"/> that will interacts
-		/// with the specified database
-		/// </summary>
-		public IAsyncDatabaseCommands ForDatabase(string database)
-		{
-			var databaseUrl = MultiDatabase.GetRootDatabaseUrl(url);
-			databaseUrl = databaseUrl + "/databases/" + database + "/";
-			return new AsyncServerClient(databaseUrl, convention, credentials, jsonRequestFactory, sessionId, veryFirstRequest, replicationInformerGetter, database)
-			{
-				operationsHeaders = operationsHeaders
-			};
-		}
-
-		/// <summary>
-		/// Create a new instance of <see cref="IAsyncDatabaseCommands"/> that will interacts
-		/// with the default database. Useful if the database has works against a tenant database.
-		/// </summary>
-		public IAsyncDatabaseCommands ForDefaultDatabase()
-		{
-			var rootDatabaseUrl = MultiDatabase.GetRootDatabaseUrl(url);
-			if (rootDatabaseUrl == url)
-				return this;
-			return new AsyncServerClient(rootDatabaseUrl, convention, credentials, jsonRequestFactory, sessionId, veryFirstRequest, replicationInformerGetter, databaseName)
-			{
-				operationsHeaders = operationsHeaders
-			};
-		}
-
-		/// <summary>
-		/// Returns a new <see cref="IAsyncDatabaseCommands "/> using the specified credentials
-		/// </summary>
-		/// <param name="credentialsForSession">The credentials for session.</param>
-		public IAsyncDatabaseCommands With(ICredentials credentialsForSession)
-		{
-			return new AsyncServerClient(url, convention, credentialsForSession, jsonRequestFactory, sessionId, veryFirstRequest, replicationInformerGetter, databaseName);
-		}
-
-		private IDictionary<string, string> operationsHeaders = new Dictionary<string, string>();
-
-		/// <summary>
-		/// Gets or sets the operations headers.
-		/// </summary>
-		/// <value>The operations headers.</value>
-		public IDictionary<string, string> OperationsHeaders
-		{
-			get { return operationsHeaders; }
-		}
-
-		/// <summary>
-		/// Begins an async get operation
-		/// </summary>
-		/// <param name="key">The key.</param>
-		/// <returns></returns>
-		public Task<JsonDocument> GetAsync(string key)
-		{
-			return ExecuteWithReplication("GET", url => DirectGetAsync(url, key));
-		}
-
-		public Task<JsonDocument> DirectGetAsync(string url, string key)
-		{
-			EnsureIsNotNullOrEmpty(key, "key");
-
-			key = key.Replace("\\", @"/"); //NOTE: the present of \ causes the SL networking stack to barf, even though the Uri seemingly makes this translation itself
-
-			var request = url.Docs(key)
-				.NoCache()
-				.ToJsonRequest(this, credentials, convention);
-
-			return request
-				.ReadResponseJsonAsync()
-				.ContinueWith(task =>
-				{
-					try
-					{
-						var token = task.Result;
-						var docKey = key;
-						IList<string> list;
-						if(request.ResponseHeaders.TryGetValue(Constants.DocumentIdFieldName, out list))
-						{
-							docKey = list.FirstOrDefault() ?? key;
-							request.ResponseHeaders.Remove(Constants.DocumentIdFieldName);
-						}
-						return new JsonDocument
-						{
-							DataAsJson = (RavenJObject)token,
-							NonAuthoritativeInformation = request.ResponseStatusCode == HttpStatusCode.NonAuthoritativeInformation,
-							Key = docKey,
-							LastModified = DateTime.ParseExact(request.ResponseHeaders[Constants.LastModified].First(), "r", CultureInfo.InvariantCulture).ToLocalTime(),
-							Etag = request.GetEtagHeader(),
-							Metadata = request.ResponseHeaders.FilterHeaders(isServerDocument: false)
-						};
-					}
-					catch (AggregateException e)
-					{
-						var webException = e.ExtractSingleInnerException() as WebException;
-						if (webException != null)
-						{
-							if (HandleWebExceptionForGetAsync(key, webException))
-								return null;
-						}
-						throw;
-					}
-				});
-		}
-
-		private static bool HandleWebExceptionForGetAsync(string key, WebException e)
-		{
-			var httpWebResponse = e.Response as HttpWebResponse;
-			if (httpWebResponse == null)
-			{
-				return false;
-			}
-			if (httpWebResponse.StatusCode == HttpStatusCode.NotFound)
-			{
-				return true;
-			}
-			if (httpWebResponse.StatusCode == HttpStatusCode.Conflict)
-			{
-				var conflicts = new StreamReader(httpWebResponse.GetResponseStream());
-				var conflictsDoc = RavenJObject.Load(new JsonTextReader(conflicts));
-				var conflictIds = conflictsDoc.Value<RavenJArray>("Conflicts").Select(x => x.Value<string>()).ToArray();
-
-				throw new ConflictException("Conflict detected on " + key +
-											", conflict must be resolved before the document will be accessible")
-				{
-					ConflictedVersionIds = conflictIds,
-					Etag = httpWebResponse.GetEtagHeader()
-				};
-			}
-			return false;
-		}
-
-		private T AttemptToProcessResponse<T>(Func<T> process) where T : class
-		{
-			try
-			{
-				return process();
-			}
-			catch (AggregateException e)
-			{
-				var webException = e.ExtractSingleInnerException() as WebException;
-				if (webException == null)
-					throw;
-
-				if (HandleException(webException))
-					return null;
-
-				throw;
-			}
-		}
-
-		/// <summary>
-		/// Attempts to handle an exception raised when receiving a response from the server
-		/// </summary>
-		/// <param name="e">The exception to handle</param>
-		/// <returns>returns true if the exception is handled, false if it should be thrown</returns>
-		private bool HandleException(WebException e)
-		{
-			var httpWebResponse = e.Response as HttpWebResponse;
-			if (httpWebResponse == null)
-			{
-				return false;
-			}
-			if (httpWebResponse.StatusCode == HttpStatusCode.InternalServerError)
-			{
-				var content = new StreamReader(httpWebResponse.GetResponseStream());
-				var jo = RavenJObject.Load(new JsonTextReader(content));
-				var error = jo.Deserialize<ServerRequestError>(convention);
-
-				throw new WebException(error.Error);
-			}
-			return false;
-		}
-
-		/// <summary>
-		/// Perform a single POST request containing multiple nested GET requests
-		/// </summary>
-		public Task<GetResponse[]> MultiGetAsync(GetRequest[] requests)
-		{
-			return ExecuteWithReplication("GET", url =>
-			{
-				var postedData = JsonConvert.SerializeObject(requests);
-
-				var httpJsonRequest = jsonRequestFactory.CreateHttpJsonRequest(this, url + "/multi_get/", "POST",
-																			   credentials, convention);
-
-				return httpJsonRequest.WriteAsync(postedData)
-					.ContinueWith(
-						task =>
-						{
-							task.Wait();// will throw if write errored
-							return httpJsonRequest.ReadResponseJsonAsync()
-								.ContinueWith(replyTask => convention.CreateSerializer().Deserialize<GetResponse[]>(new RavenJTokenReader(replyTask.Result)));
-						})
-					.Unwrap();
-			});
-		}
-
-		public Task<LogItem[]> GetLogsAsync(bool errorsOnly)
-		{
-			var requestUri = url + "/logs";
-			if (errorsOnly)
-				requestUri += "?type=error";
-
-			var request = jsonRequestFactory.CreateHttpJsonRequest(this, requestUri.NoCache(), "GET", credentials, convention);
-			request.AddOperationHeaders(OperationsHeaders);
-
-			return request.ReadResponseJsonAsync()
-				.ContinueWith(task => convention.CreateSerializer().Deserialize<LogItem[]>(new RavenJTokenReader(task.Result)));
-		}
-
-		public Task<LicensingStatus> GetLicenseStatus()
-		{
-			var request = jsonRequestFactory.CreateHttpJsonRequest(this, (url + "/license/status").NoCache(), "GET", credentials, convention);
-			request.AddOperationHeaders(OperationsHeaders);
-
-			return request.ReadResponseJsonAsync()
-				.ContinueWith(task => convention.CreateSerializer().Deserialize<LicensingStatus>(new RavenJTokenReader(task.Result)));
-		}
-
-		public Task StartBackupAsync(string backupLocation)
-		{
-			var request = jsonRequestFactory.CreateHttpJsonRequest(this, (url + "/admin/backup").NoCache(), "POST", credentials, convention);
-			request.AddOperationHeaders(OperationsHeaders);
-			return request.WriteAsync(new RavenJObject
-				{
-					{"BackupLocation", backupLocation}
-				}.ToString(Formatting.None))
-				.ContinueWith(task =>
-				{
-					if (task.Exception != null)
-						return task;
-
-					return request.ExecuteRequest();
-				}).Unwrap();
-		}
-
-		public Task<JsonDocument[]> StartsWithAsync(string keyPrefix, int start, int pageSize)
-		{
-			var metadata = new RavenJObject();
-			var actualUrl = string.Format("{0}/docs?startsWith={1}&start={2}&pageSize={3}", url, Uri.EscapeDataString(keyPrefix), start, pageSize);
-			var request = jsonRequestFactory.CreateHttpJsonRequest(this, actualUrl, "GET", metadata, credentials, convention);
-			request.AddOperationHeaders(OperationsHeaders);
-
-			return request.ReadResponseJsonAsync()
-				.ContinueWith(task => SerializationHelper.RavenJObjectsToJsonDocuments(((RavenJArray)task.Result).OfType<RavenJObject>()).ToArray());
-	
-		}
-
-		public Task<BuildNumber> GetBuildNumber()
-		{
-			var request = jsonRequestFactory.CreateHttpJsonRequest(this, (url + "/build/version").NoCache(), "GET", credentials, convention);
-			request.AddOperationHeaders(OperationsHeaders);
-
-			return request.ReadResponseJsonAsync()
-				.ContinueWith(task => convention.CreateSerializer().Deserialize<BuildNumber>(new RavenJTokenReader(task.Result)));
-		}
-
-		/// <summary>
-		/// Using the given Index, calculate the facets as per the specified doc
-		/// </summary>
-		public Task<IDictionary<string, IEnumerable<FacetValue>>> GetFacetsAsync(string index, IndexQuery query, string facetSetupDoc)
-		{
-			var requestUri = url + string.Format("/facets/{0}?facetDoc={1}&query={2}",
-			Uri.EscapeUriString(index),
-			Uri.EscapeDataString(facetSetupDoc),
-			Uri.EscapeDataString(query.Query));
-
-			var request = jsonRequestFactory.CreateHttpJsonRequest(this, requestUri.NoCache(), "GET", credentials, convention);
-			request.AddOperationHeaders(OperationsHeaders);
-
-			return request.ReadResponseJsonAsync()
-				.ContinueWith(task =>
-				{
-					var json = (RavenJObject)task.Result;
-					return json.JsonDeserialization<IDictionary<string, IEnumerable<FacetValue>>>();
-				});
-		}
-
-		/// <summary>
-		/// Begins an async multi get operation
-		/// </summary>
-		public Task<MultiLoadResult> GetAsync(string[] keys, string[] includes)
-		{
-			return ExecuteWithReplication("GET", url =>
-			{
-				var path = url + "/queries/?";
-				if (includes != null && includes.Length > 0)
-				{
-					path += string.Join("&", includes.Select(x => "include=" + x).ToArray());
-				}
-				// if it is too big, we drop to POST (note that means that we can't use the HTTP cache any longer)
-				// we are fine with that, requests to load > 128 items are going to be rare
-				HttpJsonRequest request;
-				if (keys.Length < 128)
-				{
-					path += "&" + string.Join("&", keys.Select(x => "id=" + x).ToArray());
-					request = jsonRequestFactory.CreateHttpJsonRequest(this, path.NoCache(), "GET", credentials, convention);
-					return request.ReadResponseJsonAsync()
-						.ContinueWith(task => CompleteMultiGet(task));
-				}
-				request = jsonRequestFactory.CreateHttpJsonRequest(this, path, "POST", credentials, convention);
-				return request.WriteAsync(new JArray(keys).ToString(Formatting.None))
-					.ContinueWith(writeTask => request.ReadResponseJsonAsync())
-					.ContinueWith(task => CompleteMultiGet(task.Result));
-			});
-		}
-
-		private static MultiLoadResult CompleteMultiGet(Task<RavenJToken> task)
-		{
-			try
-			{
-				var result = (RavenJObject)task.Result;
-
-				return new MultiLoadResult
-				{
-					Includes = result.Value<RavenJArray>("Includes").Cast<RavenJObject>().ToList(),
-					Results = result.Value<RavenJArray>("Results").Cast<RavenJObject>().ToList()
-				};
-			}
-			catch (AggregateException e)
-			{
-				var webException = e.ExtractSingleInnerException() as WebException;
-				if (webException == null)
-					throw;
-
-				var httpWebResponse = webException.Response as HttpWebResponse;
-				if (httpWebResponse == null ||
-					httpWebResponse.StatusCode != HttpStatusCode.Conflict)
-					throw;
-				throw ThrowConcurrencyException(webException);
-			}
-		}
-
-		/// <summary>
-		/// Begins an async get operation for documents
-		/// </summary>
-		/// <param name="start">Paging start</param>
-		/// <param name="pageSize">Size of the page.</param>
-		/// <remarks>
-		/// This is primarily useful for administration of a database
-		/// </remarks>
-		public Task<JsonDocument[]> GetDocumentsAsync(int start, int pageSize)
-		{
-			return ExecuteWithReplication("GET", url =>
-			{
-				return url.Docs(start, pageSize)
-					.NoCache()
-					.ToJsonRequest(this, credentials, convention)
-					.ReadResponseJsonAsync()
-					.ContinueWith(task => ((RavenJArray)task.Result)
-											.Cast<RavenJObject>()
-											.ToJsonDocuments()
-											.ToArray());
-			});
-		}
-
-		/// <summary>
-		/// Begins an async get operation for documents whose id starts with the specified prefix
-		/// </summary>
-		/// <param name="prefix">Prefix that the ids begin with.</param>
-		/// <param name="start">Paging start.</param>
-		/// <param name="pageSize">Size of the page.</param>
-		/// <remarks>
-		/// This is primarily useful for administration of a database
-		/// </remarks>
-		public Task<JsonDocument[]> GetDocumentsStartingWithAsync(string prefix, int start, int pageSize)
-		{
-			return ExecuteWithReplication("GET", url =>
-			{
-				return url.DocsStartingWith(prefix, start, pageSize)
-					.NoCache()
-					.ToJsonRequest(this, credentials, convention)
-					.ReadResponseJsonAsync()
-					.ContinueWith(task => ((RavenJArray)task.Result)
-											.Cast<RavenJObject>()
-											.ToJsonDocuments()
-											.ToArray());
-			});
-		}
-
-		/// <summary>
-		/// Begins the async query.
-		/// </summary>
-		/// <param name="index">The index.</param>
-		/// <param name="query">The query.</param>
-		/// <param name="includes">The include paths</param>
-		/// <returns></returns>
-		public Task<QueryResult> QueryAsync(string index, IndexQuery query, string[] includes)
-		{
-			return ExecuteWithReplication("GET", url =>
-			{
-				EnsureIsNotNullOrEmpty(index, "index");
-				var path = query.GetIndexQueryUrl(url, index, "indexes");
-				if (includes != null && includes.Length > 0)
-				{
-					path += "&" + string.Join("&", includes.Select(x => "include=" + x).ToArray());
-				}
-				var request = jsonRequestFactory.CreateHttpJsonRequest(this, path.NoCache(), "GET", credentials, convention);
-
-				return request.ReadResponseJsonAsync()
-					.ContinueWith(task => AttemptToProcessResponse(() => SerializationHelper.ToQueryResult((RavenJObject)task.Result, request.GetEtagHeader())));
-			});
-		}
-
-		public Task DeleteByIndexAsync(string indexName, IndexQuery queryToDelete, bool allowStale)
-		{
-			return ExecuteWithReplication("DELETE", url =>
-			{
-				string path = queryToDelete.GetIndexQueryUrl(url, indexName, "bulk_docs") + "&allowStale=" + allowStale;
-				var request = jsonRequestFactory.CreateHttpJsonRequest(this, path, "DELETE", credentials, convention);
-				request.AddOperationHeaders(OperationsHeaders);
-				return request.ExecuteRequest()
-					.ContinueWith(task =>
-					{
-						var aggregateException = task.Exception;
-						if (aggregateException == null)
-							return task;
-						var e = aggregateException.ExtractSingleInnerException() as WebException;
-						if (e == null)
-							return task;
-						var httpWebResponse = e.Response as HttpWebResponse;
-						if (httpWebResponse != null && httpWebResponse.StatusCode == HttpStatusCode.NotFound)
-							throw new InvalidOperationException("There is no index named: " + indexName, e);
-						return task;
-					}).Unwrap();
-			});
-		}
-
-		/// <summary>
-		/// Deletes the document for the specified id asynchronously
-		/// </summary>
-		/// <param name="id">The id.</param>
-		public Task DeleteDocumentAsync(string id)
-		{
-			return ExecuteWithReplication("DELETE", url =>
-			{
-				return url.Docs(id)
-					.ToJsonRequest(this, credentials, convention, OperationsHeaders, "DELETE")
-					.ExecuteRequest();
-			});
-		}
-
-		/// <summary>
-		/// Puts the document with the specified key in the database
-		/// </summary>
-		/// <param name="key">The key.</param>
-		/// <param name="etag">The etag.</param>
-		/// <param name="document">The document.</param>
-		/// <param name="metadata">The metadata.</param>
-		public Task<PutResult> PutAsync(string key, Guid? etag, RavenJObject document, RavenJObject metadata)
-		{
-			return ExecuteWithReplication("PUT", url =>
-			{
-				if (metadata == null)
-					metadata = new RavenJObject();
-				var method = String.IsNullOrEmpty(key) ? "POST" : "PUT";
-				if (etag != null)
-					metadata["ETag"] = new RavenJValue(etag.Value.ToString());
-				var request = jsonRequestFactory.CreateHttpJsonRequest(this, url + "/docs/" + key, method, metadata, credentials, convention);
-				request.AddOperationHeaders(OperationsHeaders);
-
-				return request.WriteAsync(document.ToString())
-					.ContinueWith(task =>
-					{
-						if (task.Exception != null)
-							throw new InvalidOperationException("Unable to write to server", task.Exception);
-
-						return request.ReadResponseJsonAsync()
-							.ContinueWith(task1 =>
-							{
-								try
-								{
-									return convention.CreateSerializer().Deserialize<PutResult>(new RavenJTokenReader(task1.Result));
-								}
-								catch (AggregateException e)
-								{
-									var webexception = e.ExtractSingleInnerException() as WebException;
-									if (ShouldThrowForPutAsync(webexception))
-										throw;
-									throw ThrowConcurrencyException(webexception);
-								}
-							});
-					})
-					.Unwrap();
-			});
-		}
-
-		static bool ShouldThrowForPutAsync(WebException e)
-		{
-			if (e == null)
-				return true;
-			var httpWebResponse = e.Response as HttpWebResponse;
-			return (httpWebResponse == null ||
-				httpWebResponse.StatusCode != HttpStatusCode.Conflict);
-		}
-
-		/// <summary>
-		/// Gets the index definition for the specified name asynchronously
-		/// </summary>
-		/// <param name="name">The name.</param>
-		public Task<IndexDefinition> GetIndexAsync(string name)
-		{
-			return ExecuteWithReplication("GET", url =>
-			{
-				return url.IndexDefinition(name)
-				.NoCache()
-				.ToJsonRequest(this, credentials, convention).ReadResponseJsonAsync()
-					.ContinueWith(task =>
-					{
-						var json = (RavenJObject)task.Result;
-						//NOTE: To review, I'm not confidence this is the correct way to deserialize the index definition
-						return convention.CreateSerializer().Deserialize<IndexDefinition>(new RavenJTokenReader(json["Index"]));
-					});
-			});
-		}
-
-		/// <summary>
-		/// Puts the index definition for the specified name asynchronously
-		/// </summary>
-		/// <param name="name">The name.</param>
-		/// <param name="indexDef">The index def.</param>
-		/// <param name="overwrite">Should overwrite index</param>
-		public Task<string> PutIndexAsync(string name, IndexDefinition indexDef, bool overwrite)
-		{
-			return ExecuteWithReplication("PUT", url =>
-			{
-				string requestUri = url + "/indexes/" + Uri.EscapeUriString(name) + "?definition=yes";
-				var webRequest = requestUri
-					.ToJsonRequest(this, credentials, convention, OperationsHeaders, "GET");
-
-				return webRequest.ExecuteRequest()
-					.ContinueWith(task =>
-					{
-						try
-						{
-							task.Wait(); // should throw if it is bad
-							if (overwrite == false)
-								throw new InvalidOperationException("Cannot put index: " + name + ", index already exists");
-						}
-						catch (AggregateException e)
-						{
-							var webException = e.ExtractSingleInnerException() as WebException;
-							if (ShouldThrowForPutIndexAsync(webException))
-								throw;
-						}
-
-						var request = jsonRequestFactory.CreateHttpJsonRequest(this, requestUri, "PUT", credentials, convention);
-						request.AddOperationHeaders(OperationsHeaders);
-
-						var serializeObject = JsonConvert.SerializeObject(indexDef, new JsonEnumConverter());
-						return request
-							.WriteAsync(serializeObject)
-							.ContinueWith(writeTask => AttemptToProcessResponse(() => request
-								.ReadResponseJsonAsync()
-								.ContinueWith(readStrTask => AttemptToProcessResponse(() =>
-									{
-										//NOTE: JsonConvert.DeserializeAnonymousType() doesn't work in Silverlight because the ctor is private!
-										var obj = convention.CreateSerializer().Deserialize<IndexContainer>(new RavenJTokenReader(readStrTask.Result));
-										return obj.Index;
-									})))
-						).Unwrap();
-					}).Unwrap();
-			});
-		}
-
-		/// <summary>
-		/// Used for deserialization only :-P
-		/// </summary>
-		public class IndexContainer
-		{
-			public string Index { get; set; }
-		}
-
-		/// <summary>
-		/// Deletes the index definition for the specified name asynchronously
-		/// </summary>
-		/// <param name="name">The name.</param>
-		public Task DeleteIndexAsync(string name)
-		{
-			return ExecuteWithReplication("DELETE", url =>
-			{
-				return url.Indexes(name)
-					.ToJsonRequest(this, credentials, convention, OperationsHeaders, "DELETE")
-					.ExecuteRequest();
-			});
-		}
-
-		private static bool ShouldThrowForPutIndexAsync(WebException e)
-		{
-			if (e == null)
-				return true;
-			var response = e.Response as HttpWebResponse;
-			return (response == null || response.StatusCode != HttpStatusCode.NotFound);
-		}
-
-
-		/// <summary>
-		/// Gets the index names from the server asynchronously
-		/// </summary>
-		/// <param name="start">Paging start</param>
-		/// <param name="pageSize">Size of the page.</param>
-		public Task<string[]> GetIndexNamesAsync(int start, int pageSize)
-		{
-			return ExecuteWithReplication("GET", url =>
-			{
-				return url.IndexNames(start, pageSize)
-					.NoCache()
-					.ToJsonRequest(this, credentials, convention)
-					.ReadResponseJsonAsync()
-					.ContinueWith(task =>
-					{
-						var json = ((RavenJArray)task.Result);
-						return json.Select(x => x.Value<string>()).ToArray();
-					});
-			});
-		}
-
-		/// <summary>
-		/// Gets the indexes from the server asynchronously
-		/// </summary>
-		/// <param name="start">Paging start</param>
-		/// <param name="pageSize">Size of the page.</param>
-		public Task<IndexDefinition[]> GetIndexesAsync(int start, int pageSize)
-		{
-			return ExecuteWithReplication("GET", url =>
-			{
-				var url2 = (url + "/indexes/?start=" + start + "&pageSize=" + pageSize).NoCache();
-				var request = jsonRequestFactory.CreateHttpJsonRequest(this, url2, "GET", credentials, convention);
-
-				return request.ReadResponseJsonAsync()
-					.ContinueWith(task =>
-					{
-						var json = ((RavenJArray)task.Result);
-						//NOTE: To review, I'm not confidence this is the correct way to deserialize the index definition
-						return json
-							.Select(x => JsonConvert.DeserializeObject<IndexDefinition>(((RavenJObject)x)["definition"].ToString(), new JsonToJsonConverter()))
-							.ToArray();
-					});
-			});
-		}
-
-		/// <summary>
-		/// Resets the specified index asynchronously
-		/// </summary>
-		/// <param name="name">The name.</param>
-		public Task ResetIndexAsync(string name)
-		{
-			return ExecuteWithReplication("RESET", url =>
-			{
-				var httpJsonRequestAsync = jsonRequestFactory.CreateHttpJsonRequest(this, url + "/indexes/" + name, "RESET", credentials, convention);
-				httpJsonRequestAsync.AddOperationHeaders(OperationsHeaders);
-				return httpJsonRequestAsync.ReadResponseJsonAsync();
-			});
-		}
-
-		/// <summary>
-		/// Returns a list of suggestions based on the specified suggestion query.
-		/// </summary>
-		/// <param name="index">The index to query for suggestions</param>
-		/// <param name="suggestionQuery">The suggestion query.</param>
-		public Task<SuggestionQueryResult> SuggestAsync(string index, SuggestionQuery suggestionQuery)
-		{
-			return ExecuteWithReplication("GET", url =>
-			{
-				if (suggestionQuery == null)
-					throw new ArgumentNullException("suggestionQuery");
-
-				var requestUri = url + string.Format("/suggest/{0}?term={1}&field={2}&max={3}&distance={4}&accuracy={5}",
-					Uri.EscapeUriString(index),
-					Uri.EscapeDataString(suggestionQuery.Term),
-					Uri.EscapeDataString(suggestionQuery.Field),
-					Uri.EscapeDataString(suggestionQuery.MaxSuggestions.ToString()),
-					Uri.EscapeDataString(suggestionQuery.Distance.ToString()),
-					Uri.EscapeDataString(suggestionQuery.Accuracy.ToString()));
-
-				var request = jsonRequestFactory.CreateHttpJsonRequest(this, requestUri.NoCache(), "GET", credentials, convention);
-				request.AddOperationHeaders(OperationsHeaders);
-
-				return request.ReadResponseJsonAsync()
-					.ContinueWith(task =>
-					{
-						var json = (RavenJObject)task.Result;
-						return new SuggestionQueryResult
-						{
-							Suggestions = ((RavenJArray)json["Suggestions"]).Select(x => x.Value<string>()).ToArray(),
-						};
-					});
-			});
-		}
-
-
-		/// <summary>
-		/// Begins the async batch operation
-		/// </summary>
-		/// <param name="commandDatas">The command data.</param>
-		/// <returns></returns>
-		public Task<BatchResult[]> BatchAsync(ICommandData[] commandDatas)
-		{
-			return ExecuteWithReplication("POST", url =>
-			{
-				var metadata = new RavenJObject();
-				var req = jsonRequestFactory.CreateHttpJsonRequest(this, url + "/bulk_docs", "POST", metadata, credentials, convention);
-				var jArray = new RavenJArray(commandDatas.Select(x => x.ToJson()));
-
-				return req.WriteAsync(jArray.ToString(Formatting.None))
-					.ContinueWith(writeTask => req.ReadResponseJsonAsync())
-					.Unwrap()
-					.ContinueWith(task =>
-					{
-						RavenJToken response;
-						try
-						{
-							response = task.Result;
-						}
-						catch (AggregateException e)
-						{
-							var webException = e.ExtractSingleInnerException() as WebException;
-							if (webException == null)
-								throw;
-
-							var httpWebResponse = webException.Response as HttpWebResponse;
-							if (httpWebResponse == null ||
-								httpWebResponse.StatusCode != HttpStatusCode.Conflict)
-								throw;
-							throw ThrowConcurrencyException(webException);
-						}
-						return convention.CreateSerializer().Deserialize<BatchResult[]>(new RavenJTokenReader(response));
-					});
-			});
-		}
-
-		public class ConcurrencyExceptionResult
-		{
-			private readonly string url1;
-			private readonly Guid actualETag1;
-			private readonly Guid expectedETag1;
-			private readonly string error1;
-
-			public string url
-			{
-				get { return url1; }
-			}
-
-			public Guid actualETag
-			{
-				get { return actualETag1; }
-			}
-
-			public Guid expectedETag
-			{
-				get { return expectedETag1; }
-			}
-
-			public string error
-			{
-				get { return error1; }
-			}
-
-			public ConcurrencyExceptionResult(string url, Guid actualETag, Guid expectedETag, string error)
-			{
-				url1 = url;
-				actualETag1 = actualETag;
-				expectedETag1 = expectedETag;
-				error1 = error;
-			}
-		}
-
-		private static Exception ThrowConcurrencyException(WebException e)
-		{
-			using (var sr = new StreamReader(e.Response.GetResponseStream()))
-			{
-				var text = sr.ReadToEnd();
-				var errorResults = JsonConvert.DeserializeAnonymousType(text, new ConcurrencyExceptionResult((string)null, Guid.Empty, Guid.Empty, (string)null));
-				return new ConcurrencyException(errorResults.error)
-				{
-					ActualETag = errorResults.actualETag,
-					ExpectedETag = errorResults.expectedETag
-				};
-			}
-		}
-
-		private static void EnsureIsNotNullOrEmpty(string key, string argName)
-		{
-			if (string.IsNullOrEmpty(key))
-				throw new ArgumentException("Key cannot be null or empty", argName);
-		}
-
-		/// <summary>
-		/// Begins retrieving the statistics for the database
-		/// </summary>
-		/// <returns></returns>
-		public Task<DatabaseStatistics> GetStatisticsAsync()
-		{
-			return url.Stats()
-				.NoCache()
-				.ToJsonRequest(this, credentials, convention)
-				.ReadResponseJsonAsync()
-				.ContinueWith(task =>
-				{
-					var jo = ((RavenJObject)task.Result);
-					return jo.Deserialize<DatabaseStatistics>(convention);
-				});
-		}
-
-		/// <summary>
-		/// Gets the list of databases from the server asynchronously
-		/// </summary>
-		public Task<string[]> GetDatabaseNamesAsync(int pageSize, int start = 0)
-		{
-			return ExecuteWithReplication("GET", url =>
-			{
-				return url.Databases(pageSize, start)
-					.NoCache()
-					.ToJsonRequest(this, credentials, convention)
-					.ReadResponseJsonAsync()
-					.ContinueWith(task =>
-					{
-						var json = ((RavenJArray)task.Result);
-						return json
-							.Select(x => x.Value<RavenJObject>("@metadata").Value<string>("@id").Replace("Raven/Databases/", string.Empty))
-							.ToArray();
-					});
-			});
-		}
-
-		/// <summary>
-		/// Puts the attachment with the specified key asynchronously
-		/// </summary>
-		/// <param name="key">The key.</param>
-		/// <param name="etag">The etag.</param>
-		/// <param name="data">The data.</param>
-		/// <param name="metadata">The metadata.</param>
-		public Task PutAttachmentAsync(string key, Guid? etag, byte[] data, RavenJObject metadata)
-		{
-			return ExecuteWithReplication("PUT", url =>
-			{
-				if (metadata == null)
-					metadata = new RavenJObject();
-
-				if (etag != null)
-					metadata["ETag"] = new RavenJValue(etag.Value.ToString());
-
-				var request = jsonRequestFactory.CreateHttpJsonRequest(this, url.Static(key), "PUT", metadata, credentials, convention);
-				request.AddOperationHeaders(OperationsHeaders);
-
-				return request
-					.WriteAsync(data)
-					.ContinueWith(write =>
-					{
-						if (write.Exception != null)
-							throw new InvalidOperationException("Unable to write to server");
-
-						return request.ExecuteRequest();
-					}).Unwrap();
-			});
-		}
-
-		/// <summary>
-		/// Gets the attachment by the specified key asynchronously
-		/// </summary>
-		/// <param name="key">The key.</param>
-		/// <returns></returns>
-		public Task<Attachment> GetAttachmentAsync(string key)
-		{
-			EnsureIsNotNullOrEmpty(key, "key");
-
-			return ExecuteWithReplication("GET", url =>
-			{
-				var request = url.Static(key)
-					.ToJsonRequest(this, credentials, convention);
-
-				return request
-					.ReadResponseBytesAsync()
-					.ContinueWith(task =>
-					{
-						try
-						{
-							var buffer = task.Result;
-							return new Attachment
-									{
-										Data = () => new MemoryStream(buffer),
-										Etag = request.GetEtagHeader(),
-										Metadata = request.ResponseHeaders.FilterHeaders(isServerDocument: false)
-									};
-						}
-						catch (AggregateException e)
-						{
-							var webException = e.ExtractSingleInnerException() as WebException;
-							if (webException != null)
-							{
-								if (HandleWebExceptionForGetAsync(key, webException))
-									return null;
-							}
-							throw;
-						}
-					});
-			});
-		}
-
-		/// <summary>
-		/// Deletes the attachment with the specified key asynchronously
-		/// </summary>
-		/// <param name="key">The key.</param>
-		/// <param name="etag">The etag.</param>
-		public Task DeleteAttachmentAsync(string key, Guid? etag)
-		{
-			return ExecuteWithReplication("DELETE", url =>
-			{
-				var metadata = new RavenJObject();
-
-				if (etag != null)
-					metadata["ETag"] = new RavenJValue(etag.Value.ToString());
-
-				var request = jsonRequestFactory.CreateHttpJsonRequest(this, url.Static(key), "DELETE", metadata, credentials, convention);
-				request.AddOperationHeaders(OperationsHeaders);
-
-				return request.ExecuteRequest();
-			});
-		}
-
-		/// <summary>
-		/// Ensures that the silverlight startup tasks have run
-		/// </summary>
-		public Task EnsureSilverlightStartUpAsync()
-		{
-			return ExecuteWithReplication("GET", url =>
-			{
-				return url
-					.SilverlightEnsuresStartup()
-					.NoCache()
-					.ToJsonRequest(this, credentials, convention)
-					.ReadResponseBytesAsync();
-			});
-		}
-
-		///<summary>
-		/// Get the possible terms for the specified field in the index asynchronously
-		/// You can page through the results by use fromValue parameter as the 
-		/// starting point for the next query
-		///</summary>
-		///<returns></returns>
-		public Task<string[]> GetTermsAsync(string index, string field, string fromValue, int pageSize)
-		{
-			return ExecuteWithReplication("GET", url =>
-			{
-				return url.Terms(index, field, fromValue, pageSize)
-					.NoCache()
-					.ToJsonRequest(this, credentials, convention)
-					.ReadResponseJsonAsync()
-					.ContinueWith(task =>
-					{
-						var json = ((RavenJArray)task.Result);
-						return json.Select(x => x.Value<string>()).ToArray();
-					});
-			});
-		}
-
-		/// <summary>
-		/// Disable all caching within the given scope
-		/// </summary>
-		public IDisposable DisableAllCaching()
-		{
-			return null; // we don't implement this
-		}
-
-		/// <summary>
-		/// The profiling information
-		/// </summary>
-		public ProfilingInformation ProfilingInformation
-		{
-			get { return profilingInformation; }
-		}
-
-		public string Url
-		{
-			get { return url; }
-		}
-
-		/// <summary>
-		/// Force the database commands to read directly from the master, unless there has been a failover.
-		/// </summary>
-		public void ForceReadFromMaster()
-		{
-			readStripingBase = -1;// this means that will have to use the master url first
-		}
-
-		private Task ExecuteWithReplication(string method, Func<string, Task> operation)
-		{
-			// Convert the Func<string, Task> to a Func<string, Task<object>>
-			return ExecuteWithReplication(method, u => operation(u).ContinueWith<object>(t => null));
-		}
-
-		private Task<T> ExecuteWithReplication<T>(string method, Func<string, Task<T>> operation)
-		{
-			var currentRequest = Interlocked.Increment(ref requestCount);
-			return replicationInformer.ExecuteWithReplicationAsync(method, url, currentRequest, readStripingBase, operation);
-		}
-	}
-}
-
->>>>>>> 110c84e2
 #endif