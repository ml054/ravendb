--- conflicted
+++ resolved
@@ -133,11 +133,6 @@
             return RavenJToken.Parse(result);
         }
 
-<<<<<<< HEAD
-        public Task ExecuteRequestAsync()
-        {
-            return ReadResponseStringAsync();
-=======
         public async Task<RavenJToken> ExecuteRequestAsync()
         {
             var s = await ReadResponseStringAsync();
@@ -145,7 +140,6 @@
             if (string.IsNullOrEmpty(s))
                 return null;
             return RavenJToken.Parse(s);
->>>>>>> 12d3de75
         }
 
         private bool isRequestSentToServer;
@@ -193,39 +187,6 @@
                 {
                     ResponseHeaders[header.Key] = val;
                 }
-<<<<<<< HEAD
-=======
-
-                var webResponse = ((HttpWebResponse)we.Response);
-                switch (webResponse.StatusCode)
-                {
-                    case HttpStatusCode.BadRequest:
-                        var error = we.TryReadErrorResponseObject(new { Message = "" });
-                        if (error != null && error.Message != null)
-                        {
-                            throw new BadRequestException(error.Message);
-                        }
-                        break;
-                    case HttpStatusCode.Unauthorized:
-                    case HttpStatusCode.PreconditionFailed:
-                        authorizeResponse = HandleUnauthorizedResponseAsync(webResponse);
-                        if (authorizeResponse == null)
-                        {
-                            throw;
-                        }
-                        break;
-                    case HttpStatusCode.Forbidden:
-						HandleForbiddenResponseAsync(webResponse);
-                        break;
-                }
-                if (authorizeResponse == null)
-                    throw;
-            }
-            catch (Exception e)
-            {
-                e.Data["Url"] = webRequest.RequestUri;
-                throw;
->>>>>>> 12d3de75
             }
         }
 
@@ -263,7 +224,6 @@
         {
             await WaitForTask;
 
-<<<<<<< HEAD
 			Response = await httpClient.SendAsync(new HttpRequestMessage(new HttpMethod(Method), Url))
 													.ConvertSecurityExceptionToServerNotFound()
 									   .AddUrlIfFaulting(new Uri(Url));
@@ -273,40 +233,6 @@
 
             // TODO: Use RetryIfNeedTo(task, ReadResponseBytesAsync)
             return ConvertStreamToBytes(await Response.GetResponseStreamWithHttpDecompression());
-=======
-                var webResponse = ((HttpWebResponse)we.Response);
-                switch (webResponse.StatusCode)
-                {
-                    case HttpStatusCode.BadRequest:
-                        var error = we.TryReadErrorResponseObject(new { Message = "" });
-                        if (error != null && error.Message != null)
-                        {
-                            throw new BadRequestException(error.Message);
-                        }
-                        break;
-                    case HttpStatusCode.Unauthorized:
-                        authorizeResponse = HandleUnauthorizedResponseAsync(webResponse);
-                        if (authorizeResponse == null)
-                        {
-                            throw;
-                        }
-                        break;
-                    case HttpStatusCode.Forbidden:
-					case HttpStatusCode.PreconditionFailed:
-						HandleForbiddenResponseAsync(webResponse);
-                        break;
-                }
-                if (authorizeResponse == null)
-                    throw;
-            }
-            catch (Exception e)
-            {
-                e.Data["Url"] = webRequest.RequestUri;
-                throw;
-            }
-            await authorizeResponse;
-            return await ReadResponseBytesAsync();
->>>>>>> 12d3de75
         }
 
         private static byte[] ConvertStreamToBytes(Stream input)
