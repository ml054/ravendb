--- conflicted
+++ resolved
@@ -22,12 +22,10 @@
 using Raven.Server.Config.Categories;
 using Raven.Server.Documents.Commands.Indexes;
 using Raven.Server.Documents.Replication;
-using Raven.Server.Monitoring.Snmp.Objects.Database;
 using Raven.Server.Rachis;
 using Raven.Server.ServerWide;
 using Raven.Server.ServerWide.Commands;
 using Raven.Server.ServerWide.Context;
-using Raven.Server.ServerWide.Maintenance.Sharding;
 using Raven.Server.Utils;
 using SlowTests.Rolling;
 using Sparrow.Json;
@@ -204,7 +202,7 @@
                     await session.StoreAsync(new User(), "users/2");
                     await session.SaveChangesAsync();
                 }
-                
+
                 val = await WaitForValueAsync(async () => await GetMembersCount(store), 1);
                 Assert.Equal(1, val);
 
@@ -411,35 +409,24 @@
             var cluster = await CreateRaftCluster(clusterSize, leaderIndex: 0, shouldRunInMemory: false, watcherCluster: true);
             var nonLeader = cluster.Nodes.First(x => x.ServerStore.NodeTag != cluster.Leader.ServerStore.NodeTag).ServerStore.NodeTag;
             using (var store = GetDocumentStore(new Options
-<<<<<<< HEAD
-                   {
-                       ReplicationFactor = 1,
-                       ModifyDatabaseRecord = record =>
-                       {
-                           record.Topology = new DatabaseTopology()
-                           {
-                               Members = new List<string>() {nonLeader}
-                           };
-                       },
-                       Server = cluster.Leader,
-                   }))
-=======
-            {
-                ReplicationFactor = 3,
+            {
+                ReplicationFactor = 1,
+                ModifyDatabaseRecord = record =>
+                {
+                    record.Topology = new DatabaseTopology()
+                    {
+                        Members = new List<string>() { nonLeader }
+                    };
+                },
                 Server = cluster.Leader,
-                ModifyDocumentStore = s => s.Conventions = new DocumentConventions
-                {
-                    DisableTopologyUpdates = true
-                }
             }))
->>>>>>> f9e27e85
             {
                 var re = store.GetRequestExecutor();
                 await WaitAndAssertForValueAsync(() =>
                 {
                     return re.Topology?.Nodes.Count == 1;
                 }, true);
-                
+
                 var otherNode = cluster.Nodes.Single(x => x.ServerStore.NodeTag != nonLeader).ServerStore.NodeTag;
 
                 //prevent leader from promoting the replica - should stay promotable
@@ -505,7 +492,7 @@
                     record = GetDatabaseRecord(store);
                     return record.Sharding.Shards[promotableShard].Count == 1 && record.Sharding.Shards[promotableShard].Promotables.Count == 1;
                 }, true);
-                
+
                 // force update the shard's executor topology
                 var orchestrator = Sharding.GetOrchestratorInCluster(store.Database, cluster.Nodes);
                 foreach (var shardNumber in record.Sharding.Shards.Keys)
@@ -513,19 +500,13 @@
                     var orchestratorRequestExecutor = orchestrator.ShardExecutor.GetRequestExecutorAt(shardNumber);
                     await orchestratorRequestExecutor.UpdateTopologyAsync(new RequestExecutor.UpdateTopologyParameters(new ServerNode() { ClusterTag = orchestrator.ServerStore.NodeTag, Database = ShardHelper.ToShardName(orchestrator.DatabaseName, shardNumber), Url = orchestrator.ServerStore.GetNodeHttpServerUrl() }));
                 }
-<<<<<<< HEAD
-                
+
                 var error = await Assert.ThrowsAnyAsync<Exception>(async () =>
                 {
                     await store.Maintenance.SendAsync(new GetEssentialStatisticsOperation("test"));
                 });
                 Assert.True(error is RavenException || error is AllTopologyNodesDownException);
                 Assert.True(error.Message.Contains("no nodes in the topology") || error.Message.Contains("to all configured nodes in the topology"));
-=======
-
-                val = await WaitForValueAsync(async () => await GetMembersCount(store), 3);
-                Assert.Equal(3, val);
->>>>>>> f9e27e85
             }
         }
 
@@ -542,7 +523,7 @@
                 var promotableShard = 2;
                 var nodeToRemove = record.Sharding.Shards[promotableShard].AllNodes.Single();
                 var nodeForPromotable = cluster.Nodes.Single(x => x.ServerStore.NodeTag != nodeToRemove).ServerStore.NodeTag;
-                
+
                 //prevent leader from promoting the replica - should stay promotable
                 cluster.Leader.ServerStore.DatabasesLandlord.ForTestingPurposesOnly().PreventNodePromotion = true;
 
@@ -566,11 +547,11 @@
                     var orchestratorRequestExecutor = orchestrator.ShardExecutor.GetRequestExecutorAt(promotableShard);
                     await orchestratorRequestExecutor.UpdateTopologyAsync(new RequestExecutor.UpdateTopologyParameters(new ServerNode() { ClusterTag = orchestrator.ServerStore.NodeTag, Database = ShardHelper.ToShardName(orchestrator.DatabaseName, promotableShard), Url = orchestrator.ServerStore.GetNodeHttpServerUrl() }));
                 }
-                
+
                 await store.Maintenance.ForNode(nodeForPromotable).ForShardWithProxy(promotableShard).SendAsync(new GetIndexesProgressOperation(nodeTag: nodeForPromotable));
             }
         }
-        
+
         [Fact]
         public async Task DontMoveToRehabOnNoChangeAfterTimeout()
         {
