--- conflicted
+++ resolved
@@ -5,10 +5,6 @@
 using System.Threading.Tasks;
 using Esprima.Ast;
 using FastTests.Server.Replication;
-<<<<<<< HEAD
-=======
-using Microsoft.AspNetCore.Http;
->>>>>>> d65f532a
 using Raven.Client.Documents;
 using Raven.Client.Documents.Operations.OngoingTasks;
 using Raven.Client.Documents.Operations.Replication;
@@ -19,13 +15,6 @@
 using Raven.Client.ServerWide.Operations;
 using Raven.Client.ServerWide.Operations.Certificates;
 using Raven.Server;
-<<<<<<< HEAD
-=======
-using Raven.Server.Documents;
-using Raven.Server.ServerWide.Context;
-using Raven.Server.Web;
-using Raven.Server.Web.System;
->>>>>>> d65f532a
 using Raven.Tests.Core.Utils.Entities;
 using Xunit;
 
@@ -677,7 +666,7 @@
                         var cv = DocumentsStorage.GetDatabaseChangeVector(context);
 
                         return cv != null && cv.Contains("A:1-") && cv.Contains("B:1-") && cv.Contains("C:1-");
-                    }
+            }
                 }, expected: true, timeout: 60000));
             }
 
