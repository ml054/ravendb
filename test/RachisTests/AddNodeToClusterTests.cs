--- conflicted
+++ resolved
@@ -820,11 +820,7 @@
                 var server2Url = server2.ServerStore.GetNodeHttpServerUrl();
                 Servers.Add(server2);
 
-<<<<<<< HEAD
-                using (var requestExecutor = ClusterRequestExecutor.CreateForSingleNode(leader.WebUrl, null, DocumentConventions.DefaultForServer))
-=======
-                using (var requestExecutor = ClusterRequestExecutor.CreateForShortTermUse(leader.WebUrl, null))
->>>>>>> b729d33d
+                using (var requestExecutor = ClusterRequestExecutor.CreateForShortTermUse(leader.WebUrl, null, DocumentConventions.DefaultForServer))
                 using (requestExecutor.ContextPool.AllocateOperationContext(out var ctx))
                 {
                     await requestExecutor.ExecuteAsync(new AddClusterNodeCommand(server2Url, watcher: true), ctx);
