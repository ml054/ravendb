--- conflicted
+++ resolved
@@ -21,13 +21,10 @@
   </ItemGroup>
   <ItemGroup>
     <EmbeddedResource Include="Blittable\BlittableJsonWriterTests\Jsons\*.json" />
-<<<<<<< HEAD
-=======
     <None Remove="Corax\Bugs\Corax.Set.Adds.txt" />
     <None Remove="Voron\CompactTrees\RavenDB-19703.replay" />
     <None Remove="Voron\CompactTrees\RavenDB-19937.replay" />
     <None Remove="Voron\CompactTrees\RavenDB-19956.replay" />
->>>>>>> 7ec9c6d9
     <EmbeddedResource Include="Corax\Bugs\Corax.Set.Adds.txt">
       <CopyToOutputDirectory>PreserveNewest</CopyToOutputDirectory>
     </EmbeddedResource>
