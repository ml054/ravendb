﻿using System;
using System.Collections.Generic;
using System.IO.Compression;
using System.Linq;
using System.Security.Cryptography.X509Certificates;
using System.Threading.Tasks;
using Newtonsoft.Json;
using Newtonsoft.Json.Linq;
using Raven.Client.Documents.BulkInsert;
using Raven.Client.Documents.Commands;
using Raven.Client.Documents.Indexes;
using Raven.Client.Http;
using Raven.Client.Json.Serialization;
using Raven.Client.ServerWide.Operations.Certificates;
using Raven.Tests.Core.Utils.Entities;
using Sparrow.Json;
using Sparrow.Server.Json.Sync;
<<<<<<< HEAD
using Tests.Infrastructure;
=======
using xRetry;
>>>>>>> f8b736cb
using Xunit;
using Xunit.Abstractions;

namespace FastTests.Client
{
    public class BulkInserts : RavenTestBase
    {
        public BulkInserts(ITestOutputHelper output) : base(output)
        {
        }

        [RavenTheory(RavenTestCategory.BulkInsert)]
        [RavenData(false, CompressionLevel.NoCompression, DatabaseMode = RavenDatabaseMode.All)]
        [RavenData(false, CompressionLevel.Optimal, DatabaseMode = RavenDatabaseMode.All)]
        public async Task Simple_Bulk_Insert(Options options, bool useSsl, CompressionLevel compressionLevel)
        {
            string dbName = GetDatabaseName();
            X509Certificate2 clientCertificate = null;
            X509Certificate2 adminCertificate = null;
            if (useSsl)
            {
                var certificates = Certificates.SetupServerAuthentication();
                adminCertificate = Certificates.RegisterClientCertificate(certificates.ServerCertificate.Value, certificates.ClientCertificate1.Value, new Dictionary<string, DatabaseAccess>(), SecurityClearance.ClusterAdmin);
                clientCertificate = Certificates.RegisterClientCertificate(certificates.ServerCertificate.Value, certificates.ClientCertificate2.Value, new Dictionary<string, DatabaseAccess>
                {
                    [dbName] = DatabaseAccess.ReadWrite
                });
            }

            options.AdminCertificate = adminCertificate;
            options.ClientCertificate = clientCertificate;
            options.ModifyDatabaseName = s => dbName;

            if (useSsl)
                options.ModifyDocumentStore = s => s.OnFailedRequest += (_, args) => Console.WriteLine($"Failed Request ('{args.Database}'): {args.Url}. Exception: {args.Exception}");

            using (var store = GetDocumentStore(options))
            {
                using (var bulkInsert = store.BulkInsert(new BulkInsertOptions()
                {
                    CompressionLevel = compressionLevel
                }))
                {
                    for (int i = 0; i < 1000; i++)
                    {
                        await bulkInsert.StoreAsync(new FooBar()
                        {
                            Name = "foobar/" + i
                        }, "FooBars/" + i);
                    }
                }

                using (var session = store.OpenSession())
                {
                    var len = session.Advanced.LoadStartingWith<FooBar>("FooBars/", null, 0, 1000, null);
                    Assert.Equal(1000, len.Length);
                }
            }
        }

        [RavenTheory(RavenTestCategory.BulkInsert)]
        [RavenData(DatabaseMode = RavenDatabaseMode.All)]
        public async Task Simple_Bulk_Insert_Should_Work(Options options)
        {
            var fooBars = new[]
            {
                new FooBar
                {
                    Name = "John Doe"
                },
                new FooBar
                {
                    Name = "Jane Doe"
                },
                new FooBar
                {
                    Name = "Mega John"
                },
                new FooBar
                {
                    Name = "Mega Jane"
                }
            };
            using (var store = GetDocumentStore(options))
            {
                using (var bulkInsert = store.BulkInsert())
                {
                    await bulkInsert.StoreAsync(fooBars[0]);
                    await bulkInsert.StoreAsync(fooBars[1]);
                    await bulkInsert.StoreAsync(fooBars[2]);
                    await bulkInsert.StoreAsync(fooBars[3]);
                }

                store.GetRequestExecutor(store.Database).ContextPool.AllocateOperationContext(out JsonOperationContext context);

                var getDocumentCommand = new GetDocumentsCommand(new[] { "FooBars/1-A", "FooBars/2-A", "FooBars/3-A", "FooBars/4-A" }, includes: null, metadataOnly: false);

                store.GetRequestExecutor(store.Database).Execute(getDocumentCommand, context);

                var results = getDocumentCommand.Result.Results;

                Assert.Equal(4, results.Length);

                var doc1 = results[0];
                var doc2 = results[1];
                var doc3 = results[2];
                var doc4 = results[3];
                Assert.NotNull(doc1);
                Assert.NotNull(doc2);
                Assert.NotNull(doc3);
                Assert.NotNull(doc4);

                object name;
                ((BlittableJsonReaderObject)doc1).TryGetMember("Name", out name);
                Assert.Equal("John Doe", name.ToString());
                ((BlittableJsonReaderObject)doc2).TryGetMember("Name", out name);
                Assert.Equal("Jane Doe", name.ToString());
                ((BlittableJsonReaderObject)doc3).TryGetMember("Name", out name);
                Assert.Equal("Mega John", name.ToString());
                ((BlittableJsonReaderObject)doc4).TryGetMember("Name", out name);
                Assert.Equal("Mega Jane", name.ToString());
            }
        }

<<<<<<< HEAD
        [RavenFact(RavenTestCategory.BulkInsert)]
=======
        [RetryFact]
>>>>>>> f8b736cb
        public async Task Bulk_Insert_Should_Throw_On_StoreAsync_Concurrent_Calls()
        {
            using (var store = GetDocumentStore())
            {
                using (var bulkInsert = store.BulkInsert())
                {
                    var localList = new User[32];
                    for (var index = 0; index < localList.Length; index++)
                    {
                        localList[index] = new User
                        {
                            Id = "myTest/"
                        };
                    }

                    var e = await Assert.ThrowsAsync<InvalidOperationException>(async () => { await Parallel.ForEachAsync(localList, async (element, _) => { await bulkInsert.StoreAsync(element); }); });

                    Assert.Contains("Bulk Insert store methods cannot be executed concurrently", e.Message);
                }
            }
        }

        [RavenFact(RavenTestCategory.BulkInsert)]
        public void CanUseCustomSerializer()
        {
            IJsonSerializer jsonSerializer = null;
            RequestExecutor requestExecutor = null;
            using (var store = GetDocumentStore(new Options
            {
                ModifyDocumentStore = store => store.Conventions.BulkInsert.TrySerializeEntityToJsonStream = (entity, metadata, streamWriter) =>
                {
                    requestExecutor ??= store.GetRequestExecutor(store.Database);
                    requestExecutor.ContextPool.AllocateOperationContext(out JsonOperationContext context);
                    using (var json = store.Conventions.Serialization.DefaultConverter.ToBlittable(entity, metadata, context, jsonSerializer ??= store.Conventions.Serialization.CreateSerializer()))
                    {
                        json._context.Sync.Write(streamWriter.BaseStream, json);
                    }

                    return true;
                }
            }))
            {
                string userId1;
                string userId2;
                using (var bulkInsert = store.BulkInsert())
                {
                    var user1 = new User { Name = "Grisha1" };
                    bulkInsert.Store(user1);
                    userId1 = user1.Id;

                    var user2 = new User { Name = "Grisha2" };
                    bulkInsert.Store(user2);
                    userId2 = user2.Id;
                }

                using (var session = store.OpenSession())
                {
                    var user1 = session.Load<User>(userId1);
                    Assert.NotNull(user1);
                    Assert.Equal("Grisha1", user1.Name);

                    var user2 = session.Load<User>(userId2);
                    Assert.NotNull(user2);
                    Assert.Equal("Grisha2", user2.Name);
                }
            }
        }

        [RavenFact(RavenTestCategory.BulkInsert)]
        public void CanUseNewtonsoftSerializer()
        {
            JsonSerializer jsonSerializer = null;

            using (var store = GetDocumentStore(new Options
            {
                ModifyDocumentStore = store => store.Conventions.BulkInsert.TrySerializeEntityToJsonStream = (entity, metadata, streamWriter) =>
                {
                    JObject jo = JObject.FromObject(entity);

                    var metadataJObject = new JObject();
                    foreach (var keyValue in metadata)
                    {
                        metadataJObject.Add(keyValue.Key, new JValue(keyValue.Value));
                    }

                    jo[Raven.Client.Constants.Documents.Metadata.Key] = metadataJObject;

                    var jsonWriter = new JsonTextWriter(streamWriter);
                    jsonSerializer ??= new JsonSerializer();
                    jsonSerializer.Serialize(jsonWriter, jo);
                    jsonWriter.Flush();

                    return true;
                }
            }))
            {
                string userId1;
                string userId2;
                using (var bulkInsert = store.BulkInsert())
                {
                    var user1 = new User { Name = "Grisha1" };
                    bulkInsert.Store(user1);
                    userId1 = user1.Id;

                    var user2 = new User { Name = "Grisha2" };
                    bulkInsert.Store(user2);
                    userId2 = user2.Id;
                }

                using (var session = store.OpenSession())
                {
                    var user1 = session.Load<User>(userId1);
                    Assert.NotNull(user1);
                    Assert.Equal("Grisha1", user1.Name);

                    var user2 = session.Load<User>(userId2);
                    Assert.NotNull(user2);
                    Assert.Equal("Grisha2", user2.Name);
                }
            }
        }

        private class FooBarIndex : AbstractIndexCreationTask<FooBar>
        {
            public FooBarIndex()
            {
                Map = foos => foos.Select(x => new
                {
                    x.Name
                });
            }
        }

        private class FooBar : IEquatable<FooBar>
        {
            public string Name { get; set; }

            public bool Equals(FooBar other)
            {
                if (ReferenceEquals(null, other))
                    return false;
                if (ReferenceEquals(this, other))
                    return true;
                return string.Equals(Name, other.Name);
            }

            public override bool Equals(object obj)
            {
                if (ReferenceEquals(null, obj))
                    return false;
                if (ReferenceEquals(this, obj))
                    return true;
                if (obj.GetType() != this.GetType())
                    return false;
                return Equals((FooBar)obj);
            }

            public override int GetHashCode()
            {
                return Name?.GetHashCode() ?? 0;
            }

            public static bool operator ==(FooBar left, FooBar right)
            {
                return Equals(left, right);
            }

            public static bool operator !=(FooBar left, FooBar right)
            {
                return !Equals(left, right);
            }
        }
    }
}<|MERGE_RESOLUTION|>--- conflicted
+++ resolved
@@ -15,11 +15,8 @@
 using Raven.Tests.Core.Utils.Entities;
 using Sparrow.Json;
 using Sparrow.Server.Json.Sync;
-<<<<<<< HEAD
 using Tests.Infrastructure;
-=======
 using xRetry;
->>>>>>> f8b736cb
 using Xunit;
 using Xunit.Abstractions;
 
@@ -144,11 +141,7 @@
             }
         }
 
-<<<<<<< HEAD
-        [RavenFact(RavenTestCategory.BulkInsert)]
-=======
         [RetryFact]
->>>>>>> f8b736cb
         public async Task Bulk_Insert_Should_Throw_On_StoreAsync_Concurrent_Calls()
         {
             using (var store = GetDocumentStore())
