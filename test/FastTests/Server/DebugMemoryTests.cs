--- conflicted
+++ resolved
@@ -14,11 +14,7 @@
     [Fact]
     public void Allocation_Debug_Event()
     {
-<<<<<<< HEAD
-        Assert.True(Environment.Version.Major == 6 && AdminAllocationDebugHandler.AllocationEventName == "GCAllocationTick_V4",
-=======
-        Assert.True(Environment.Version.Major == 7 && AdminGcDebugHandler.GcAllocationsEventListener.AllocationEventName == "GCAllocationTick_V4",
->>>>>>> 943d452b
+        Assert.True(Environment.Version.Major == 6 && AdminGcDebugHandler.GcAllocationsEventListener.AllocationEventName == "GCAllocationTick_V4",
             "Check if GCAllocationTick event was updated: https://github.com/dotnet/runtime/blob/main/src/coreclr/gc/gcevents.h");
     }
 }