--- conflicted
+++ resolved
@@ -1,12 +1,7 @@
 ﻿<Project Sdk="Microsoft.NET.Sdk">
   <PropertyGroup>
-<<<<<<< HEAD
     <TargetFramework>net7.0</TargetFramework>
-    <RuntimeFrameworkVersion>7.0.3</RuntimeFrameworkVersion>
-=======
-    <TargetFramework>net6.0</TargetFramework>
-    <RuntimeFrameworkVersion>6.0.15</RuntimeFrameworkVersion>
->>>>>>> 346cf587
+    <RuntimeFrameworkVersion>7.0.4</RuntimeFrameworkVersion>
     <AllowUnsafeBlocks>true</AllowUnsafeBlocks>
     <AssemblyName>Tryouts</AssemblyName>
     <OutputType>Exe</OutputType>
