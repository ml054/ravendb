﻿using System;
using System.Diagnostics;
using System.IO;
using System.Threading.Tasks;
using FastTests.Voron;
using Voron;
using Voron.Global;
using Voron.Impl.Scratch;
using Xunit;
using Sparrow.Platform;
using System.Linq;
using System.Text;
using FastTests.Blittable;
using FastTests.Issues;
using FastTests.Server.Documents;
using FastTests.Server.Documents.Queries;
using FastTests.Server.Replication;
using FastTests.Voron.FixedSize;
using FastTests.Voron.RawData;
using FastTests.Voron.Tables;
using Raven.Server.Config;
using Raven.Server.Documents;
using Raven.Server.ServerWide;
using Raven.Server.ServerWide.Context;
using SlowTests.Tests;
using SlowTests.Voron;
using Sparrow.Json;
using Sparrow.Logging;
using Voron.Data.Tables;

namespace Tryouts
{
    public class Program
    {
        public static void Main(string[] args)
        {
            for (int i = 0; i < 100; i++)
            {
<<<<<<< HEAD
                using (var a = new ReplicationResolveConflictsOnConfigurationChange())
                {
                    a.ResolveWhenSettingDatabaseResolver();
                }
                Console.WriteLine($"{i} finished");
=======
                Console.WriteLine(i);
                using (var a = new FastTests.Voron.Backups.BackupToOneZipFile())
                {
                    a.IncrementalBackupToOneZipFile();
                }
>>>>>>> 1dc78d73
            }
        }
    }
}<|MERGE_RESOLUTION|>--- conflicted
+++ resolved
@@ -36,19 +36,11 @@
         {
             for (int i = 0; i < 100; i++)
             {
-<<<<<<< HEAD
                 using (var a = new ReplicationResolveConflictsOnConfigurationChange())
                 {
                     a.ResolveWhenSettingDatabaseResolver();
                 }
                 Console.WriteLine($"{i} finished");
-=======
-                Console.WriteLine(i);
-                using (var a = new FastTests.Voron.Backups.BackupToOneZipFile())
-                {
-                    a.IncrementalBackupToOneZipFile();
-                }
->>>>>>> 1dc78d73
             }
         }
     }
