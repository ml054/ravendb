using System;
<<<<<<< HEAD
using SlowTests.Graph;
=======
using System.Collections.Generic;
using System.Diagnostics;
using System.IO;
using System.Linq;
using System.Runtime.InteropServices;
using System.Threading;
using System.Threading.Tasks;
using FastTests.Server.Basic;
using Newtonsoft.Json.Linq;
using Raven.Server.Documents;
using Raven.Server.Documents.Queries.AST;
using Raven.Server.Documents.Queries.Parser;
using SlowTests.Cluster;
using SlowTests.Issues;
using Sparrow;
using StressTests.Server.Replication;
using Xunit.Sdk;
>>>>>>> 9d0255dc

namespace Tryouts
{
    public static class Program
    {
        public static void Main(string[] args)
        {
<<<<<<< HEAD
=======
            //Console.WriteLine($"Press any key to start... (Process ID: {Process.GetCurrentProcess().Id})");
            //Console.ReadKey();
>>>>>>> 9d0255dc
            for (int i = 0; i < 1000; i++)
            {
                Console.WriteLine(i);
                using (var test = new VerticesFromIndexes())
                {
<<<<<<< HEAD
                    test.Can_query_with_vertices_source_from_map_index();
=======
                    test.CreateUniqueUser().Wait();
>>>>>>> 9d0255dc
                }
            }
        }
    }
}<|MERGE_RESOLUTION|>--- conflicted
+++ resolved
@@ -1,7 +1,4 @@
 using System;
-<<<<<<< HEAD
-using SlowTests.Graph;
-=======
 using System.Collections.Generic;
 using System.Diagnostics;
 using System.IO;
@@ -19,7 +16,6 @@
 using Sparrow;
 using StressTests.Server.Replication;
 using Xunit.Sdk;
->>>>>>> 9d0255dc
 
 namespace Tryouts
 {
@@ -27,21 +23,14 @@
     {
         public static void Main(string[] args)
         {
-<<<<<<< HEAD
-=======
             //Console.WriteLine($"Press any key to start... (Process ID: {Process.GetCurrentProcess().Id})");
             //Console.ReadKey();
->>>>>>> 9d0255dc
             for (int i = 0; i < 1000; i++)
             {
                 Console.WriteLine(i);
-                using (var test = new VerticesFromIndexes())
+                using (var test = new ClusterTransactionTests())
                 {
-<<<<<<< HEAD
-                    test.Can_query_with_vertices_source_from_map_index();
-=======
                     test.CreateUniqueUser().Wait();
->>>>>>> 9d0255dc
                 }
             }
         }
