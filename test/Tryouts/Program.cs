--- conflicted
+++ resolved
@@ -11,15 +11,9 @@
             for (int i = 0; i < 100; i++)
             {   
                 Console.WriteLine(i);
-<<<<<<< HEAD
-                using (var test = new RachisTests.DatabaseCluster.ClusterDatabaseMaintenance())   
-                {
-                    test.MoveToPassiveWhenRefusedConnectionFromAllNodes().Wait();
-=======
                 using (var test = new SlowTests.Server.Replication.ReplicationOfConflicts())   
                 {
                     test.ReplicateTombstoneConflict().Wait();
->>>>>>> d02296d4
                 }
             }
         }
