﻿namespace Tryouts
{
    public class Program
    {
 
        public static void Main(string[] args)
        {
<<<<<<< HEAD
           
=======
            Sparrow.Hashing.XXHash64.CalculateRaw("MyStringValue");

            //using (var x = new BulkInserts())
            //{
            //    x.SimpleBulkInsertShouldWork().Wait();
            //}
            //return;
            using (var store = new DocumentStore
            {
                Url = "http://127.0.0.1:8081",
                DefaultDatabase = "FooBar123"
            })
            {
                store.Initialize();
                store.DatabaseCommands.GlobalAdmin.DeleteDatabase("FooBar123", true);
                store.DatabaseCommands.GlobalAdmin.CreateDatabase(new DatabaseDocument
                {
                    Id = "FooBar123",
                    Settings =
                    {
                        { "Raven/DataDir", "~\\FooBar123" }
                    }
                });

                BulkInsert(store, 1024  *512).Wait();
            }
        }

        public static async Task BulkInsert(DocumentStore store, int numOfItems)
        {
            Console.Write("Doing bulk-insert...");

            string[] tags = null;// Enumerable.Range(0, 1024*8).Select(x => "Tags i" + x).ToArray();

            var sp = System.Diagnostics.Stopwatch.StartNew();
            using (var bulkInsert = store.BulkInsert())
            {
                int id = 1;
                for (int i = 0; i < numOfItems; i++)
                    await bulkInsert.StoreAsync(new User
                    {
                        FirstName = $"First Name - {i}",
                        LastName = $"Last Name - {i}",
                        Tags = tags
                    }, $"users/{id++}");
            }
            Console.WriteLine("done in " + sp.Elapsed);
>>>>>>> f5e2d20e
        }
    }
}<|MERGE_RESOLUTION|>--- conflicted
+++ resolved
@@ -1,13 +1,26 @@
-﻿namespace Tryouts
+﻿using System;
+using System.Linq;
+using System.Runtime.InteropServices.ComTypes;
+using System.Threading.Tasks;
+using FastTests.Client.BulkInsert;
+using Raven.Abstractions.Data;
+using Raven.Client.Document;
+
+namespace Tryouts
 {
     public class Program
     {
- 
+        public class User
+        {
+            public string FirstName { get; set; }
+
+            public string LastName { get; set; }
+
+            public string[] Tags { get; set; }
+        }
+
         public static void Main(string[] args)
         {
-<<<<<<< HEAD
-           
-=======
             Sparrow.Hashing.XXHash64.CalculateRaw("MyStringValue");
 
             //using (var x = new BulkInserts())
@@ -55,7 +68,6 @@
                     }, $"users/{id++}");
             }
             Console.WriteLine("done in " + sp.Elapsed);
->>>>>>> f5e2d20e
         }
     }
 }