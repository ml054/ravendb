<<<<<<< HEAD
﻿using System.Linq;
=======
﻿using System;
using System.Diagnostics;
using System.IO;
using System.Linq;
using System.Threading;
>>>>>>> f9c7b942
using FastTests.Server.Documents.Replication;
using Raven.Abstractions.Data;
using Raven.Client.Document;
using Raven.Client.Linq;

namespace Tryouts
{
    public class Program
    {
        public class User
        {
            public string Id { get; set; }
            public string Name { get; set; }
            public int Age { get; set; }
        }

        public static void Main(string[] args)
        {
<<<<<<< HEAD
            var store = new DocumentStore()
            {
                Url = "http://localhost.fiddler:8080",
                DefaultDatabase = "Temp"
            };
            store.Initialize();
            /*store.DatabaseCommands.GlobalAdmin.CreateDatabase(new DatabaseDocument
            {
                Id = "Temp",
                Settings = { { "Raven/DataDir", @"~\Databases\Temp"} }
            });
            using (var session = store.OpenSession())
            {
                session.Store(new User()
                {
                    Name = "Iftah"
                }, "users/1");
                session.Store(new User()
                {
                    Name = "Idan"
                }, "users/2");
                session.SaveChanges();
            };*/

            using (var session = store.OpenNewSession())
            {
                var q = session.Query<User>()
                    .Where(x => x.Name.Equals("Iftah"))
                    .ToList();
            };
            store.Dispose();
=======
            Console.WriteLine("Starting");
            using (var store = new DocumentStore
            {
                DefaultDatabase = "licensing",
                Url = "http://localhost:8080"
            })
            {
                store.Initialize();

            var sp = Stopwatch.StartNew();
                store.Smuggler.ImportAsync(new DatabaseSmugglerOptions(), @"C:\Users\ayende\Downloads\Dump of LicenseTracking, 2016-09-19 13-00.ravendbdump.gzip", CancellationToken.None)
                    .Wait();


                Console.WriteLine("Inserted in " + sp.Elapsed);
                sp.Restart();
                while (true)
                {
                    if (store.DatabaseCommands.GetStatistics().Indexes.All(x=>x.IsStale == false))
                    {
                        break;
                    }
                    Thread.Sleep(100);
                }
                Console.WriteLine("Indexed in " + sp.Elapsed);

            }
>>>>>>> f9c7b942
        }
    }
}<|MERGE_RESOLUTION|>--- conflicted
+++ resolved
@@ -1,63 +1,21 @@
-<<<<<<< HEAD
-﻿using System.Linq;
-=======
 ﻿using System;
 using System.Diagnostics;
 using System.IO;
 using System.Linq;
 using System.Threading;
->>>>>>> f9c7b942
 using FastTests.Server.Documents.Replication;
-using Raven.Abstractions.Data;
 using Raven.Client.Document;
-using Raven.Client.Linq;
+using Raven.Client.Smuggler;
+using SlowTests.Voron;
+using Voron;
 
 namespace Tryouts
 {
     public class Program
     {
-        public class User
-        {
-            public string Id { get; set; }
-            public string Name { get; set; }
-            public int Age { get; set; }
-        }
-
+       
         public static void Main(string[] args)
         {
-<<<<<<< HEAD
-            var store = new DocumentStore()
-            {
-                Url = "http://localhost.fiddler:8080",
-                DefaultDatabase = "Temp"
-            };
-            store.Initialize();
-            /*store.DatabaseCommands.GlobalAdmin.CreateDatabase(new DatabaseDocument
-            {
-                Id = "Temp",
-                Settings = { { "Raven/DataDir", @"~\Databases\Temp"} }
-            });
-            using (var session = store.OpenSession())
-            {
-                session.Store(new User()
-                {
-                    Name = "Iftah"
-                }, "users/1");
-                session.Store(new User()
-                {
-                    Name = "Idan"
-                }, "users/2");
-                session.SaveChanges();
-            };*/
-
-            using (var session = store.OpenNewSession())
-            {
-                var q = session.Query<User>()
-                    .Where(x => x.Name.Equals("Iftah"))
-                    .ToList();
-            };
-            store.Dispose();
-=======
             Console.WriteLine("Starting");
             using (var store = new DocumentStore
             {
@@ -85,7 +43,7 @@
                 Console.WriteLine("Indexed in " + sp.Elapsed);
 
             }
->>>>>>> f9c7b942
         }
+
     }
 }