﻿<Project Sdk="Microsoft.NET.Sdk">
  <PropertyGroup>
<<<<<<< HEAD
    <TargetFramework>net6.0</TargetFramework>
    <RuntimeFrameworkVersion>6.0.16</RuntimeFrameworkVersion>
=======
    <TargetFramework>net7.0</TargetFramework>
    <RuntimeFrameworkVersion>7.0.8</RuntimeFrameworkVersion>
>>>>>>> 44dbde02
    <AssemblyName>Tests.Infrastructure</AssemblyName>
    <PackageId>Tests.Infrastructure</PackageId>
    <CodeAnalysisRuleSet>..\..\RavenDB.ruleset</CodeAnalysisRuleSet>
    <AllowUnsafeBlocks>true</AllowUnsafeBlocks>
  </PropertyGroup>
  <ItemGroup Condition="'$(OS)' == 'Windows_NT'">
    <Compile Include="..\..\src\CommonAssemblyInfo.Windows.cs" Link="Properties\CommonAssemblyInfo.Windows.cs" />
  </ItemGroup>
  <ItemGroup Condition="'$(OS)' != 'Windows_NT'">
    <Compile Include="..\..\src\CommonAssemblyInfo.Linux.cs" Link="Properties\CommonAssemblyInfo.Linux.cs" />
  </ItemGroup>
  <ItemGroup>
    <None Remove="Data\Northwind.4.2.ravendbdump" />
  </ItemGroup>
  <ItemGroup>
    <Compile Include="..\..\src\CommonAssemblyInfo.cs" Link="Properties\CommonAssemblyInfo.cs" />
  </ItemGroup>
  <ItemGroup>
    <EmbeddedResource Include="Data\Northwind.4.2.ravendbdump" />
  </ItemGroup>
  <ItemGroup>
    <PackageReference Include="JunitXml.TestLogger" Version="3.0.124" />
    <PackageReference Include="MongoDB.Driver" Version="2.20.0" />
    <PackageReference Include="xRetry" Version="1.9.0" />
    <PackageReference Include="xunit" Version="2.4.2" />
    <PackageReference Include="xunit.runner.utility" Version="2.4.2" />
    <PackageReference Include="XunitLogger" Version="4.0.991" />
  </ItemGroup>
  <ItemGroup>
    <ProjectReference Include="..\..\src\Raven.Client\Raven.Client.csproj" />
    <ProjectReference Include="..\..\src\Raven.Server\Raven.Server.csproj" />
    <ProjectReference Include="..\..\src\Raven.TestDriver\Raven.TestDriver.csproj" />
    <ProjectReference Include="..\..\src\Sparrow\Sparrow.csproj" />
    <ProjectReference Include="..\..\src\Voron\Voron.csproj" />
    <ProjectReference Include="..\..\tools\Raven.Debug\Raven.Debug.csproj" />
  </ItemGroup>
</Project><|MERGE_RESOLUTION|>--- conflicted
+++ resolved
@@ -1,12 +1,7 @@
 ﻿<Project Sdk="Microsoft.NET.Sdk">
   <PropertyGroup>
-<<<<<<< HEAD
     <TargetFramework>net6.0</TargetFramework>
-    <RuntimeFrameworkVersion>6.0.16</RuntimeFrameworkVersion>
-=======
-    <TargetFramework>net7.0</TargetFramework>
-    <RuntimeFrameworkVersion>7.0.8</RuntimeFrameworkVersion>
->>>>>>> 44dbde02
+    <RuntimeFrameworkVersion>6.0.19</RuntimeFrameworkVersion>
     <AssemblyName>Tests.Infrastructure</AssemblyName>
     <PackageId>Tests.Infrastructure</PackageId>
     <CodeAnalysisRuleSet>..\..\RavenDB.ruleset</CodeAnalysisRuleSet>
@@ -28,7 +23,7 @@
     <EmbeddedResource Include="Data\Northwind.4.2.ravendbdump" />
   </ItemGroup>
   <ItemGroup>
-    <PackageReference Include="JunitXml.TestLogger" Version="3.0.124" />
+    <PackageReference Include="JunitXml.TestLogger" Version="3.0.125" />
     <PackageReference Include="MongoDB.Driver" Version="2.20.0" />
     <PackageReference Include="xRetry" Version="1.9.0" />
     <PackageReference Include="xunit" Version="2.4.2" />
