--- conflicted
+++ resolved
@@ -87,12 +87,8 @@
         static unsafe TestBase()
         {
             IgnoreProcessorAffinityChanges(ignore: true);
-<<<<<<< HEAD
-=======
             LicenseManager.AddLicenseStatusToLicenseLimitsException = true;
 
-            EncryptionBuffersPool.Instance.Disabled = true;
->>>>>>> cd2e8683
             NativeMemory.GetCurrentUnmanagedThreadId = () => (ulong)Pal.rvn_get_current_thread_id();
             Lucene.Net.Util.UnmanagedStringArray.Segment.AllocateMemory = NativeMemory.AllocateMemory;
             Lucene.Net.Util.UnmanagedStringArray.Segment.FreeMemory = NativeMemory.Free;
