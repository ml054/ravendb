--- conflicted
+++ resolved
@@ -648,36 +648,6 @@
                     tcs.TrySetResult(null);
                 }
             }
-<<<<<<< HEAD
-
-            public async Task<long> RunBackupForDatabaseModeAsync(RavenServer server, PeriodicBackupConfiguration config, IDocumentStore store, RavenDatabaseMode databaseMode, bool isFullBackup = true, long? taskId = null)
-            {
-                if (taskId == null)
-                {
-                    taskId = (await store.Maintenance.SendAsync(new UpdatePeriodicBackupOperation(config))).TaskId;
-
-                    if (databaseMode == RavenDatabaseMode.Sharded)
-                        _parent.Sharding.Backup.WaitForResponsibleNodeUpdate(server.ServerStore, store.Database, taskId.Value);
-                    else
-                        WaitForResponsibleNodeUpdate(server.ServerStore, store.Database, taskId.Value);
-                }
-
-                WaitHandle[] waitHandles;
-                if (databaseMode == RavenDatabaseMode.Sharded)
-                {
-                    waitHandles = await _parent.Sharding.Backup.WaitForBackupsToComplete(new[] { store });
-                    await _parent.Sharding.Backup.RunBackupAsync(store.Database, taskId.Value, isFullBackup);
-                }
-                else
-                {
-                    waitHandles = await WaitForBackupToComplete(store);
-                    await RunBackupAsync(server, taskId.Value, store, isFullBackup);
-                }
-
-                Assert.True(WaitHandle.WaitAll(waitHandles, TimeSpan.FromMinutes(1)), "backups failed to complete within 60 seconds");
-
-                return taskId.Value;
-=======
             
             public async Task<string[]> GetBackupFilesAndAssertCountAsync(string backupPath, int count, string databaseName, long backupOpId)
             {
@@ -696,7 +666,35 @@
                 }
 
                 return files;
->>>>>>> 868fbf77
+            }
+
+            public async Task<long> RunBackupForDatabaseModeAsync(RavenServer server, PeriodicBackupConfiguration config, IDocumentStore store, RavenDatabaseMode databaseMode, bool isFullBackup = true, long? taskId = null)
+            {
+                if (taskId == null)
+                {
+                    taskId = (await store.Maintenance.SendAsync(new UpdatePeriodicBackupOperation(config))).TaskId;
+
+                    if (databaseMode == RavenDatabaseMode.Sharded)
+                        _parent.Sharding.Backup.WaitForResponsibleNodeUpdate(server.ServerStore, store.Database, taskId.Value);
+                    else
+                        WaitForResponsibleNodeUpdate(server.ServerStore, store.Database, taskId.Value);
+                }
+
+                WaitHandle[] waitHandles;
+                if (databaseMode == RavenDatabaseMode.Sharded)
+                {
+                    waitHandles = await _parent.Sharding.Backup.WaitForBackupsToComplete(new[] { store });
+                    await _parent.Sharding.Backup.RunBackupAsync(store.Database, taskId.Value, isFullBackup);
+                }
+                else
+                {
+                    waitHandles = await WaitForBackupToComplete(store);
+                    await RunBackupAsync(server, taskId.Value, store, isFullBackup);
+                }
+
+                Assert.True(WaitHandle.WaitAll(waitHandles, TimeSpan.FromMinutes(1)), "backups failed to complete within 60 seconds");
+
+                return taskId.Value;
             }
         }
     }
