﻿using System;
using System.Linq;
using FastTests;
using Raven.Client.Documents.Indexes;
using Raven.Client.Documents.Operations.Indexes;
using Raven.Tests.Core.Utils.Entities;
using Tests.Infrastructure;
using Xunit;
using Xunit.Abstractions;

namespace SlowTests.SlowTests.Indexes
{
    public class MapReduceIndexOnLargeDataSet : RavenTestBase
    {
        public MapReduceIndexOnLargeDataSet(ITestOutputHelper output) : base(output)
        {
        }

<<<<<<< HEAD
        [RavenTheory(RavenTestCategory.Querying | RavenTestCategory.Indexes)]
        [RavenData(SearchEngineMode = RavenSearchEngineMode.All, DatabaseMode = RavenDatabaseMode.All)]
        public void WillNotProduceAnyErrors(Options options)
=======
        [MultiplatformTheory(RavenArchitecture.X64)]
        [InlineData(RavenSearchEngineMode.Corax)]
        [InlineData(RavenSearchEngineMode.Lucene)]
        public void WillNotProduceAnyErrors(RavenSearchEngineMode mode)
>>>>>>> 2c8f1c33
        {
            using (var store = GetDocumentStore(Options.ForSearchEngine(mode)))
            {
                store.Maintenance.Send(new PutIndexesOperation(new[] { new IndexDefinition
                {
                    Name = "test",
                    Maps = { "from x in docs.Users select new { x.Name, Count = 1}" },
                    Reduce = "from r in results group r by r.Name into g select new { Name = g.Key, Count = g.Sum(x=>x.Count) }"
                }}));

                for (int i = 0; i < 200; i++)
                {
                    using (var s = store.OpenSession())
                    {
                        for (int j = 0; j < 25; j++)
                        {
                            s.Store(new User { Name = "User #" + j });
                        }
                        s.SaveChanges();
                    }
                }

                using (var s = store.OpenSession())
                {
                    var ret = s.Query<User>("test")
                               .Customize(x => x.WaitForNonStaleResults(TimeSpan.FromMinutes(1)))
                               .ToArray();
                    Assert.Equal(25, ret.Length);
                    foreach (var x in ret)
                    {
                        try
                        {
                            Assert.Equal(200, x.Count);
                        }
                        catch (Exception)
                        {
                            PrintServerErrors(store.Maintenance.Send(new GetIndexErrorsOperation()));

                            var missed = ret.Where(item => item.Count != 200)
                                .Select(item => "Name: " + item.Name + ". Count: " + item.Count)
                                .ToList();
                            Console.WriteLine("Missed documents: ");
                            Console.WriteLine(string.Join(", ", missed));

                            throw;
                        }
                    }
                }

                RavenTestHelper.AssertNoIndexErrors(store);
            }
        }

        protected static void PrintServerErrors(IndexErrors[] indexErrors)
        {
            if (indexErrors.Any())
            {
                Console.WriteLine("Index errors count: " + indexErrors.SelectMany(x => x.Errors).Count());
                foreach (var indexError in indexErrors)
                {
                    Console.WriteLine("Index error for: " + indexError.Name);
                    foreach (var error in indexError.Errors)
                    {
                        Console.WriteLine("Index error: " + error);
                    }
                }
            }
            else
                Console.WriteLine("No server errors");
        }
    }
}<|MERGE_RESOLUTION|>--- conflicted
+++ resolved
@@ -16,18 +16,11 @@
         {
         }
 
-<<<<<<< HEAD
-        [RavenTheory(RavenTestCategory.Querying | RavenTestCategory.Indexes)]
+        [RavenMultiplatformTheory(RavenTestCategory.Querying | RavenTestCategory.Indexes, RavenArchitecture.X64)]
         [RavenData(SearchEngineMode = RavenSearchEngineMode.All, DatabaseMode = RavenDatabaseMode.All)]
         public void WillNotProduceAnyErrors(Options options)
-=======
-        [MultiplatformTheory(RavenArchitecture.X64)]
-        [InlineData(RavenSearchEngineMode.Corax)]
-        [InlineData(RavenSearchEngineMode.Lucene)]
-        public void WillNotProduceAnyErrors(RavenSearchEngineMode mode)
->>>>>>> 2c8f1c33
         {
-            using (var store = GetDocumentStore(Options.ForSearchEngine(mode)))
+            using(var store = GetDocumentStore(options))
             {
                 store.Maintenance.Send(new PutIndexesOperation(new[] { new IndexDefinition
                 {
