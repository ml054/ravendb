﻿using System;
using System.Collections.Generic;
using System.IO;
using System.IO.Compression;
using System.Linq;
using System.Threading.Tasks;
using FastTests;
using Raven.Client.Documents.Operations;
using Raven.Client.Documents.Operations.Backups;
using Raven.Client.Documents.Operations.CompareExchange;
using Raven.Client.Documents.Session;
using Raven.Client.Documents.Smuggler;
using Raven.Client.ServerWide.Operations;
using Raven.Server;
using Raven.Server.Config.Settings;
using Raven.Server.ServerWide.Context;
using Raven.Server.ServerWide.Maintenance;
using Raven.Tests.Core.Utils.Entities;
using SlowTests.Utils;
using Sparrow.Json;
using Sparrow.Server.Json.Sync;
using Sparrow.Utils;
using Tests.Infrastructure;
using Xunit;
using Xunit.Abstractions;

namespace SlowTests.Server.Documents.PeriodicBackup
{
    public class RavenDB_11139 : RavenTestBase
    {
        public RavenDB_11139(ITestOutputHelper output) : base(output)
        {
        }

        [Fact, Trait("Category", "Smuggler")]
        public async Task CreateFullAndIncrementalBackupWithCompareExchange()
        {
            var backupPath = NewDataPath(suffix: "BackupFolder");
            using (var store = GetDocumentStore())
            {
                var user = new User
                {
                    Name = "💩"
                };

                var operationResult = await store.Operations.SendAsync(new PutCompareExchangeValueOperation<User>("emojis/poo", user, 0));

                //make sure that the PutCompareExchangeValueOperation succeeds
                //because otherwise we might have NRE at the Assert.Equal() calls
                Assert.True(operationResult.Successful, "Failing early because the test will fail anyways - the PutCompareExchangeValueOperation failed...");

                var config = Backup.CreateBackupConfiguration(backupPath);
                var backupTaskId = await Backup.UpdateConfigAndRunBackupAsync(Server, config, store);

                var user2 = new User
                {
                    Name = "💩🤡"
                };

                operationResult = await store.Operations.SendAsync(new PutCompareExchangeValueOperation<User>("emojis/pooclown", user2, 0));
                Assert.True(operationResult.Successful, "Failing early because the test will fail anyways - the PutCompareExchangeValueOperation failed...");

                await Backup.RunBackupAsync(Server, backupTaskId, store, isFullBackup: false);
                var backupDirectory = Directory.GetDirectories(backupPath).First();
                var databaseName = GetDatabaseName() + "restore";

                var files = Directory.GetFiles(backupDirectory)
                    .Where(BackupUtils.IsBackupFile)
                    .OrderBackups()
                    .ToArray();

                var restoreConfig = new RestoreBackupConfiguration()
                {
                    BackupLocation = backupDirectory,
                    DatabaseName = databaseName,
                    LastFileNameToRestore = files.Last()
                };

                var restoreOperation = new RestoreBackupOperation(restoreConfig);
                store.Maintenance.Server.Send(restoreOperation)
                    .WaitForCompletion(TimeSpan.FromSeconds(30));

                using (var store2 = GetDocumentStore(new Options()
                {
                    CreateDatabase = false,
                    ModifyDatabaseName = s => databaseName
                }))
                {
                    using (var session = store2.OpenAsyncSession(new SessionOptions
                    {
                        TransactionMode = TransactionMode.ClusterWide
                    }))
                    {
                        var user1 = (await session.Advanced.ClusterTransaction.GetCompareExchangeValueAsync<User>("emojis/poo"));
                        var user3 = (await session.Advanced.ClusterTransaction.GetCompareExchangeValueAsync<User>("emojis/pooclown"));

                        //precaution, those shouldn't be null
                        Assert.NotNull(user1);
                        Assert.NotNull(user3);

                        Assert.Equal(user.Name, user1.Value.Name);
                        Assert.Equal(user2.Name, user3.Value.Name);
                    }
                }
            }
        }

        [Fact, Trait("Category", "Smuggler")]
        public async Task CreateFullAndIncrementalBackupWithCompareExchangeAndRestoreOnlyIncremental()
        {
            var backupPath = NewDataPath(suffix: "BackupFolder");
            using (var store = GetDocumentStore())
            {
                var user = new User
                {
                    Name = "💩"
                };
                await store.Operations.SendAsync(new PutCompareExchangeValueOperation<User>("emojis/poo", user, 0));

                var config = Backup.CreateBackupConfiguration(backupPath);
                var backupTaskId = await Backup.UpdateConfigAndRunBackupAsync(Server, config, store);

                var user2 = new User
                {
                    Name = "💩🤡"
                };
                await store.Operations.SendAsync(new PutCompareExchangeValueOperation<User>("emojis/pooclown", user2, 0));

                await Backup.RunBackupAsync(Server, backupTaskId, store, isFullBackup: false);

                var backupDirectory = Directory.GetDirectories(backupPath).First();
                var databaseName = GetDatabaseName() + "restore";

                var files = Directory.GetFiles(backupDirectory)
                    .Where(BackupUtils.IsBackupFile)
                    .OrderBackups()
                    .ToArray();

                File.Delete(files.First());

                var restoreConfig = new RestoreBackupConfiguration()
                {
                    BackupLocation = backupDirectory,
                    DatabaseName = databaseName,
                    LastFileNameToRestore = files.Last()
                };

                var restoreOperation = new RestoreBackupOperation(restoreConfig);
                store.Maintenance.Server.Send(restoreOperation)
                    .WaitForCompletion(TimeSpan.FromSeconds(30));

                using (var store2 = GetDocumentStore(new Options()
                {
                    CreateDatabase = false,
                    ModifyDatabaseName = s => databaseName
                }))
                {
                    using (var session = store2.OpenAsyncSession(new SessionOptions
                    {
                        TransactionMode = TransactionMode.ClusterWide
                    }))
                    {
                        var user3 = (await session.Advanced.ClusterTransaction.GetCompareExchangeValueAsync<User>("emojis/pooclown"));
                        Assert.Equal(user2.Name, user3.Value.Name);

                        var stats = store2.Maintenance.ForDatabase(databaseName).Send(new GetDetailedStatisticsOperation());
                        Assert.Equal(1, stats.CountOfCompareExchange);
                    }
                }
            }
        }

        [Fact, Trait("Category", "Smuggler")]
        public async Task CreateFullAndIncrementalBackupWithCompareExchangeAndRestoreOnlyIncrementalBackups()
        {
            var backupPath = NewDataPath(suffix: "BackupFolder");
            using (var store = GetDocumentStore())
            {
                var user = new User
                {
                    Name = "💩"
                };
                await store.Operations.SendAsync(new PutCompareExchangeValueOperation<User>("emojis/poo", user, 0));
                var val = await store.Operations.SendAsync(new GetCompareExchangeValueOperation<User>("emojis/poo"));
                Assert.True(user.Name == val.Value.Name, "val.Value.Name = 'emojis/poo'");

                var config = Backup.CreateBackupConfiguration(backupPath);
                var backupTaskId = await Backup.UpdateConfigAndRunBackupAsync(Server, config, store);

                var user2 = new User
                {
                    Name = "🤡"
                };
                await store.Operations.SendAsync(new PutCompareExchangeValueOperation<User>("emojis/clown", user2, 0));
                var val2 = await store.Operations.SendAsync(new GetCompareExchangeValueOperation<User>("emojis/clown"));
                Assert.True(user2.Name == val2.Value.Name, "val.Value.Name = 'emojis/clown'");


                await Backup.RunBackupAsync(Server, backupTaskId, store, isFullBackup: false);

                var user3 = new User
                {
                    Name = "👺"
                };
                await store.Operations.SendAsync(new PutCompareExchangeValueOperation<User>("emojis/goblin", user3, 0));
                var val3 = await store.Operations.SendAsync(new GetCompareExchangeValueOperation<User>("emojis/goblin"));
                Assert.True(user3.Name == val3.Value.Name, "val.Value.Name = 'emojis/goblin'");

                await Backup.RunBackupAsync(Server, backupTaskId, store, isFullBackup: false);

                var user4 = new User
                {
                    Name = "👻"
                };
                await store.Operations.SendAsync(new PutCompareExchangeValueOperation<User>("emojis/ghost", user4, 0));
                var val4 = await store.Operations.SendAsync(new GetCompareExchangeValueOperation<User>("emojis/ghost"));
                Assert.True(user4.Name == val4.Value.Name, "val.Value.Name = 'emojis/ghost'");

                await Backup.RunBackupAsync(Server, backupTaskId, store, isFullBackup: false);

                var user5 = new User
                {
                    Name = "🤯"
                };
                await store.Operations.SendAsync(new PutCompareExchangeValueOperation<User>("emojis/exploding_head", user5, 0));
                var val5 = await store.Operations.SendAsync(new GetCompareExchangeValueOperation<User>("emojis/exploding_head"));
                Assert.True(user5.Name == val5.Value.Name, "val.Value.Name = 'emojis/exploding_head'");

                var emojisNum = store.Maintenance.ForDatabase(store.Database).Send(new GetDetailedStatisticsOperation()).CountOfCompareExchange;
                Assert.True(emojisNum == 5, "CountOfCompareExchange == 5");

                await Backup.RunBackupAsync(Server, backupTaskId, store, isFullBackup: false);

                var backupDirectory = Directory.GetDirectories(backupPath).First();
                var databaseName = GetDatabaseName() + "restore";

                var files = Directory.GetFiles(backupDirectory)
                    .Where(BackupUtils.IsBackupFile)
                    .OrderBackups()
                    .ToArray();

                Assert.Equal(5, files.Length);
                Assert.True(files.First().EndsWith("ravendb-full-backup"), "files.First().EndsWith('ravendb-full-backup')");

                File.Delete(files.First());                            // delete full backup file

                var restoreConfig = new RestoreBackupConfiguration()
                {
                    BackupLocation = backupDirectory,
                    DatabaseName = databaseName,
                    LastFileNameToRestore = files.Last()
                };

                var restoreOperation = new RestoreBackupOperation(restoreConfig);
                store.Maintenance.Server.Send(restoreOperation)
                    .WaitForCompletion(TimeSpan.FromSeconds(30));

                using (var store2 = GetDocumentStore(new Options()
                {
                    CreateDatabase = false,
                    ModifyDatabaseName = s => databaseName
                }))
                {
                    using (var session = store2.OpenAsyncSession(new SessionOptions
                    {
                        TransactionMode = TransactionMode.ClusterWide
                    }))
                    {
                        var users = await session.Advanced.ClusterTransaction.GetCompareExchangeValuesAsync<User>(new[] { "emojis/clown", "emojis/goblin", "emojis/ghost", "emojis/exploding_head" });
                        foreach (var v in users.Values)
                        {
                            Assert.True(v.Value != null, $"compare exchange with key: {v.Key} is null.");
                        }

                        var stats = store2.Maintenance.ForDatabase(databaseName).Send(new GetDetailedStatisticsOperation());
                        Assert.True(4 == stats.CountOfCompareExchange, $"all backup files: {string.Join(", ", files)}");

                        Assert.Equal(user2.Name, users["emojis/clown"].Value.Name);
                        Assert.Equal(user3.Name, users["emojis/goblin"].Value.Name);
                        Assert.Equal(user4.Name, users["emojis/ghost"].Value.Name);
                        Assert.Equal(user5.Name, users["emojis/exploding_head"].Value.Name);
                    }
                }
            }
        }

        [Fact, Trait("Category", "Smuggler")]
        public async Task CreateFullAndIncrementalBackupWithCompareExchangeAndDeleteBetween()
        {
            var backupPath = NewDataPath(suffix: "BackupFolder");
            using (var store = GetDocumentStore())
            {
                var user = new User
                {
                    Name = "poo"
                };
                var pooResult = await store.Operations.SendAsync(new PutCompareExchangeValueOperation<User>("emojis/💩", user, 0));

                var config = Backup.CreateBackupConfiguration(backupPath);
                if (Directory.Exists(backupPath))
                    Directory.Delete(backupPath, true);

                var backupTaskId = await Backup.UpdateConfigAndRunBackupAsync(Server, config, store);

                var user2 = new User
                {
                    Name = "clown"
                };
                var clownResult = await store.Operations.SendAsync(new PutCompareExchangeValueOperation<User>("emojis/🤡", user2, 0));
                Assert.True(clownResult.Successful);

                await Backup.RunBackupAsync(Server, backupTaskId, store, isFullBackup: false);

                // delete poo
                await store.Operations.SendAsync(new DeleteCompareExchangeValueOperation<User>("emojis/💩", pooResult.Index));

                await Backup.RunBackupAsync(Server, backupTaskId, store, isFullBackup: false);

                var backupDirectory = Directory.GetDirectories(backupPath).First();
                var databaseName = GetDatabaseName() + "restore";

                var files = Directory.GetFiles(backupDirectory)
                    .Where(BackupUtils.IsBackupFile)
                    .OrderBackups()
                    .ToArray();

                var restoreConfig = new RestoreBackupConfiguration()
                {
                    BackupLocation = backupDirectory,
                    DatabaseName = databaseName,
                    LastFileNameToRestore = files.Last()
                };

                var restoreOperation = new RestoreBackupOperation(restoreConfig);
                store.Maintenance.Server.Send(restoreOperation)
                    .WaitForCompletion(TimeSpan.FromSeconds(30));

                using (var store2 = GetDocumentStore(new Options()
                {
                    CreateDatabase = false,
                    ModifyDatabaseName = s => databaseName
                }))
                {
                    using (var session = store2.OpenAsyncSession(new SessionOptions
                    {
                        TransactionMode = TransactionMode.ClusterWide
                    }))
                    {
                        var stats = store2.Maintenance.ForDatabase(databaseName).Send(new GetDetailedStatisticsOperation());
                        Assert.Equal(1, stats.CountOfCompareExchange);

                        var user22 = (await session.Advanced.ClusterTransaction.GetCompareExchangeValueAsync<User>("emojis/🤡"));
                        Assert.Equal(user2.Name, user22.Value.Name);
                    }
                }
            }
        }

        [Fact, Trait("Category", "Smuggler")]
        public async Task CreateFullAndIncrementalBackupWithCompareExchangeAndDeleteBetweenBackups()
        {
            var backupPath = NewDataPath(suffix: "BackupFolder");
            using (var store = GetDocumentStore())
            {
                var user = new User
                {
                    Name = "poo"
                };
                var pooResult = await store.Operations.SendAsync(new PutCompareExchangeValueOperation<User>("emojis/💩", user, 0));
                var config = Backup.CreateBackupConfiguration(backupPath);

                if (Directory.Exists(backupPath))
                    Directory.Delete(backupPath, true);
                var backupTaskId = await Backup.UpdateConfigAndRunBackupAsync(Server, config, store);

                var user2 = new User
                {
                    Name = "clown"
                };
                var clownResult = await store.Operations.SendAsync(new PutCompareExchangeValueOperation<User>("emojis/🤡", user2, 0));

                await Backup.RunBackupAsync(Server, backupTaskId, store, isFullBackup: false);

                // delete poo
                await store.Operations.SendAsync(new DeleteCompareExchangeValueOperation<User>("emojis/💩", pooResult.Index));

                await Backup.RunBackupAsync(Server, backupTaskId, store, isFullBackup: false);

                var user3 = new User
                {
                    Name = "PirateFlag"
                };
                var pirateFlagResult = await store.Operations.SendAsync(new PutCompareExchangeValueOperation<User>("emojis/🏴‍☠️", user3, 0));

                await Backup.RunBackupAsync(Server, backupTaskId, store, isFullBackup: false);

                // delete clown
                await store.Operations.SendAsync(new DeleteCompareExchangeValueOperation<User>("emojis/🤡", clownResult.Index));

                await Backup.RunBackupAsync(Server, backupTaskId, store, isFullBackup: false);

                var backupDirectory = Directory.GetDirectories(backupPath).First();
                var databaseName = GetDatabaseName() + "restore";

                var files = Directory.GetFiles(backupDirectory)
                    .Where(BackupUtils.IsBackupFile)
                    .OrderBackups()
                    .ToArray();

                var restoreConfig = new RestoreBackupConfiguration()
                {
                    BackupLocation = backupDirectory,
                    DatabaseName = databaseName,
                    LastFileNameToRestore = files.Last()
                };

                var restoreOperation = new RestoreBackupOperation(restoreConfig);
                store.Maintenance.Server.Send(restoreOperation)
                    .WaitForCompletion(TimeSpan.FromSeconds(30));

                using (var store2 = GetDocumentStore(new Options()
                {
                    CreateDatabase = false,
                    ModifyDatabaseName = s => databaseName
                }))
                {
                    using (var session = store2.OpenAsyncSession(new SessionOptions
                    {
                        TransactionMode = TransactionMode.ClusterWide
                    }))
                    {
                        var stats = store2.Maintenance.ForDatabase(databaseName).Send(new GetDetailedStatisticsOperation());
                        Assert.Equal(1, stats.CountOfCompareExchange);

                        var user33 = (await session.Advanced.ClusterTransaction.GetCompareExchangeValueAsync<User>("emojis/🏴‍☠️"));
                        Assert.Equal(user3.Name, user33.Value.Name);
                    }
                }
            }
        }

        [Fact, Trait("Category", "Smuggler")]
        public async Task CreateFullAndIncrementalBackupWithCompareExchangesAndDeleteBetween()
        {
            var list = new List<string>(new[] {"🐃", "🐂", "🐄", "🐎", "🐖",
                                                "🐏", "🐑", "🐐", "🦌", "🐕",
                                                "🐩", "🐈", "🐓", "🦃", "🕊",
                                                "🐇", "🐁", "🐀", "🐿", "🦔"});

            var backupPath = NewDataPath(suffix: "BackupFolder");
            using (var store = GetDocumentStore())
            {
                var count = 0;
                foreach (var e in list)
                {
                    var user = new User
                    {
                        Name = $"emoji_{count}"
                    };
                    await store.Operations.SendAsync(new PutCompareExchangeValueOperation<User>($"emojis/{e}", user, 0));
                    count++;
                }
                var stats = store.Maintenance.ForDatabase(store.Database).Send(new GetDetailedStatisticsOperation());
                Assert.Equal(count, stats.CountOfCompareExchange);

                list = ConcatStringInList(list);
                foreach (var e in list)
                {
                    var user = new User
                    {
                        Name = $"emoji_{count}"
                    };
                    await store.Operations.SendAsync(new PutCompareExchangeValueOperation<User>($"emojis/{e}", user, 0));
                    count++;
                }
                stats = store.Maintenance.ForDatabase(store.Database).Send(new GetDetailedStatisticsOperation());
                Assert.Equal(count, stats.CountOfCompareExchange);

                list = ConcatStringInList(list);
                var indexesList = new List<long>();
                foreach (var e in list)
                {
                    var user = new User
                    {
                        Name = $"emoji_{count}"
                    };
                    var res = await store.Operations.SendAsync(new PutCompareExchangeValueOperation<User>($"emojis/{e}", user, 0));
                    indexesList.Add(res.Index);
                    count++;
                }
                stats = store.Maintenance.ForDatabase(store.Database).Send(new GetDetailedStatisticsOperation());
                Assert.Equal(count, stats.CountOfCompareExchange);
                Assert.Equal(list.Count, indexesList.Count);

                var config = Backup.CreateBackupConfiguration(backupPath);
                if (Directory.Exists(backupPath))
                    Directory.Delete(backupPath, true);

                var backupTaskId = await Backup.UpdateConfigAndRunBackupAsync(Server, config, store);

                for (var i = 0; i < list.Count; i++)
                {
                    if (list[i].Length == 8)
                    {
                        var res = await store.Operations.SendAsync(new DeleteCompareExchangeValueOperation<User>($"emojis/{list[i]}", indexesList[i]));
                        if (res.Value != null)
                            count--;
                    }
                }
                stats = store.Maintenance.ForDatabase(store.Database).Send(new GetDetailedStatisticsOperation());
                Assert.Equal(count, stats.CountOfCompareExchange);

                await Backup.RunBackupAsync(Server, backupTaskId, store, isFullBackup: false);

                var backupDirectory = Directory.GetDirectories(backupPath).First();
                var databaseName = GetDatabaseName() + "restore";

                var files = Directory.GetFiles(backupDirectory)
                    .Where(BackupUtils.IsBackupFile)
                    .OrderBackups()
                    .ToArray();

                var restoreConfig = new RestoreBackupConfiguration()
                {
                    BackupLocation = backupDirectory,
                    DatabaseName = databaseName,
                    LastFileNameToRestore = files.Last()
                };

                var restoreOperation = new RestoreBackupOperation(restoreConfig);
                store.Maintenance.Server.Send(restoreOperation)
                    .WaitForCompletion(TimeSpan.FromSeconds(30));

                using (var store2 = GetDocumentStore(new Options()
                {
                    CreateDatabase = false,
                    ModifyDatabaseName = s => databaseName
                }))
                {
                    stats = store2.Maintenance.ForDatabase(store.Database).Send(new GetDetailedStatisticsOperation());
                    Assert.Equal(count, stats.CountOfCompareExchange);
                }
            }
        }

        [Fact, Trait("Category", "Smuggler")]
        public async Task CreateFullAndIncrementalBackupWithCompareExchangesAndDeletePlusAddBetween()
        {
            var list = new List<string>(new[] { "🐃", "🐂", "🐄", "🐎", "🐖",
                                                "🐏", "🐑", "🐐", "🦌", "🐕",
                                                "🐩", "🐈", "🐓", "🦃", "🕊",
                                                "🐇", "🐁", "🐀", "🐿", "🦔" });

            var backupPath = NewDataPath(suffix: "BackupFolder");
            using (var store = GetDocumentStore())
            {
                var count = 0;

                foreach (var e in list)
                {
                    var user = new User
                    {
                        Name = $"emoji_{count}"
                    };
                    await store.Operations.SendAsync(new PutCompareExchangeValueOperation<User>($"emojis/{e}", user, 0));
                    count++;
                }
                var stats = store.Maintenance.ForDatabase(store.Database).Send(new GetDetailedStatisticsOperation());
                Assert.Equal(count, stats.CountOfCompareExchange);

                list = ConcatStringInList(list);
                foreach (var e in list)
                {
                    var user = new User
                    {
                        Name = $"emoji_{count}"
                    };
                    await store.Operations.SendAsync(new PutCompareExchangeValueOperation<User>($"emojis/{e}", user, 0));
                    count++;
                }
                stats = store.Maintenance.ForDatabase(store.Database).Send(new GetDetailedStatisticsOperation());
                Assert.Equal(count, stats.CountOfCompareExchange);

                list = ConcatStringInList(list);
                var indexesList = new List<long>();
                foreach (var e in list)
                {
                    var user = new User
                    {
                        Name = $"emoji_{count}"
                    };
                    var res = await store.Operations.SendAsync(new PutCompareExchangeValueOperation<User>($"emojis/{e}", user, 0));
                    indexesList.Add(res.Index);
                    count++;
                }
                stats = store.Maintenance.ForDatabase(store.Database).Send(new GetDetailedStatisticsOperation());
                Assert.Equal(count, stats.CountOfCompareExchange);
                Assert.Equal(list.Count, indexesList.Count);

                var config = Backup.CreateBackupConfiguration(backupPath);
                if (Directory.Exists(backupPath))
                    Directory.Delete(backupPath, true);

                var backupTaskId = await Backup.UpdateConfigAndRunBackupAsync(Server, config, store);

                for (var i = 0; i < list.Count; i++)
                {
                    if (list[i].Length == 8)
                    {
                        var res = await store.Operations.SendAsync(new DeleteCompareExchangeValueOperation<User>($"emojis/{list[i]}", indexesList[i]));
                        if (res.Value != null)
                            count--;
                    }
                }

                list = ConcatStringInList(list);
                foreach (var e in list)
                {
                    var user = new User
                    {
                        Name = $"emoji_{count}"
                    };
                    await store.Operations.SendAsync(new PutCompareExchangeValueOperation<User>($"emojis/{e}", user, 0));
                    count++;
                }
                stats = store.Maintenance.ForDatabase(store.Database).Send(new GetDetailedStatisticsOperation());
                Assert.Equal(count, stats.CountOfCompareExchange);

                await Backup.RunBackupAsync(Server, backupTaskId, store, isFullBackup: false);

                var backupDirectory = Directory.GetDirectories(backupPath).First();
                var databaseName = GetDatabaseName() + "restore";

                var files = Directory.GetFiles(backupDirectory)
                    .Where(BackupUtils.IsBackupFile)
                    .OrderBackups()
                    .ToArray();

                var restoreConfig = new RestoreBackupConfiguration()
                {
                    BackupLocation = backupDirectory,
                    DatabaseName = databaseName,
                    LastFileNameToRestore = files.Last()
                };

                var restoreOperation = new RestoreBackupOperation(restoreConfig);
                store.Maintenance.Server.Send(restoreOperation)
                    .WaitForCompletion(TimeSpan.FromSeconds(30));

                using (var store2 = GetDocumentStore(new Options()
                {
                    CreateDatabase = false,
                    ModifyDatabaseName = s => databaseName
                }))
                {
                    stats = store2.Maintenance.ForDatabase(store.Database).Send(new GetDetailedStatisticsOperation());
                    Assert.Equal(count, stats.CountOfCompareExchange);
                }
            }
        }

        [Fact, Trait("Category", "Smuggler")]
        public async Task CreateFullAndIncrementalBackupWithIdentity()
        {
            var backupPath = NewDataPath(suffix: "BackupFolder");
            using (var store = GetDocumentStore())
            {
                using (var session = store.OpenAsyncSession())
                {
                    var bestUser = new User
                    {
                        Name = "Egor"
                    };
                    await session.StoreAsync(bestUser, "users|");
                    await session.SaveChangesAsync();
                }
                var config = Backup.CreateBackupConfiguration(backupPath);
                var backupTaskId = await Backup.UpdateConfigAndRunBackupAsync(Server, config, store);

                using (var session = store.OpenAsyncSession())
                {
                    await session.StoreAsync(new User
                    {
                        Name = "Egor2"
                    }, "users|");
                    await session.SaveChangesAsync();
                }

                await Backup.RunBackupAsync(Server, backupTaskId, store, isFullBackup: false);

                var backupDirectory = Directory.GetDirectories(backupPath).First();
                var databaseName = GetDatabaseName() + "restore";

                var files = Directory.GetFiles(backupDirectory)
                    .Where(BackupUtils.IsBackupFile)
                    .OrderBackups()
                    .ToArray();

                var restoreConfig = new RestoreBackupConfiguration()
                {
                    BackupLocation = backupDirectory,
                    DatabaseName = databaseName,
                    LastFileNameToRestore = files.Last()
                };

                var restoreOperation = new RestoreBackupOperation(restoreConfig);
                store.Maintenance.Server.Send(restoreOperation)
                    .WaitForCompletion(TimeSpan.FromSeconds(30));

                using (var store2 = GetDocumentStore(new Options()
                {
                    CreateDatabase = false,
                    ModifyDatabaseName = s => databaseName
                }))
                {
                    using (var session = store2.OpenAsyncSession(new SessionOptions
                    {
                        TransactionMode = TransactionMode.ClusterWide
                    }))
                    {
                        await session.StoreAsync(new User
                        {
                            Name = "Egor3"
                        }, "users|");
                        await session.SaveChangesAsync();

                        var bestUser = await session.LoadAsync<User>("users/1");
                        var mediocreUser1 = await session.LoadAsync<User>("users/2");
                        var mediocreUser2 = await session.LoadAsync<User>("users/3");

                        Assert.NotNull(bestUser);
                        Assert.NotNull(mediocreUser1);
                        Assert.NotNull(mediocreUser2);

                        Assert.Equal("Egor", bestUser.Name);
                        Assert.Equal("Egor2", mediocreUser1.Name);
                        Assert.Equal("Egor3", mediocreUser2.Name);
                    }
                }
            }
        }

        [Fact, Trait("Category", "Smuggler")]
        public async Task CreateFullAndIncrementalBackupWithIdentityAndRestoreOnlyIncremental()
        {
            var backupPath = NewDataPath(suffix: "BackupFolder");
            using (var store = GetDocumentStore())
            {
                using (var session = store.OpenAsyncSession())
                {
                    var bestUser = new User
                    {
                        Name = "Egor"
                    };
                    await session.StoreAsync(bestUser, "users|");
                    await session.SaveChangesAsync();
                }

                var config = Backup.CreateBackupConfiguration(backupPath);
                var backupTaskId = await Backup.UpdateConfigAndRunBackupAsync(Server, config, store);

                using (var session = store.OpenAsyncSession())
                {
                    await session.StoreAsync(new User
                    {
                        Name = "Egor2"
                    }, "users|");
                    await session.SaveChangesAsync();
                }

                await Backup.RunBackupAsync(Server, backupTaskId, store, isFullBackup: false);

                var backupDirectory = Directory.GetDirectories(backupPath).First();
                var databaseName = GetDatabaseName() + "restore";

                var files = Directory.GetFiles(backupDirectory)
                    .Where(BackupUtils.IsBackupFile)
                    .OrderBackups()
                    .ToArray();

                File.Delete(files.First());

                var restoreConfig = new RestoreBackupConfiguration()
                {
                    BackupLocation = backupDirectory,
                    DatabaseName = databaseName,
                    LastFileNameToRestore = files.Last()
                };

                var restoreOperation = new RestoreBackupOperation(restoreConfig);
                store.Maintenance.Server.Send(restoreOperation)
                    .WaitForCompletion(TimeSpan.FromSeconds(30));

                using (var store2 = GetDocumentStore(new Options()
                {
                    CreateDatabase = false,
                    ModifyDatabaseName = s => databaseName
                }))
                {
                    using (var session = store2.OpenAsyncSession(new SessionOptions
                    {
                        TransactionMode = TransactionMode.ClusterWide
                    }))
                    {
                        await session.StoreAsync(new User
                        {
                            Name = "Egor3"
                        }, "users|");
                        await session.SaveChangesAsync();

                        var bestUser = await session.LoadAsync<User>("users/1");
                        var mediocreUser1 = await session.LoadAsync<User>("users/2");
                        var mediocreUser2 = await session.LoadAsync<User>("users/3");

                        var stats = store2.Maintenance.ForDatabase(databaseName).Send(new GetDetailedStatisticsOperation());
                        Assert.Equal(1, stats.CountOfIdentities);
                        Assert.Equal(2, stats.CountOfDocuments);

                        Assert.Null(bestUser);
                        Assert.NotNull(mediocreUser1);
                        Assert.NotNull(mediocreUser2);

                        Assert.Equal("Egor2", mediocreUser1.Name);
                        Assert.Equal("Egor3", mediocreUser2.Name);
                    }
                }
            }
        }

        [Fact]
        public void AllCompareExchangeAndIdentitiesPreserveAfterSchemaUpgrade()
        {
            var folder = NewDataPath(forceCreateDir: true);
            DoNotReuseServer();

            var zipPath = new PathSetting("SchemaUpgrade/Issues/SystemVersion/Identities_CompareExchange_RavenData.zip");
            Assert.True(File.Exists(zipPath.FullPath));

            ZipFile.ExtractToDirectory(zipPath.FullPath, folder);

            using (var server = GetNewServer(new ServerCreationOptions { DeletePrevious = false, RunInMemory = false, DataDirectory = folder, RegisterForDisposal = false }))
            {
                using (server.ServerStore.Engine.ContextPool.AllocateOperationContext(out ClusterOperationContext context))
                using (context.OpenReadTransaction())
                {
                    var dbs = server.ServerStore.Cluster.GetDatabaseNames(context);
                    var dbsList = dbs.ToList();

                    Assert.Equal(2, dbsList.Count);
                    var dbName2 = dbsList[0];
                    Assert.Equal("demo", dbName2);
                    var dbName1 = dbsList[1];
                    Assert.Equal("testoso", dbName1);

                    var numOfIdentities = server.ServerStore.Cluster.GetNumberOfIdentities(context, dbName1);
                    Assert.Equal(2, numOfIdentities);
                    numOfIdentities = server.ServerStore.Cluster.GetNumberOfIdentities(context, dbName2);
                    Assert.Equal(1, numOfIdentities);

                    var numOfCompareExchanges = server.ServerStore.Cluster.GetNumberOfCompareExchange(context, dbName1);
                    Assert.Equal(3, numOfCompareExchanges);
                    numOfCompareExchanges = server.ServerStore.Cluster.GetNumberOfCompareExchange(context, dbName2);
                    Assert.Equal(2, numOfCompareExchanges);
                }
            }
        }

        [Fact, Trait("Category", "Smuggler")]
        public async Task CreateSnapshotBackupWithCompareExchangeAndIdentity()
        {
            var backupPath = NewDataPath(suffix: "BackupFolder");
            using (var store = GetDocumentStore())
            {
                var user = new User
                {
                    Name = "💩"
                };
                await store.Operations.SendAsync(new PutCompareExchangeValueOperation<User>("emojis/poo", user, 0));

                using (var session = store.OpenAsyncSession())
                {
                    var bestUser = new User
                    {
                        Name = "Egor"
                    };
                    await session.StoreAsync(bestUser, "users|");
                    await session.SaveChangesAsync();
                }

                var config = Backup.CreateBackupConfiguration(backupPath, backupType: BackupType.Snapshot);
                var backupTaskId = await Backup.UpdateConfigAndRunBackupAsync(Server, config, store);

                var backupDirectory = Directory.GetDirectories(backupPath).First();
                var databaseName = GetDatabaseName() + "restore";

                var restoreConfig = new RestoreBackupConfiguration()
                {
                    BackupLocation = backupDirectory,
                    DatabaseName = databaseName,
                    LastFileNameToRestore = Directory.GetFiles(backupDirectory).OrderBackups().Last()
                };

                var restoreOperation = new RestoreBackupOperation(restoreConfig);
                store.Maintenance.Server.Send(restoreOperation)
                    .WaitForCompletion(TimeSpan.FromSeconds(30));

                using (var store2 = GetDocumentStore(new Options()
                {
                    CreateDatabase = false,
                    ModifyDatabaseName = s => databaseName
                }))
                {
                    using (var session = store2.OpenAsyncSession(new SessionOptions
                    {
                        TransactionMode = TransactionMode.ClusterWide
                    }))
                    {
                        await session.StoreAsync(new User
                        {
                            Name = "Egor2"
                        }, "users|");
                        await session.SaveChangesAsync();

                        var bestUser = await session.LoadAsync<User>("users/1");
                        var mediocreUser = await session.LoadAsync<User>("users/2");
                        Assert.NotNull(bestUser);
                        Assert.NotNull(mediocreUser);

                        Assert.Equal("Egor", bestUser.Name);
                        Assert.Equal("Egor2", mediocreUser.Name);

                        var user1 = (await session.Advanced.ClusterTransaction.GetCompareExchangeValueAsync<User>("emojis/poo"));
                        Assert.Equal(user.Name, user1.Value.Name);
                    }
                }
            }
        }

        [Fact, Trait("Category", "Smuggler")]
        public async Task CreateSnapshotAndIncrementalBackupWithCompareExchangeAndIdentity()
        {
            var backupPath = NewDataPath(suffix: "BackupFolder");
            using (var store = GetDocumentStore())
            {
                var user1 = new User
                {
                    Name = "💩"
                };
                await store.Operations.SendAsync(new PutCompareExchangeValueOperation<User>("emojis/poo", user1, 0));

                using (var session = store.OpenAsyncSession())
                {
                    var bestUser = new User
                    {
                        Name = "Egor"
                    };
                    await session.StoreAsync(bestUser, "users|");
                    await session.SaveChangesAsync();
                }

                var config = Backup.CreateBackupConfiguration(backupPath, backupType: BackupType.Snapshot);
                var backupTaskId = await Backup.UpdateConfigAndRunBackupAsync(Server, config, store);

                using (var session = store.OpenAsyncSession())
                {
                    await session.StoreAsync(new User
                    {
                        Name = "Egor2"
                    }, "users|");
                    await session.SaveChangesAsync();
                }

                var user2 = new User
                {
                    Name = "💩🤡"
                };
                await store.Operations.SendAsync(new PutCompareExchangeValueOperation<User>("emojis/pooclown", user2, 0));

                await Backup.RunBackupAsync(Server, backupTaskId, store, isFullBackup: false);

                var backupDirectory = Directory.GetDirectories(backupPath).First();
                var databaseName = GetDatabaseName() + "restore";

                var restoreConfig = new RestoreBackupConfiguration()
                {
                    BackupLocation = backupDirectory,
                    DatabaseName = databaseName,
                    LastFileNameToRestore = Directory.GetFiles(backupDirectory).OrderBackups().Last()//if we don't sort the backups, we may get incorrect 'last' item to restore
                };

                var restoreOperation = new RestoreBackupOperation(restoreConfig);
                store.Maintenance.Server.Send(restoreOperation)
                    .WaitForCompletion(TimeSpan.FromSeconds(30));

                using (var store2 = GetDocumentStore(new Options()
                {
                    CreateDatabase = false,
                    ModifyDatabaseName = s => databaseName
                }))
                {
                    using (var session = store2.OpenAsyncSession(new SessionOptions
                    {
                        TransactionMode = TransactionMode.ClusterWide
                    }))
                    {
                        await session.StoreAsync(new User
                        {
                            Name = "Egor3"
                        }, "users|");
                        await session.SaveChangesAsync();

                        var bestUser = await session.LoadAsync<User>("users/1");
                        var mediocreUser1 = await session.LoadAsync<User>("users/2");
                        var mediocreUser2 = await session.LoadAsync<User>("users/3");
                        Assert.NotNull(bestUser);
                        Assert.NotNull(mediocreUser1);
                        Assert.NotNull(mediocreUser2);

                        Assert.Equal("Egor", bestUser.Name);
                        Assert.Equal("Egor2", mediocreUser1.Name);
                        Assert.Equal("Egor3", mediocreUser2.Name);

                        var user11 = await session.Advanced.ClusterTransaction.GetCompareExchangeValueAsync<User>("emojis/poo");
                        Assert.Equal(user1.Name, user11.Value.Name);
                        var user22 = await session.Advanced.ClusterTransaction.GetCompareExchangeValueAsync<User>("emojis/pooclown");
                        Assert.Equal(user2.Name, user22.Value.Name);
                    }
                }
            }
        }

        [Fact, Trait("Category", "Smuggler")]
        public async Task CreateSnapshotAndIncrementalBackupsWithCompareExchangeAndIdentityAndDeleteBetween()
        {
            var list = new List<string>(new[] {"🐃", "🐂", "🐄", "🐎", "🐖",
                                                "🐏", "🐑", "🐐", "🦌", "🐕",
                                                "🐩", "🐈", "🐓", "🦃", "🕊",
                                                "🐇", "🐁", "🐀", "🐿", "🦔"});

            int userId = 1;

            var backupPath = NewDataPath(suffix: "BackupFolder");
            using (var store = GetDocumentStore())
            {
                var count = 0;
                foreach (var e in list)
                {
                    var user = new User
                    {
                        Name = $"emoji_{count}"
                    };
                    await store.Operations.SendAsync(new PutCompareExchangeValueOperation<User>($"emojis/{e}", user, 0));
                    count++;
                }
                var stats = store.Maintenance.ForDatabase(store.Database).Send(new GetDetailedStatisticsOperation());
                Assert.Equal(count, stats.CountOfCompareExchange);

                list = ConcatStringInList(list);
                foreach (var e in list)
                {
                    var user = new User
                    {
                        Name = $"emoji_{count}"
                    };
                    await store.Operations.SendAsync(new PutCompareExchangeValueOperation<User>($"emojis/{e}", user, 0));
                    count++;
                }
                stats = store.Maintenance.ForDatabase(store.Database).Send(new GetDetailedStatisticsOperation());
                Assert.Equal(count, stats.CountOfCompareExchange);

                list = ConcatStringInList(list);
                var indexesList = new List<long>();
                foreach (var e in list)
                {
                    var user = new User
                    {
                        Name = $"emoji_{count}"
                    };
                    var res = await store.Operations.SendAsync(new PutCompareExchangeValueOperation<User>($"emojis/{e}", user, 0));
                    indexesList.Add(res.Index);
                    count++;
                }
                stats = store.Maintenance.ForDatabase(store.Database).Send(new GetDetailedStatisticsOperation());
                Assert.Equal(count, stats.CountOfCompareExchange);
                Assert.Equal(list.Count, indexesList.Count);

                using (var session = store.OpenAsyncSession())
                {
                    var user = new User
                    {
                        Name = $"Egor_{userId}"
                    };
                    await session.StoreAsync(user, "users|");
                    await session.SaveChangesAsync();
                    userId++;
                }

                var config = Backup.CreateBackupConfiguration(backupPath, backupType: BackupType.Snapshot);
                if (Directory.Exists(backupPath))
                    Directory.Delete(backupPath, true);

                var backupTaskId = await Backup.UpdateConfigAndRunBackupAsync(Server, config, store);

                for (var i = 0; i < list.Count; i++)
                {
                    if (list[i].Length == 8)
                    {
                        var res = await store.Operations.SendAsync(new DeleteCompareExchangeValueOperation<User>($"emojis/{list[i]}", indexesList[i]));
                        if (res.Value != null)
                            count--;
                    }
                }
                stats = store.Maintenance.ForDatabase(store.Database).Send(new GetDetailedStatisticsOperation());
                Assert.Equal(count, stats.CountOfCompareExchange);

                using (var session = store.OpenAsyncSession())
                {
                    var user = new User
                    {
                        Name = $"Egor_{userId}"
                    };
                    await session.StoreAsync(user, "users|");
                    await session.SaveChangesAsync();
                    userId++;
                }

                await Backup.RunBackupAsync(Server, backupTaskId, store, isFullBackup: false);

                var backupDirectory = Directory.GetDirectories(backupPath).First();
                var databaseName = GetDatabaseName() + "restore";

                var restoreConfig = new RestoreBackupConfiguration()
                {
                    BackupLocation = backupDirectory,
                    DatabaseName = databaseName,
                    LastFileNameToRestore = Directory.GetFiles(backupDirectory).OrderBackups().Last()
                };

                var restoreOperation = new RestoreBackupOperation(restoreConfig);
                store.Maintenance.Server.Send(restoreOperation)
                    .WaitForCompletion(TimeSpan.FromSeconds(30));

                using (var store2 = GetDocumentStore(new Options()
                {
                    CreateDatabase = false,
                    ModifyDatabaseName = s => databaseName
                }))
                {
                    stats = store2.Maintenance.ForDatabase(store.Database).Send(new GetDetailedStatisticsOperation());
                    Assert.Equal(count, stats.CountOfCompareExchange);

                    using (var session = store.OpenAsyncSession())
                    {
                        var user = new User
                        {
                            Name = $"Egor_{userId}"
                        };
                        await session.StoreAsync(user, "users|");
                        await session.SaveChangesAsync();

                        var user3 = await session.LoadAsync<User>($"users/{userId}");
                        userId--;
                        var user2 = await session.LoadAsync<User>($"users/{userId}");
                        userId--;
                        var user1 = await session.LoadAsync<User>($"users/{userId}");

                        Assert.NotNull(user1);
                        Assert.NotNull(user2);
                        Assert.NotNull(user3);

                        Assert.Equal("Egor_3", user3.Name);
                        Assert.Equal("Egor_2", user2.Name);
                        Assert.Equal("Egor_1", user1.Name);
                    }
                }
            }
        }

        [RavenTheory(RavenTestCategory.Cluster | RavenTestCategory.CompareExchange)]
        [RavenData(1, DatabaseMode = RavenDatabaseMode.All)]
        [RavenData(1024, DatabaseMode = RavenDatabaseMode.All)]
        public async Task CompareExchangeTombstonesShouldBeClearedAfterBackup(Options options, int number)
        {
            var list = new List<string>(new[] { "🐃", "🐂", "🐄", "🐎", "🐖",
                                                "🐏", "🐑", "🐐", "🦌", "🐕",
                                                "🐩", "🐈", "🐓", "🦃", "🕊",
                                                "🐇", "🐁", "🐀", "🐿", "🦔" });

            var backupPath = NewDataPath(suffix: "BackupFolder");
            using (var server = GetNewServer())
            {
                options.Server = server;
                using (var store = GetDocumentStore(new Options { Server = server }))
                {
                    Cluster.WaitForFirstCompareExchangeTombstonesClean(server);
                    var count = 1;
                    var indexesList = new List<long>();

                    for (int i = 0; i < number; i++)
                    {
                        var k = i % 20;
                        var user = new User { Name = $"emoji_{i}" };
                        var str = "";
                        for (int j = 0; j < count; j++)
                        {
                            str += list[k];
                        }

                        var res = await store.Operations.SendAsync(new PutCompareExchangeValueOperation<User>($"emojis/{str}", user, 0));
                        indexesList.Add(res.Index);

                        if (k == 0)
                            count++;
                    }

                    var cxCount = GetCompareExchangeCount(server, store.Database);
                    Assert.Equal(number, cxCount);
                    Assert.Equal(number, indexesList.Count);

                    var config = Backup.CreateBackupConfiguration(backupPath);

                    if (Directory.Exists(backupPath))
                        Directory.Delete(backupPath, true);

                    var backupTaskId = await Backup.UpdateConfigAndRunBackupAsync(server, config, store);

                    var delCount = 0;
                    var allCount = number;
                    count = 1;
                    for (var i = 0; i < number; i++)
                    {
                        var k = i % 20;

                        var str = "";
                        for (int j = 0; j < count; j++)
                        {
                            str += list[k];
                        }

                        if (k < 10)
                        {
                            var res = await store.Operations.SendAsync(new DeleteCompareExchangeValueOperation<User>($"emojis/{str}", indexesList[i]));
                            if (res.Value != null)
                            {
                                delCount++;
                                allCount--;
                            }
                        }

                        if (k == 0)
                            count++;
                    }

                    Assert.True(delCount > 0);

                    using (server.ServerStore.Engine.ContextPool.AllocateOperationContext(out ClusterOperationContext context))
                    using (context.OpenReadTransaction())
                    {
                        var numOfCompareExchangeTombstones = server.ServerStore.Cluster.GetNumberOfCompareExchangeTombstones(context, store.Database);
                        var numOfCompareExchanges = server.ServerStore.Cluster.GetNumberOfCompareExchange(context, store.Database);

                        Assert.Equal(delCount, numOfCompareExchangeTombstones);
                        Assert.Equal(allCount, numOfCompareExchanges);
                    }

<<<<<<< HEAD
                    await Backup.RunBackupAsync(server, backupTaskId, store, isFullBackup: false);
=======
                using (server.ServerStore.ContextPool.AllocateOperationContext(out TransactionOperationContext context))
                using (context.OpenReadTransaction())
                {
                    // clean tombstones
                    var cleanupState = await CompareExchangeTombstoneCleanerTestHelper.Clean(context, store.Database, server, true);
                    Assert.Equal(ClusterObserver.CompareExchangeTombstonesCleanupState.NoMoreTombstones, cleanupState);
                }
>>>>>>> 776e95cd

                    using (server.ServerStore.Engine.ContextPool.AllocateOperationContext(out ClusterOperationContext context))
                    using (context.OpenReadTransaction())
                    {
                        // clean tombstones
                        var cleanupState = await CompareExchangeTombstoneCleanerTestHelper.Clean(context, store.Database, server, true);
                        Assert.Equal(ClusterObserver.CompareExchangeTombstonesCleanupState.NoMoreTombstones, cleanupState);
                    }

                    using (server.ServerStore.Engine.ContextPool.AllocateOperationContext(out ClusterOperationContext context))
                    using (context.OpenReadTransaction())
                    {
                        var numOfCompareExchangeTombstones = server.ServerStore.Cluster.GetNumberOfCompareExchangeTombstones(context, store.Database);
                        var numOfCompareExchanges = server.ServerStore.Cluster.GetNumberOfCompareExchange(context, store.Database);

                        Assert.Equal(0, numOfCompareExchangeTombstones);
                        Assert.Equal(allCount, numOfCompareExchanges);
                    }
                }
            }
        }

        [RavenTheory(RavenTestCategory.Cluster | RavenTestCategory.CompareExchange)]
        [RavenData(1, DatabaseMode = RavenDatabaseMode.All)]
        [RavenData(1024, DatabaseMode = RavenDatabaseMode.All)]
        public async Task CompareExchangeTombstonesShouldBeClearedIfThereIsNoIncrementalBackup(Options options, int number)
        {
            var list = new List<string>(new[] { "🐃", "🐂", "🐄", "🐎", "🐖",
                                                "🐏", "🐑", "🐐", "🦌", "🐕",
                                                "🐩", "🐈", "🐓", "🦃", "🕊",
                                                "🐇", "🐁", "🐀", "🐿", "🦔" });

            using (var server = GetNewServer())
            {
                options.Server = server;
                using (var store = GetDocumentStore(options))
                {
                    Cluster.WaitForFirstCompareExchangeTombstonesClean(server);

                    var count = 1;
                    var indexesList = new List<long>();

                    for (int i = 0; i < number; i++)
                    {
                        var k = i % 20;
                        var user = new User {Name = $"emoji_{i}"};
                        var str = "";
                        for (int j = 0; j < count; j++)
                        {
                            str += list[k];
                        }

                        var res = await store.Operations.SendAsync(new PutCompareExchangeValueOperation<User>($"emojis/{str}", user, 0));
                        indexesList.Add(res.Index);

                        if (k == 0)
                            count++;
                    }

                    var cxCount = GetCompareExchangeCount(server, store.Database);
                    Assert.Equal(number, cxCount);
                    Assert.Equal(number, indexesList.Count);

                    var delCount = 0;
                    var allCount = number;
                    count = 1;
                    for (var i = 0; i < number; i++)
                    {
                        var k = i % 20;

                        var str = "";
                        for (int j = 0; j < count; j++)
                        {
                            str += list[k];
                        }

                        if (k < 10)
                        {
                            var res = await store.Operations.SendAsync(new DeleteCompareExchangeValueOperation<User>($"emojis/{str}", indexesList[i]));
                            if (res.Value != null)
                            {
                                delCount++;
                                allCount--;
                            }
                        }

                        if (k == 0)
                            count++;
                    }

                    Assert.True(delCount > 0);

                    using (server.ServerStore.Engine.ContextPool.AllocateOperationContext(out ClusterOperationContext context))
                    using (context.OpenReadTransaction())
                    {
                        var numOfCompareExchangeTombstones = server.ServerStore.Cluster.GetNumberOfCompareExchangeTombstones(context, store.Database);
                        var numOfCompareExchanges = server.ServerStore.Cluster.GetNumberOfCompareExchange(context, store.Database);

<<<<<<< HEAD
                        Assert.Equal(delCount, numOfCompareExchangeTombstones);
                        Assert.Equal(allCount, numOfCompareExchanges);
                    }
=======
                using (server.ServerStore.ContextPool.AllocateOperationContext(out TransactionOperationContext context))
                using (context.OpenReadTransaction())
                {
                    // clean tombstones
                    var cleanupState = await CompareExchangeTombstoneCleanerTestHelper.Clean(context, store.Database, server, true);
                    Assert.Equal(ClusterObserver.CompareExchangeTombstonesCleanupState.NoMoreTombstones, cleanupState);
                }
>>>>>>> 776e95cd

                    using (server.ServerStore.Engine.ContextPool.AllocateOperationContext(out ClusterOperationContext context))
                    using (context.OpenReadTransaction())
                    {
                        // clean tombstones
                        var cleanupState = await CompareExchangeTombstoneCleanerTestHelper.Clean(context, store.Database, server, true);
                        Assert.Equal(ClusterObserver.CompareExchangeTombstonesCleanupState.NoMoreTombstones, cleanupState);
                    }

                    using (server.ServerStore.Engine.ContextPool.AllocateOperationContext(out ClusterOperationContext context))
                    using (context.OpenReadTransaction())
                    {
                        var numOfCompareExchangeTombstones = server.ServerStore.Cluster.GetNumberOfCompareExchangeTombstones(context, store.Database);
                        var numOfCompareExchanges = server.ServerStore.Cluster.GetNumberOfCompareExchange(context, store.Database);

                        Assert.Equal(0, numOfCompareExchangeTombstones);
                        Assert.Equal(allCount, numOfCompareExchanges);
                    }
                }
            }
        }

        private long GetCompareExchangeCount(RavenServer server, string database)
        {
            using (server.ServerStore.Engine.ContextPool.AllocateOperationContext(out ClusterOperationContext context))
            using (context.OpenReadTransaction())
            {
                return Server.ServerStore.Cluster.GetNumberOfCompareExchange(context, database);
            }
        }

        [RavenTheory(RavenTestCategory.Cluster | RavenTestCategory.CompareExchange)]
        [RavenData(DatabaseMode = RavenDatabaseMode.Single)]
        public async Task CompareExchangeTombstonesShouldBeClearedWhenThereIsOnlyFullBackup(Options options)
        {
            var list = new List<string>(new[] { "🐃", "🐂", "🐄", "🐎", "🐖",
                                                "🐏", "🐑", "🐐", "🦌", "🐕",
                                                "🐩", "🐈", "🐓", "🦃", "🕊",
                                                "🐇", "🐁", "🐀", "🐿", "🦔" });

            var backupPath = NewDataPath(suffix: "BackupFolder");
            using (var server = GetNewServer())
            using (var store = GetDocumentStore(new Options { Server = server }))
            {
                Cluster.WaitForFirstCompareExchangeTombstonesClean(server);

                var indexesList = new Dictionary<string, long>();
                // create 3 unique values
                for (int i = 0; i < 3; i++)
                {
                    var key = $"emojis/{list[i]}";
                    var res = await store.Operations.SendAsync(new PutCompareExchangeValueOperation<User>(key, new User { Name = $"emoji_{i}" }, 0));
                    indexesList.Add(key, res.Index);
                }

                var stats = store.Maintenance.ForDatabase(store.Database).Send(new GetDetailedStatisticsOperation());
                Assert.Equal(3, stats.CountOfCompareExchange);

                // delete 1 unique value
                var k = $"emojis/{list[2]}";
                var del = await store.Operations.SendAsync(new DeleteCompareExchangeValueOperation<User>(k, indexesList[k]));
                Assert.NotNull(del.Value);
                indexesList.Remove(k);

                var config = Backup.CreateBackupConfiguration(backupPath);
                if (Directory.Exists(backupPath))
                    Directory.Delete(backupPath, recursive: true);

                var backupTaskId = await Backup.UpdateConfigAndRunBackupAsync(server, config, store);

                using (server.ServerStore.Engine.ContextPool.AllocateOperationContext(out ClusterOperationContext context))
                using (context.OpenReadTransaction())
                {
                    var numOfCompareExchangeTombstones = server.ServerStore.Cluster.GetNumberOfCompareExchangeTombstones(context, store.Database);
                    Assert.Equal(1, numOfCompareExchangeTombstones);

                    await CompareExchangeTombstoneCleanerTestHelper.Clean(context, store.Database, server, true);
                }
                using (server.ServerStore.Engine.ContextPool.AllocateOperationContext(out ClusterOperationContext context))
                using (context.OpenReadTransaction())
                {
                    var numOfCompareExchangeTombstones = server.ServerStore.Cluster.GetNumberOfCompareExchangeTombstones(context, store.Database);
                    var numOfCompareExchanges = server.ServerStore.Cluster.GetNumberOfCompareExchange(context, store.Database);
                    Assert.Equal(0, numOfCompareExchangeTombstones);
                    Assert.Equal(2, numOfCompareExchanges);
                }

                // add 1 cmpxchng
                var uniqueValueKey = $"emojis/{list[3]}";
                var res1 = await store.Operations.SendAsync(new PutCompareExchangeValueOperation<User>(uniqueValueKey, new User { Name = $"emoji_3" }, 0));
                indexesList.Add(uniqueValueKey, res1.Index);

                // delete 1 unique value
                k = $"emojis/{list[1]}";
                var del1 = await store.Operations.SendAsync(new DeleteCompareExchangeValueOperation<User>(k, indexesList[k]));
                Assert.NotNull(del1.Value);
                indexesList.Remove(k);

                await Backup.RunBackupAsync(server, backupTaskId, store, isFullBackup: false);   // INCREMENTAL

                using (server.ServerStore.Engine.ContextPool.AllocateOperationContext(out ClusterOperationContext context))
                using (context.OpenReadTransaction())
                {
                    var numOfCompareExchangeTombstones = server.ServerStore.Cluster.GetNumberOfCompareExchangeTombstones(context, store.Database);
                    Assert.Equal(1, numOfCompareExchangeTombstones);

                    // clean tombstones
                    var cleanupState = await CompareExchangeTombstoneCleanerTestHelper.Clean(context, store.Database, server, true);
                    Assert.Equal(ClusterObserver.CompareExchangeTombstonesCleanupState.NoMoreTombstones, cleanupState);
                }
                using (server.ServerStore.Engine.ContextPool.AllocateOperationContext(out ClusterOperationContext context))
                using (context.OpenReadTransaction())
                {
                    var numOfCompareExchangeTombstones = server.ServerStore.Cluster.GetNumberOfCompareExchangeTombstones(context, store.Database);
                    var numOfCompareExchanges = server.ServerStore.Cluster.GetNumberOfCompareExchange(context, store.Database);
                    Assert.Equal(0, numOfCompareExchangeTombstones);
                    Assert.Equal(2, numOfCompareExchanges);
                }

                using (var session = store.OpenSession())
                {
                    session.Store(new User()
                    {
                        Name = "egor"
                    });
                    session.SaveChanges();
                }
                await Backup.RunBackupAsync(server, backupTaskId, store, isFullBackup: false);  // INCREMENTAL

                var backupDirectory = Directory.GetDirectories(backupPath).First();
                AssertDumpFiles(backupDirectory, list);
            }
        }

        private void AssertDumpFiles(string backupPath, List<string> list)
        {
            var files = Directory.GetFiles(backupPath)
                .Where(BackupUtils.IsBackupFile)
                .OrderBackups()
                .ToArray();

            for (int i = 0; i < files.Length; i++)
            {
                Assert.True(File.Exists(files[i]));
                var file = new FileInfo(files[i]);
                using (FileStream fs = file.OpenRead())
                {
                    using (var stream = new MemoryStream())
                    using (var gz = ZstdStream.Decompress(fs))
                    {
                        gz.CopyTo(stream);
                        stream.Position = 0;

                        using (var ctx = JsonOperationContext.ShortTermSingleUse())
                        using (var bjro = ctx.Sync.ReadForMemory(stream, "test"))
                        {
                            Assert.True(bjro.TryGet(nameof(DatabaseItemType.CompareExchange), out BlittableJsonReaderArray uniqueValues));
                            Assert.True(bjro.TryGet(nameof(DatabaseItemType.CompareExchangeTombstones), out BlittableJsonReaderArray tombstones));

                            switch (i)
                            {
                                case 0:
                                    Assert.Equal(2, uniqueValues.Length);
                                    Assert.Equal(1, tombstones.Length);

                                    for (int j = 0; j < uniqueValues.Length; j++)
                                    {
                                        var obj = uniqueValues[i] as BlittableJsonReaderObject;
                                        Assert.NotNull(obj);
                                        Assert.True(obj.TryGet("Key", out string key));
                                        Assert.True(key == $"emojis/{list[0]}" || key == $"emojis/{list[1]}");
                                    }
                                    var obj2 = tombstones[0] as BlittableJsonReaderObject;
                                    Assert.NotNull(obj2);
                                    Assert.True(obj2.TryGet("Key", out string key2));
                                    Assert.Equal($"emojis/{list[2]}", key2);
                                    break;
                                case 1:
                                    Assert.Equal(1, uniqueValues.Length);
                                    Assert.Equal(1, tombstones.Length);

                                    var obj4 = uniqueValues[0] as BlittableJsonReaderObject;
                                    Assert.NotNull(obj4);
                                    Assert.True(obj4.TryGet("Key", out string key4));
                                    Assert.Equal(key4, $"emojis/{list[3]}");
                                    var obj3 = tombstones[0] as BlittableJsonReaderObject;
                                    Assert.NotNull(obj3);
                                    Assert.True(obj3.TryGet("Key", out string key3));
                                    Assert.Equal($"emojis/{list[1]}", key3);
                                    break;
                                case 2:
                                    Assert.Equal(0, uniqueValues.Length);
                                    Assert.Equal(0, tombstones.Length);
                                    break;
                                default:
                                    Assert.True(false);
                                    break;
                            }
                        }
                    }
                }
            }
        }

        [Fact, Trait("Category", "Smuggler")]
        public async Task TombstoneCleanerShouldNotClearIfAnyBackupIsErroredOnFirstRun()
        {
            var backupPath1 = NewDataPath(suffix: "BackupFolder1");
            var backupPath2 = NewDataPath(suffix: "BackupFolder2");
            using (var server = GetNewServer())
            using (var store = GetDocumentStore(new Options { Server = server }))
            {
                Cluster.WaitForFirstCompareExchangeTombstonesClean(server);
                var indexesList = new Dictionary<string, long>();
                // create 3 unique values
                for (int i = 0; i < 3; i++)
                {
                    var res = await store.Operations.SendAsync(new PutCompareExchangeValueOperation<int>($"{i}", i, 0));
                    indexesList.Add($"{i}", res.Index);
                }

                // delete 1 unique value
                var del = await store.Operations.SendAsync(new DeleteCompareExchangeValueOperation<int>("2", indexesList["2"]));
                Assert.NotNull(del.Value);
                indexesList.Remove("2");

                // full backup without incremental
                var config = Backup.CreateBackupConfiguration(backupPath1);

                if (Directory.Exists(backupPath1))
                    Directory.Delete(backupPath1, recursive: true);

                var documentDatabase = await server.ServerStore.DatabasesLandlord.TryGetOrCreateResourceStore(store.Database);
                Assert.NotNull(documentDatabase);
                try
                {
                    documentDatabase.PeriodicBackupRunner.ForTestingPurposesOnly().SimulateFailedBackup = true;
                    await Backup.UpdateConfigAndRunBackupAsync(server, config, store, opStatus: OperationStatus.Faulted); // FULL Faulted BACKUP
                    documentDatabase.PeriodicBackupRunner._forTestingPurposes = null;
                    config.LocalSettings.FolderPath = backupPath2;
                    config.Name = "backupPath2";
                    await Backup.UpdateConfigAndRunBackupAsync(server, config, store); // FULL BACKUP

                    using (server.ServerStore.Engine.ContextPool.AllocateOperationContext(out ClusterOperationContext context))
                    using (context.OpenReadTransaction())
                    {
                        var numOfCompareExchangeTombstones = server.ServerStore.Cluster.GetNumberOfCompareExchangeTombstones(context, store.Database);
                        Assert.Equal(1, numOfCompareExchangeTombstones);

                        var cleanupState = await CompareExchangeTombstoneCleanerTestHelper.Clean(context, store.Database, server, true);
                        Assert.Equal(ClusterObserver.CompareExchangeTombstonesCleanupState.InvalidPeriodicBackupStatus, cleanupState);
                    }
                    using (server.ServerStore.Engine.ContextPool.AllocateOperationContext(out ClusterOperationContext context))
                    using (context.OpenReadTransaction())
                    {
                        var numOfCompareExchangeTombstones = server.ServerStore.Cluster.GetNumberOfCompareExchangeTombstones(context, store.Database);
                        var numOfCompareExchanges = server.ServerStore.Cluster.GetNumberOfCompareExchange(context, store.Database);
                        Assert.Equal(1, numOfCompareExchangeTombstones);
                        Assert.Equal(2, numOfCompareExchanges);
                    }
                }
                finally
                {
                    documentDatabase.PeriodicBackupRunner._forTestingPurposes = null;
                }
            }
        }

        [Fact, Trait("Category", "Smuggler")]
        public async Task TombstoneCleanerShouldClearUpToLastRaftIndexIfLastBackupIsErrored()
        {
            var backupPath1 = NewDataPath(suffix: "BackupFolder1");
            using (var server = GetNewServer())
            using (var store = GetDocumentStore(new Options { Server = server }))
            {
                Cluster.WaitForFirstCompareExchangeTombstonesClean(server);
                var indexesList = new Dictionary<string, long>();
                // create 3 unique values
                for (int i = 0; i < 3; i++)
                {
                    var res = await store.Operations.SendAsync(new PutCompareExchangeValueOperation<int>($"{i}", i, 0));
                    indexesList.Add($"{i}", res.Index);
                }

                // delete 1 unique value
                var del = await store.Operations.SendAsync(new DeleteCompareExchangeValueOperation<int>("2", indexesList["2"]));
                Assert.NotNull(del.Value);
                indexesList.Remove("2");

                // full backup without incremental
                var config = Backup.CreateBackupConfiguration(backupPath1);
                if (Directory.Exists(backupPath1))
                    Directory.Delete(backupPath1, recursive: true);

                var documentDatabase = await server.ServerStore.DatabasesLandlord.TryGetOrCreateResourceStore(store.Database);
                Assert.NotNull(documentDatabase);

                try
                {
                    var backupTaskId = await Backup.UpdateConfigAndRunBackupAsync(server, config, store);                    // FULL BACKUP
                    documentDatabase.PeriodicBackupRunner.ForTestingPurposesOnly().SimulateFailedBackup = true;
                    await Backup.RunBackupAsync(server, backupTaskId, store, opStatus: OperationStatus.Faulted); // FULL Faulted BACKUP

                    using (server.ServerStore.Engine.ContextPool.AllocateOperationContext(out ClusterOperationContext context))
                    using (context.OpenReadTransaction())
                    {
                        var numOfCompareExchangeTombstones = server.ServerStore.Cluster.GetNumberOfCompareExchangeTombstones(context, store.Database);
                        Assert.Equal(1, numOfCompareExchangeTombstones);

                        // clean tombstones
                        var cleanupState = await CompareExchangeTombstoneCleanerTestHelper.Clean(context, store.Database, server, true);
                        Assert.Equal(ClusterObserver.CompareExchangeTombstonesCleanupState.NoMoreTombstones, cleanupState);
                    }
                    using (server.ServerStore.Engine.ContextPool.AllocateOperationContext(out ClusterOperationContext context))
                    using (context.OpenReadTransaction())
                    {
                        var numOfCompareExchangeTombstones = server.ServerStore.Cluster.GetNumberOfCompareExchangeTombstones(context, store.Database);
                        var numOfCompareExchanges = server.ServerStore.Cluster.GetNumberOfCompareExchange(context, store.Database);
                        Assert.Equal(0, numOfCompareExchangeTombstones);
                        Assert.Equal(2, numOfCompareExchanges);
                    }
                }
                finally
                {
                    documentDatabase.PeriodicBackupRunner._forTestingPurposes = null;
                }
            }
        }

        [Fact, Trait("Category", "Smuggler")]
        public async Task IncrementalBackupWithCompareExchangeTombstones()
        {
            var backupPath = NewDataPath(suffix: "BackupFolder");

            var config = Backup.CreateBackupConfiguration(backupPath);

            if (Directory.Exists(backupPath))
                Directory.Delete(backupPath, true);

            using (var store = GetDocumentStore())
            {
                var res = await store.Operations.SendAsync(new PutCompareExchangeValueOperation<long>("dummy", 1L, 0));
                Assert.True(res.Successful);

                var backupTaskId = await Backup.UpdateConfigAndRunBackupAsync(Server, config, store);

                res = await store.Operations.SendAsync(new DeleteCompareExchangeValueOperation<long>("dummy", res.Index));
                Assert.True(res.Successful);

                await Backup.RunBackupAsync(Server, backupTaskId, store, isFullBackup: false);

                res = await store.Operations.SendAsync(new PutCompareExchangeValueOperation<long>("dummy", 2L, res.Index));
                Assert.True(res.Successful);

                using (var session = store.OpenAsyncSession())
                {
                    await session.StoreAsync(new User(), "marker");
                    await session.SaveChangesAsync();
                }

                await Backup.RunBackupAsync(Server, backupTaskId, store, isFullBackup: false);

                var databaseName = GetDatabaseName() + "restore";
                var backupDirectory = Directory.GetDirectories(backupPath).First();
                var files = Directory.GetFiles(backupDirectory)
                    .Where(BackupUtils.IsBackupFile)
                    .OrderBackups()
                    .ToArray();

                var restoreConfig = new RestoreBackupConfiguration()
                {
                    BackupLocation = backupDirectory,
                    DatabaseName = databaseName,
                    LastFileNameToRestore = files.Last()
                };

                var restoreOperation = new RestoreBackupOperation(restoreConfig);
                store.Maintenance.Server.Send(restoreOperation)
                    .WaitForCompletion(TimeSpan.FromSeconds(30));

                using (var store2 = GetDocumentStore(new Options()
                {
                    CreateDatabase = false,
                    ModifyDatabaseName = s => databaseName
                }))
                {
                    var val = await store2.Operations.SendAsync(new GetCompareExchangeValueOperation<long>("dummy"));
                    Assert.Equal(2, val.Value);
                }
            }
        }

        [Fact, Trait("Category", "Smuggler")]
        public async Task ShouldClearAllCompareExchangeTombstonesIfThereIsABackupThatNeverOccur()
        {
            using (var server = GetNewServer())
            using (var store = GetDocumentStore(new Options { Server = server }))
            {
                Cluster.WaitForFirstCompareExchangeTombstonesClean(server);
                var indexesList = new Dictionary<string, long>();
                // create 3 unique values
                for (int i = 0; i < 3; i++)
                {
                    var res = await store.Operations.SendAsync(new PutCompareExchangeValueOperation<int>($"{i}", i, 0));
                    indexesList.Add($"{i}", res.Index);
                }

                // delete 1 unique value
                var del = await store.Operations.SendAsync(new DeleteCompareExchangeValueOperation<int>("2", indexesList["2"]));
                Assert.NotNull(del.Value);
                indexesList.Remove("2");

                // full backup without incremental
                var config = Backup.CreateBackupConfiguration("backupPath1");

                var result1 = await store.Maintenance.SendAsync(new UpdatePeriodicBackupOperation(config));
                config.Name = "backupPath2";
                config.IncrementalBackupFrequency = "0 0 1 1 *";
                var result2 = await store.Maintenance.SendAsync(new UpdatePeriodicBackupOperation(config));

                using (server.ServerStore.Engine.ContextPool.AllocateOperationContext(out ClusterOperationContext context))
                using (context.OpenReadTransaction())
                {
                    var numOfCompareExchangeTombstones = server.ServerStore.Cluster.GetNumberOfCompareExchangeTombstones(context, store.Database);
                    Assert.Equal(1, numOfCompareExchangeTombstones);

                    // clean tombstones
                    var cleanupState = await CompareExchangeTombstoneCleanerTestHelper.Clean(context, store.Database, server, true);
                    Assert.Equal(ClusterObserver.CompareExchangeTombstonesCleanupState.NoMoreTombstones, cleanupState);
                }
                using (server.ServerStore.Engine.ContextPool.AllocateOperationContext(out ClusterOperationContext context))
                using (context.OpenReadTransaction())
                {
                    var numOfCompareExchangeTombstones = server.ServerStore.Cluster.GetNumberOfCompareExchangeTombstones(context, store.Database);
                    var numOfCompareExchanges = server.ServerStore.Cluster.GetNumberOfCompareExchange(context, store.Database);
                    Assert.Equal(0, numOfCompareExchangeTombstones);
                    Assert.Equal(2, numOfCompareExchanges);
                }
            }
        }

        private static List<string> ConcatStringInList(List<string> list)
        {
            for (var i = 0; i < list.Count; i++)
            {
                var e = list[i];
                e += e;
                list[i] = e;
            }

            return list;
        }

        private static async Task<ClusterObserver.CompareExchangeTombstonesCleanupState> CleanupCompareExchangeTombstones(RavenServer server, string database, ClusterOperationContext context)
        {
            var merged = ClusterObserver.MergedDatabaseObservationState.GetEmpty();
            merged.States.Add(0, null);
            var cmd = server.ServerStore.Observer.GetCompareExchangeTombstonesToCleanup(database, merged, context, out var cleanupState);
            if (cleanupState != ClusterObserver.CompareExchangeTombstonesCleanupState.HasMoreTombstones)
                return cleanupState;

            Assert.NotNull(cmd);

            var result = await server.ServerStore.SendToLeaderAsync(cmd);
            await server.ServerStore.Cluster.WaitForIndexNotification(result.Index);

            var hasMore = (bool)result.Result;
            return hasMore
                ? ClusterObserver.CompareExchangeTombstonesCleanupState.HasMoreTombstones
                : ClusterObserver.CompareExchangeTombstonesCleanupState.NoMoreTombstones;
        }
    }
}<|MERGE_RESOLUTION|>--- conflicted
+++ resolved
@@ -1263,23 +1263,13 @@
                         Assert.Equal(allCount, numOfCompareExchanges);
                     }
 
-<<<<<<< HEAD
                     await Backup.RunBackupAsync(server, backupTaskId, store, isFullBackup: false);
-=======
-                using (server.ServerStore.ContextPool.AllocateOperationContext(out TransactionOperationContext context))
-                using (context.OpenReadTransaction())
-                {
-                    // clean tombstones
-                    var cleanupState = await CompareExchangeTombstoneCleanerTestHelper.Clean(context, store.Database, server, true);
-                    Assert.Equal(ClusterObserver.CompareExchangeTombstonesCleanupState.NoMoreTombstones, cleanupState);
-                }
->>>>>>> 776e95cd
 
                     using (server.ServerStore.Engine.ContextPool.AllocateOperationContext(out ClusterOperationContext context))
                     using (context.OpenReadTransaction())
                     {
                         // clean tombstones
-                        var cleanupState = await CompareExchangeTombstoneCleanerTestHelper.Clean(context, store.Database, server, true);
+                    var cleanupState = await CompareExchangeTombstoneCleanerTestHelper.Clean(context, store.Database, server, true);
                         Assert.Equal(ClusterObserver.CompareExchangeTombstonesCleanupState.NoMoreTombstones, cleanupState);
                     }
 
@@ -1372,25 +1362,15 @@
                         var numOfCompareExchangeTombstones = server.ServerStore.Cluster.GetNumberOfCompareExchangeTombstones(context, store.Database);
                         var numOfCompareExchanges = server.ServerStore.Cluster.GetNumberOfCompareExchange(context, store.Database);
 
-<<<<<<< HEAD
                         Assert.Equal(delCount, numOfCompareExchangeTombstones);
                         Assert.Equal(allCount, numOfCompareExchanges);
                     }
-=======
-                using (server.ServerStore.ContextPool.AllocateOperationContext(out TransactionOperationContext context))
-                using (context.OpenReadTransaction())
-                {
-                    // clean tombstones
-                    var cleanupState = await CompareExchangeTombstoneCleanerTestHelper.Clean(context, store.Database, server, true);
-                    Assert.Equal(ClusterObserver.CompareExchangeTombstonesCleanupState.NoMoreTombstones, cleanupState);
-                }
->>>>>>> 776e95cd
 
                     using (server.ServerStore.Engine.ContextPool.AllocateOperationContext(out ClusterOperationContext context))
                     using (context.OpenReadTransaction())
                     {
                         // clean tombstones
-                        var cleanupState = await CompareExchangeTombstoneCleanerTestHelper.Clean(context, store.Database, server, true);
+                    var cleanupState = await CompareExchangeTombstoneCleanerTestHelper.Clean(context, store.Database, server, true);
                         Assert.Equal(ClusterObserver.CompareExchangeTombstonesCleanupState.NoMoreTombstones, cleanupState);
                     }
 
