﻿// -----------------------------------------------------------------------
//  <copyright file="SqlEtlTests.cs" company="Hibernating Rhinos LTD">
//      Copyright (c) Hibernating Rhinos LTD. All rights reserved.
//  </copyright>
// -----------------------------------------------------------------------

using System;
using System.Collections.Generic;
using System.Data.SqlClient;
using System.IO;
using System.Linq;
using System.Net.WebSockets;
using System.Text;
using System.Threading;
using System.Threading.Tasks;
using FastTests;
using FastTests.Voron.Util;
using Raven.Client.Documents;
using Raven.Client.Documents.Operations.Attachments;
using Raven.Client.Documents.Operations.ConnectionStrings;
using Raven.Client.Documents.Operations.ETL;
using Raven.Client.Documents.Operations.ETL.SQL;
using Raven.Client.Extensions;
using Raven.Server.Config;
using Raven.Server.Documents.ETL.Providers.SQL;
using Raven.Server.Documents.ETL.Providers.SQL.RelationalWriters;
using Raven.Server.Documents.ETL.Providers.SQL.Test;
using Raven.Server.ServerWide.Context;
using Raven.Server.SqlMigration;
using Raven.Tests.Core.Utils.Entities;
using SlowTests.Server.Documents.Migration;
using Sparrow.Server;
using Tests.Infrastructure.ConnectionString;
using xRetry;
using Xunit;
using Xunit.Abstractions;

namespace SlowTests.Server.Documents.ETL.SQL
{
    public class SqlEtlTests : EtlTestBase
    {
        public SqlEtlTests(ITestOutputHelper output) : base(output)
        {
        }

        private readonly List<string> _dbNames = new List<string>();

        protected const string defaultScript = @"
var orderData = {
    Id: id(this),
    OrderLinesCount: this.OrderLines.length,
    TotalCost: 0
};

for (var i = 0; i < this.OrderLines.length; i++) {
    var line = this.OrderLines[i];
    orderData.TotalCost += line.Cost;
    loadToOrderLines({
        OrderId: id(this),
        Qty: line.Quantity,
        Product: line.Product,
        Cost: line.Cost
    });
}

loadToOrders(orderData);
";

        [RetryFact(delayBetweenRetriesMs: 1000)]
        public async Task ReplicateMultipleBatches()
        {
            using (var store = GetDocumentStore())
            {
                using (SqlAwareTestBase.WithSqlDatabase(MigrationProvider.MsSQL, out var connectionString, out string schemaName, dataSet: null, includeData: false))
                {
                    CreateRdbmsSchema(connectionString);
                    int testCount = 5000;

                    using (var bulkInsert = store.BulkInsert())
                    {
                        for (int i = 0; i < testCount; i++)
                        {
                            await bulkInsert.StoreAsync(new Order
                            {
                                OrderLines = new List<OrderLine>
                            {
                                new OrderLine {Cost = 3, Product = "Milk", Quantity = 3},
                                new OrderLine {Cost = 4, Product = "Bear", Quantity = 2},
                            }
                            });
                        }
                    }

                    var etlDone = WaitForEtl(store, (n, s) => GetOrdersCount(connectionString) == testCount);

                    SetupSqlEtl(store, connectionString, defaultScript);

                    etlDone.Wait(TimeSpan.FromMinutes(5));

                    Assert.Equal(testCount, GetOrdersCount(connectionString));
                }
            }
        }

        protected void CreateRdbmsSchema(string connectionString, string command = @"
CREATE TABLE [dbo].[OrderLines]
(
    [Id] int identity primary key,
    [OrderId] [nvarchar](50) NOT NULL,
    [Qty] [int] NOT NULL,
    [Product] [nvarchar](255) NOT NULL,
    [Cost] [int] NOT NULL
)

CREATE TABLE [dbo].[Orders]
(
    [Id] [nvarchar](50) NOT NULL,
    [OrderLinesCount] [int]  NULL,
    [TotalCost] [int] NOT NULL,
    [City] [nvarchar](50) NULL
)
")
        {
            using (var con = new SqlConnection())
            {
                con.ConnectionString = connectionString;
                con.Open();

                using (var dbCommand = con.CreateCommand())
                {
                    dbCommand.CommandText = command;
                    dbCommand.ExecuteNonQuery();
                }
                con.Close();
            }
        }

        public override void Dispose()
        {
            base.Dispose();

            using (var con = new SqlConnection())
            {
                con.ConnectionString = MssqlConnectionString.Instance.VerifiedConnectionString.Value;
                con.Open();

                foreach (var dbName in _dbNames)
                {
                    using (var dbCommand = con.CreateCommand())
                    {
                        dbCommand.CommandText = $@"
ALTER DATABASE [SqlReplication-{dbName}] SET SINGLE_USER WITH ROLLBACK IMMEDIATE;
DROP DATABASE [SqlReplication-{dbName}]";
                        dbCommand.ExecuteNonQuery();
                    }
                }
            }
        }

        [RetryFact(delayBetweenRetriesMs: 1000)]
        public async Task SimpleTransformation()
        {
            using (var store = GetDocumentStore())
            {
                using (SqlAwareTestBase.WithSqlDatabase(MigrationProvider.MsSQL, out var connectionString, out string schemaName, dataSet: null, includeData: false))
                {
                    CreateRdbmsSchema(connectionString);

                    using (var session = store.OpenAsyncSession())
                    {
                        await session.StoreAsync(new Order
                        {
                            OrderLines = new List<OrderLine>
                            {
                                new OrderLine {Cost = 3, Product = "Milk", Quantity = 3}, new OrderLine {Cost = 4, Product = "Bear", Quantity = 2},
                            }
                        });
                        await session.SaveChangesAsync();
                    }

                    var etlDone = WaitForEtl(store, (n, statistics) => statistics.LoadSuccesses != 0);

                    SetupSqlEtl(store, connectionString, defaultScript);

                    etlDone.Wait(TimeSpan.FromMinutes(5));

                    using (var con = new SqlConnection())
                    {
                        con.ConnectionString = connectionString;
                        con.Open();

                        using (var dbCommand = con.CreateCommand())
                        {
                            dbCommand.CommandText = " SELECT COUNT(*) FROM Orders";
                            Assert.Equal(1, dbCommand.ExecuteScalar());
                            dbCommand.CommandText = " SELECT COUNT(*) FROM OrderLines";
                            Assert.Equal(2, dbCommand.ExecuteScalar());
                        }
                    }
                }
            }
        }



        [RetryFact(delayBetweenRetriesMs: 1000)]
        public async Task ShouldHandleCaseMismatchBetweenTableDefinitionAndLoadTo()
        {
            using (var store = GetDocumentStore())
            {
                using (SqlAwareTestBase.WithSqlDatabase(MigrationProvider.MsSQL, out var connectionString, out string schemaName, dataSet: null, includeData: false))
                {
                    CreateRdbmsSchema(connectionString);

                    using (var session = store.OpenAsyncSession())
                    {
                        await session.StoreAsync(new Order
                        {
                            OrderLines = new List<OrderLine>
                            {
                                new OrderLine {Cost = 3, Product = "Milk", Quantity = 3}, new OrderLine {Cost = 4, Product = "Bear", Quantity = 2},
                            }
                        });
                        await session.SaveChangesAsync();
                    }

                    var etlDone = WaitForEtl(store, (n, statistics) => statistics.LoadSuccesses != 0);

                    string script = @"
var orderData = {
    Id: id(this),
    OrderLinesCount: this.OrderLines.length,
    TotalCost: 0
};

loadToOrDerS(orderData); // note 'OrDerS' here vs 'Orders' defined in the configuration
";

                    SetupSqlEtl(store, connectionString, script);

                    WaitForUserToContinueTheTest(store);

                    etlDone.Wait(TimeSpan.FromMinutes(5));

                    using (var con = new SqlConnection())
                    {
                        con.ConnectionString = connectionString;
                        con.Open();

                        using (var dbCommand = con.CreateCommand())
                        {
                            dbCommand.CommandText = " SELECT COUNT(*) FROM Orders";
                            Assert.Equal(1, dbCommand.ExecuteScalar());
                        }
                    }
                }
            }
        }

<<<<<<< HEAD
        [Fact]
        public async Task CanLoadToTableWithSchemaName()
        {
            using (var store = GetDocumentStore())
            {
                using (SqlAwareTestBase.WithSqlDatabase(MigrationProvider.MsSQL, out var connectionString, out string schemaName, dataSet: null, includeData: false))
                {
                    CreateRdbmsSchema(connectionString);

                    using (var session = store.OpenAsyncSession())
                    {
                        await session.StoreAsync(new Order());
                        await session.SaveChangesAsync();
                    }

                    var etlDone = WaitForEtl(store, (n, statistics) => statistics.LoadSuccesses != 0);

                    var tableNameWithSchema = $"{schemaName}.Orders";

                    string scriptWithSchema = "loadTo('" + tableNameWithSchema + "', { Id: id(this),  TotalCost: 0 } );";

                    var connectionStringName = $"{store.Database}@{store.Urls.First()} to SQL DB";

                    AddEtl(store, new SqlEtlConfiguration()
                    {
                        Name = connectionStringName,
                        ConnectionStringName = connectionStringName,
                        SqlTables =
                        {
                            new SqlEtlTable {TableName = tableNameWithSchema, DocumentIdColumn = "Id"},
                        },
                        Transforms =
                        {
                            new Transformation()
                            {
                                Name = "Orders",
                                Collections = new List<string> {"Orders"},
                                Script = scriptWithSchema
                            }
                        }
                    }, new SqlConnectionString
                    {
                        Name = connectionStringName,
                        ConnectionString = connectionString,
                        FactoryName = "System.Data.SqlClient"
                    });

                    etlDone.Wait(TimeSpan.FromMinutes(5));

                    using (var con = new SqlConnection())
                    {
                        con.ConnectionString = connectionString;
                        con.Open();

                        using (var dbCommand = con.CreateCommand())
                        {
                            dbCommand.CommandText = " SELECT COUNT(*) FROM Orders";
                            Assert.Equal(1, dbCommand.ExecuteScalar());
                        }
                    }
                }
            }
        }

        [Fact]
=======
        [RetryFact(delayBetweenRetriesMs: 1000)]
>>>>>>> b3908e16
        public async Task NullPropagation()
        {
            using (var store = GetDocumentStore())
            {
                using (SqlAwareTestBase.WithSqlDatabase(MigrationProvider.MsSQL, out var connectionString, out string schemaName, dataSet: null, includeData: false))
                {
                    CreateRdbmsSchema(connectionString);

                    using (var session = store.OpenAsyncSession())
                    {
                        await session.StoreAsync(new Order
                        {
                            OrderLines = new List<OrderLine>
                            {
                                new OrderLine {Cost = 3, Product = "Milk", Quantity = 3}, new OrderLine {Cost = 4, Product = "Bear", Quantity = 2},
                            }
                        });
                        await session.SaveChangesAsync();
                    }

                    var etlDone = WaitForEtl(store, (n, statistics) => statistics.LoadSuccesses != 0);

                    SetupSqlEtl(store, connectionString, @"var orderData = {
    Id: id(this),
    OrderLinesCount: this.OrderLines_Missing.length,
    TotalCost: 0
};
loadToOrders(orderData);");

                    etlDone.Wait(TimeSpan.FromMinutes(5));

                    using (var con = new SqlConnection())
                    {
                        con.ConnectionString = connectionString;
                        con.Open();

                        using (var dbCommand = con.CreateCommand())
                        {
                            dbCommand.CommandText = " SELECT COUNT(*) FROM Orders";
                            Assert.Equal(1, dbCommand.ExecuteScalar());
                            dbCommand.CommandText = " SELECT OrderLinesCount FROM Orders";
                            Assert.Equal(0, dbCommand.ExecuteScalar());
                        }
                    }
                }
            }
        }

        [RetryFact(delayBetweenRetriesMs: 1000)]
        public async Task NullPropagation_WithExplicitNull()
        {
            using (var store = GetDocumentStore())
            {
                using (SqlAwareTestBase.WithSqlDatabase(MigrationProvider.MsSQL, out var connectionString, out string schemaName, dataSet: null, includeData: false))
                {
                    CreateRdbmsSchema(connectionString);

                    using (var session = store.OpenAsyncSession())
                    {
                        await session.StoreAsync(new Order
                        {
                            Address = null,
                            OrderLines = new List<OrderLine>
                            {
                                new OrderLine {Cost = 3, Product = "Milk", Quantity = 3}, new OrderLine {Cost = 4, Product = "Bear", Quantity = 2},
                            }
                        });
                        await session.SaveChangesAsync();
                    }

                    var etlDone = WaitForEtl(store, (n, statistics) => statistics.LoadSuccesses != 0);

                    SetupSqlEtl(store, connectionString, @"var orderData = {
    Id: id(this),
    City: this.Address.City,
    TotalCost: 0
};
loadToOrders(orderData);");

                    etlDone.Wait(TimeSpan.FromMinutes(5));

                    using (var con = new SqlConnection())
                    {
                        con.ConnectionString = connectionString;
                        con.Open();

                        using (var dbCommand = con.CreateCommand())
                        {
                            dbCommand.CommandText = " SELECT COUNT(*) FROM Orders";
                            Assert.Equal(1, dbCommand.ExecuteScalar());
                            dbCommand.CommandText = " SELECT City FROM Orders";
                            Assert.Equal(DBNull.Value, dbCommand.ExecuteScalar());
                        }
                    }
                }
            }
        }

        [RetryFact(delayBetweenRetriesMs: 1000)]
        public async Task RavenDB_3341()
        {
            using (var store = GetDocumentStore())
            {
                using (SqlAwareTestBase.WithSqlDatabase(MigrationProvider.MsSQL, out var connectionString, out string schemaName, dataSet: null, includeData: false))
                {
                    CreateRdbmsSchema(connectionString);

                    using (var session = store.OpenAsyncSession())
                    {
                        await session.StoreAsync(new Order { OrderLines = new List<OrderLine> { new OrderLine { Cost = 4, Product = "Bear", Quantity = 2 }, } });
                        await session.SaveChangesAsync();
                    }

                    var etlDone = WaitForEtl(store, (n, statistics) => statistics.LoadSuccesses != 0);

                    SetupSqlEtl(store, connectionString, "if(this.OrderLines.length > 0) { \r\n" + defaultScript + " \r\n}");

                    etlDone.Wait(TimeSpan.FromMinutes(5));

                    AssertCounts(1, 1, connectionString);

                    etlDone.Reset();
                    using (var session = store.OpenAsyncSession())
                    {
                        var order = await session.LoadAsync<Order>("orders/1-A");
                        order.OrderLines.Clear();
                        await session.SaveChangesAsync();
                    }

                    etlDone.Wait(TimeSpan.FromMinutes(5));
                    AssertCounts(0, 0, connectionString);
                }
            }
        }

        protected static int GetOrdersCount(string connectionString)
        {
            using (var con = new SqlConnection())
            {
                con.ConnectionString = connectionString;
                con.Open();

                using (var dbCommand = con.CreateCommand())
                {
                    dbCommand.CommandText = " SELECT COUNT(*) FROM Orders";
                    return (int)dbCommand.ExecuteScalar();
                }
            }
        }

        [RetryFact(delayBetweenRetriesMs: 1000)]
        public async Task CanUpdateToBeNoItemsInChildTable()
        {
            using (var store = GetDocumentStore())
            {
                using (SqlAwareTestBase.WithSqlDatabase(MigrationProvider.MsSQL, out var connectionString, out string schemaName, dataSet: null, includeData: false))
                {
                    CreateRdbmsSchema(connectionString);


                    using (var session = store.OpenAsyncSession())
                    {
                        await session.StoreAsync(new Order
                        {
                            OrderLines = new List<OrderLine>
                            {
                                new OrderLine {Cost = 3, Product = "Milk", Quantity = 3}, new OrderLine {Cost = 4, Product = "Bear", Quantity = 2},
                            }
                        });
                        await session.SaveChangesAsync();
                    }

                    var etlDone = WaitForEtl(store, (n, statistics) => statistics.LoadSuccesses != 0);

                    SetupSqlEtl(store, connectionString, defaultScript);

                    etlDone.Wait(TimeSpan.FromMinutes(5));

                    AssertCounts(1, 2, connectionString);

                    etlDone.Reset();

                    using (var session = store.OpenAsyncSession())
                    {
                        var order = await session.LoadAsync<Order>("orders/1-A");
                        order.OrderLines.Clear();
                        await session.SaveChangesAsync();
                    }

                    etlDone.Wait(TimeSpan.FromMinutes(5));
                    AssertCounts(1, 0, connectionString);
                }
            }
        }

        [RetryFact(delayBetweenRetriesMs: 1000)]
        public async Task CanDelete()
        {
            using (var store = GetDocumentStore())
            {
                using (SqlAwareTestBase.WithSqlDatabase(MigrationProvider.MsSQL, out var connectionString, out string schemaName, dataSet: null, includeData: false))
                {
                    CreateRdbmsSchema(connectionString);

                    using (var session = store.OpenAsyncSession())
                    {
                        await session.StoreAsync(new Order
                        {
                            OrderLines = new List<OrderLine>
                            {
                                new OrderLine {Cost = 3, Product = "Milk", Quantity = 3}, new OrderLine {Cost = 4, Product = "Bear", Quantity = 2},
                            }
                        });
                        await session.SaveChangesAsync();
                    }

                    var etlDone = WaitForEtl(store, (n, statistics) => statistics.LoadSuccesses != 0);

                    SetupSqlEtl(store, connectionString, defaultScript);

                    etlDone.Wait(TimeSpan.FromMinutes(5));

                    AssertCounts(1, 2, connectionString);

                    etlDone.Reset();

                    using (var commands = store.Commands())
                        await commands.DeleteAsync("orders/1-A", null);

                    etlDone.Wait(TimeSpan.FromMinutes(5));

                    AssertCounts(0, 0, connectionString);
                }
            }
        }

        [RetryFact(delayBetweenRetriesMs: 1000)]
        public async Task RavenDB_3172()
        {
            using (var store = GetDocumentStore())
            {
                using (SqlAwareTestBase.WithSqlDatabase(MigrationProvider.MsSQL, out var connectionString, out string schemaName, dataSet: null, includeData: false))
                {
                    CreateRdbmsSchema(connectionString);
                    using (var session = store.OpenAsyncSession())
                    {
                        await session.StoreAsync(new Order
                        {
                            Id = "orders/1",
                            OrderLines = new List<OrderLine>
                            {
                                new OrderLine {Cost = 3, Product = "Milk", Quantity = 3}, new OrderLine {Cost = 4, Product = "Bear", Quantity = 2},
                            }
                        });
                        await session.SaveChangesAsync();
                    }

                    var etlDone = WaitForEtl(store, (n, statistics) => statistics.LoadSuccesses != 0);

                    SetupSqlEtl(store, connectionString, defaultScript, insertOnly: true);

                    etlDone.Wait(TimeSpan.FromMinutes(5));

                    AssertCounts(1, 2, connectionString);

                    etlDone.Reset();

                    using (var session = store.OpenAsyncSession())
                    {
                        var order = await session.LoadAsync<Order>("orders/1");
                        order.OrderLines.Add(new OrderLine { Cost = 5, Product = "Sugar", Quantity = 7 });
                        await session.SaveChangesAsync();
                    }

                    etlDone.Wait(TimeSpan.FromMinutes(5));
                    // we end up with duplicates
                    AssertCounts(2, 5, connectionString);
                }
            }
        }

        [RetryFact(delayBetweenRetriesMs: 1000)]
        public async Task WillLog()
        {
            using (var client = new ClientWebSocket())
            using (var store = GetDocumentStore())
            {
                using (SqlAwareTestBase.WithSqlDatabase(MigrationProvider.MsSQL, out var connectionString, out string schemaName, dataSet: null, includeData: false))
                {
                    CreateRdbmsSchema(connectionString);
                    using (var session = store.OpenAsyncSession())
                    {
                        await session.StoreAsync(new Order());
                        await session.SaveChangesAsync();
                    }

                    var str = string.Format("{0}/admin/logs/watch", store.Urls.First().Replace("http", "ws"));
                    var sb = new StringBuilder();

                    var mre = new AsyncManualResetEvent();

                    await client.ConnectAsync(new Uri(str), CancellationToken.None);
                    var task = Task.Run(async () =>
                    {
                        ArraySegment<byte> buffer = new ArraySegment<byte>(new byte[1024]);
                        while (client.State == WebSocketState.Open)
                        {
                            var value = await ReadFromWebSocket(buffer, client);
                            lock (sb)
                            {
                                mre.Set();
                                sb.AppendLine(value);
                            }

                            const string expectedValue = "skipping document: orders/";
                            if (value.Contains(expectedValue) || sb.ToString().Contains(expectedValue))
                                return;

                        }
                    });
                    await mre.WaitAsync(TimeSpan.FromSeconds(60));
                    SetupSqlEtl(store, connectionString, @"output ('Tralala'); 

undefined();

var nameArr = this.StepName.split('.'); loadToOrders({});");

                    using (var session = store.OpenAsyncSession())
                    {
                        for (var i = 0; i < 100; i++)
                            await session.StoreAsync(new Order());

                        await session.SaveChangesAsync();
                    }

                    var condition = await task.WaitWithTimeout(TimeSpan.FromSeconds(60));
                    if (condition == false)
                    {
                        var msg = "Could not process SQL Replication script for OrdersAndLines, skipping document: orders/";
                        var tempFileName = Path.GetTempFileName();
                        lock (sb)
                        {
                            File.WriteAllText(tempFileName, sb.ToString());
                        }

                        throw new InvalidOperationException($"{msg}. Full log is: \r\n{tempFileName}");
                    }
                }
            }
        }

        [Theory]
        [InlineData(true)]
        [InlineData(false)]
        public async Task CanTestScript(bool performRolledBackTransaction)
        {
            using (var store = GetDocumentStore())
            {
                using (SqlAwareTestBase.WithSqlDatabase(MigrationProvider.MsSQL, out var connectionString, out string schemaName, dataSet: null, includeData: false))
                {
                    CreateRdbmsSchema(connectionString);
                    using (var session = store.OpenAsyncSession())
                    {
                        await session.StoreAsync(new Order
                        {
                            OrderLines = new List<OrderLine>
                            {
                                new OrderLine {Cost = 3, Product = "Milk", Quantity = 3}, new OrderLine {Cost = 4, Product = "Bear", Quantity = 2},
                            }
                        });
                        await session.SaveChangesAsync();
                    }

                    var result1 = store.Maintenance.Send(new PutConnectionStringOperation<SqlConnectionString>(new SqlConnectionString()
                    {
                        Name = "simulate",
                        ConnectionString = connectionString,
                        FactoryName = "System.Data.SqlClient",
                    }));
                    Assert.NotNull(result1.RaftCommandIndex);

                    var database = GetDatabase(store.Database).Result;

                    using (database.DocumentsStorage.ContextPool.AllocateOperationContext(out DocumentsOperationContext context))
                    {
                        using(SqlEtl.TestScript(
                            new TestSqlEtlScript
                            {
                                PerformRolledBackTransaction = performRolledBackTransaction,
                                DocumentId = "orders/1-A",
                                Configuration = new SqlEtlConfiguration()
                                {
                                    Name = "simulate",
                                    ConnectionStringName = "simulate",
                                    SqlTables =
                                    {
                                        new SqlEtlTable {TableName = "Orders", DocumentIdColumn = "Id"},
                                        new SqlEtlTable {TableName = "OrderLines", DocumentIdColumn = "OrderId"},
                                        new SqlEtlTable {TableName = "NotUsedInScript", DocumentIdColumn = "OrderId"},
                                    },
                                    Transforms =
                                    {
                                        new Transformation()
                                        {
                                            Collections = {"Orders"}, Name = "OrdersAndLines", Script = defaultScript + "output('test output')"
                                        }
                                    }
                                }
                            }, database, database.ServerStore, context, out var testResult))
                        {
                            var result = (SqlEtlTestScriptResult)testResult;
                            Assert.Equal(0, result.TransformationErrors.Count);
                            Assert.Equal(0, result.LoadErrors.Count);
                            Assert.Equal(0, result.SlowSqlWarnings.Count);

                            Assert.Equal(2, result.Summary.Count);

                            var orderLines = result.Summary.First(x => x.TableName == "OrderLines");

                            Assert.Equal(3, orderLines.Commands.Length); // delete and two inserts

                            var orders = result.Summary.First(x => x.TableName == "Orders");

                            Assert.Equal(2, orders.Commands.Length); // delete and insert

                            Assert.Equal("test output", result.DebugOutput[0]);
                        }
                    }
                }
            }
        }

        [Theory]
        [InlineData(true)]
        [InlineData(false)]
        public async Task CanTestDeletion(bool performRolledBackTransaction)
        {
            using (var store = GetDocumentStore())
            {
                using (SqlAwareTestBase.WithSqlDatabase(MigrationProvider.MsSQL, out var connectionString, out string schemaName, dataSet: null, includeData: false))
                {
                    CreateRdbmsSchema(connectionString);

                    using (var session = store.OpenAsyncSession())
                    {
                        await session.StoreAsync(new Order
                        {
                            OrderLines = new List<OrderLine>
                            {
                                new OrderLine {Cost = 3, Product = "Milk", Quantity = 3}, new OrderLine {Cost = 4, Product = "Bear", Quantity = 2},
                            }
                        });
                        await session.SaveChangesAsync();
                    }

                    var result1 = store.Maintenance.Send(new PutConnectionStringOperation<SqlConnectionString>(new SqlConnectionString()
                    {
                        Name = "simulate",
                        ConnectionString = connectionString,
                        FactoryName = "System.Data.SqlClient",
                    }));
                    Assert.NotNull(result1.RaftCommandIndex);

                    var database = GetDatabase(store.Database).Result;

                    using (database.DocumentsStorage.ContextPool.AllocateOperationContext(out DocumentsOperationContext context))
                    {
                        using(SqlEtl.TestScript(
                            new TestSqlEtlScript
                            {
                                PerformRolledBackTransaction = performRolledBackTransaction,
                                DocumentId = "orders/1-A",
                                IsDelete = true,
                                Configuration = new SqlEtlConfiguration()
                                {
                                    Name = "simulate",
                                    ConnectionStringName = "simulate",
                                    SqlTables =
                                    {
                                        new SqlEtlTable {TableName = "Orders", DocumentIdColumn = "Id"},
                                        new SqlEtlTable {TableName = "OrderLines", DocumentIdColumn = "OrderId"},
                                        new SqlEtlTable {TableName = "NotUsedInScript", DocumentIdColumn = "OrderId"},
                                    },
                                    Transforms = {new Transformation() {Collections = {"Orders"}, Name = "OrdersAndLines", Script = defaultScript}}
                                }
                            }, database, database.ServerStore, context, out var testResult))
                        {
                            var result = (SqlEtlTestScriptResult)testResult;
                            
                            Assert.Equal(0, result.TransformationErrors.Count);
                            Assert.Equal(0, result.LoadErrors.Count);
                            Assert.Equal(0, result.SlowSqlWarnings.Count);
                            Assert.Equal(2, result.Summary.Count);

                            var orderLines = result.Summary.First(x => x.TableName == "OrderLines");
                            Assert.Equal(1, orderLines.Commands.Length); // delete

                            var orders = result.Summary.First(x => x.TableName == "Orders");
                            Assert.Equal(1, orders.Commands.Length); // delete
                        }
                    }

                    using (var session = store.OpenAsyncSession())
                    {
                        Assert.NotNull(session.Query<Order>("orders/1-A"));
                    }
                }
            }
        }

        [RetryFact(delayBetweenRetriesMs: 1000)]
        public async Task LoadingSingleAttachment()
        {
            using (var store = GetDocumentStore())
            {
                using (SqlAwareTestBase.WithSqlDatabase(MigrationProvider.MsSQL, out var connectionString, out string schemaName, dataSet: null, includeData: false))
                {
                    CreateRdbmsSchema(connectionString, @"
CREATE TABLE [dbo].[Orders]
(
    [Id] [nvarchar](50) NOT NULL,
    [Name] [nvarchar](255) NULL,
    [Pic] [varbinary](max) NULL
)
");

                    var attachmentBytes = new byte[] {1, 2, 3};

                    using (var session = store.OpenAsyncSession())
                    {
                        await session.StoreAsync(new Order());
                        await session.SaveChangesAsync();
                    }

                    store.Operations.Send(new PutAttachmentOperation("orders/1-A", "test-attachment", new MemoryStream(attachmentBytes), "image/png"));

                    var etlDone = WaitForEtl(store, (n, statistics) => statistics.LoadSuccesses > 0);

                    SetupSqlEtl(store, connectionString, @"
var orderData = {
    Id: id(this),
    Name: this['@metadata']['@attachments'][0].Name,
    Pic: loadAttachment(this['@metadata']['@attachments'][0].Name)
};

loadToOrders(orderData);
");

                    etlDone.Wait(TimeSpan.FromMinutes(5));

                    using (var con = new SqlConnection())
                    {
                        con.ConnectionString = connectionString;
                        con.Open();

                        using (var dbCommand = con.CreateCommand())
                        {
                            dbCommand.CommandText = " SELECT COUNT(*) FROM Orders";
                            Assert.Equal(1, dbCommand.ExecuteScalar());
                        }

                        using (var dbCommand = con.CreateCommand())
                        {
                            dbCommand.CommandText = " SELECT Pic FROM Orders WHERE Id = 'orders/1-A'";

                            var sqlDataReader = dbCommand.ExecuteReader();

                            Assert.True(sqlDataReader.Read());
                            var stream = sqlDataReader.GetStream(0);

                            var bytes = stream.ReadData();

                            Assert.Equal(attachmentBytes, bytes);
                        }
                    }
                }
            }
        }

        [RetryFact(delayBetweenRetriesMs: 1000)]
        public async Task Should_error_if_attachment_doesnt_exist()
        {
            using (var store = GetDocumentStore())
            {
                using (SqlAwareTestBase.WithSqlDatabase(MigrationProvider.MsSQL, out var connectionString, out string schemaName, dataSet: null, includeData: false))
                {
                    CreateRdbmsSchema(connectionString, @"
CREATE TABLE [dbo].[Orders]
(
    [Id] [nvarchar](50) NOT NULL,
    [Name] [nvarchar](255) NULL,
    [Pic] [varbinary](max) NULL
)
");

                    var attachmentBytes = new byte[] {1, 2, 3};

                    using (var session = store.OpenAsyncSession())
                    {
                        await session.StoreAsync(new Order(), "orders/1-A");
                        await session.StoreAsync(new Order(), "orders/2-A");
                        await session.StoreAsync(new Order(), "orders/3-A");

                        await session.SaveChangesAsync();
                    }

                    store.Operations.Send(new PutAttachmentOperation("orders/1-A", "abc.jpg", new MemoryStream(attachmentBytes), "image/png"));
                    store.Operations.Send(new PutAttachmentOperation("orders/2-A", "photo.jpg", new MemoryStream(attachmentBytes), "image/png"));

                    var etlDone = WaitForEtl(store, (n, statistics) => statistics.LoadSuccesses > 0);

                    SetupSqlEtl(store, connectionString, @"
var orderData = {
    Id: id(this),
    Name: 'photo.jpg',
    Pic: loadAttachment('photo.jpg')
};

loadToOrders(orderData);
");

                    etlDone.Wait(TimeSpan.FromMinutes(5));

                    using (var con = new SqlConnection())
                    {
                        con.ConnectionString = connectionString;
                        con.Open();

                        using (var dbCommand = con.CreateCommand())
                        {
                            dbCommand.CommandText = " SELECT COUNT(*) FROM Orders";
                            Assert.Equal(1, dbCommand.ExecuteScalar());
                        }

                        using (var dbCommand = con.CreateCommand())
                        {
                            dbCommand.CommandText = " SELECT Pic FROM Orders WHERE Id = 'orders/2-A'";

                            var sqlDataReader = dbCommand.ExecuteReader();

                            Assert.True(sqlDataReader.Read());
                            var stream = sqlDataReader.GetStream(0);

                            var bytes = stream.ReadData();

                            Assert.Equal(attachmentBytes, bytes);
                        }
                    }
                }
            }
        }

        [RetryFact(delayBetweenRetriesMs: 1000)]
        public async Task LoadingMultipleAttachments()
        {
            using (var store = GetDocumentStore())
            {
                using (SqlAwareTestBase.WithSqlDatabase(MigrationProvider.MsSQL, out var connectionString, out string schemaName, dataSet: null, includeData: false))
                {
                    CreateRdbmsSchema(connectionString, @"
CREATE TABLE [dbo].[Attachments]
(
    [Id] int identity primary key,
    [UserId] [nvarchar](50) NOT NULL,
    [AttachmentName] [nvarchar](50) NULL,
    [Data] [varbinary](max) NULL
)
");

                    using (var session = store.OpenAsyncSession())
                    {
                        await session.StoreAsync(new User());
                        await session.SaveChangesAsync();
                    }

                    store.Operations.Send(new PutAttachmentOperation("users/1-A", "profile.jpg", new MemoryStream(new byte[] { 1, 2, 3, 4, 5, 6, 7 }), "image/jpeg"));
                    store.Operations.Send(new PutAttachmentOperation("users/1-A", "profile-small.jpg", new MemoryStream(new byte[] { 1, 2, 3 }), "image/jpeg"));

                    var etlDone = WaitForEtl(store, (n, statistics) => statistics.LoadSuccesses > 0);

                    AddEtl(store, new SqlEtlConfiguration()
                    {
                        Name = "LoadingMultipleAttachments",
                        ConnectionStringName = "test",
                        SqlTables = { new SqlEtlTable { TableName = "Attachments", DocumentIdColumn = "UserId", InsertOnlyMode = false }, },
                        Transforms =
                        {
                            new Transformation()
                            {
                                Name = "Attachments",
                                Collections = {"Users"},
                                Script = @"

var attachments = this['@metadata']['@attachments'];

for (var i = 0; i < attachments.length; i++)
{
    var attachment = {
        UserId: id(this),
        AttachmentName: attachments[i].Name,
        Data: loadAttachment(attachments[i].Name)
    };

    loadToAttachments(attachment);
}
"
                            }
                        }
                    }, new SqlConnectionString { Name = "test", FactoryName = "System.Data.SqlClient", ConnectionString = connectionString });

                    etlDone.Wait(TimeSpan.FromMinutes(5));

                    using (var con = new SqlConnection())
                    {
                        con.ConnectionString = connectionString;
                        con.Open();

                        using (var dbCommand = con.CreateCommand())
                        {
                            dbCommand.CommandText = " SELECT COUNT(*) FROM Attachments";
                            Assert.Equal(2, dbCommand.ExecuteScalar());
                        }
                    }
                }
            }
        }

        [RetryFact(delayBetweenRetriesMs: 1000)]
        public async Task CanSkipSettingFieldIfAttachmentDoesntExist()
        {
            using (var store = GetDocumentStore())
            {
                using (SqlAwareTestBase.WithSqlDatabase(MigrationProvider.MsSQL, out var connectionString, out string schemaName, dataSet: null, includeData: false))
                {
                    CreateRdbmsSchema(connectionString, @"
CREATE TABLE [dbo].[Orders]
(
    [Id] [nvarchar](50) NOT NULL,
    [Pic] [varbinary](max) NULL
)
");

                    using (var session = store.OpenAsyncSession())
                    {
                        await session.StoreAsync(new Order());
                        await session.SaveChangesAsync();
                    }

                    var etlDone = WaitForEtl(store, (n, statistics) => statistics.LoadSuccesses > 0);

                    SetupSqlEtl(store, connectionString, @"

var orderData = {
    Id: id(this),
    // Pic: loadAttachment('non-existing') // skip loading non existing attachment
};

loadToOrders(orderData);
");

                    etlDone.Wait(TimeSpan.FromMinutes(5));

                    using (var con = new SqlConnection())
                    {
                        con.ConnectionString = connectionString;
                        con.Open();

                        using (var dbCommand = con.CreateCommand())
                        {
                            dbCommand.CommandText = " SELECT COUNT(*) FROM Orders";
                            Assert.Equal(1, dbCommand.ExecuteScalar());

                            dbCommand.CommandText = " SELECT Pic FROM Orders WHERE Id = 'orders/1-A'";

                            var sqlDataReader = dbCommand.ExecuteReader();

                            Assert.True(sqlDataReader.Read());
                            Assert.True(sqlDataReader.IsDBNull(0));
                        }
                    }
                }
            }
        }

        [RetryFact(delayBetweenRetriesMs: 1000)]
        public async Task LoadingFromMultipleCollections()
        {
            using (var store = GetDocumentStore())
            {
                using (SqlAwareTestBase.WithSqlDatabase(MigrationProvider.MsSQL, out var connectionString, out string schemaName, dataSet: null, includeData: false))
                {
                    CreateRdbmsSchema(connectionString);

                    using (var session = store.OpenAsyncSession())
                    {
                        await session.StoreAsync(new Order
                        {
                            OrderLines = new List<OrderLine>
                            {
                                new OrderLine {Cost = 3, Product = "Milk", Quantity = 3}, new OrderLine {Cost = 4, Product = "Bear", Quantity = 2},
                            }
                        });

                        await session.StoreAsync(new FavouriteOrder {OrderLines = new List<OrderLine> {new OrderLine {Cost = 3, Product = "Milk", Quantity = 3},}});

                        await session.SaveChangesAsync();
                    }

                    var etlDone = WaitForEtl(store, (n, statistics) => statistics.LoadSuccesses != 0);

                    SetupSqlEtl(store, connectionString, defaultScript, collections: new List<string> {"Orders", "FavouriteOrders"});

                    etlDone.Wait(TimeSpan.FromMinutes(5));

                    using (var con = new SqlConnection())
                    {
                        con.ConnectionString = connectionString;
                        con.Open();

                        using (var dbCommand = con.CreateCommand())
                        {
                            dbCommand.CommandText = " SELECT COUNT(*) FROM Orders";
                            Assert.Equal(2, dbCommand.ExecuteScalar());
                            dbCommand.CommandText = " SELECT COUNT(*) FROM OrderLines";
                            Assert.Equal(3, dbCommand.ExecuteScalar());
                        }
                    }
                }
            }
        }

<<<<<<< HEAD
            [Fact]
            public async Task CanUseVarcharAndNVarcharFunctions()
=======
        [RetryFact(delayBetweenRetriesMs: 1000)]
        public async Task CanUseVarcharAndNVarcharFunctions()
        {
            using (var store = GetDocumentStore())
>>>>>>> b3908e16
            {
                using (var store = GetDocumentStore())
                {
                    using (SqlAwareTestBase.WithSqlDatabase(MigrationProvider.MsSQL, out var connectionString, out string schemaName, dataSet: null, includeData: false))
                    {
                        CreateRdbmsSchema(connectionString, @"
CREATE TABLE [dbo].[Users]
(
    [Id] [nvarchar](50) NOT NULL,
    [FirstName] [varchar](30) NOT NULL,
    [LastName] [nvarchar](30) NULL,
    [FirstName2] [varchar](30) NOT NULL,
    [LastName2] [nvarchar](30) NULL
)
");
                        using (var session = store.OpenAsyncSession())
                        {
                            await session.StoreAsync(new User {Name = "Joe Doń"});

                            await session.SaveChangesAsync();
                        }

                        var etlDone = WaitForEtl(store, (n, statistics) => statistics.LoadSuccesses > 0);

                        AddEtl(store, new SqlEtlConfiguration()
                        {
                            Name = "CanUserNonVarcharAndNVarcharFunctions",
                            ConnectionStringName = "test",
                            SqlTables = {new SqlEtlTable {TableName = "Users", DocumentIdColumn = "Id", InsertOnlyMode = false},},
                            Transforms =
                            {
                                new Transformation()
                                {
                                    Name = "varchartest",
                                    Collections = {"Users"},
                                    Script = @"

var names = this.Name.split(' ');

loadToUsers(
{
    FirstName: varchar(names[0], 30),
    LastName: nvarchar(names[1], 30),
    FirstName2: varchar(names[0]),
    LastName2:  nvarchar(names[1]),
});
"
                                }
                            }
                        }, new SqlConnectionString {Name = "test", FactoryName = "System.Data.SqlClient", ConnectionString = connectionString });

                        etlDone.Wait(TimeSpan.FromMinutes(5));

                        using (var con = new SqlConnection())
                        {
                            con.ConnectionString = connectionString;
                            con.Open();

                            using (var dbCommand = con.CreateCommand())
                            {
                                dbCommand.CommandText = " SELECT COUNT(*) FROM Users";
                                Assert.Equal(1, dbCommand.ExecuteScalar());
                            }
                        }
                    }
                }
            }

<<<<<<< HEAD
            [Fact]
                public void Should_stop_batch_if_size_limit_exceeded_RavenDB_12800()
=======
        [RetryFact(delayBetweenRetriesMs: 1000)]
        public void Should_stop_batch_if_size_limit_exceeded_RavenDB_12800()
        {
            using (var store = GetDocumentStore(new Options { ModifyDatabaseRecord = x => x.Settings[RavenConfiguration.GetKey(c => c.Etl.MaxBatchSize)] = "5" }))
            {
                using (SqlAwareTestBase.WithSqlDatabase(MigrationProvider.MsSQL, out var connectionString, out string schemaName, dataSet: null, includeData: false))
>>>>>>> b3908e16
                {
                    using (var store = GetDocumentStore(new Options { ModifyDatabaseRecord = x => x.Settings[RavenConfiguration.GetKey(c => c.Etl.MaxBatchSize)] = "5" }))
                    {
                        using (SqlAwareTestBase.WithSqlDatabase(MigrationProvider.MsSQL, out var connectionString, out string schemaName, dataSet: null, includeData: false))
                        {
                            CreateRdbmsSchema(connectionString, @"
CREATE TABLE [dbo].[Orders]
(
    [Id] [nvarchar](50) NOT NULL,
    [Pic] [varbinary](max) NULL
)
");
                            using (var session = store.OpenSession())
                            {

                                for (int i = 0; i < 6; i++)
                                {
                                    var order = new Orders.Order();
                                    session.Store(order);

                                    var r = new Random(i);

                                    var bytes = new byte[1024 * 1024 * 1];

                                    r.NextBytes(bytes);

                                    session.Advanced.Attachments.Store(order, "my-attachment", new MemoryStream(bytes));
                                }

                                session.SaveChanges();
                            }

                    var etlDone = WaitForEtl(store, (n, statistics) => statistics.LoadSuccesses >= 5);

                            SetupSqlEtl(store, connectionString, @"

var orderData = {
    Id: id(this),
    Pic: loadAttachment('my-attachment') 
};

loadToOrders(orderData);
");

                            etlDone.Wait(TimeSpan.FromMinutes(5));

                            var database = GetDatabase(store.Database).Result;

                            var etlProcess = (SqlEtl)database.EtlLoader.Processes.First();

                            var stats = etlProcess.GetPerformanceStats();

                            Assert.Contains("Stopping the batch because maximum batch size limit was reached (5 MBytes)", stats.Select(x => x.BatchTransformationCompleteReason).ToList());

                    etlDone = WaitForEtl(store, (n, s) => s.LoadSuccesses >= 6);

                    etlDone.Wait(TimeSpan.FromMinutes(1));
                        }
                    }
                }

                private async Task<string> ReadFromWebSocket(ArraySegment<byte> buffer, WebSocket source)
        {
            using (var ms = new MemoryStream())
            {
                WebSocketReceiveResult result;
                do
                {
                    try
                    {
                        result = await source.ReceiveAsync(buffer, CancellationToken.None);
                    }
                    catch (Exception)
                    {
                        break;
                    }
                    ms.Write(buffer.Array, buffer.Offset, result.Count);
                }
                while (!result.EndOfMessage);
                ms.Seek(0, SeekOrigin.Begin);

                return new StreamReader(ms, Encoding.UTF8).ReadToEnd();
            }
        }

        private static void AssertCounts(int ordersCount, int orderLineCounts, string connectionString)
        {
            using (var con = new SqlConnection())
            {
                con.ConnectionString = connectionString;
                con.Open();

                using (var dbCommand = con.CreateCommand())
                {
                    dbCommand.CommandText = "SELECT COUNT(*) FROM Orders";
                    Assert.Equal(ordersCount, dbCommand.ExecuteScalar());
                    dbCommand.CommandText = "SELECT COUNT(*) FROM OrderLines";
                    Assert.Equal(orderLineCounts, dbCommand.ExecuteScalar());
                }
            }
        }

        protected void SetupSqlEtl(DocumentStore store, string connectionString, string script, bool insertOnly = false, List<string> collections = null)
        {
            var connectionStringName = $"{store.Database}@{store.Urls.First()} to SQL DB";

            AddEtl(store, new SqlEtlConfiguration()
            {
                Name = connectionStringName,
                ConnectionStringName = connectionStringName,
                SqlTables =
                {
                    new SqlEtlTable {TableName = "Orders", DocumentIdColumn = "Id", InsertOnlyMode = insertOnly},
                    new SqlEtlTable {TableName = "OrderLines", DocumentIdColumn = "OrderId", InsertOnlyMode = insertOnly},
                },
                Transforms =
                {
                    new Transformation()
                    {
                        Name = "OrdersAndLines",
                        Collections = collections ?? new List<string> {"Orders"},
                        Script = script
                    }
                }
            }, new SqlConnectionString
            {
                Name = connectionStringName,
                ConnectionString = connectionString,
                FactoryName = "System.Data.SqlClient"
            });
        }

        private class Order
        {
            public Address Address { get; set; }
            public string Id { get; set; }
            public List<OrderLine> OrderLines { get; set; }
        }

        private class Address
        {
            public string City { get; set; }
        }

        private class OrderLine
        {
            public string Product { get; set; }
            public int Quantity { get; set; }
            public int Cost { get; set; }
        }

        private class FavouriteOrder : Order
        {

        }
    }
}<|MERGE_RESOLUTION|>--- conflicted
+++ resolved
@@ -257,8 +257,7 @@
             }
         }
 
-<<<<<<< HEAD
-        [Fact]
+        [RetryFact(delayBetweenRetriesMs: 1000)]
         public async Task CanLoadToTableWithSchemaName()
         {
             using (var store = GetDocumentStore())
@@ -323,9 +322,6 @@
         }
 
         [Fact]
-=======
-        [RetryFact(delayBetweenRetriesMs: 1000)]
->>>>>>> b3908e16
         public async Task NullPropagation()
         {
             using (var store = GetDocumentStore())
@@ -711,7 +707,7 @@
 
                     using (database.DocumentsStorage.ContextPool.AllocateOperationContext(out DocumentsOperationContext context))
                     {
-                        using(SqlEtl.TestScript(
+                        using (SqlEtl.TestScript(
                             new TestSqlEtlScript
                             {
                                 PerformRolledBackTransaction = performRolledBackTransaction,
@@ -793,7 +789,7 @@
 
                     using (database.DocumentsStorage.ContextPool.AllocateOperationContext(out DocumentsOperationContext context))
                     {
-                        using(SqlEtl.TestScript(
+                        using (SqlEtl.TestScript(
                             new TestSqlEtlScript
                             {
                                 PerformRolledBackTransaction = performRolledBackTransaction,
@@ -809,12 +805,12 @@
                                         new SqlEtlTable {TableName = "OrderLines", DocumentIdColumn = "OrderId"},
                                         new SqlEtlTable {TableName = "NotUsedInScript", DocumentIdColumn = "OrderId"},
                                     },
-                                    Transforms = {new Transformation() {Collections = {"Orders"}, Name = "OrdersAndLines", Script = defaultScript}}
+                                    Transforms = { new Transformation() { Collections = { "Orders" }, Name = "OrdersAndLines", Script = defaultScript } }
                                 }
                             }, database, database.ServerStore, context, out var testResult))
                         {
                             var result = (SqlEtlTestScriptResult)testResult;
-                            
+
                             Assert.Equal(0, result.TransformationErrors.Count);
                             Assert.Equal(0, result.LoadErrors.Count);
                             Assert.Equal(0, result.SlowSqlWarnings.Count);
@@ -852,7 +848,7 @@
 )
 ");
 
-                    var attachmentBytes = new byte[] {1, 2, 3};
+                    var attachmentBytes = new byte[] { 1, 2, 3 };
 
                     using (var session = store.OpenAsyncSession())
                     {
@@ -921,7 +917,7 @@
 )
 ");
 
-                    var attachmentBytes = new byte[] {1, 2, 3};
+                    var attachmentBytes = new byte[] { 1, 2, 3 };
 
                     using (var session = store.OpenAsyncSession())
                     {
@@ -1129,14 +1125,14 @@
                             }
                         });
 
-                        await session.StoreAsync(new FavouriteOrder {OrderLines = new List<OrderLine> {new OrderLine {Cost = 3, Product = "Milk", Quantity = 3},}});
+                        await session.StoreAsync(new FavouriteOrder { OrderLines = new List<OrderLine> { new OrderLine { Cost = 3, Product = "Milk", Quantity = 3 }, } });
 
                         await session.SaveChangesAsync();
                     }
 
                     var etlDone = WaitForEtl(store, (n, statistics) => statistics.LoadSuccesses != 0);
 
-                    SetupSqlEtl(store, connectionString, defaultScript, collections: new List<string> {"Orders", "FavouriteOrders"});
+                    SetupSqlEtl(store, connectionString, defaultScript, collections: new List<string> { "Orders", "FavouriteOrders" });
 
                     etlDone.Wait(TimeSpan.FromMinutes(5));
 
@@ -1157,21 +1153,14 @@
             }
         }
 
-<<<<<<< HEAD
-            [Fact]
-            public async Task CanUseVarcharAndNVarcharFunctions()
-=======
         [RetryFact(delayBetweenRetriesMs: 1000)]
         public async Task CanUseVarcharAndNVarcharFunctions()
         {
             using (var store = GetDocumentStore())
->>>>>>> b3908e16
-            {
-                using (var store = GetDocumentStore())
-                {
-                    using (SqlAwareTestBase.WithSqlDatabase(MigrationProvider.MsSQL, out var connectionString, out string schemaName, dataSet: null, includeData: false))
-                    {
-                        CreateRdbmsSchema(connectionString, @"
+            {
+                using (SqlAwareTestBase.WithSqlDatabase(MigrationProvider.MsSQL, out var connectionString, out string schemaName, dataSet: null, includeData: false))
+                {
+                    CreateRdbmsSchema(connectionString, @"
 CREATE TABLE [dbo].[Users]
 (
     [Id] [nvarchar](50) NOT NULL,
@@ -1181,21 +1170,21 @@
     [LastName2] [nvarchar](30) NULL
 )
 ");
-                        using (var session = store.OpenAsyncSession())
-                        {
-                            await session.StoreAsync(new User {Name = "Joe Doń"});
-
-                            await session.SaveChangesAsync();
-                        }
-
-                        var etlDone = WaitForEtl(store, (n, statistics) => statistics.LoadSuccesses > 0);
-
-                        AddEtl(store, new SqlEtlConfiguration()
-                        {
-                            Name = "CanUserNonVarcharAndNVarcharFunctions",
-                            ConnectionStringName = "test",
-                            SqlTables = {new SqlEtlTable {TableName = "Users", DocumentIdColumn = "Id", InsertOnlyMode = false},},
-                            Transforms =
+                    using (var session = store.OpenAsyncSession())
+                    {
+                        await session.StoreAsync(new User { Name = "Joe Doń" });
+
+                        await session.SaveChangesAsync();
+                    }
+
+                    var etlDone = WaitForEtl(store, (n, statistics) => statistics.LoadSuccesses > 0);
+
+                    AddEtl(store, new SqlEtlConfiguration()
+                    {
+                        Name = "CanUserNonVarcharAndNVarcharFunctions",
+                        ConnectionStringName = "test",
+                        SqlTables = { new SqlEtlTable { TableName = "Users", DocumentIdColumn = "Id", InsertOnlyMode = false }, },
+                        Transforms =
                             {
                                 new Transformation()
                                 {
@@ -1215,71 +1204,62 @@
 "
                                 }
                             }
-                        }, new SqlConnectionString {Name = "test", FactoryName = "System.Data.SqlClient", ConnectionString = connectionString });
-
-                        etlDone.Wait(TimeSpan.FromMinutes(5));
-
-                        using (var con = new SqlConnection())
-                        {
-                            con.ConnectionString = connectionString;
-                            con.Open();
-
-                            using (var dbCommand = con.CreateCommand())
-                            {
-                                dbCommand.CommandText = " SELECT COUNT(*) FROM Users";
-                                Assert.Equal(1, dbCommand.ExecuteScalar());
-                            }
-                        }
-                    }
-                }
-            }
-
-<<<<<<< HEAD
-            [Fact]
-                public void Should_stop_batch_if_size_limit_exceeded_RavenDB_12800()
-=======
+                    }, new SqlConnectionString { Name = "test", FactoryName = "System.Data.SqlClient", ConnectionString = connectionString });
+
+                    etlDone.Wait(TimeSpan.FromMinutes(5));
+
+                    using (var con = new SqlConnection())
+                    {
+                        con.ConnectionString = connectionString;
+                        con.Open();
+
+                        using (var dbCommand = con.CreateCommand())
+                        {
+                            dbCommand.CommandText = " SELECT COUNT(*) FROM Users";
+                            Assert.Equal(1, dbCommand.ExecuteScalar());
+                        }
+                    }
+                }
+            }
+        }
+
         [RetryFact(delayBetweenRetriesMs: 1000)]
         public void Should_stop_batch_if_size_limit_exceeded_RavenDB_12800()
         {
             using (var store = GetDocumentStore(new Options { ModifyDatabaseRecord = x => x.Settings[RavenConfiguration.GetKey(c => c.Etl.MaxBatchSize)] = "5" }))
             {
                 using (SqlAwareTestBase.WithSqlDatabase(MigrationProvider.MsSQL, out var connectionString, out string schemaName, dataSet: null, includeData: false))
->>>>>>> b3908e16
-                {
-                    using (var store = GetDocumentStore(new Options { ModifyDatabaseRecord = x => x.Settings[RavenConfiguration.GetKey(c => c.Etl.MaxBatchSize)] = "5" }))
-                    {
-                        using (SqlAwareTestBase.WithSqlDatabase(MigrationProvider.MsSQL, out var connectionString, out string schemaName, dataSet: null, includeData: false))
-                        {
-                            CreateRdbmsSchema(connectionString, @"
+                {
+                    CreateRdbmsSchema(connectionString, @"
 CREATE TABLE [dbo].[Orders]
 (
     [Id] [nvarchar](50) NOT NULL,
     [Pic] [varbinary](max) NULL
 )
 ");
-                            using (var session = store.OpenSession())
-                            {
-
-                                for (int i = 0; i < 6; i++)
-                                {
-                                    var order = new Orders.Order();
-                                    session.Store(order);
-
-                                    var r = new Random(i);
-
-                                    var bytes = new byte[1024 * 1024 * 1];
-
-                                    r.NextBytes(bytes);
-
-                                    session.Advanced.Attachments.Store(order, "my-attachment", new MemoryStream(bytes));
-                                }
-
-                                session.SaveChanges();
-                            }
+                    using (var session = store.OpenSession())
+                    {
+
+                        for (int i = 0; i < 6; i++)
+                        {
+                            var order = new Orders.Order();
+                            session.Store(order);
+
+                            var r = new Random(i);
+
+                            var bytes = new byte[1024 * 1024 * 1];
+
+                            r.NextBytes(bytes);
+
+                            session.Advanced.Attachments.Store(order, "my-attachment", new MemoryStream(bytes));
+                        }
+
+                        session.SaveChanges();
+                    }
 
                     var etlDone = WaitForEtl(store, (n, statistics) => statistics.LoadSuccesses >= 5);
 
-                            SetupSqlEtl(store, connectionString, @"
+                    SetupSqlEtl(store, connectionString, @"
 
 var orderData = {
     Id: id(this),
@@ -1289,24 +1269,24 @@
 loadToOrders(orderData);
 ");
 
-                            etlDone.Wait(TimeSpan.FromMinutes(5));
-
-                            var database = GetDatabase(store.Database).Result;
-
-                            var etlProcess = (SqlEtl)database.EtlLoader.Processes.First();
-
-                            var stats = etlProcess.GetPerformanceStats();
-
-                            Assert.Contains("Stopping the batch because maximum batch size limit was reached (5 MBytes)", stats.Select(x => x.BatchTransformationCompleteReason).ToList());
+                    etlDone.Wait(TimeSpan.FromMinutes(5));
+
+                    var database = GetDatabase(store.Database).Result;
+
+                    var etlProcess = (SqlEtl)database.EtlLoader.Processes.First();
+
+                    var stats = etlProcess.GetPerformanceStats();
+
+                    Assert.Contains("Stopping the batch because maximum batch size limit was reached (5 MBytes)", stats.Select(x => x.BatchTransformationCompleteReason).ToList());
 
                     etlDone = WaitForEtl(store, (n, s) => s.LoadSuccesses >= 6);
 
                     etlDone.Wait(TimeSpan.FromMinutes(1));
-                        }
-                    }
-                }
-
-                private async Task<string> ReadFromWebSocket(ArraySegment<byte> buffer, WebSocket source)
+                }
+            }
+        }
+
+        private async Task<string> ReadFromWebSocket(ArraySegment<byte> buffer, WebSocket source)
         {
             using (var ms = new MemoryStream())
             {
