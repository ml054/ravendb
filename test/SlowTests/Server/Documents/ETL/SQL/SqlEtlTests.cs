﻿// -----------------------------------------------------------------------
//  <copyright file="SqlEtlTests.cs" company="Hibernating Rhinos LTD">
//      Copyright (c) Hibernating Rhinos LTD. All rights reserved.
//  </copyright>
// -----------------------------------------------------------------------

using System;
using System.Collections.Generic;
using System.Data.SqlClient;
using System.IO;
using System.Linq;
using System.Net.WebSockets;
using System.Text;
using System.Threading;
using System.Threading.Tasks;
using FastTests;
using FastTests.Voron.Util;
using Raven.Client.Documents;
using Raven.Client.Documents.Operations.Attachments;
using Raven.Client.Documents.Operations.ConnectionStrings;
using Raven.Client.Documents.Operations.ETL;
using Raven.Client.Documents.Operations.ETL.SQL;
using Raven.Client.Extensions;
using Raven.Server.Config;
using Raven.Server.Documents.ETL.Providers.SQL;
using Raven.Server.Documents.ETL.Providers.SQL.RelationalWriters;
using Raven.Server.Documents.ETL.Providers.SQL.Test;
using Raven.Server.ServerWide.Context;
using Raven.Server.SqlMigration;
using Raven.Tests.Core.Utils.Entities;
using SlowTests.Server.Documents.Migration;
using Sparrow.Server;
using Tests.Infrastructure.ConnectionString;
using Xunit;
using Xunit.Abstractions;

namespace SlowTests.Server.Documents.ETL.SQL
{
    public class SqlEtlTests : EtlTestBase
    {
        public SqlEtlTests(ITestOutputHelper output) : base(output)
        {
        }

        private readonly List<string> _dbNames = new List<string>();

        protected const string defaultScript = @"
var orderData = {
    Id: id(this),
    OrderLinesCount: this.OrderLines.length,
    TotalCost: 0
};

for (var i = 0; i < this.OrderLines.length; i++) {
    var line = this.OrderLines[i];
    orderData.TotalCost += line.Cost;
    loadToOrderLines({
        OrderId: id(this),
        Qty: line.Quantity,
        Product: line.Product,
        Cost: line.Cost
    });
}

loadToOrders(orderData);
";

        [Fact]
        public async Task ReplicateMultipleBatches()
        {
            using (var store = GetDocumentStore())
            {
                using (SqlAwareTestBase.WithSqlDatabase(MigrationProvider.MsSQL, out var connectionString, out string schemaName, dataSet: null, includeData: false))
                {
                    CreateRdbmsSchema(connectionString);
                    int testCount = 5000;

                    using (var bulkInsert = store.BulkInsert())
                    {
                        for (int i = 0; i < testCount; i++)
                        {
                            await bulkInsert.StoreAsync(new Order
                            {
                                OrderLines = new List<OrderLine>
                            {
                                new OrderLine {Cost = 3, Product = "Milk", Quantity = 3},
                                new OrderLine {Cost = 4, Product = "Bear", Quantity = 2},
                            }
                            });
                        }
                    }

                    var etlDone = WaitForEtl(store, (n, s) => GetOrdersCount(connectionString) == testCount);

                    SetupSqlEtl(store, connectionString, defaultScript);

                    etlDone.Wait(TimeSpan.FromMinutes(5));

                    Assert.Equal(testCount, GetOrdersCount(connectionString));
                }
            }
        }

        protected void CreateRdbmsSchema(string connectionString, string command = @"
CREATE TABLE [dbo].[OrderLines]
(
    [Id] int identity primary key,
    [OrderId] [nvarchar](50) NOT NULL,
    [Qty] [int] NOT NULL,
    [Product] [nvarchar](255) NOT NULL,
    [Cost] [int] NOT NULL
)

CREATE TABLE [dbo].[Orders]
(
    [Id] [nvarchar](50) NOT NULL,
    [OrderLinesCount] [int]  NULL,
    [TotalCost] [int] NOT NULL,
    [City] [nvarchar](50) NULL
)
")
        {
            using (var con = new SqlConnection())
            {
                con.ConnectionString = connectionString;
                con.Open();

                using (var dbCommand = con.CreateCommand())
                {
                    dbCommand.CommandText = command;
                    dbCommand.ExecuteNonQuery();
                }
                con.Close();
            }
        }

        public override void Dispose()
        {
            base.Dispose();

            using (var con = new SqlConnection())
            {
                con.ConnectionString = MssqlConnectionString.Instance.VerifiedConnectionString.Value;
                con.Open();

                foreach (var dbName in _dbNames)
                {
                    using (var dbCommand = con.CreateCommand())
                    {
                        dbCommand.CommandText = $@"
ALTER DATABASE [SqlReplication-{dbName}] SET SINGLE_USER WITH ROLLBACK IMMEDIATE;
DROP DATABASE [SqlReplication-{dbName}]";
                        dbCommand.ExecuteNonQuery();
                    }
                }
            }
        }

        [Fact]
        public async Task SimpleTransformation()
        {
            using (var store = GetDocumentStore())
            {
                using (SqlAwareTestBase.WithSqlDatabase(MigrationProvider.MsSQL, out var connectionString, out string schemaName, dataSet: null, includeData: false))
                {
                    CreateRdbmsSchema(connectionString);

                    using (var session = store.OpenAsyncSession())
                    {
                        await session.StoreAsync(new Order
                        {
                            OrderLines = new List<OrderLine>
                            {
                                new OrderLine {Cost = 3, Product = "Milk", Quantity = 3}, new OrderLine {Cost = 4, Product = "Bear", Quantity = 2},
                            }
                        });
                        await session.SaveChangesAsync();
                    }

                    var etlDone = WaitForEtl(store, (n, statistics) => statistics.LoadSuccesses != 0);

                    SetupSqlEtl(store, connectionString, defaultScript);

                    etlDone.Wait(TimeSpan.FromMinutes(5));

                    using (var con = new SqlConnection())
                    {
                        con.ConnectionString = connectionString;
                        con.Open();

                        using (var dbCommand = con.CreateCommand())
                        {
                            dbCommand.CommandText = " SELECT COUNT(*) FROM Orders";
                            Assert.Equal(1, dbCommand.ExecuteScalar());
                            dbCommand.CommandText = " SELECT COUNT(*) FROM OrderLines";
                            Assert.Equal(2, dbCommand.ExecuteScalar());
                        }
                    }
                }
            }
        }



        [Fact]
        public async Task ShouldHandleCaseMismatchBetweenTableDefinitionAndLoadTo()
        {
            using (var store = GetDocumentStore())
            {
                using (SqlAwareTestBase.WithSqlDatabase(MigrationProvider.MsSQL, out var connectionString, out string schemaName, dataSet: null, includeData: false))
                {
                    CreateRdbmsSchema(connectionString);

                    using (var session = store.OpenAsyncSession())
                    {
                        await session.StoreAsync(new Order
                        {
                            OrderLines = new List<OrderLine>
                            {
                                new OrderLine {Cost = 3, Product = "Milk", Quantity = 3}, new OrderLine {Cost = 4, Product = "Bear", Quantity = 2},
                            }
                        });
                        await session.SaveChangesAsync();
                    }

                    var etlDone = WaitForEtl(store, (n, statistics) => statistics.LoadSuccesses != 0);

                    string script = @"
var orderData = {
    Id: id(this),
    OrderLinesCount: this.OrderLines.length,
    TotalCost: 0
};

loadToOrDerS(orderData); // note 'OrDerS' here vs 'Orders' defined in the configuration
";

                    SetupSqlEtl(store, connectionString, script);

                    WaitForUserToContinueTheTest(store);

                    etlDone.Wait(TimeSpan.FromMinutes(5));

                    using (var con = new SqlConnection())
                    {
                        con.ConnectionString = connectionString;
                        con.Open();

                        using (var dbCommand = con.CreateCommand())
                        {
                            dbCommand.CommandText = " SELECT COUNT(*) FROM Orders";
                            Assert.Equal(1, dbCommand.ExecuteScalar());
                        }
                    }
                }
            }
        }

        [Fact]
        public async Task CanLoadToTableWithSchemaName()
        {
            using (var store = GetDocumentStore())
            {
                using (SqlAwareTestBase.WithSqlDatabase(MigrationProvider.MsSQL, out var connectionString, out string schemaName, dataSet: null, includeData: false))
                {
                    CreateRdbmsSchema(connectionString);

                    using (var session = store.OpenAsyncSession())
                    {
                        await session.StoreAsync(new Order());
                        await session.SaveChangesAsync();
                    }

                    var etlDone = WaitForEtl(store, (n, statistics) => statistics.LoadSuccesses != 0);

                    var tableNameWithSchema = $"{schemaName}.Orders";

                    string scriptWithSchema = "loadTo('" + tableNameWithSchema + "', { Id: id(this),  TotalCost: 0 } );";

                    var connectionStringName = $"{store.Database}@{store.Urls.First()} to SQL DB";

                    AddEtl(store, new SqlEtlConfiguration()
                    {
                        Name = connectionStringName,
                        ConnectionStringName = connectionStringName,
                        SqlTables =
                        {
                            new SqlEtlTable {TableName = tableNameWithSchema, DocumentIdColumn = "Id"},
                        },
                        Transforms =
                        {
                            new Transformation()
                            {
                                Name = "Orders",
                                Collections = new List<string> {"Orders"},
                                Script = scriptWithSchema
                            }
                        }
                    }, new SqlConnectionString
                    {
                        Name = connectionStringName,
                        ConnectionString = connectionString,
                        FactoryName = "System.Data.SqlClient"
                    });

                    etlDone.Wait(TimeSpan.FromMinutes(5));

                    using (var con = new SqlConnection())
                    {
                        con.ConnectionString = connectionString;
                        con.Open();

                        using (var dbCommand = con.CreateCommand())
                        {
                            dbCommand.CommandText = " SELECT COUNT(*) FROM Orders";
                            Assert.Equal(1, dbCommand.ExecuteScalar());
                        }
                    }
                }
            }
        }

        [Fact]
        public async Task NullPropagation()
        {
            using (var store = GetDocumentStore())
            {
                using (SqlAwareTestBase.WithSqlDatabase(MigrationProvider.MsSQL, out var connectionString, out string schemaName, dataSet: null, includeData: false))
                {
                    CreateRdbmsSchema(connectionString);

                    using (var session = store.OpenAsyncSession())
                    {
                        await session.StoreAsync(new Order
                        {
                            OrderLines = new List<OrderLine>
                            {
                                new OrderLine {Cost = 3, Product = "Milk", Quantity = 3}, new OrderLine {Cost = 4, Product = "Bear", Quantity = 2},
                            }
                        });
                        await session.SaveChangesAsync();
                    }

                    var etlDone = WaitForEtl(store, (n, statistics) => statistics.LoadSuccesses != 0);

                    SetupSqlEtl(store, connectionString, @"var orderData = {
    Id: id(this),
    OrderLinesCount: this.OrderLines_Missing.length,
    TotalCost: 0
};
loadToOrders(orderData);");

                    etlDone.Wait(TimeSpan.FromMinutes(5));

                    using (var con = new SqlConnection())
                    {
                        con.ConnectionString = connectionString;
                        con.Open();

                        using (var dbCommand = con.CreateCommand())
                        {
                            dbCommand.CommandText = " SELECT COUNT(*) FROM Orders";
                            Assert.Equal(1, dbCommand.ExecuteScalar());
                            dbCommand.CommandText = " SELECT OrderLinesCount FROM Orders";
                            Assert.Equal(0, dbCommand.ExecuteScalar());
                        }
                    }
                }
            }
        }

        [Fact]
        public async Task NullPropagation_WithExplicitNull()
        {
            using (var store = GetDocumentStore())
            {
                using (SqlAwareTestBase.WithSqlDatabase(MigrationProvider.MsSQL, out var connectionString, out string schemaName, dataSet: null, includeData: false))
                {
                    CreateRdbmsSchema(connectionString);

                    using (var session = store.OpenAsyncSession())
                    {
                        await session.StoreAsync(new Order
                        {
                            Address = null,
                            OrderLines = new List<OrderLine>
                            {
                                new OrderLine {Cost = 3, Product = "Milk", Quantity = 3}, new OrderLine {Cost = 4, Product = "Bear", Quantity = 2},
                            }
                        });
                        await session.SaveChangesAsync();
                    }

                    var etlDone = WaitForEtl(store, (n, statistics) => statistics.LoadSuccesses != 0);

                    SetupSqlEtl(store, connectionString, @"var orderData = {
    Id: id(this),
    City: this.Address.City,
    TotalCost: 0
};
loadToOrders(orderData);");

                    etlDone.Wait(TimeSpan.FromMinutes(5));

                    using (var con = new SqlConnection())
                    {
                        con.ConnectionString = connectionString;
                        con.Open();

                        using (var dbCommand = con.CreateCommand())
                        {
                            dbCommand.CommandText = " SELECT COUNT(*) FROM Orders";
                            Assert.Equal(1, dbCommand.ExecuteScalar());
                            dbCommand.CommandText = " SELECT City FROM Orders";
                            Assert.Equal(DBNull.Value, dbCommand.ExecuteScalar());
                        }
                    }
                }
            }
        }

        [Fact]
        public async Task RavenDB_3341()
        {
            using (var store = GetDocumentStore())
            {
                using (SqlAwareTestBase.WithSqlDatabase(MigrationProvider.MsSQL, out var connectionString, out string schemaName, dataSet: null, includeData: false))
                {
                    CreateRdbmsSchema(connectionString);

                    using (var session = store.OpenAsyncSession())
                    {
                        await session.StoreAsync(new Order { OrderLines = new List<OrderLine> { new OrderLine { Cost = 4, Product = "Bear", Quantity = 2 }, } });
                        await session.SaveChangesAsync();
                    }

                    var etlDone = WaitForEtl(store, (n, statistics) => statistics.LoadSuccesses != 0);

                    SetupSqlEtl(store, connectionString, "if(this.OrderLines.length > 0) { \r\n" + defaultScript + " \r\n}");

                    etlDone.Wait(TimeSpan.FromMinutes(5));

                    AssertCounts(1, 1, connectionString);

                    etlDone.Reset();
                    using (var session = store.OpenAsyncSession())
                    {
                        var order = await session.LoadAsync<Order>("orders/1-A");
                        order.OrderLines.Clear();
                        await session.SaveChangesAsync();
                    }

                    etlDone.Wait(TimeSpan.FromMinutes(5));
                    AssertCounts(0, 0, connectionString);
                }
            }
        }

        protected static int GetOrdersCount(string connectionString)
        {
            using (var con = new SqlConnection())
            {
                con.ConnectionString = connectionString;
                con.Open();

                using (var dbCommand = con.CreateCommand())
                {
                    dbCommand.CommandText = " SELECT COUNT(*) FROM Orders";
                    return (int)dbCommand.ExecuteScalar();
                }
            }
        }

        [Fact]
        public async Task CanUpdateToBeNoItemsInChildTable()
        {
            using (var store = GetDocumentStore())
            {
                using (SqlAwareTestBase.WithSqlDatabase(MigrationProvider.MsSQL, out var connectionString, out string schemaName, dataSet: null, includeData: false))
                {
                    CreateRdbmsSchema(connectionString);


                    using (var session = store.OpenAsyncSession())
                    {
                        await session.StoreAsync(new Order
                        {
                            OrderLines = new List<OrderLine>
                            {
                                new OrderLine {Cost = 3, Product = "Milk", Quantity = 3}, new OrderLine {Cost = 4, Product = "Bear", Quantity = 2},
                            }
                        });
                        await session.SaveChangesAsync();
                    }

                    var etlDone = WaitForEtl(store, (n, statistics) => statistics.LoadSuccesses != 0);

                    SetupSqlEtl(store, connectionString, defaultScript);

                    etlDone.Wait(TimeSpan.FromMinutes(5));

                    AssertCounts(1, 2, connectionString);

                    etlDone.Reset();

                    using (var session = store.OpenAsyncSession())
                    {
                        var order = await session.LoadAsync<Order>("orders/1-A");
                        order.OrderLines.Clear();
                        await session.SaveChangesAsync();
                    }

                    etlDone.Wait(TimeSpan.FromMinutes(5));
                    AssertCounts(1, 0, connectionString);
                }
            }
        }

        [Fact]
        public async Task CanDelete()
        {
            using (var store = GetDocumentStore())
            {
                using (SqlAwareTestBase.WithSqlDatabase(MigrationProvider.MsSQL, out var connectionString, out string schemaName, dataSet: null, includeData: false))
                {
                    CreateRdbmsSchema(connectionString);

                    using (var session = store.OpenAsyncSession())
                    {
                        await session.StoreAsync(new Order
                        {
                            OrderLines = new List<OrderLine>
                            {
                                new OrderLine {Cost = 3, Product = "Milk", Quantity = 3}, new OrderLine {Cost = 4, Product = "Bear", Quantity = 2},
                            }
                        });
                        await session.SaveChangesAsync();
                    }

                    var etlDone = WaitForEtl(store, (n, statistics) => statistics.LoadSuccesses != 0);

                    SetupSqlEtl(store, connectionString, defaultScript);

                    etlDone.Wait(TimeSpan.FromMinutes(5));

                    AssertCounts(1, 2, connectionString);

                    etlDone.Reset();

                    using (var commands = store.Commands())
                        await commands.DeleteAsync("orders/1-A", null);

                    etlDone.Wait(TimeSpan.FromMinutes(5));

                    AssertCounts(0, 0, connectionString);
                }
            }
        }

        [Fact]
        public async Task RavenDB_3172()
        {
            using (var store = GetDocumentStore())
            {
                using (SqlAwareTestBase.WithSqlDatabase(MigrationProvider.MsSQL, out var connectionString, out string schemaName, dataSet: null, includeData: false))
                {
                    CreateRdbmsSchema(connectionString);
                    using (var session = store.OpenAsyncSession())
                    {
                        await session.StoreAsync(new Order
                        {
                            Id = "orders/1",
                            OrderLines = new List<OrderLine>
                            {
                                new OrderLine {Cost = 3, Product = "Milk", Quantity = 3}, new OrderLine {Cost = 4, Product = "Bear", Quantity = 2},
                            }
                        });
                        await session.SaveChangesAsync();
                    }

                    var etlDone = WaitForEtl(store, (n, statistics) => statistics.LoadSuccesses != 0);

                    SetupSqlEtl(store, connectionString, defaultScript, insertOnly: true);

                    etlDone.Wait(TimeSpan.FromMinutes(5));

                    AssertCounts(1, 2, connectionString);

                    etlDone.Reset();

                    using (var session = store.OpenAsyncSession())
                    {
                        var order = await session.LoadAsync<Order>("orders/1");
                        order.OrderLines.Add(new OrderLine { Cost = 5, Product = "Sugar", Quantity = 7 });
                        await session.SaveChangesAsync();
                    }

                    etlDone.Wait(TimeSpan.FromMinutes(5));
                    // we end up with duplicates
                    AssertCounts(2, 5, connectionString);
                }
            }
        }

        [Fact]
        public async Task WillLog()
        {
            using (var client = new ClientWebSocket())
            using (var store = GetDocumentStore())
            {
                using (SqlAwareTestBase.WithSqlDatabase(MigrationProvider.MsSQL, out var connectionString, out string schemaName, dataSet: null, includeData: false))
                {
                    CreateRdbmsSchema(connectionString);
                    using (var session = store.OpenAsyncSession())
                    {
                        await session.StoreAsync(new Order());
                        await session.SaveChangesAsync();
                    }

                    var str = string.Format("{0}/admin/logs/watch", store.Urls.First().Replace("http", "ws"));
                    var sb = new StringBuilder();

                    var mre = new AsyncManualResetEvent();

                    await client.ConnectAsync(new Uri(str), CancellationToken.None);
                    var task = Task.Run(async () =>
                    {
                        ArraySegment<byte> buffer = new ArraySegment<byte>(new byte[1024]);
                        while (client.State == WebSocketState.Open)
                        {
                            var value = await ReadFromWebSocket(buffer, client);
                            lock (sb)
                            {
                                mre.Set();
                                sb.AppendLine(value);
                            }

                            const string expectedValue = "skipping document: orders/";
                            if (value.Contains(expectedValue) || sb.ToString().Contains(expectedValue))
                                return;

                        }
                    });
                    await mre.WaitAsync(TimeSpan.FromSeconds(60));
                    SetupSqlEtl(store, connectionString, @"output ('Tralala'); 

undefined();

var nameArr = this.StepName.split('.'); loadToOrders({});");

                    using (var session = store.OpenAsyncSession())
                    {
                        for (var i = 0; i < 100; i++)
                            await session.StoreAsync(new Order());

                        await session.SaveChangesAsync();
                    }

                    var condition = await task.WaitWithTimeout(TimeSpan.FromSeconds(60));
                    if (condition == false)
                    {
                        var msg = "Could not process SQL Replication script for OrdersAndLines, skipping document: orders/";
                        var tempFileName = Path.GetTempFileName();
                        lock (sb)
                        {
                            File.WriteAllText(tempFileName, sb.ToString());
                        }

                        throw new InvalidOperationException($"{msg}. Full log is: \r\n{tempFileName}");
                    }
                }
            }
        }

        [Theory]
        [InlineData(true)]
        [InlineData(false)]
        public async Task CanTestScript(bool performRolledBackTransaction)
        {
            using (var store = GetDocumentStore())
            {
                using (SqlAwareTestBase.WithSqlDatabase(MigrationProvider.MsSQL, out var connectionString, out string schemaName, dataSet: null, includeData: false))
                {
                    CreateRdbmsSchema(connectionString);
                    using (var session = store.OpenAsyncSession())
                    {
                        await session.StoreAsync(new Order
                        {
                            OrderLines = new List<OrderLine>
                            {
                                new OrderLine {Cost = 3, Product = "Milk", Quantity = 3}, new OrderLine {Cost = 4, Product = "Bear", Quantity = 2},
                            }
                        });
                        await session.SaveChangesAsync();
                    }

                    var result1 = store.Maintenance.Send(new PutConnectionStringOperation<SqlConnectionString>(new SqlConnectionString()
                    {
                        Name = "simulate",
                        ConnectionString = connectionString,
                        FactoryName = "System.Data.SqlClient",
                    }));
                    Assert.NotNull(result1.RaftCommandIndex);

                    var database = GetDatabase(store.Database).Result;

                    using (database.DocumentsStorage.ContextPool.AllocateOperationContext(out DocumentsOperationContext context))
                    {
                        using(SqlEtl.TestScript(
                            new TestSqlEtlScript
                            {
                                PerformRolledBackTransaction = performRolledBackTransaction,
                                DocumentId = "orders/1-A",
                                Configuration = new SqlEtlConfiguration()
                                {
                                    Name = "simulate",
                                    ConnectionStringName = "simulate",
                                    SqlTables =
                                    {
                                        new SqlEtlTable {TableName = "Orders", DocumentIdColumn = "Id"},
                                        new SqlEtlTable {TableName = "OrderLines", DocumentIdColumn = "OrderId"},
                                        new SqlEtlTable {TableName = "NotUsedInScript", DocumentIdColumn = "OrderId"},
                                    },
                                    Transforms =
                                    {
                                        new Transformation()
                                        {
                                            Collections = {"Orders"}, Name = "OrdersAndLines", Script = defaultScript + "output('test output')"
                                        }
                                    }
                                }
                            }, database, database.ServerStore, context, out var testResult))
                        {
                            var result = (SqlEtlTestScriptResult)testResult;
                            Assert.Equal(0, result.TransformationErrors.Count);
                            Assert.Equal(0, result.LoadErrors.Count);
                            Assert.Equal(0, result.SlowSqlWarnings.Count);

                            Assert.Equal(2, result.Summary.Count);

                            var orderLines = result.Summary.First(x => x.TableName == "OrderLines");

                            Assert.Equal(3, orderLines.Commands.Length); // delete and two inserts

                            var orders = result.Summary.First(x => x.TableName == "Orders");

                            Assert.Equal(2, orders.Commands.Length); // delete and insert

                            Assert.Equal("test output", result.DebugOutput[0]);
                        }
                    }
                }
            }
        }

        [Theory]
        [InlineData(true)]
        [InlineData(false)]
        public async Task CanTestDeletion(bool performRolledBackTransaction)
        {
            using (var store = GetDocumentStore())
            {
                using (SqlAwareTestBase.WithSqlDatabase(MigrationProvider.MsSQL, out var connectionString, out string schemaName, dataSet: null, includeData: false))
                {
                    CreateRdbmsSchema(connectionString);

                    using (var session = store.OpenAsyncSession())
                    {
                        await session.StoreAsync(new Order
                        {
                            OrderLines = new List<OrderLine>
                            {
                                new OrderLine {Cost = 3, Product = "Milk", Quantity = 3}, new OrderLine {Cost = 4, Product = "Bear", Quantity = 2},
                            }
                        });
                        await session.SaveChangesAsync();
                    }

                    var result1 = store.Maintenance.Send(new PutConnectionStringOperation<SqlConnectionString>(new SqlConnectionString()
                    {
                        Name = "simulate",
                        ConnectionString = connectionString,
                        FactoryName = "System.Data.SqlClient",
                    }));
                    Assert.NotNull(result1.RaftCommandIndex);

                    var database = GetDatabase(store.Database).Result;

                    using (database.DocumentsStorage.ContextPool.AllocateOperationContext(out DocumentsOperationContext context))
                    {
                        using(SqlEtl.TestScript(
                            new TestSqlEtlScript
                            {
                                PerformRolledBackTransaction = performRolledBackTransaction,
                                DocumentId = "orders/1-A",
                                IsDelete = true,
                                Configuration = new SqlEtlConfiguration()
                                {
                                    Name = "simulate",
                                    ConnectionStringName = "simulate",
                                    SqlTables =
                                    {
                                        new SqlEtlTable {TableName = "Orders", DocumentIdColumn = "Id"},
                                        new SqlEtlTable {TableName = "OrderLines", DocumentIdColumn = "OrderId"},
                                        new SqlEtlTable {TableName = "NotUsedInScript", DocumentIdColumn = "OrderId"},
                                    },
                                    Transforms = {new Transformation() {Collections = {"Orders"}, Name = "OrdersAndLines", Script = defaultScript}}
                                }
                            }, database, database.ServerStore, context, out var testResult))
                        {
                            var result = (SqlEtlTestScriptResult)testResult;
                            
                            Assert.Equal(0, result.TransformationErrors.Count);
                            Assert.Equal(0, result.LoadErrors.Count);
                            Assert.Equal(0, result.SlowSqlWarnings.Count);
                            Assert.Equal(2, result.Summary.Count);

                            var orderLines = result.Summary.First(x => x.TableName == "OrderLines");
                            Assert.Equal(1, orderLines.Commands.Length); // delete

                            var orders = result.Summary.First(x => x.TableName == "Orders");
                            Assert.Equal(1, orders.Commands.Length); // delete
                        }
                    }

                    using (var session = store.OpenAsyncSession())
                    {
                        Assert.NotNull(session.Query<Order>("orders/1-A"));
                    }
                }
            }
        }

        [Fact]
        public async Task LoadingSingleAttachment()
        {
            using (var store = GetDocumentStore())
            {
                using (SqlAwareTestBase.WithSqlDatabase(MigrationProvider.MsSQL, out var connectionString, out string schemaName, dataSet: null, includeData: false))
                {
                    CreateRdbmsSchema(connectionString, @"
CREATE TABLE [dbo].[Orders]
(
    [Id] [nvarchar](50) NOT NULL,
    [Name] [nvarchar](255) NULL,
    [Pic] [varbinary](max) NULL
)
");

                    var attachmentBytes = new byte[] { 1, 2, 3 };

                    using (var session = store.OpenAsyncSession())
                    {
                        await session.StoreAsync(new Order());
                        await session.SaveChangesAsync();
                    }

                    store.Operations.Send(new PutAttachmentOperation("orders/1-A", "test-attachment", new MemoryStream(attachmentBytes), "image/png"));

                    var etlDone = WaitForEtl(store, (n, statistics) => statistics.LoadSuccesses > 0);

                    SetupSqlEtl(store, connectionString, @"
var orderData = {
    Id: id(this),
    Name: this['@metadata']['@attachments'][0].Name,
    Pic: loadAttachment(this['@metadata']['@attachments'][0].Name)
};

loadToOrders(orderData);
");

                    etlDone.Wait(TimeSpan.FromMinutes(5));

                    using (var con = new SqlConnection())
                    {
                        con.ConnectionString = connectionString;
                        con.Open();

                        using (var dbCommand = con.CreateCommand())
                        {
                            dbCommand.CommandText = " SELECT COUNT(*) FROM Orders";
                            Assert.Equal(1, dbCommand.ExecuteScalar());
                        }

                        using (var dbCommand = con.CreateCommand())
                        {
                            dbCommand.CommandText = " SELECT Pic FROM Orders WHERE Id = 'orders/1-A'";

                            var sqlDataReader = dbCommand.ExecuteReader();

                            Assert.True(sqlDataReader.Read());
                            var stream = sqlDataReader.GetStream(0);

                            var bytes = stream.ReadData();

                            Assert.Equal(attachmentBytes, bytes);
                        }
                    }
                }
            }
        }

        [Fact]
        public async Task Should_error_if_attachment_doesnt_exist()
        {
            using (var store = GetDocumentStore())
            {
                using (SqlAwareTestBase.WithSqlDatabase(MigrationProvider.MsSQL, out var connectionString, out string schemaName, dataSet: null, includeData: false))
                {
                    CreateRdbmsSchema(connectionString, @"
CREATE TABLE [dbo].[Orders]
(
    [Id] [nvarchar](50) NOT NULL,
    [Name] [nvarchar](255) NULL,
    [Pic] [varbinary](max) NULL
)
");

                    var attachmentBytes = new byte[] { 1, 2, 3 };

                    using (var session = store.OpenAsyncSession())
                    {
                        await session.StoreAsync(new Order(), "orders/1-A");
                        await session.StoreAsync(new Order(), "orders/2-A");
                        await session.StoreAsync(new Order(), "orders/3-A");

                        await session.SaveChangesAsync();
                    }

                    store.Operations.Send(new PutAttachmentOperation("orders/1-A", "abc.jpg", new MemoryStream(attachmentBytes), "image/png"));
                    store.Operations.Send(new PutAttachmentOperation("orders/2-A", "photo.jpg", new MemoryStream(attachmentBytes), "image/png"));

                    var etlDone = WaitForEtl(store, (n, statistics) => statistics.LoadSuccesses > 0);

                    SetupSqlEtl(store, connectionString, @"
var orderData = {
    Id: id(this),
    Name: 'photo.jpg',
    Pic: loadAttachment('photo.jpg')
};

loadToOrders(orderData);
");

                    etlDone.Wait(TimeSpan.FromMinutes(5));

                    using (var con = new SqlConnection())
                    {
                        con.ConnectionString = connectionString;
                        con.Open();

                        using (var dbCommand = con.CreateCommand())
                        {
                            dbCommand.CommandText = " SELECT COUNT(*) FROM Orders";
                            Assert.Equal(1, dbCommand.ExecuteScalar());
                        }

                        using (var dbCommand = con.CreateCommand())
                        {
                            dbCommand.CommandText = " SELECT Pic FROM Orders WHERE Id = 'orders/2-A'";

                            var sqlDataReader = dbCommand.ExecuteReader();

                            Assert.True(sqlDataReader.Read());
                            var stream = sqlDataReader.GetStream(0);

                            var bytes = stream.ReadData();

                            Assert.Equal(attachmentBytes, bytes);
                        }
                    }
                }
            }
        }

        [Fact]
        public async Task LoadingMultipleAttachments()
        {
            using (var store = GetDocumentStore())
            {
                using (SqlAwareTestBase.WithSqlDatabase(MigrationProvider.MsSQL, out var connectionString, out string schemaName, dataSet: null, includeData: false))
                {
                    CreateRdbmsSchema(connectionString, @"
CREATE TABLE [dbo].[Attachments]
(
    [Id] int identity primary key,
    [UserId] [nvarchar](50) NOT NULL,
    [AttachmentName] [nvarchar](50) NULL,
    [Data] [varbinary](max) NULL
)
");

                    using (var session = store.OpenAsyncSession())
                    {
                        await session.StoreAsync(new User());
                        await session.SaveChangesAsync();
                    }

                    store.Operations.Send(new PutAttachmentOperation("users/1-A", "profile.jpg", new MemoryStream(new byte[] { 1, 2, 3, 4, 5, 6, 7 }), "image/jpeg"));
                    store.Operations.Send(new PutAttachmentOperation("users/1-A", "profile-small.jpg", new MemoryStream(new byte[] { 1, 2, 3 }), "image/jpeg"));

                    var etlDone = WaitForEtl(store, (n, statistics) => statistics.LoadSuccesses > 0);

                    AddEtl(store, new SqlEtlConfiguration()
                    {
                        Name = "LoadingMultipleAttachments",
                        ConnectionStringName = "test",
                        SqlTables = { new SqlEtlTable { TableName = "Attachments", DocumentIdColumn = "UserId", InsertOnlyMode = false }, },
                        Transforms =
                        {
                            new Transformation()
                            {
                                Name = "Attachments",
                                Collections = {"Users"},
                                Script = @"

var attachments = this['@metadata']['@attachments'];

for (var i = 0; i < attachments.length; i++)
{
    var attachment = {
        UserId: id(this),
        AttachmentName: attachments[i].Name,
        Data: loadAttachment(attachments[i].Name)
    };

    loadToAttachments(attachment);
}
"
                            }
                        }
                    }, new SqlConnectionString { Name = "test", FactoryName = "System.Data.SqlClient", ConnectionString = connectionString });

                    etlDone.Wait(TimeSpan.FromMinutes(5));

                    using (var con = new SqlConnection())
                    {
                        con.ConnectionString = connectionString;
                        con.Open();

                        using (var dbCommand = con.CreateCommand())
                        {
                            dbCommand.CommandText = " SELECT COUNT(*) FROM Attachments";
                            Assert.Equal(2, dbCommand.ExecuteScalar());
                        }
                    }
                }
            }
        }

        [Fact]
        public async Task CanSkipSettingFieldIfAttachmentDoesntExist()
        {
            using (var store = GetDocumentStore())
            {
                using (SqlAwareTestBase.WithSqlDatabase(MigrationProvider.MsSQL, out var connectionString, out string schemaName, dataSet: null, includeData: false))
                {
                    CreateRdbmsSchema(connectionString, @"
CREATE TABLE [dbo].[Orders]
(
    [Id] [nvarchar](50) NOT NULL,
    [Pic] [varbinary](max) NULL
)
");

                    using (var session = store.OpenAsyncSession())
                    {
                        await session.StoreAsync(new Order());
                        await session.SaveChangesAsync();
                    }

                    var etlDone = WaitForEtl(store, (n, statistics) => statistics.LoadSuccesses > 0);

                    SetupSqlEtl(store, connectionString, @"

var orderData = {
    Id: id(this),
    // Pic: loadAttachment('non-existing') // skip loading non existing attachment
};

loadToOrders(orderData);
");

                    etlDone.Wait(TimeSpan.FromMinutes(5));

                    using (var con = new SqlConnection())
                    {
                        con.ConnectionString = connectionString;
                        con.Open();

                        using (var dbCommand = con.CreateCommand())
                        {
                            dbCommand.CommandText = " SELECT COUNT(*) FROM Orders";
                            Assert.Equal(1, dbCommand.ExecuteScalar());

                            dbCommand.CommandText = " SELECT Pic FROM Orders WHERE Id = 'orders/1-A'";

                            var sqlDataReader = dbCommand.ExecuteReader();

                            Assert.True(sqlDataReader.Read());
                            Assert.True(sqlDataReader.IsDBNull(0));
                        }
                    }
                }
            }
        }

        [Fact]
        public async Task LoadingFromMultipleCollections()
        {
            using (var store = GetDocumentStore())
            {
                using (SqlAwareTestBase.WithSqlDatabase(MigrationProvider.MsSQL, out var connectionString, out string schemaName, dataSet: null, includeData: false))
                {
                    CreateRdbmsSchema(connectionString);

                    using (var session = store.OpenAsyncSession())
                    {
                        await session.StoreAsync(new Order
                        {
                            OrderLines = new List<OrderLine>
                            {
                                new OrderLine {Cost = 3, Product = "Milk", Quantity = 3}, new OrderLine {Cost = 4, Product = "Bear", Quantity = 2},
                            }
                        });

                        await session.StoreAsync(new FavouriteOrder { OrderLines = new List<OrderLine> { new OrderLine { Cost = 3, Product = "Milk", Quantity = 3 }, } });

                        await session.SaveChangesAsync();
                    }

                    var etlDone = WaitForEtl(store, (n, statistics) => statistics.LoadSuccesses != 0);

                    SetupSqlEtl(store, connectionString, defaultScript, collections: new List<string> { "Orders", "FavouriteOrders" });

                    etlDone.Wait(TimeSpan.FromMinutes(5));

                    using (var con = new SqlConnection())
                    {
                        con.ConnectionString = connectionString;
                        con.Open();

                        using (var dbCommand = con.CreateCommand())
                        {
                            dbCommand.CommandText = " SELECT COUNT(*) FROM Orders";
                            Assert.Equal(2, dbCommand.ExecuteScalar());
                            dbCommand.CommandText = " SELECT COUNT(*) FROM OrderLines";
                            Assert.Equal(3, dbCommand.ExecuteScalar());
                        }
                    }
                }
            }
        }

        [Fact]
        public async Task CanUseVarcharAndNVarcharFunctions()
        {
            using (var store = GetDocumentStore())
            {
                using (SqlAwareTestBase.WithSqlDatabase(MigrationProvider.MsSQL, out var connectionString, out string schemaName, dataSet: null, includeData: false))
                {
                    CreateRdbmsSchema(connectionString, @"
CREATE TABLE [dbo].[Users]
(
    [Id] [nvarchar](50) NOT NULL,
    [FirstName] [varchar](30) NOT NULL,
    [LastName] [nvarchar](30) NULL,
    [FirstName2] [varchar](30) NOT NULL,
    [LastName2] [nvarchar](30) NULL
)
");
                    using (var session = store.OpenAsyncSession())
                    {
                        await session.StoreAsync(new User { Name = "Joe Doń" });

                        await session.SaveChangesAsync();
                    }

                    var etlDone = WaitForEtl(store, (n, statistics) => statistics.LoadSuccesses > 0);

                    AddEtl(store, new SqlEtlConfiguration()
                    {
                        Name = "CanUserNonVarcharAndNVarcharFunctions",
                        ConnectionStringName = "test",
                        SqlTables = { new SqlEtlTable { TableName = "Users", DocumentIdColumn = "Id", InsertOnlyMode = false }, },
                        Transforms =
                            {
                                new Transformation()
                                {
                                    Name = "varchartest",
                                    Collections = {"Users"},
                                    Script = @"

var names = this.Name.split(' ');

loadToUsers(
{
    FirstName: varchar(names[0], 30),
    LastName: nvarchar(names[1], 30),
    FirstName2: varchar(names[0]),
    LastName2:  nvarchar(names[1]),
});
"
                                }
                            }
                    }, new SqlConnectionString { Name = "test", FactoryName = "System.Data.SqlClient", ConnectionString = connectionString });

                    etlDone.Wait(TimeSpan.FromMinutes(5));

                    using (var con = new SqlConnection())
                    {
                        con.ConnectionString = connectionString;
                        con.Open();

                        using (var dbCommand = con.CreateCommand())
                        {
                            dbCommand.CommandText = " SELECT COUNT(*) FROM Users";
                            Assert.Equal(1, dbCommand.ExecuteScalar());
                        }
                    }
                }
            }
        }

        [Fact]
        public void Should_stop_batch_if_size_limit_exceeded_RavenDB_12800()
        {
            using (var store = GetDocumentStore(new Options { ModifyDatabaseRecord = x => x.Settings[RavenConfiguration.GetKey(c => c.Etl.MaxBatchSize)] = "5" }))
            {
                using (SqlAwareTestBase.WithSqlDatabase(MigrationProvider.MsSQL, out var connectionString, out string schemaName, dataSet: null, includeData: false))
                {
                    CreateRdbmsSchema(connectionString, @"
CREATE TABLE [dbo].[Orders]
(
    [Id] [nvarchar](50) NOT NULL,
    [Pic] [varbinary](max) NULL
)
");
                    using (var session = store.OpenSession())
                    {

                        for (int i = 0; i < 6; i++)
                        {
                            var order = new Orders.Order();
                            session.Store(order);

                            var r = new Random(i);

                            var bytes = new byte[1024 * 1024 * 1];

                            r.NextBytes(bytes);

                            session.Advanced.Attachments.Store(order, "my-attachment", new MemoryStream(bytes));
                        }

                        session.SaveChanges();
                    }

                    var etlDone = WaitForEtl(store, (n, statistics) => statistics.LoadSuccesses >= 5);

                    SetupSqlEtl(store, connectionString, @"

var orderData = {
    Id: id(this),
    Pic: loadAttachment('my-attachment') 
};

loadToOrders(orderData);
");

                    etlDone.Wait(TimeSpan.FromMinutes(5));

                    var database = GetDatabase(store.Database).Result;

                    var etlProcess = (SqlEtl)database.EtlLoader.Processes.First();

                    var stats = etlProcess.GetPerformanceStats();

                    Assert.Contains("Stopping the batch because maximum batch size limit was reached (5 MBytes)", stats.Select(x => x.BatchCompleteReason).ToList());

<<<<<<< HEAD
                            Assert.Contains("Stopping the batch because maximum batch size limit was reached (5 MBytes)", stats.Select(x => x.BatchTransformationCompleteReason).ToList());
                        }
                    }
=======
                    etlDone = WaitForEtl(store, (n, s) => s.LoadSuccesses >= 6);

                    etlDone.Wait(TimeSpan.FromMinutes(1));
>>>>>>> 715e826a
                }
            }
        }

        private async Task<string> ReadFromWebSocket(ArraySegment<byte> buffer, WebSocket source)
        {
            using (var ms = new MemoryStream())
            {
                WebSocketReceiveResult result;
                do
                {
                    try
                    {
                        result = await source.ReceiveAsync(buffer, CancellationToken.None);
                    }
                    catch (Exception)
                    {
                        break;
                    }
                    ms.Write(buffer.Array, buffer.Offset, result.Count);
                }
                while (!result.EndOfMessage);
                ms.Seek(0, SeekOrigin.Begin);

                return new StreamReader(ms, Encoding.UTF8).ReadToEnd();
            }
        }

        private static void AssertCounts(int ordersCount, int orderLineCounts, string connectionString)
        {
            using (var con = new SqlConnection())
            {
                con.ConnectionString = connectionString;
                con.Open();

                using (var dbCommand = con.CreateCommand())
                {
                    dbCommand.CommandText = "SELECT COUNT(*) FROM Orders";
                    Assert.Equal(ordersCount, dbCommand.ExecuteScalar());
                    dbCommand.CommandText = "SELECT COUNT(*) FROM OrderLines";
                    Assert.Equal(orderLineCounts, dbCommand.ExecuteScalar());
                }
            }
        }

        protected void SetupSqlEtl(DocumentStore store, string connectionString, string script, bool insertOnly = false, List<string> collections = null)
        {
            var connectionStringName = $"{store.Database}@{store.Urls.First()} to SQL DB";

            AddEtl(store, new SqlEtlConfiguration()
            {
                Name = connectionStringName,
                ConnectionStringName = connectionStringName,
                SqlTables =
                {
                    new SqlEtlTable {TableName = "Orders", DocumentIdColumn = "Id", InsertOnlyMode = insertOnly},
                    new SqlEtlTable {TableName = "OrderLines", DocumentIdColumn = "OrderId", InsertOnlyMode = insertOnly},
                },
                Transforms =
                {
                    new Transformation()
                    {
                        Name = "OrdersAndLines",
                        Collections = collections ?? new List<string> {"Orders"},
                        Script = script
                    }
                }
            }, new SqlConnectionString
            {
                Name = connectionStringName,
                ConnectionString = connectionString,
                FactoryName = "System.Data.SqlClient"
            });
        }

        private class Order
        {
            public Address Address { get; set; }
            public string Id { get; set; }
            public List<OrderLine> OrderLines { get; set; }
        }

        private class Address
        {
            public string City { get; set; }
        }

        private class OrderLine
        {
            public string Product { get; set; }
            public int Quantity { get; set; }
            public int Cost { get; set; }
        }

        private class FavouriteOrder : Order
        {

        }
    }
}<|MERGE_RESOLUTION|>--- conflicted
+++ resolved
@@ -847,7 +847,7 @@
 )
 ");
 
-                    var attachmentBytes = new byte[] { 1, 2, 3 };
+                    var attachmentBytes = new byte[] {1, 2, 3};
 
                     using (var session = store.OpenAsyncSession())
                     {
@@ -916,7 +916,7 @@
 )
 ");
 
-                    var attachmentBytes = new byte[] { 1, 2, 3 };
+                    var attachmentBytes = new byte[] {1, 2, 3};
 
                     using (var session = store.OpenAsyncSession())
                     {
@@ -1124,14 +1124,14 @@
                             }
                         });
 
-                        await session.StoreAsync(new FavouriteOrder { OrderLines = new List<OrderLine> { new OrderLine { Cost = 3, Product = "Milk", Quantity = 3 }, } });
+                        await session.StoreAsync(new FavouriteOrder {OrderLines = new List<OrderLine> {new OrderLine {Cost = 3, Product = "Milk", Quantity = 3},}});
 
                         await session.SaveChangesAsync();
                     }
 
                     var etlDone = WaitForEtl(store, (n, statistics) => statistics.LoadSuccesses != 0);
 
-                    SetupSqlEtl(store, connectionString, defaultScript, collections: new List<string> { "Orders", "FavouriteOrders" });
+                    SetupSqlEtl(store, connectionString, defaultScript, collections: new List<string> {"Orders", "FavouriteOrders"});
 
                     etlDone.Wait(TimeSpan.FromMinutes(5));
 
@@ -1152,14 +1152,14 @@
             }
         }
 
-        [Fact]
-        public async Task CanUseVarcharAndNVarcharFunctions()
-        {
-            using (var store = GetDocumentStore())
-            {
-                using (SqlAwareTestBase.WithSqlDatabase(MigrationProvider.MsSQL, out var connectionString, out string schemaName, dataSet: null, includeData: false))
-                {
-                    CreateRdbmsSchema(connectionString, @"
+            [Fact]
+            public async Task CanUseVarcharAndNVarcharFunctions()
+            {
+                using (var store = GetDocumentStore())
+                {
+                    using (SqlAwareTestBase.WithSqlDatabase(MigrationProvider.MsSQL, out var connectionString, out string schemaName, dataSet: null, includeData: false))
+                    {
+                        CreateRdbmsSchema(connectionString, @"
 CREATE TABLE [dbo].[Users]
 (
     [Id] [nvarchar](50) NOT NULL,
@@ -1169,21 +1169,21 @@
     [LastName2] [nvarchar](30) NULL
 )
 ");
-                    using (var session = store.OpenAsyncSession())
-                    {
-                        await session.StoreAsync(new User { Name = "Joe Doń" });
-
-                        await session.SaveChangesAsync();
-                    }
-
-                    var etlDone = WaitForEtl(store, (n, statistics) => statistics.LoadSuccesses > 0);
-
-                    AddEtl(store, new SqlEtlConfiguration()
-                    {
-                        Name = "CanUserNonVarcharAndNVarcharFunctions",
-                        ConnectionStringName = "test",
-                        SqlTables = { new SqlEtlTable { TableName = "Users", DocumentIdColumn = "Id", InsertOnlyMode = false }, },
-                        Transforms =
+                        using (var session = store.OpenAsyncSession())
+                        {
+                            await session.StoreAsync(new User {Name = "Joe Doń"});
+
+                            await session.SaveChangesAsync();
+                        }
+
+                        var etlDone = WaitForEtl(store, (n, statistics) => statistics.LoadSuccesses > 0);
+
+                        AddEtl(store, new SqlEtlConfiguration()
+                        {
+                            Name = "CanUserNonVarcharAndNVarcharFunctions",
+                            ConnectionStringName = "test",
+                            SqlTables = {new SqlEtlTable {TableName = "Users", DocumentIdColumn = "Id", InsertOnlyMode = false},},
+                            Transforms =
                             {
                                 new Transformation()
                                 {
@@ -1203,62 +1203,62 @@
 "
                                 }
                             }
-                    }, new SqlConnectionString { Name = "test", FactoryName = "System.Data.SqlClient", ConnectionString = connectionString });
-
-                    etlDone.Wait(TimeSpan.FromMinutes(5));
-
-                    using (var con = new SqlConnection())
-                    {
-                        con.ConnectionString = connectionString;
-                        con.Open();
-
-                        using (var dbCommand = con.CreateCommand())
-                        {
-                            dbCommand.CommandText = " SELECT COUNT(*) FROM Users";
-                            Assert.Equal(1, dbCommand.ExecuteScalar());
-                        }
-                    }
-                }
-            }
-        }
-
-        [Fact]
-        public void Should_stop_batch_if_size_limit_exceeded_RavenDB_12800()
-        {
-            using (var store = GetDocumentStore(new Options { ModifyDatabaseRecord = x => x.Settings[RavenConfiguration.GetKey(c => c.Etl.MaxBatchSize)] = "5" }))
-            {
-                using (SqlAwareTestBase.WithSqlDatabase(MigrationProvider.MsSQL, out var connectionString, out string schemaName, dataSet: null, includeData: false))
-                {
-                    CreateRdbmsSchema(connectionString, @"
+                        }, new SqlConnectionString {Name = "test", FactoryName = "System.Data.SqlClient", ConnectionString = connectionString });
+
+                        etlDone.Wait(TimeSpan.FromMinutes(5));
+
+                        using (var con = new SqlConnection())
+                        {
+                            con.ConnectionString = connectionString;
+                            con.Open();
+
+                            using (var dbCommand = con.CreateCommand())
+                            {
+                                dbCommand.CommandText = " SELECT COUNT(*) FROM Users";
+                                Assert.Equal(1, dbCommand.ExecuteScalar());
+                            }
+                        }
+                    }
+                }
+            }
+
+            [Fact]
+                public void Should_stop_batch_if_size_limit_exceeded_RavenDB_12800()
+                {
+                    using (var store = GetDocumentStore(new Options { ModifyDatabaseRecord = x => x.Settings[RavenConfiguration.GetKey(c => c.Etl.MaxBatchSize)] = "5" }))
+                    {
+                        using (SqlAwareTestBase.WithSqlDatabase(MigrationProvider.MsSQL, out var connectionString, out string schemaName, dataSet: null, includeData: false))
+                        {
+                            CreateRdbmsSchema(connectionString, @"
 CREATE TABLE [dbo].[Orders]
 (
     [Id] [nvarchar](50) NOT NULL,
     [Pic] [varbinary](max) NULL
 )
 ");
-                    using (var session = store.OpenSession())
-                    {
-
-                        for (int i = 0; i < 6; i++)
-                        {
-                            var order = new Orders.Order();
-                            session.Store(order);
-
-                            var r = new Random(i);
-
-                            var bytes = new byte[1024 * 1024 * 1];
-
-                            r.NextBytes(bytes);
-
-                            session.Advanced.Attachments.Store(order, "my-attachment", new MemoryStream(bytes));
-                        }
-
-                        session.SaveChanges();
-                    }
+                            using (var session = store.OpenSession())
+                            {
+
+                                for (int i = 0; i < 6; i++)
+                                {
+                                    var order = new Orders.Order();
+                                    session.Store(order);
+
+                                    var r = new Random(i);
+
+                                    var bytes = new byte[1024 * 1024 * 1];
+
+                                    r.NextBytes(bytes);
+
+                                    session.Advanced.Attachments.Store(order, "my-attachment", new MemoryStream(bytes));
+                                }
+
+                                session.SaveChanges();
+                            }
 
                     var etlDone = WaitForEtl(store, (n, statistics) => statistics.LoadSuccesses >= 5);
 
-                    SetupSqlEtl(store, connectionString, @"
+                            SetupSqlEtl(store, connectionString, @"
 
 var orderData = {
     Id: id(this),
@@ -1268,30 +1268,24 @@
 loadToOrders(orderData);
 ");
 
-                    etlDone.Wait(TimeSpan.FromMinutes(5));
-
-                    var database = GetDatabase(store.Database).Result;
-
-                    var etlProcess = (SqlEtl)database.EtlLoader.Processes.First();
-
-                    var stats = etlProcess.GetPerformanceStats();
-
-                    Assert.Contains("Stopping the batch because maximum batch size limit was reached (5 MBytes)", stats.Select(x => x.BatchCompleteReason).ToList());
-
-<<<<<<< HEAD
+                            etlDone.Wait(TimeSpan.FromMinutes(5));
+
+                            var database = GetDatabase(store.Database).Result;
+
+                            var etlProcess = (SqlEtl)database.EtlLoader.Processes.First();
+
+                            var stats = etlProcess.GetPerformanceStats();
+
                             Assert.Contains("Stopping the batch because maximum batch size limit was reached (5 MBytes)", stats.Select(x => x.BatchTransformationCompleteReason).ToList());
-                        }
-                    }
-=======
+
                     etlDone = WaitForEtl(store, (n, s) => s.LoadSuccesses >= 6);
 
                     etlDone.Wait(TimeSpan.FromMinutes(1));
->>>>>>> 715e826a
-                }
-            }
-        }
-
-        private async Task<string> ReadFromWebSocket(ArraySegment<byte> buffer, WebSocket source)
+                        }
+                    }
+                }
+
+                private async Task<string> ReadFromWebSocket(ArraySegment<byte> buffer, WebSocket source)
         {
             using (var ms = new MemoryStream())
             {
