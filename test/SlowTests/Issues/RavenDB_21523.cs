--- conflicted
+++ resolved
@@ -28,11 +28,6 @@
     }
 
     [RavenTheory(RavenTestCategory.BackupExportImport)]
-<<<<<<< HEAD
-    [RavenData(DatabaseMode = RavenDatabaseMode.All, Data = new object[] { ExportCompressionAlgorithm.Gzip })]
-    [RavenData(DatabaseMode = RavenDatabaseMode.All, Data = new object[] { ExportCompressionAlgorithm.Zstd })]
-    public async Task CanExportImport(Options options, ExportCompressionAlgorithm algorithm)
-=======
     [InlineData(null, null)]
     [InlineData(null, null)]
     [InlineData(ExportCompressionAlgorithm.Gzip, null)]
@@ -45,18 +40,14 @@
     [InlineData(ExportCompressionAlgorithm.Zstd, CompressionLevel.SmallestSize)]
     [InlineData(ExportCompressionAlgorithm.Gzip, CompressionLevel.NoCompression)]
     public async Task CanExportImport(ExportCompressionAlgorithm? algorithm, CompressionLevel? compressionLevel)
->>>>>>> 72c93f41
     {
         var backupPath = NewDataPath(suffix: "BackupFolder");
         IOExtensions.DeleteDirectory(backupPath);
         var exportFile = Path.Combine(backupPath, "export.ravendbdump");
 
-<<<<<<< HEAD
         options.ModifyDatabaseRecord += record => record.Settings[RavenConfiguration.GetKey(x => x.ExportImport.CompressionAlgorithm)] = algorithm.ToString();
 
         using (var store = GetDocumentStore(options))
-=======
-        using (var store = GetDocumentStore(new Options
         {
             ModifyDatabaseRecord = record =>
             {
@@ -64,7 +55,6 @@
                 record.Settings[RavenConfiguration.GetKey(x => x.ExportImport.CompressionLevel)] = compressionLevel?.ToString();
             }
         }))
->>>>>>> 72c93f41
         {
             using (var session = store.OpenAsyncSession())
             {
@@ -227,11 +217,6 @@
         }
     }
 
-<<<<<<< HEAD
-            var config = Backup.CreateBackupConfiguration(backupPath, backupType);
-
-            await Backup.UpdateConfigAndRunBackupAsync(Server, config, store);
-=======
     [RavenTheory(RavenTestCategory.BackupExportImport)]
     [InlineData(BackupCompressionAlgorithm.Gzip, CompressionLevel.Optimal)]
     [InlineData(BackupCompressionAlgorithm.Zstd, CompressionLevel.Optimal)]
@@ -244,7 +229,6 @@
     {
         var backupPath = NewDataPath(suffix: "BackupFolder");
         IOExtensions.DeleteDirectory(backupPath);
->>>>>>> 72c93f41
 
         using (var store = GetDocumentStore(new Options
         {
@@ -290,53 +274,54 @@
 
     private async Task RunBackupRestore(DocumentStore store, string backupPath, BackupType backupType, Func<string, Task> assertBackupCompressionAlgorithm)
     {
-        using (var session = store.OpenAsyncSession())
-        {
-            await session.StoreAsync(new Company { Name = "HR" }, "companies/1");
-            await session.SaveChangesAsync();
-        }
-
-        var config = Backup.CreateBackupConfiguration(backupPath, backupType);
-        await Backup.UpdateConfigAndRunBackupAsync(Server, config, store);
-
-        var databaseName = GetDatabaseName() + "restore";
-
-        var backupDirectory = Directory.GetDirectories(backupPath).First();
-        var files = Directory.GetFiles(backupDirectory)
-            .Where(Raven.Client.Documents.Smuggler.BackupUtils.IsFullBackupOrSnapshot)
-            .OrderBackups()
-            .ToArray();
-
-        var lastFile = files.Last();
-
-        Assert.True(File.Exists(lastFile));
+            using (var session = store.OpenAsyncSession())
+            {
+                await session.StoreAsync(new Company { Name = "HR" }, "companies/1");
+                await session.SaveChangesAsync();
+            }
+
+            var config = Backup.CreateBackupConfiguration(backupPath, backupType);
+
+            await Backup.UpdateConfigAndRunBackupAsync(Server, config, store);
+
+            var databaseName = GetDatabaseName() + "restore";
+
+            var backupDirectory = Directory.GetDirectories(backupPath).First();
+            var files = Directory.GetFiles(backupDirectory)
+                .Where(Raven.Client.Documents.Smuggler.BackupUtils.IsFullBackupOrSnapshot)
+                .OrderBackups()
+                .ToArray();
+
+            var lastFile = files.Last();
+
+            Assert.True(File.Exists(lastFile));
 
         await assertBackupCompressionAlgorithm(lastFile);
 
-        var restoreConfig = new RestoreBackupConfiguration()
-        {
-            BackupLocation = backupDirectory,
-            DatabaseName = databaseName,
-            LastFileNameToRestore = lastFile
-        };
-
-        var restoreOperation = new RestoreBackupOperation(restoreConfig);
-        var operation = await store.Maintenance.Server.SendAsync(restoreOperation);
-        await operation.WaitForCompletionAsync(TimeSpan.FromSeconds(30));
-
-        using (var store2 = GetDocumentStore(new Options
-               {
-                   CreateDatabase = false,
-                   ModifyDatabaseName = s => databaseName
-               }))
-        {
-            using (var session = store2.OpenAsyncSession())
-            {
-                var company = await session.LoadAsync<Company>("companies/1");
-
-                Assert.NotNull(company);
-                Assert.Equal("HR", company.Name);
-            }
-        }
-    }
-}+            var restoreConfig = new RestoreBackupConfiguration()
+            {
+                BackupLocation = backupDirectory,
+                DatabaseName = databaseName,
+                LastFileNameToRestore = lastFile
+            };
+
+            var restoreOperation = new RestoreBackupOperation(restoreConfig);
+            var operation = await store.Maintenance.Server.SendAsync(restoreOperation);
+            await operation.WaitForCompletionAsync(TimeSpan.FromSeconds(30));
+
+            using (var store2 = GetDocumentStore(new Options
+            {
+                CreateDatabase = false,
+                ModifyDatabaseName = s => databaseName
+            }))
+            {
+                using (var session = store2.OpenAsyncSession())
+                {
+                    var company = await session.LoadAsync<Company>("companies/1");
+
+                    Assert.NotNull(company);
+                    Assert.Equal("HR", company.Name);
+                }
+            }
+        }
+    }