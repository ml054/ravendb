﻿// -----------------------------------------------------------------------
//  <copyright file="RavenDB_2209.cs" company="Hibernating Rhinos LTD">
//      Copyright (c) Hibernating Rhinos LTD. All rights reserved.
//  </copyright>
// -----------------------------------------------------------------------

using System.Threading.Tasks;
using FastTests;
using SlowTests.Core.Utils.Entities;
using Xunit;
using Xunit.Abstractions;

namespace SlowTests.Issues
{
    public class RavenDB_2209 : RavenTestBase
    {
        public RavenDB_2209(ITestOutputHelper output) : base(output)
        {
        }

        [Fact]
        public async Task LazyLoadResultShouldBeUpToDateEvenIfAggressiveCacheIsEnabled()
        {
            using (var store = GetDocumentStore())
            {
                using (var session = store.OpenSession())
                {
                    session.Store(new User
                    {
                        Id = "users/1",
                        Name = "Arek"
                    });
                    session.SaveChanges();
                }

                using (store.AggressivelyCache())
                {
                    // make sure that object is cached
                    using (var session = store.OpenSession())
                    {
                        var users = session.Load<User>(new[] { "users/1" });

                        Assert.Equal("Arek", users["users/1"].Name);
                    }

                    using (var session = store.OpenSession())
                    {
                        var users = session.Advanced.Lazily.Load<User>(new[] { "users/1" });
                        session.Advanced.Lazily.Load<User>(new[] { "users/2" });

                        Assert.Equal("Arek", users.Value["users/1"].Name);
                    }

                    var requestExecutor = store.GetRequestExecutor();
                    var before = requestExecutor.Cache.Generation;

                    using (var session = store.OpenSession())
                    {
                        session.Store(new User
                        {
                            Id = "users/1",
                            Name = "Adam"
                        });
                        session.SaveChanges();
                    }
<<<<<<< HEAD
=======

>>>>>>> f0d0b788
                    await WaitAndAssertForGreaterThanAsync(() => Task.FromResult(requestExecutor.Cache.Generation), before);

                    using (var session = store.OpenSession())
                    {
                        var users = session.Advanced.Lazily.Load<User>(new[] { "users/1" });
                        session.Advanced.Lazily.Load<User>(new[] { "users/2" });

                        Assert.Equal("Adam", users.Value["users/1"].Name);
                    }
                }
            }
        }
    }
}<|MERGE_RESOLUTION|>--- conflicted
+++ resolved
@@ -63,10 +63,7 @@
                         });
                         session.SaveChanges();
                     }
-<<<<<<< HEAD
-=======
 
->>>>>>> f0d0b788
                     await WaitAndAssertForGreaterThanAsync(() => Task.FromResult(requestExecutor.Cache.Generation), before);
 
                     using (var session = store.OpenSession())
