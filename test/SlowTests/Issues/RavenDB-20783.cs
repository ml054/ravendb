--- conflicted
+++ resolved
@@ -3,10 +3,7 @@
 using System.Threading;
 using System.Threading.Tasks;
 using Raven.Client.Http;
-<<<<<<< HEAD
 using Tests.Infrastructure;
-=======
->>>>>>> 7a607369
 using Xunit;
 using Xunit.Abstractions;
 
@@ -28,35 +25,26 @@
             var mre2 = new ManualResetEventSlim(false);
             NodeSelector node = null;
             using (var store = GetDocumentStore(new Options
-<<<<<<< HEAD
             {
                 Server = servers[0],
                 ModifyDatabaseName = s => $"{s}_1",
                 ReplicationFactor = 3,
-                ModifyDocumentStore = s => s.Conventions.ReadBalanceBehavior = Raven.Client.Http.ReadBalanceBehavior.FastestNode
-            }))
-=======
-                   {
-                       Server = servers[0],
-                       ModifyDatabaseName = s => $"{s}_1",
-                       ReplicationFactor = 3,
                        ModifyDocumentStore = s =>
-                       {
+            {
                            s.Conventions.ReadBalanceBehavior = ReadBalanceBehavior.FastestNode;
                            //We need to block TopologyUpdate until SelectFastest is running
                            s.Conventions.ForTestingPurposesOnly().OnBeforeTopologyUpdate = (ex) =>
-                           {
+                {
                                ex.ForTestingPurposesOnly().OnBeforeScheduleSpeedTest = (n) =>
                                {
-                                   node = n;
-                                   mre2.Set();
+                    node = n;
+                    mre2.Set();
                                    Assert.True(mre.Wait(_reasonableWaitTime), "Waited too long for RecordFastest");
-                               };
+                };
                            };
                        }
                    }))
->>>>>>> 7a607369
-            {
+                {
                 var requestExecutor = store.GetRequestExecutor();
 
                 Assert.True(mre2.Wait(_reasonableWaitTime), "Waited too long for OnBeforeScheduleSpeedTest");
