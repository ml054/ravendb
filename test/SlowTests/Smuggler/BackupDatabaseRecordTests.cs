﻿using System;
using System.Collections.Generic;
using System.IO;
using System.Linq;
using System.Security.Cryptography.X509Certificates;
using System.Threading;
using System.Threading.Tasks;
using FastTests;
using Raven.Client.Documents;
using Raven.Client.Documents.Operations;
using Raven.Client.Documents.Operations.Backups;
using Raven.Client.Documents.Operations.Configuration;
using Raven.Client.Documents.Operations.ConnectionStrings;
using Raven.Client.Documents.Operations.ETL;
using Raven.Client.Documents.Operations.ETL.SQL;
using Raven.Client.Documents.Operations.Expiration;
using Raven.Client.Documents.Operations.Replication;
using Raven.Client.Documents.Operations.Revisions;
using Raven.Client.Documents.Queries.Sorting;
using Raven.Client.Documents.Smuggler;
using Raven.Client.Http;
using Raven.Client.ServerWide;
using Raven.Client.ServerWide.Operations;
using Raven.Server.Config;
using Raven.Server.Smuggler.Migration;
using Raven.Tests.Core.Utils.Entities;
using SlowTests.Issues;
using Xunit;
using Xunit.Abstractions;

namespace SlowTests.Smuggler
{
    public class BackupDatabaseRecordTests : RavenTestBase
    {
        public BackupDatabaseRecordTests(ITestOutputHelper output) : base(output)
        {
        }

        [Fact, Trait("Category", "Smuggler")]
        public async Task CanExportAndImportDatabaseRecord()
        {
            var file = Path.GetTempFileName();
            var dummy = GenerateAndSaveSelfSignedCertificate(createNew: true);
            string privateKey;
            using (var pullReplicationCertificate =
                new X509Certificate2(dummy.ServerCertificatePath, (string)null, X509KeyStorageFlags.MachineKeySet | X509KeyStorageFlags.Exportable))
            {
                privateKey = Convert.ToBase64String(pullReplicationCertificate.Export(X509ContentType.Pfx));
            }
            try
            {
                using (var store1 = GetDocumentStore(new Options
                {
                    ModifyDatabaseName = s => $"{s}_1",

                    ModifyDatabaseRecord = record =>
                    {
                        record.ConflictSolverConfig = new ConflictSolver
                        {

                            ResolveToLatest = false,
                            ResolveByCollection = new Dictionary<string, ScriptResolver>
                                {
                                    {
                                        "ConflictSolver", new ScriptResolver()
                                        {
                                            Script = "Script"
                                        }
                                    }
                                }
                    };
                        record.Sorters = new Dictionary<string, SorterDefinition>
                        {
                            {
                                "MySorter", new SorterDefinition
                                {
                                    Name = "MySorter",
                                    Code = GetSorter("RavenDB_8355.MySorter.cs")
                                }
                            }
                        };
                    }

                }))
                using (var store2 = GetDocumentStore(new Options
                {
                    ModifyDatabaseName = s => $"{s}_2"
                }))
                {
                    var config = Backup.CreateBackupConfiguration(backupPath: "FolderPath", fullBackupFrequency: "0 */1 * * *", incrementalBackupFrequency: "0 */6 * * *", mentorNode: "A", name: "Backup");

                    store1.Maintenance.Send(new UpdateExternalReplicationOperation(new ExternalReplication("tempDatabase", "ExternalReplication")
                    {
                        TaskId = 1,
                        Name = "External",
                        DelayReplicationFor = new TimeSpan(4),
                        Url = "http://127.0.0.1/",
                        Disabled = false
                    }));
                    store1.Maintenance.Send(new UpdatePullReplicationAsSinkOperation(new PullReplicationAsSink()
                    {
                        Database = "sinkDatabase",
                        CertificatePassword = (string)null,
                        CertificateWithPrivateKey = privateKey,
                        TaskId = 2,
                        Name = "Sink",
                        HubName = "hub",
                        ConnectionStringName = "ConnectionName"
                    }));
                    store1.Maintenance.Send(new PutPullReplicationAsHubOperation(new PullReplicationDefinition()
                    {
                        TaskId = 3,
                        Name = "hub",
                        MentorNode = "A",
                        DelayReplicationFor = new TimeSpan(3),
                    }));

                    var result1 = store1.Maintenance.Send(new PutConnectionStringOperation<RavenConnectionString>(new RavenConnectionString
                    {
                        Name = "ConnectionName",
                        TopologyDiscoveryUrls = new[] { "http://127.0.0.1:8080" },
                        Database = "Northwind",
                    }));
                    Assert.NotNull(result1.RaftCommandIndex);

                    var sqlConnectionString = new SqlConnectionString
                    {
                        Name = "connection",
                        ConnectionString = @"Data Source=localhost\sqlexpress;Integrated Security=SSPI;Connection Timeout=3" + $";Initial Catalog=SqlReplication-{store1.Database};",
                        FactoryName = "System.Data.SqlClient"
                    };

                    var result2 = store1.Maintenance.Send(new PutConnectionStringOperation<SqlConnectionString>(sqlConnectionString));
                    Assert.NotNull(result2.RaftCommandIndex);

                    store1.Maintenance.Send(new AddEtlOperation<RavenConnectionString>(new RavenEtlConfiguration()
                    {
                        AllowEtlOnNonEncryptedChannel = true,
                        ConnectionStringName = "ConnectionName",
                        MentorNode = "A",
                        Name = "Etl",
                        TaskId = 4,
                        TestMode = true,
                        Transforms = new List<Transformation>{new() {Script = "",Collections = new List<string>{"Orders"},Name ="testScript"}}
                    }));

                    store1.Maintenance.Send(new AddEtlOperation<SqlConnectionString>(new SqlEtlConfiguration()
                    {
                        AllowEtlOnNonEncryptedChannel = true,
                        ForceQueryRecompile = false,
                        ConnectionStringName = "connection",
                        SqlTables =
                            {
                                new SqlEtlTable {TableName = "Orders", DocumentIdColumn = "Id", InsertOnlyMode = false},
                                new SqlEtlTable {TableName = "OrderLines", DocumentIdColumn = "OrderId", InsertOnlyMode = false},
                            },
                        Name = "sql",
                        ParameterizeDeletes = false,
                        MentorNode = "A",
                        Transforms = new List<Transformation>{new() {Script = "",Collections = new List<string>{"Orders"},Name ="testScript"}}
                    }));
                    await store1.Maintenance.SendAsync(new UpdatePeriodicBackupOperation(config));

                    var operation = await store1.Smuggler.ExportAsync(new DatabaseSmugglerExportOptions(), file);
                    await operation.WaitForCompletionAsync(TimeSpan.FromMinutes(1));

                    operation = await store2.Smuggler.ImportAsync(new DatabaseSmugglerImportOptions(), file);
                    await operation.WaitForCompletionAsync(TimeSpan.FromMinutes(1));

                    var periodicBackupRunner = (await GetDocumentDatabaseInstanceFor(store2)).PeriodicBackupRunner;
                    var backups = periodicBackupRunner.PeriodicBackups;

                    Assert.Equal("Backup", backups.First().Configuration.Name);
                    Assert.Equal(true, backups.First().Configuration.IncrementalBackupFrequency.Equals("0 */6 * * *"));
                    Assert.Equal(true, backups.First().Configuration.FullBackupFrequency.Equals("0 */1 * * *"));
                    Assert.Equal(BackupType.Backup, backups.First().Configuration.BackupType);
                    Assert.Equal(true, backups.First().Configuration.Disabled);

                    var record = await store2.Maintenance.Server.SendAsync(new GetDatabaseRecordOperation(store2.Database));

                    record.Settings.TryGetValue("Patching.MaxNumberOfCachedScripts", out string value);
                    Assert.Null(value);

                    Assert.NotNull(record.ConflictSolverConfig);
                    Assert.Equal(false, record.ConflictSolverConfig.ResolveToLatest);
                    Assert.Equal(1, record.ConflictSolverConfig.ResolveByCollection.Count);
                    Assert.Equal(true, record.ConflictSolverConfig.ResolveByCollection.TryGetValue("ConflictSolver", out ScriptResolver sr));
                    Assert.Equal("Script", sr.Script);

                    Assert.Equal(1, record.Sorters.Count);
                    Assert.Equal(true, record.Sorters.TryGetValue("MySorter", out SorterDefinition sd));
                    Assert.Equal("MySorter", sd.Name);
                    Assert.NotEmpty(sd.Code);

                    Assert.Equal(1, record.ExternalReplications.Count);
                    Assert.Equal("tempDatabase", record.ExternalReplications[0].Database);
                    Assert.Equal(true, record.ExternalReplications[0].Disabled);

                    Assert.Equal(1, record.SinkPullReplications.Count);
                    Assert.Equal("sinkDatabase", record.SinkPullReplications[0].Database);
                    Assert.Equal("hub", record.SinkPullReplications[0].HubName);
                    Assert.Equal((string)null, record.SinkPullReplications[0].CertificatePassword);
                    Assert.Equal(privateKey, record.SinkPullReplications[0].CertificateWithPrivateKey);
                    Assert.Equal(true, record.SinkPullReplications[0].Disabled);

                    Assert.Equal(1, record.HubPullReplications.Count);
                    Assert.Equal(new TimeSpan(3), record.HubPullReplications.First().DelayReplicationFor);
                    Assert.Equal("hub", record.HubPullReplications.First().Name);
                    Assert.Equal(true, record.HubPullReplications.First().Disabled);

                    Assert.Equal(1, record.RavenEtls.Count);
                    Assert.Equal("Etl", record.RavenEtls.First().Name);
                    Assert.Equal("ConnectionName", record.RavenEtls.First().ConnectionStringName);
                    Assert.Equal(true, record.RavenEtls.First().AllowEtlOnNonEncryptedChannel);
                    Assert.Equal(true, record.RavenEtls.First().Disabled);

                    Assert.Equal(1, record.SqlEtls.Count);
                    Assert.Equal("sql", record.SqlEtls.First().Name);
                    Assert.Equal(false, record.SqlEtls.First().ParameterizeDeletes);
                    Assert.Equal(false, record.SqlEtls.First().ForceQueryRecompile);
                    Assert.Equal("connection", record.SqlEtls.First().ConnectionStringName);
                    Assert.Equal(true, record.SqlEtls.First().AllowEtlOnNonEncryptedChannel);
                    Assert.Equal(true, record.SqlEtls.First().Disabled);
                }
            }
            finally
            {
                File.Delete(file);
            }
        }

        [Fact, Trait("Category", "Smuggler")]
        public async Task CanMigrateDatabaseRecord()
        {
            var file = Path.GetTempFileName();
            var dummy = GenerateAndSaveSelfSignedCertificate(createNew: true);
            string privateKey;
            using (var pullReplicationCertificate =
                new X509Certificate2(dummy.ServerCertificatePath, (string)null, X509KeyStorageFlags.MachineKeySet | X509KeyStorageFlags.Exportable))
            {
                privateKey = Convert.ToBase64String(pullReplicationCertificate.Export(X509ContentType.Pfx));
            }
            try
            {
                using (var store1 = GetDocumentStore(new Options
                {
                    ModifyDatabaseName = s => $"{s}_1",

                    ModifyDatabaseRecord = record =>
                    {
                        record.ConflictSolverConfig = new ConflictSolver
                        {

                            ResolveToLatest = false,
                            ResolveByCollection = new Dictionary<string, ScriptResolver>
                                {
                                    {
                                        "ConflictSolver", new ScriptResolver()
                                        {
                                            Script = "Script"
                                        }
                                    }
                                }
                        };
                        record.Sorters = new Dictionary<string, SorterDefinition>
                        {
                            {
                                "MySorter", new SorterDefinition
                                {
                                    Name = "MySorter",
                                    Code = GetSorter("RavenDB_8355.MySorter.cs")
                                }
                            }
                        };
                    }

                }))
                using (var store2 = GetDocumentStore(new Options
                {
                    ModifyDatabaseName = s => $"{s}_2"
                }))
                {
                    store1.Maintenance.Send(new UpdateExternalReplicationOperation(new ExternalReplication("tempDatabase", "ExternalReplication")
                    {
                        TaskId = 1,
                        Name = "External",
                        DelayReplicationFor = new TimeSpan(4),
                        Url = "http://127.0.0.1/",
                        Disabled = false
                    }));
                    store1.Maintenance.Send(new UpdatePullReplicationAsSinkOperation(new PullReplicationAsSink()
                    {
                        Database = "sinkDatabase",
                        CertificatePassword = (string)null,
                        CertificateWithPrivateKey = privateKey,
                        TaskId = 2,
                        Name = "Sink",
                        HubName = "hub",
                        ConnectionStringName = "ConnectionName"
                    }));
                    store1.Maintenance.Send(new PutPullReplicationAsHubOperation(new PullReplicationDefinition()
                    {
                        TaskId = 3,
                        Name = "hub",
                        MentorNode = "A",
                        DelayReplicationFor = new TimeSpan(3),
                    }));

                    var result1 = store1.Maintenance.Send(new PutConnectionStringOperation<RavenConnectionString>(new RavenConnectionString
                    {
                        Name = "ConnectionName",
                        TopologyDiscoveryUrls = new[] { "http://127.0.0.1:8080" },
                        Database = "Northwind",
                    }));
                    Assert.NotNull(result1.RaftCommandIndex);

                    var sqlConnectionString = new SqlConnectionString
                    {
                        Name = "connection",
                        ConnectionString = @"Data Source=localhost\sqlexpress;Integrated Security=SSPI;Connection Timeout=3" + $";Initial Catalog=SqlReplication-{store1.Database};",
                        FactoryName = "System.Data.SqlClient"
                    };

                    var result2 = store1.Maintenance.Send(new PutConnectionStringOperation<SqlConnectionString>(sqlConnectionString));
                    Assert.NotNull(result2.RaftCommandIndex);

                    store1.Maintenance.Send(new AddEtlOperation<RavenConnectionString>(new RavenEtlConfiguration()
                    {
                        AllowEtlOnNonEncryptedChannel = true,
                        ConnectionStringName = "ConnectionName",
                        MentorNode = "A",
                        Name = "Etl",
                        TaskId = 4,
                        TestMode = true,
                        Transforms = new List<Transformation>{new() {Script = "",Collections = new List<string>{"Orders"},Name ="testScript"}}
                    }));

                    store1.Maintenance.Send(new AddEtlOperation<SqlConnectionString>(new SqlEtlConfiguration()
                    {
                        AllowEtlOnNonEncryptedChannel = true,
                        ForceQueryRecompile = false,
                        ConnectionStringName = "connection",
                        SqlTables =
                            {
                                new SqlEtlTable {TableName = "Orders", DocumentIdColumn = "Id", InsertOnlyMode = false},
                                new SqlEtlTable {TableName = "OrderLines", DocumentIdColumn = "OrderId", InsertOnlyMode = false},
                            },
                        Name = "sql",
                        ParameterizeDeletes = false,
                        MentorNode = "A",
                        Transforms = new List<Transformation>{new() {Script = "",Collections = new List<string>{"Orders"},Name ="testScript"}}
                    }));
                    var migrate = new Migrator(new DatabasesMigrationConfiguration
                    {
                        ServerUrl = Server.WebUrl,
                        Databases = new List<DatabaseMigrationSettings>()
                        {
                            new DatabaseMigrationSettings
                            {
                                DatabaseName = store1.Database,
                                OperateOnTypes = DatabaseItemType.DatabaseRecord,
                                OperateOnDatabaseRecordTypes = DatabaseRecordItemType.Expiration |
                                                               DatabaseRecordItemType.ConflictSolverConfig |
                                                               DatabaseRecordItemType.Client |
                                                               DatabaseRecordItemType.ExternalReplications |
                                                               DatabaseRecordItemType.HubPullReplications |
                                                               DatabaseRecordItemType.SinkPullReplications |
                                                               DatabaseRecordItemType.Sorters |
                                                               DatabaseRecordItemType.RavenEtls |
                                                               DatabaseRecordItemType.SqlConnectionStrings |
                                                               DatabaseRecordItemType.SqlEtls |
                                                               DatabaseRecordItemType.RavenConnectionStrings
                            }
                        }
                    }, Server.ServerStore);
                    await migrate.UpdateBuildInfoIfNeeded();
                    var operationId = migrate.StartMigratingSingleDatabase(new DatabaseMigrationSettings
                    {
                        DatabaseName = store1.Database,
                        OperateOnTypes = DatabaseItemType.DatabaseRecord,
                        OperateOnDatabaseRecordTypes = DatabaseRecordItemType.Expiration | 
                                                       DatabaseRecordItemType.ConflictSolverConfig |
                                                       DatabaseRecordItemType.Client |
                                                       DatabaseRecordItemType.ExternalReplications |
                                                       DatabaseRecordItemType.HubPullReplications |
                                                       DatabaseRecordItemType.SinkPullReplications |
                                                       DatabaseRecordItemType.Sorters |
                                                       DatabaseRecordItemType.RavenEtls |
                                                       DatabaseRecordItemType.SqlConnectionStrings |
                                                       DatabaseRecordItemType.SqlEtls |
                                                       DatabaseRecordItemType.RavenConnectionStrings 
                    }, GetDocumentDatabaseInstanceFor(store2).Result);

                    WaitForValue(() =>
                    {
                        var Operation = store2.Maintenance.Send(new GetOperationStateOperation(operationId));
                        return Operation.Status == OperationStatus.Completed;
                    }, true);
                    var record = await store2.Maintenance.Server.SendAsync(new GetDatabaseRecordOperation(store2.Database));

                    record.Settings.TryGetValue("Patching.MaxNumberOfCachedScripts", out string value);
                    Assert.Null(value);

                    Assert.NotNull(record.ConflictSolverConfig);
                    Assert.Equal(false, record.ConflictSolverConfig.ResolveToLatest);
                    Assert.Equal(1, record.ConflictSolverConfig.ResolveByCollection.Count);
                    Assert.Equal(true, record.ConflictSolverConfig.ResolveByCollection.TryGetValue("ConflictSolver", out ScriptResolver sr));
                    Assert.Equal("Script", sr.Script);

                    Assert.Equal(1, record.Sorters.Count);
                    Assert.Equal(true, record.Sorters.TryGetValue("MySorter", out SorterDefinition sd));
                    Assert.Equal("MySorter", sd.Name);
                    Assert.NotEmpty(sd.Code);

                    Assert.Equal(1, record.ExternalReplications.Count);
                    Assert.Equal("tempDatabase", record.ExternalReplications[0].Database);
                    Assert.Equal(true, record.ExternalReplications[0].Disabled);

                    Assert.Equal(1, record.SinkPullReplications.Count);
                    Assert.Equal("sinkDatabase", record.SinkPullReplications[0].Database);
                    Assert.Equal("hub", record.SinkPullReplications[0].HubName);
                    Assert.Equal((string)null, record.SinkPullReplications[0].CertificatePassword);
                    Assert.Equal(privateKey, record.SinkPullReplications[0].CertificateWithPrivateKey);
                    Assert.Equal(true, record.SinkPullReplications[0].Disabled);

                    Assert.Equal(1, record.HubPullReplications.Count);
                    Assert.Equal(new TimeSpan(3), record.HubPullReplications.First().DelayReplicationFor);
                    Assert.Equal("hub", record.HubPullReplications.First().Name);
                    Assert.Equal(true, record.HubPullReplications.First().Disabled);

                    Assert.Equal(1, record.RavenEtls.Count);
                    Assert.Equal("Etl", record.RavenEtls.First().Name);
                    Assert.Equal("ConnectionName", record.RavenEtls.First().ConnectionStringName);
                    Assert.Equal(true, record.RavenEtls.First().AllowEtlOnNonEncryptedChannel);
                    Assert.Equal(true, record.RavenEtls.First().Disabled);

                    Assert.Equal(1, record.SqlEtls.Count);
                    Assert.Equal("sql", record.SqlEtls.First().Name);
                    Assert.Equal(false, record.SqlEtls.First().ParameterizeDeletes);
                    Assert.Equal(false, record.SqlEtls.First().ForceQueryRecompile);
                    Assert.Equal("connection", record.SqlEtls.First().ConnectionStringName);
                    Assert.Equal(true, record.SqlEtls.First().AllowEtlOnNonEncryptedChannel);
                    Assert.Equal(true, record.SqlEtls.First().Disabled);
                }
            }
            finally
            {
                File.Delete(file);
            }
        }

        [Fact, Trait("Category", "Smuggler")]
        public async Task CanExportAndImportMergedDatabaseRecord()
        {
            var file = Path.GetTempFileName();
            try
            {
                using (var store1 = GetDocumentStore(new Options
                {
                    ModifyDatabaseName = s => $"{s}_1",
                }))
                using (var store2 = GetDocumentStore(new Options
                {
                    ModifyDatabaseName = s => $"{s}_2",
                }))
                {
                    var collection = new Dictionary<string, ScriptResolver>
                    {
                        {
                            "ConflictSolver1", new ScriptResolver()
                            {
                                Script = "Script1"
                            }
                        },
                        {
                            "ConflictSolver2", new ScriptResolver()
                            {
                                Script = "Script2"
                            }
                        }
                    };
                    var collection2 = new Dictionary<string, ScriptResolver>
                    {
                        {
                            "ConflictSolver1", new ScriptResolver()
                            {
                                Script = "Script4"
                            }
                        },
                        {
                            "ConflictSolver3", new ScriptResolver()
                            {
                                Script = "Script3"
                            }
                        }
                    };
                    store1.Maintenance.Server.Send(new ModifyConflictSolverOperation(store1.Database, collection, false));
                    store2.Maintenance.Server.Send(new ModifyConflictSolverOperation(store2.Database, collection2, false));

                    var configuration = new ClientConfiguration
                    {
                        Etag = 10,
                        Disabled = false,
                        MaxNumberOfRequestsPerSession = 1024,
                        ReadBalanceBehavior = ReadBalanceBehavior.FastestNode
                    };
                    var configuration2 = new ClientConfiguration
                    {
                        Etag = 10,
                        Disabled = false,
                        MaxNumberOfRequestsPerSession = 512,
                        ReadBalanceBehavior = ReadBalanceBehavior.RoundRobin
                    };
                    await store1.Maintenance.SendAsync(new PutClientConfigurationOperation(configuration));
                    await store2.Maintenance.SendAsync(new PutClientConfigurationOperation(configuration2));

                    var revisionConfig = new RevisionsConfiguration
                    {
                        Default = new RevisionsCollectionConfiguration
                        {
                            Disabled = false,
                            PurgeOnDelete = true
                        },
                        Collections = new Dictionary<string, RevisionsCollectionConfiguration>
                        {
                            {"rev1", new RevisionsCollectionConfiguration
                                {
                                    Disabled = true,
                                    PurgeOnDelete = false,
                                    MinimumRevisionsToKeep = 10
                                }
                            },
                            {"rev2", new RevisionsCollectionConfiguration
                                {
                                    Disabled = true,
                                    PurgeOnDelete = false,
                                    MinimumRevisionsToKeep = 20
                                }

                            }
                        }

                    };
                    var revisionConfig2 = new RevisionsConfiguration
                    {
                        Default = new RevisionsCollectionConfiguration
                        {
                            Disabled = true,
                            PurgeOnDelete = false
                        },
                        Collections = new Dictionary<string, RevisionsCollectionConfiguration>
                        {
                            {"rev1", new RevisionsCollectionConfiguration
                                {
                                    Disabled = true,
                                    PurgeOnDelete = false,
                                    MinimumRevisionsToKeep = 20
                                }
                            },
                            {"rev3", new RevisionsCollectionConfiguration
                                {
                                    Disabled = true,
                                    PurgeOnDelete = false,
                                    MinimumRevisionsToKeep = 20
                                }

                            }
                        }

                    };
                    await store1.Maintenance.SendAsync(new ConfigureRevisionsOperation(revisionConfig));
                    await store2.Maintenance.SendAsync(new ConfigureRevisionsOperation(revisionConfig2));

                    var exConfig = new ExpirationConfiguration
                    {
                        DeleteFrequencyInSec = 60,
                        Disabled = false
                    };
                    var exConfig2 = new ExpirationConfiguration
                    {
                        DeleteFrequencyInSec = 30,
                        Disabled = true
                    };
                    await store1.Maintenance.SendAsync(new ConfigureExpirationOperation(exConfig));
                    await store2.Maintenance.SendAsync(new ConfigureExpirationOperation(exConfig2));

                    var hub1 = new PullReplicationDefinition
                    {
                        Name = "hub1",
                        DelayReplicationFor = new TimeSpan(3),
                    };
                    var hub2 = new PullReplicationDefinition
                    {
                        Name = "hub2",
                        DelayReplicationFor = new TimeSpan(3),
                    };
                    var hub3 = new PullReplicationDefinition
                    {
                        Name = "hub1",
                        DelayReplicationFor = new TimeSpan(5),
                    };
                    var hub4 = new PullReplicationDefinition
                    {
                        Name = "hub4",
                        DelayReplicationFor = new TimeSpan(3),
                    };
                    await store1.Maintenance.SendAsync(new PutPullReplicationAsHubOperation(hub1));
                    await store1.Maintenance.SendAsync(new PutPullReplicationAsHubOperation(hub2));
                    await store2.Maintenance.SendAsync(new PutPullReplicationAsHubOperation(hub3));
                    await store2.Maintenance.SendAsync(new PutPullReplicationAsHubOperation(hub4));

                    var con1 = new RavenConnectionString
                    {
                        Database = "db1",
                        Name = "con1",
                        TopologyDiscoveryUrls = new[] { "http://127.0.0.1:8081" }
                    };
                    var con2 = new RavenConnectionString
                    {
                        Database = "db2",
                        Name = "con2",
                        TopologyDiscoveryUrls = new[] { "http://127.0.0.1:8082" }
                    };
                    var con3 = new RavenConnectionString
                    {
                        Database = "db3",
                        Name = "con3",
                        TopologyDiscoveryUrls = new[] { "http://127.0.0.1:8083" }
                    };
                    var con4 = new RavenConnectionString
                    {
                        Database = "db4",
                        Name = "con4",
                        TopologyDiscoveryUrls = new[] { "http://127.0.0.1:8084" }
                    };
                    var result1 = await store1.Maintenance.SendAsync(new PutConnectionStringOperation<RavenConnectionString>(con1));
                    var result2 = await store1.Maintenance.SendAsync(new PutConnectionStringOperation<RavenConnectionString>(con2));
                    var result3 = await store2.Maintenance.SendAsync(new PutConnectionStringOperation<RavenConnectionString>(con3));
                    var result4 = await store2.Maintenance.SendAsync(new PutConnectionStringOperation<RavenConnectionString>(con4));
                    Assert.NotNull(result1.RaftCommandIndex);
                    Assert.NotNull(result2.RaftCommandIndex);
                    Assert.NotNull(result3.RaftCommandIndex);
                    Assert.NotNull(result4.RaftCommandIndex);

                    var sink1 = new PullReplicationAsSink()
                    {
                        Name = "sink1",
                        ConnectionString = con1,
                        ConnectionStringName = "con1",
                        Database = "db1",
                        HubName = "hub1"
                    };
                    var sink2 = new PullReplicationAsSink()
                    {
                        Name = "sink2",
                        ConnectionString = con2,
                        ConnectionStringName = "con2",
                        Database = "db2",
                        HubName = "hub2"
                    };
                    var sink3 = new PullReplicationAsSink()
                    {
                        Name = "sink1",
                        ConnectionString = con3,
                        ConnectionStringName = "con3",
                        Database = "db3",
                        HubName = "hub3"
                    };
                    var sink4 = new PullReplicationAsSink()
                    {
                        Name = "sink4",
                        ConnectionString = con4,
                        ConnectionStringName = "con4",
                        Database = "db4",
                        HubName = "hub4"
                    };
                    await store1.Maintenance.SendAsync(new UpdatePullReplicationAsSinkOperation(sink1));
                    await store1.Maintenance.SendAsync(new UpdatePullReplicationAsSinkOperation(sink2));
                    await store2.Maintenance.SendAsync(new UpdatePullReplicationAsSinkOperation(sink3));
                    await store2.Maintenance.SendAsync(new UpdatePullReplicationAsSinkOperation(sink4));

                    var external = new ExternalReplication
                    {
                        ConnectionString = con1,
                        ConnectionStringName = "con1",
                        Database = "db1",
                        DelayReplicationFor = new TimeSpan(1),
                        Name = "external1",
                        Url = "http://127.0.0.1:8081"
                    };
                    var external2 = new ExternalReplication
                    {
                        ConnectionString = con2,
                        ConnectionStringName = "con2",
                        Database = "db2",
                        DelayReplicationFor = new TimeSpan(2),
                        Name = "external2",
                        Url = "http://127.0.0.1:8081"
                    };
                    var external3 = new ExternalReplication
                    {
                        ConnectionString = con3,
                        ConnectionStringName = "con3",
                        Database = "db3",
                        DelayReplicationFor = new TimeSpan(3),
                        Name = "external1",
                        Url = "http://127.0.0.1:8083"
                    };
                    var external4 = new ExternalReplication
                    {
                        ConnectionString = con4,
                        ConnectionStringName = "con4",
                        Database = "db4",
                        DelayReplicationFor = new TimeSpan(4),
                        Name = "external4",
                        Url = "http://127.0.0.1:8084"
                    };
                    await store1.Maintenance.SendAsync(new UpdateExternalReplicationOperation(external));
                    await store1.Maintenance.SendAsync(new UpdateExternalReplicationOperation(external2));
                    await store2.Maintenance.SendAsync(new UpdateExternalReplicationOperation(external3));
                    await store2.Maintenance.SendAsync(new UpdateExternalReplicationOperation(external4));

                    var etlConfiguration = new RavenEtlConfiguration
                    {
                        ConnectionStringName = "con1",
                        Name = "etl1",
                        AllowEtlOnNonEncryptedChannel = true,
                        Transforms = new List<Transformation>{new() {Script = "",Collections = new List<string>{"Orders"},Name ="testScript"}}
                    };
                    var etlConfiguration2 = new RavenEtlConfiguration
                    {
                        ConnectionStringName = "con2",
                        Name = "etl2",
                        AllowEtlOnNonEncryptedChannel = true,
                        Transforms = new List<Transformation>{new() {Script = "",Collections = new List<string>{"Orders"},Name ="testScript"}}
                    };
                    var etlConfiguration3 = new RavenEtlConfiguration
                    {
                        ConnectionStringName = "con3",
                        Name = "etl1",
                        AllowEtlOnNonEncryptedChannel = false,
                        Transforms = new List<Transformation>{new() {Script = "",Collections = new List<string>{"Orders"},Name ="testScript"}}
                    };
                    var etlConfiguration4 = new RavenEtlConfiguration
                    {
                        ConnectionStringName = "con4",
                        Name = "etl4",
                        AllowEtlOnNonEncryptedChannel = true,
                        Transforms = new List<Transformation>{new() {Script = "",Collections = new List<string>{"Orders"},Name ="testScript"}}
                    };
                    WaitForUserToContinueTheTest(store1);
                    await store1.Maintenance.SendAsync(new AddEtlOperation<RavenConnectionString>(etlConfiguration));
                    await store1.Maintenance.SendAsync(new AddEtlOperation<RavenConnectionString>(etlConfiguration2));
                    await store2.Maintenance.SendAsync(new AddEtlOperation<RavenConnectionString>(etlConfiguration3));
                    await store2.Maintenance.SendAsync(new AddEtlOperation<RavenConnectionString>(etlConfiguration4));

                    var scon1 = new SqlConnectionString()
                    {
                        Name = "scon1",
                        ConnectionString = "http://127.0.0.1:8081",
                        FactoryName = "System.Data.SqlClient"
                    };
                    var scon2 = new SqlConnectionString()
                    {
                        Name = "scon2",
                        ConnectionString = "http://127.0.0.1:8082",
                        FactoryName = "System.Data.SqlClient"
                    };
                    var scon3 = new SqlConnectionString()
                    {
                        Name = "scon3",
                        ConnectionString = "http://127.0.0.1:8083",
                        FactoryName = "System.Data.SqlClient"
                    };
                    var scon4 = new SqlConnectionString()
                    {
                        Name = "scon4",
                        ConnectionString = "http://127.0.0.1:8084",
                        FactoryName = "System.Data.SqlClient"
                    };
                    var putResult1 = await store1.Maintenance.SendAsync(new PutConnectionStringOperation<SqlConnectionString>(scon1));
                    var putResult2 = await store1.Maintenance.SendAsync(new PutConnectionStringOperation<SqlConnectionString>(scon2));
                    var putResult3 = await store2.Maintenance.SendAsync(new PutConnectionStringOperation<SqlConnectionString>(scon3));
                    var putResult4 = await store2.Maintenance.SendAsync(new PutConnectionStringOperation<SqlConnectionString>(scon4));
                    Assert.NotNull(putResult1.RaftCommandIndex);
                    Assert.NotNull(putResult2.RaftCommandIndex);
                    Assert.NotNull(putResult3.RaftCommandIndex);
                    Assert.NotNull(putResult4.RaftCommandIndex);

                    var sqlEtl =new SqlEtlConfiguration
                    {
                        ConnectionStringName = "scon1",
                        Name = "setl1",
                        AllowEtlOnNonEncryptedChannel = true,
                        Transforms = new List<Transformation>{new() {Script = "",Collections = new List<string>{"Orders"},Name ="testScript"}},
                        SqlTables =
                        {
                            new SqlEtlTable {TableName = "Orders", DocumentIdColumn = "Id"},
                            new SqlEtlTable {TableName = "OrderLines", DocumentIdColumn = "OrderId"},
                            new SqlEtlTable {TableName = "NotUsedInScript", DocumentIdColumn = "OrderId"},
                        }
                    };
                    var sqlEtl2 = new SqlEtlConfiguration
                    {
                        ConnectionStringName = "scon2",
                        Name = "setl2",
                        AllowEtlOnNonEncryptedChannel = true,
                        Transforms = new List<Transformation>{new() {Script = "",Collections = new List<string>{"Orders"},Name ="testScript"}},
                        SqlTables =
                        {
                            new SqlEtlTable {TableName = "Orders", DocumentIdColumn = "Id"},
                            new SqlEtlTable {TableName = "OrderLines", DocumentIdColumn = "OrderId"},
                            new SqlEtlTable {TableName = "NotUsedInScript", DocumentIdColumn = "OrderId"},
                        }
                    };
                    var sqlEtl3 = new SqlEtlConfiguration
                    {
                        ConnectionStringName = "scon3",
                        Name = "setl1",
                        AllowEtlOnNonEncryptedChannel = true,
                        Transforms = new List<Transformation>{new() {Script = "",Collections = new List<string>{"Orders"},Name ="testScript"}},
                        SqlTables =
                        {
                            new SqlEtlTable {TableName = "Orders", DocumentIdColumn = "Id"},
                            new SqlEtlTable {TableName = "OrderLines", DocumentIdColumn = "OrderId"},
                            new SqlEtlTable {TableName = "NotUsedInScript", DocumentIdColumn = "OrderId"},
                        }
                    };
                    var sqlEtl4 = new SqlEtlConfiguration
                    {
                        ConnectionStringName = "scon4",
                        Name = "setl4",
                        AllowEtlOnNonEncryptedChannel = true,
                        Transforms = new List<Transformation>{new() {Script = "",Collections = new List<string>{"Orders"},Name ="testScript"}},
                        SqlTables =
                        {
                            new SqlEtlTable {TableName = "Orders", DocumentIdColumn = "Id"},
                            new SqlEtlTable {TableName = "OrderLines", DocumentIdColumn = "OrderId"},
                            new SqlEtlTable {TableName = "NotUsedInScript", DocumentIdColumn = "OrderId"},
                        }
                    };
                    await store1.Maintenance.SendAsync(new AddEtlOperation<SqlConnectionString>(sqlEtl));
                    await store1.Maintenance.SendAsync(new AddEtlOperation<SqlConnectionString>(sqlEtl2));
                    await store2.Maintenance.SendAsync(new AddEtlOperation<SqlConnectionString>(sqlEtl3));
                    await store2.Maintenance.SendAsync(new AddEtlOperation<SqlConnectionString>(sqlEtl4));

                    var config = Backup.CreateBackupConfiguration(backupPath: "FolderPath", fullBackupFrequency: "0 1 * * *", incrementalBackupFrequency: "0 6 * * *", mentorNode: "A", name: "Backup");
                    var config2 = Backup.CreateBackupConfiguration(backupPath: "FolderPath", fullBackupFrequency: "0 1 * * *", incrementalBackupFrequency: "0 6 * * *", mentorNode: "A", name: "Backup2");
                    var config3 = Backup.CreateBackupConfiguration(backupPath: "FolderPath", backupType: BackupType.Snapshot, fullBackupFrequency: "0 8 * * *", incrementalBackupFrequency: "0 6 * * *", mentorNode: "A", name: "Backup");
                    var config4 = Backup.CreateBackupConfiguration(backupPath: "FolderPath", fullBackupFrequency: "0 1 * * *", incrementalBackupFrequency: "0 6 * * *", mentorNode: "A", name: "Backup4");
                  
                    await store1.Maintenance.SendAsync(new UpdatePeriodicBackupOperation(config));
                    await store1.Maintenance.SendAsync(new UpdatePeriodicBackupOperation(config2));
                    await store2.Maintenance.SendAsync(new UpdatePeriodicBackupOperation(config3));
                    await store2.Maintenance.SendAsync(new UpdatePeriodicBackupOperation(config4));

                    var operation = await store1.Smuggler.ExportAsync(new DatabaseSmugglerExportOptions(), file);
                    await operation.WaitForCompletionAsync(TimeSpan.FromMinutes(1));

                    operation = await store2.Smuggler.ImportAsync(new DatabaseSmugglerImportOptions(), file);
                    await operation.WaitForCompletionAsync(TimeSpan.FromMinutes(1));

                    WaitForUserToContinueTheTest(store2);

                    int disabled = 0;

                    var periodicBackupRunner = (await GetDocumentDatabaseInstanceFor(store2)).PeriodicBackupRunner;
                    var backups = periodicBackupRunner.PeriodicBackups;

                    disabled = 0;
                    Assert.Equal(3, backups.Count);
                    Assert.Equal(true, backups.Any(x => x.Configuration.Name.Equals("Backup")));
                    foreach (var backup in backups)
                    {
                        if (backup.Configuration.Disabled)
                            disabled++;
                        if (!backup.Configuration.Name.Equals("Backup")) continue;
                        Assert.Equal(true, backup.Configuration.IncrementalBackupFrequency.Equals("0 6 * * *"));
                        Assert.Equal(true, backup.Configuration.FullBackupFrequency.Equals("0 1 * * *"));
                        Assert.Equal(BackupType.Backup, backup.Configuration.BackupType);
                    }
                    Assert.Equal(2, disabled);

                    

                    var record = await store2.Maintenance.Server.SendAsync(new GetDatabaseRecordOperation(store2.Database));

                    Assert.Equal(3, record.ConflictSolverConfig.ResolveByCollection.Count);
                    Assert.Equal(false, record.ConflictSolverConfig.ResolveToLatest);
                    Assert.Equal(true, record.ConflictSolverConfig.ResolveByCollection.TryGetValue("ConflictSolver1", out ScriptResolver sr));
                    Assert.Equal("Script1", sr.Script);

                    Assert.Equal(1024, record.Client.MaxNumberOfRequestsPerSession);
                    Assert.Equal(ReadBalanceBehavior.FastestNode, record.Client.ReadBalanceBehavior);

                    Assert.Equal(true, record.Revisions.Default.PurgeOnDelete);
                    Assert.Equal(true, record.Revisions.Collections.TryGetValue("rev1", out RevisionsCollectionConfiguration rcc));
                    Assert.Equal(10, rcc.MinimumRevisionsToKeep);

                    Assert.Equal(60, record.Expiration.DeleteFrequencyInSec);

                    disabled = 0;
                    Assert.Equal(3, record.HubPullReplications.Count);
                    Assert.Equal(true, record.HubPullReplications.Any(x => x.Name.Equals("hub1")));
                    record.HubPullReplications.ForEach(x =>
                    {
                        if (x.Disabled)
                            disabled++;
                        if (!x.Name.Equals("hub1"))
                            return;
                        Assert.Equal(new TimeSpan(3), x.DelayReplicationFor);
                    });
                    Assert.Equal(2, disabled);

                    disabled = 0;
                    Assert.Equal(3, record.SinkPullReplications.Count);
                    Assert.Equal(true, record.SinkPullReplications.Any(x => x.Name.Equals("sink1")));
                    record.SinkPullReplications.ForEach(x =>
                    {
                        if (x.Disabled)
                            disabled++;
                        if (!x.Name.Equals("sink1"))
                            return;
                        Assert.Equal("hub1", x.HubName);
                        Assert.Equal("con1", x.ConnectionStringName);
                    });
                    Assert.Equal(2, disabled);

                    disabled = 0;
                    Assert.Equal(3, record.ExternalReplications.Count);
                    Assert.Equal(true, record.ExternalReplications.Any(x => x.Name.Equals("external1")));
                    record.ExternalReplications.ForEach(x =>
                    {
                        if (x.Disabled)
                            disabled++;
                        if (!x.Name.Equals("external1"))
                            return;
                        Assert.Equal("db1", x.Database);
                        Assert.Equal("con1", x.ConnectionStringName);
                    });
                    Assert.Equal(2, disabled);

                    disabled = 0;
                    Assert.Equal(3, record.RavenEtls.Count);
                    Assert.Equal(true, record.RavenEtls.Any(x => x.Name.Equals("etl1")));
                    record.RavenEtls.ForEach(x =>
                    {
                        if (x.Disabled)
                            disabled++;
                        if (!x.Name.Equals("etl1"))
                            return;
                        Assert.Equal("con1", x.ConnectionStringName);
                        Assert.Equal(true, x.AllowEtlOnNonEncryptedChannel);
                    });
                    Assert.Equal(2, disabled);

                    disabled = 0;
                    Assert.Equal(3, record.SqlEtls.Count);
                    Assert.Equal(true, record.SqlEtls.Any(x => x.Name.Equals("setl1")));
                    record.SqlEtls.ForEach(x =>
                    {
                        if (x.Disabled)
                            disabled++;
                        if (!x.Name.Equals("setl1"))
                            return;
                        Assert.Equal("scon1", x.ConnectionStringName);
                        Assert.Equal(true, x.AllowEtlOnNonEncryptedChannel);
                    });
                    Assert.Equal(2, disabled);
                }
            }
            finally
            {
                File.Delete(file);
            }
        }

        [Fact, Trait("Category", "Smuggler")]
        public async Task CanBackupAndRestoreDatabaseRecord()
        {
            var backupPath = NewDataPath(suffix: "BackupFolder");
            var dummy = GenerateAndSaveSelfSignedCertificate(createNew: true);
            string privateKey;
            using (var pullReplicationCertificate =
                new X509Certificate2(dummy.ServerCertificatePath, (string)null, X509KeyStorageFlags.MachineKeySet | X509KeyStorageFlags.Exportable))
            {
                privateKey = Convert.ToBase64String(pullReplicationCertificate.Export(X509ContentType.Pfx));
            }

                using (var store = GetDocumentStore(new Options
                {
                    ModifyDatabaseName = s => $"{s}_1",

                    ModifyDatabaseRecord = record =>
                    {
                        record.ConflictSolverConfig = new ConflictSolver
                        {
                            ResolveToLatest = false,
                            ResolveByCollection = new Dictionary<string, ScriptResolver>
                                {
                                    {
                                        "ConflictSolver", new ScriptResolver()
                                        {
                                            Script = "Script"
                                        }
                                    }
                                }
                        };
                        record.Sorters = new Dictionary<string, SorterDefinition>
                        {
                            {
                                "MySorter", new SorterDefinition
                                {
                                    Name = "MySorter",
                                    Code = GetSorter("RavenDB_8355.MySorter.cs")
                                }
                            }
                        };
                    }
                }))
                {
                    store.Maintenance.Send(new UpdateExternalReplicationOperation(new ExternalReplication("tempDatabase", "ExternalReplication")
                    {
                        TaskId = 1,
                        Name = "External",
                        DelayReplicationFor = new TimeSpan(4),
                        Url = "http://127.0.0.1/",
                        Disabled = false
                    }));
                    store.Maintenance.Send(new UpdatePullReplicationAsSinkOperation(new PullReplicationAsSink()
                    {
                        Database = "sinkDatabase",
                        CertificatePassword = (string)null,
                        CertificateWithPrivateKey = privateKey,
                        TaskId = 2,
                        Name = "Sink",
                        HubName = "hub",
                        ConnectionStringName = "ConnectionName"
                    }));
                    store.Maintenance.Send(new PutPullReplicationAsHubOperation(new PullReplicationDefinition()
                    {
                        TaskId = 3,
                        Name = "hub",
                        MentorNode = "A",
                        DelayReplicationFor = new TimeSpan(3),
                    }));

                    var result1 = store.Maintenance.Send(new PutConnectionStringOperation<RavenConnectionString>(new RavenConnectionString
                    {
                        Name = "ConnectionName",
                        TopologyDiscoveryUrls = new[] { "http://127.0.0.1:8080" },
                        Database = "Northwind",
                    }));
                    Assert.NotNull(result1.RaftCommandIndex);

                    var sqlConnectionString = new SqlConnectionString
                    {
                        Name = "connection",
                        ConnectionString = @"Data Source=localhost\sqlexpress;Integrated Security=SSPI;Connection Timeout=3" + $";Initial Catalog=SqlReplication-{store.Database};",
                        FactoryName = "System.Data.SqlClient"
                    };

<<<<<<< HEAD
                    var result2 = store.Maintenance.Send(new PutConnectionStringOperation<SqlConnectionString>(sqlConnectionString));
                    Assert.NotNull(result2.RaftCommandIndex);
                    store.Maintenance.Send(new AddEtlOperation<RavenConnectionString>(new RavenEtlConfiguration()
                    {
                        AllowEtlOnNonEncryptedChannel = true,
                        ConnectionStringName = "ConnectionName",
                        MentorNode = "A",
                        Name = "Etl",
                        TaskId = 4,
                        TestMode = true
                    }));
=======
                var result2 = store.Maintenance.Send(new PutConnectionStringOperation<SqlConnectionString>(sqlConnectionString));
                Assert.NotNull(result2.RaftCommandIndex);
                store.Maintenance.Send(new AddEtlOperation<RavenConnectionString>(new RavenEtlConfiguration()
                {
                    AllowEtlOnNonEncryptedChannel = true,
                    ConnectionStringName = "ConnectionName",
                    MentorNode = "A",
                    Name = "Etl",
                    TaskId = 4,
                    TestMode = true,
                    Transforms = new List<Transformation>{new() {Script = "",Collections = new List<string>{"Orders"},Name ="testScript"}}
                }));
>>>>>>> fbe3e84a

                    store.Maintenance.Send(new AddEtlOperation<SqlConnectionString>(new SqlEtlConfiguration()
                    {
                        AllowEtlOnNonEncryptedChannel = true,
                        ForceQueryRecompile = false,
                        ConnectionStringName = "connection",
                        SqlTables =
                            {
                                new SqlEtlTable {TableName = "Orders", DocumentIdColumn = "Id", InsertOnlyMode = false},
                                new SqlEtlTable {TableName = "OrderLines", DocumentIdColumn = "OrderId", InsertOnlyMode = false},
                            },
<<<<<<< HEAD
                        Name = "sql",
                        ParameterizeDeletes = false,
                        MentorNode = "A"
                    }));
=======
                    Name = "sql",
                    ParameterizeDeletes = false,
                    MentorNode = "A",
                    Transforms = new List<Transformation>{new() {Script = "",Collections = new List<string>{"Orders"},Name ="testScript"}}
                }));
>>>>>>> fbe3e84a

                    using (var session = store.OpenAsyncSession())
                    {
                        await session.StoreAsync(new User
                        {
                            Name = "oren"
                        }, "users/1");
                        await session.SaveChangesAsync();
                    }
                var config = Backup.CreateBackupConfiguration(backupPath, fullBackupFrequency: "0 */5 * * *", name: "Real");
                var config2 = Backup.CreateBackupConfiguration(backupPath, fullBackupFrequency: "0 */1 * * *", incrementalBackupFrequency: "0 */6 * * *", mentorNode: "A", name: "Backup");

                    await store.Maintenance.SendAsync(new UpdatePeriodicBackupOperation(config2));
                Backup.UpdateConfigAndRunBackup(Server, config, store);
                    
                    var databaseName = $"restored_database-{Guid.NewGuid()}";
                using (Backup.RestoreDatabase(store, new RestoreBackupConfiguration
                    {
                        BackupLocation = Directory.GetDirectories(backupPath).First(),
                        DatabaseName = databaseName,
                    }))
                    {
                        var periodicBackupRunner = (await GetDocumentDatabaseInstanceFor(store)).PeriodicBackupRunner;
                        var backups = periodicBackupRunner.PeriodicBackups;

                        Assert.Equal(2, backups.Count);
                        Assert.Equal(true, backups.Any(x => x.Configuration.Name.Equals("Backup")));
                        foreach (var backup in backups)
                        {
                            if (!backup.Configuration.Name.Equals("Backup"))
                                continue;
                            Assert.Equal(true, backup.Configuration.IncrementalBackupFrequency.Equals("0 */6 * * *"));
                            Assert.Equal(true, backup.Configuration.FullBackupFrequency.Equals("0 */1 * * *"));
                            Assert.Equal(BackupType.Backup, backup.Configuration.BackupType);
                            Assert.Equal(false, backup.Configuration.Disabled);
                        }

                        var record = await store.Maintenance.Server.SendAsync(new GetDatabaseRecordOperation(databaseName));

                        Assert.NotNull(record.ConflictSolverConfig);
                        Assert.Equal(false, record.ConflictSolverConfig.ResolveToLatest);
                        Assert.Equal(1, record.ConflictSolverConfig.ResolveByCollection.Count);
                        Assert.Equal(true, record.ConflictSolverConfig.ResolveByCollection.TryGetValue("ConflictSolver", out ScriptResolver sr));
                        Assert.Equal("Script", sr.Script);

                        Assert.Equal(1, record.Sorters.Count);
                        Assert.Equal(true, record.Sorters.TryGetValue("MySorter", out SorterDefinition sd));
                        Assert.Equal("MySorter", sd.Name);
                        Assert.NotEmpty(sd.Code);

                        Assert.Equal(1, record.ExternalReplications.Count);
                        Assert.Equal("tempDatabase", record.ExternalReplications[0].Database);
                        Assert.Equal(false, record.ExternalReplications[0].Disabled);

                        Assert.Equal(1, record.SinkPullReplications.Count);
                        Assert.Equal("sinkDatabase", record.SinkPullReplications[0].Database);
                        Assert.Equal("hub", record.SinkPullReplications[0].HubName);
                        Assert.Equal((string)null, record.SinkPullReplications[0].CertificatePassword);
                        Assert.Equal(privateKey, record.SinkPullReplications[0].CertificateWithPrivateKey);
                        Assert.Equal(false, record.SinkPullReplications[0].Disabled);

                        Assert.Equal(1, record.HubPullReplications.Count);
                        Assert.Equal(new TimeSpan(3), record.HubPullReplications.First().DelayReplicationFor);
                        Assert.Equal("hub", record.HubPullReplications.First().Name);
                        Assert.Equal(false, record.HubPullReplications.First().Disabled);

                        Assert.Equal(1, record.RavenEtls.Count);
                        Assert.Equal("Etl", record.RavenEtls.First().Name);
                        Assert.Equal("ConnectionName", record.RavenEtls.First().ConnectionStringName);
                        Assert.Equal(true, record.RavenEtls.First().AllowEtlOnNonEncryptedChannel);
                        Assert.Equal(false, record.RavenEtls.First().Disabled);

                        Assert.Equal(1, record.SqlEtls.Count);
                        Assert.Equal("sql", record.SqlEtls.First().Name);
                        Assert.Equal(false, record.SqlEtls.First().ParameterizeDeletes);
                        Assert.Equal(false, record.SqlEtls.First().ForceQueryRecompile);
                        Assert.Equal("connection", record.SqlEtls.First().ConnectionStringName);
                        Assert.Equal(true, record.SqlEtls.First().AllowEtlOnNonEncryptedChannel);
                        Assert.Equal(false, record.SqlEtls.First().Disabled);
                    }
                }
            }

        [Fact, Trait("Category", "Smuggler")]
        public async Task CanRestoreSubscriptionsFromBackup()
        {
            var backupPath = NewDataPath(suffix: "BackupFolder");

            using (var store = GetDocumentStore())
            {
                store.Subscriptions.Create<User>(x => x.Name == "Marcin");
                store.Subscriptions.Create<User>();

                var config = Backup.CreateBackupConfiguration(backupPath);
                Backup.UpdateConfigAndRunBackup(Server, config, store);

                await ValidateSubscriptions(store);

                // restore the database with a different name
                var restoredDatabaseName = GetDatabaseName();

                using (Backup.RestoreDatabase(store, new RestoreBackupConfiguration
                {
                    BackupLocation = Directory.GetDirectories(backupPath).First(),
                    DatabaseName = restoredDatabaseName
                }))
                {
                    using (var restoredStore = new DocumentStore
                    {
                        Urls = store.Urls,
                        Database = restoredDatabaseName
                    })
                    {
                        restoredStore.Initialize();
                        var subscriptions = restoredStore.Subscriptions.GetSubscriptions(0, 10);

                        Assert.Equal(2, subscriptions.Count);

                        var taskIds = subscriptions
                            .Select(x => x.SubscriptionId)
                            .ToHashSet();

                        Assert.Equal(2, taskIds.Count);

                        foreach (var subscription in subscriptions)
                        {
                            Assert.NotNull(subscription.SubscriptionName);
                            Assert.NotNull(subscription.Query);
                        }

                        await ValidateSubscriptions(restoredStore);
                    }
                }
            }

            using (var store = GetDocumentStore())
            {
                var dir = Directory.GetDirectories(backupPath).First();
                var file = Directory.GetFiles(dir).First();

                var op = await store.Smuggler.ImportAsync(new DatabaseSmugglerImportOptions(), file);
                op.WaitForCompletion(TimeSpan.FromSeconds(30));

                var subscriptions = store.Subscriptions.GetSubscriptions(0, 10);

                Assert.Equal(2, subscriptions.Count);

                var taskIds = subscriptions
                    .Select(x => x.SubscriptionId)
                    .ToHashSet();

                Assert.Equal(2, taskIds.Count);

                foreach (var subscription in subscriptions)
                {
                    Assert.NotNull(subscription.SubscriptionName);
                    Assert.NotNull(subscription.Query);
                }

                await ValidateSubscriptions(store);
            }
        }

        [Theory, Trait("Category", "Smuggler")]
        [InlineData(true)]
        [InlineData(false)]
        public async Task CanDisableTasksAfterRestore(bool disableOngoingTasks)
        {
            var backupPath = NewDataPath(suffix: "BackupFolder");

            using (var store = GetDocumentStore())
            {
                // etl
                store.Maintenance.Send(new PutConnectionStringOperation<RavenConnectionString>(new RavenConnectionString
                {
                    Name = store.Database, TopologyDiscoveryUrls = new[] {"http://127.0.0.1:8080"}, Database = "Northwind",
                }));

                var etlConfiguration = new RavenEtlConfiguration
                {
                    ConnectionStringName = store.Database,
                    Transforms = {new Transformation() {Name = "loadAll", Collections = {"Users"}, Script = "loadToUsers(this)"}}
                };
                await store.Maintenance.SendAsync(new AddEtlOperation<RavenConnectionString>(etlConfiguration));

                // external replication
                var connectionString = new RavenConnectionString
                {
                    Name = store.Database, Database = store.Database, TopologyDiscoveryUrls = new[] {"http://127.0.0.1:12345"}
                };

                await store.Maintenance.SendAsync(new PutConnectionStringOperation<RavenConnectionString>(connectionString));
                await store.Maintenance.SendAsync(new UpdateExternalReplicationOperation(new ExternalReplication(store.Database, store.Database)));

                // pull replication sink
                var sink = new PullReplicationAsSink {HubName = "aa", ConnectionString = connectionString, ConnectionStringName = connectionString.Name};
                await store.Maintenance.SendAsync(new UpdatePullReplicationAsSinkOperation(sink));

                // pull replication hub
                await store.Maintenance.ForDatabase(store.Database).SendAsync(new PutPullReplicationAsHubOperation("test"));

                // backup
                var config = Backup.CreateBackupConfiguration(backupPath);
                Backup.UpdateConfigAndRunBackup(Server, config, store);

                // restore the database with a different name
                var restoredDatabaseName = GetDatabaseName();

                using (Backup.RestoreDatabase(store,
                    new RestoreBackupConfiguration
                    {
                        BackupLocation = Directory.GetDirectories(backupPath).First(),
                        DatabaseName = restoredDatabaseName,
                        DisableOngoingTasks = disableOngoingTasks
                    }))
                {
                    using (var restoredStore = new DocumentStore
                    {
                        Urls = store.Urls,
                        Database = restoredDatabaseName
                    }.Initialize())
                    {
                        var databaseRecord = await restoredStore.Maintenance.Server.SendAsync(new GetDatabaseRecordOperation(restoredStore.Database));

                        var tasksCount = 0;
                        foreach (var task in databaseRecord.ExternalReplications)
                        {
                            Assert.Equal(disableOngoingTasks, task.Disabled);
                            tasksCount++;
                        }

                        foreach (var task in databaseRecord.RavenEtls)
                        {
                            Assert.Equal(disableOngoingTasks, task.Disabled);
                            tasksCount++;
                        }

                        foreach (var task in databaseRecord.PeriodicBackups)
                        {
                            Assert.Equal(disableOngoingTasks, task.Disabled);
                            tasksCount++;
                        }

                        foreach (var task in databaseRecord.ExternalReplications)
                        {
                            Assert.Equal(disableOngoingTasks, task.Disabled);
                            tasksCount++;
                        }

                        foreach (var task in databaseRecord.HubPullReplications)
                        {
                            Assert.Equal(disableOngoingTasks, task.Disabled);
                            tasksCount++;
                        }

                        foreach (var task in databaseRecord.SinkPullReplications)
                        {
                            Assert.Equal(disableOngoingTasks, task.Disabled);
                            tasksCount++;
                        }

                        Assert.Equal(6, tasksCount);
                    }
                }
            }
        }

        private async Task ValidateSubscriptions(DocumentStore restoredStore)
        {
            var subscriptions = restoredStore.Subscriptions.GetSubscriptions(0, 10);

            int count = 0;

            foreach (var sub in subscriptions)
            {
                var worker = restoredStore.Subscriptions.GetSubscriptionWorker<User>(sub.SubscriptionName);
                var t = worker.Run((batch) =>
                {
                    Interlocked.Add(ref count, batch.NumberOfItemsInBatch);
                });
                GC.KeepAlive(t);
            }

            using (var session = restoredStore.OpenSession())
            {
                session.Store(new User { Name = "Marcin" }, "users/1");
                session.Store(new User { Name = "Karmel" }, "users/2");
                session.SaveChanges();
            }

            var actual = await WaitForValueAsync(() => count, 3);
            Assert.Equal(3, actual);

            foreach (var subscription in subscriptions)
            {
                Assert.NotNull(subscription.SubscriptionName);
                Assert.NotNull(subscription.Query);
            }
        }

        private static Stream GetDump(string name)
        {
            var assembly = typeof(RavenDB_9912).Assembly;
            return assembly.GetManifestResourceStream("SlowTests.Data." + name);
        }

        private static string GetSorter(string name)
        {
            using (var stream = GetDump(name))
            using (var reader = new StreamReader(stream))
                return reader.ReadToEnd();
        }
    }
}<|MERGE_RESOLUTION|>--- conflicted
+++ resolved
@@ -1060,7 +1060,6 @@
                         FactoryName = "System.Data.SqlClient"
                     };
 
-<<<<<<< HEAD
                     var result2 = store.Maintenance.Send(new PutConnectionStringOperation<SqlConnectionString>(sqlConnectionString));
                     Assert.NotNull(result2.RaftCommandIndex);
                     store.Maintenance.Send(new AddEtlOperation<RavenConnectionString>(new RavenEtlConfiguration()
@@ -1070,22 +1069,9 @@
                         MentorNode = "A",
                         Name = "Etl",
                         TaskId = 4,
-                        TestMode = true
-                    }));
-=======
-                var result2 = store.Maintenance.Send(new PutConnectionStringOperation<SqlConnectionString>(sqlConnectionString));
-                Assert.NotNull(result2.RaftCommandIndex);
-                store.Maintenance.Send(new AddEtlOperation<RavenConnectionString>(new RavenEtlConfiguration()
-                {
-                    AllowEtlOnNonEncryptedChannel = true,
-                    ConnectionStringName = "ConnectionName",
-                    MentorNode = "A",
-                    Name = "Etl",
-                    TaskId = 4,
                     TestMode = true,
                     Transforms = new List<Transformation>{new() {Script = "",Collections = new List<string>{"Orders"},Name ="testScript"}}
-                }));
->>>>>>> fbe3e84a
+                    }));
 
                     store.Maintenance.Send(new AddEtlOperation<SqlConnectionString>(new SqlEtlConfiguration()
                     {
@@ -1097,18 +1083,11 @@
                                 new SqlEtlTable {TableName = "Orders", DocumentIdColumn = "Id", InsertOnlyMode = false},
                                 new SqlEtlTable {TableName = "OrderLines", DocumentIdColumn = "OrderId", InsertOnlyMode = false},
                             },
-<<<<<<< HEAD
                         Name = "sql",
                         ParameterizeDeletes = false,
-                        MentorNode = "A"
-                    }));
-=======
-                    Name = "sql",
-                    ParameterizeDeletes = false,
                     MentorNode = "A",
                     Transforms = new List<Transformation>{new() {Script = "",Collections = new List<string>{"Orders"},Name ="testScript"}}
-                }));
->>>>>>> fbe3e84a
+                    }));
 
                     using (var session = store.OpenAsyncSession())
                     {
