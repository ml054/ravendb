﻿using System;
using System.Collections.Generic;
using System.Globalization;
using System.IO;
using System.IO.Compression;
using System.Linq;
using System.Net.WebSockets;
using System.Reflection;
using System.Runtime.CompilerServices;
using System.Text;
using System.Threading;
using System.Threading.Tasks;
using FastTests;
using Sparrow;
using Sparrow.Logging;
using Voron.Global;
using Xunit;
using Xunit.Abstractions;

namespace SlowTests.SparrowTests
{
    public class LoggingSourceTests : RavenTestBase
    {
        public LoggingSourceTests(ITestOutputHelper output) : base(output)
        {
        }

        [Theory]
        [InlineData(true)]
        [InlineData(false)]
        public async Task LoggingSource_WhileRetentionByTimeInHours_ShouldKeepRetentionPolicy(bool compressing)
        {
            const int fileSize = Constants.Size.Kilobyte;

            var name = GetTestName();
            var path = NewDataPath(forceCreateDir: true);
            path = Path.Combine(path, Guid.NewGuid().ToString());
            Directory.CreateDirectory(path);
            var retentionTimeConfiguration = TimeSpan.FromHours(3);

            var now = DateTime.Now;
            var retentionTime = now - retentionTimeConfiguration;
            var toCheckLogFiles = new List<(string fileName, bool shouldExist)>();

            const int artificialLogsCount = 9;
            for (int i = 0; i < artificialLogsCount; i++)
            {
                var lastModified = now - TimeSpan.FromHours(i);
                var fileName = Path.Combine(path, $"{LoggingSource.LogInfo.DateToLogFormat(lastModified)}.00{artificialLogsCount - i}.log");
                toCheckLogFiles.Add((fileName, lastModified > retentionTime));
                await using (File.Create(fileName))
                { }
                File.SetLastWriteTime(fileName, lastModified);
            }

            const long retentionSize = long.MaxValue;
            var loggingSource = new LoggingSource(
                LogMode.Information,
                path,
                "LoggingSource" + name,
                retentionTimeConfiguration,
                retentionSize,
                compressing)
            { MaxFileSizeInBytes = fileSize };
            //This is just to make sure the MaxFileSizeInBytes is get action for the first file
            loggingSource.SetupLogMode(LogMode.Operations, path, retentionTimeConfiguration, retentionSize, compressing);

            var logger = new Logger(loggingSource, "Source" + name, "Logger" + name);

            for (var j = 0; j < 50; j++)
            {
                for (var i = 0; i < 5; i++)
                {
                    await logger.OperationsWithWait("Some message");
                }
                Thread.Sleep(10);
            }

            string[] afterEndFiles = null;
            await WaitForValueAsync(async () =>
            {
                for (var i = 0; i < 10; i++)
                {
                    await logger.OperationsWithWait("Some message");
                }
                afterEndFiles = Directory.GetFiles(path);
                return DoesContainFilesThatShouldNotBeFound(afterEndFiles, toCheckLogFiles, compressing);
            }, false, 10_000, 1_000);

            loggingSource.EndLogging();

            AssertNoFileMissing(afterEndFiles);

            try
            {
                Assert.All(toCheckLogFiles, toCheck =>
                {
                    (string fileName, bool shouldExist) = toCheck;
                    fileName = $"{fileName}{(compressing ? ".gz" : string.Empty)}";
                    var fileInfo = new FileInfo(fileName);
                    if (shouldExist)
                    {
                        Assert.True(fileInfo.Exists, $"The log file \"{fileInfo.Name}\" should be exist");
                    }
                    else
                    {
                        Assert.False(fileInfo.Exists, $"The log file \"{fileInfo.Name}\" last modified {fileInfo.LastWriteTime} should not be exist. retentionTime({retentionTime})");
                    }
                });
            }
            catch (Exception e)
            {
                throw new InvalidOperationException($"Logs after end - {JustFileNamesAsString(afterEndFiles)}", e);
            }
        }

        private static bool DoesContainFilesThatShouldNotBeFound(string[] exitFiles, List<(string fileName, bool shouldExist)> toCheckLogFiles, bool compressing)
        {
            return exitFiles.Any(f => toCheckLogFiles
                .Any(tc => tc.shouldExist == false && (tc.fileName.Equals(f) || compressing && (tc.fileName + ".gz").Equals(f))));
        }

        [Theory]
        [InlineData("log")]
        [InlineData("log.gz")]
        public async Task LoggingSource_WhenExistFileFromYesterdayAndCreateNewFileForToday_ShouldResetNumberToZero(string extension)
        {
            var testName = GetTestName();
            var path = NewDataPath(forceCreateDir: true);
            path = Path.Combine(path, Guid.NewGuid().ToString("N"));
            Directory.CreateDirectory(path);

            const long retentionSize = long.MaxValue;
            var retentionTimeConfiguration = TimeSpan.FromDays(3);

            var yesterday = DateTime.Now - TimeSpan.FromDays(1);
            var yesterdayLog = Path.Combine(path, $"{LoggingSource.LogInfo.DateToLogFormat(yesterday)}.010.{extension}");
            await File.Create(yesterdayLog).DisposeAsync();
            File.SetLastWriteTime(yesterdayLog, yesterday);

            var loggingSource = new LoggingSource(
                LogMode.Information,
                path,
                "LoggingSource" + testName,
                retentionTimeConfiguration,
                retentionSize);

            var logger = new Logger(loggingSource, "Source" + testName, "Logger" + testName);
            await logger.OperationsWithWait("Some message");

            var todayLog = string.Empty;
            WaitForValue(() =>
            {
                var afterEndFiles = Directory.GetFiles(path);
                todayLog = afterEndFiles.FirstOrDefault(f =>
                    LoggingSource.LogInfo.TryGetDate(f, out var date) && date.Date.Equals(DateTime.Today));
                return todayLog != null;
            }, true, 10_000, 1_000);

            Assert.True(LoggingSource.LogInfo.TryGetNumber(todayLog, out var n) && n == 0);

            loggingSource.EndLogging();
        }

        [Theory]
        [InlineData("log")]
        [InlineData("log.gz")]
        public async Task LoggingSource_WhenExistFileFromToday_ShouldIncrementNumberByOne(string extension)
        {
            const int fileSize = Constants.Size.Kilobyte;

            var testName = GetTestName();
            var path = NewDataPath(forceCreateDir: true);
            path = Path.Combine(path, Guid.NewGuid().ToString("N"));
            Directory.CreateDirectory(path);

            const long retentionSize = long.MaxValue;
            var retentionTimeConfiguration = TimeSpan.FromDays(3);

            var now = DateTime.Now;
            var existLog = Path.Combine(path, $"{LoggingSource.LogInfo.DateToLogFormat(now)}.010.{extension}");
            await using (var file = File.Create(existLog))
            {
                file.SetLength(fileSize);
            }
            var loggingSource = new LoggingSource(
                LogMode.Information,
                path,
                "LoggingSource" + testName,
                retentionTimeConfiguration,
                retentionSize)
            { MaxFileSizeInBytes = fileSize };
            //This is just to make sure the MaxFileSizeInBytes is get action for the first file
            loggingSource.SetupLogMode(LogMode.Operations, path, retentionTimeConfiguration, retentionSize, false);

            var logger = new Logger(loggingSource, "Source" + testName, "Logger" + testName);
            await logger.OperationsWithWait("Some message");

            var result = WaitForValue(() =>
            {
                var strings = Directory.GetFiles(path);
                return strings.Any(f =>
                {
                    if (LoggingSource.LogInfo.TryGetDate(f, out var d) == false || d.Date.Equals(DateTime.Today) == false)
                        return false;

                    return LoggingSource.LogInfo.TryGetNumber(f, out var n) && n == 11;
                });
            }, true, 10_000, 1_000);
            Assert.True(result);

            loggingSource.EndLogging();
        }

        [Theory]
        [InlineData(true)]
        [InlineData(false)]
        public async Task LoggingSource_WhileRetentionByTimeInDays_ShouldKeepRetentionPolicy(bool compressing)
        {
            const int fileSize = Constants.Size.Kilobyte;

            var name = GetTestName();
            var path = NewDataPath(forceCreateDir: true);
            path = Path.Combine(path, Guid.NewGuid().ToString());
            Directory.CreateDirectory(path);
            var retentionTime = TimeSpan.FromDays(3);

            var retentionDate = DateTime.Now.Date - retentionTime;
            var toCheckLogFiles = new List<(string fileName, bool shouldExist)>();
            for (var date = retentionDate - TimeSpan.FromDays(2); date <= retentionDate + TimeSpan.FromDays(2); date += TimeSpan.FromDays(1))
            {
                var fileName = Path.Combine(path, $"{LoggingSource.LogInfo.DateToLogFormat(date)}.001.log");
                toCheckLogFiles.Add((fileName, date > retentionDate));
                await using (File.Create(fileName))
                { }
                File.SetLastWriteTime(fileName, date);
            }

            const long retentionSize = long.MaxValue;
            var loggingSource = new LoggingSource(
                LogMode.Information,
                path,
                "LoggingSource" + name,
                retentionTime,
                retentionSize,
                compressing)
            { MaxFileSizeInBytes = fileSize };
            //This is just to make sure the MaxFileSizeInBytes is get action for the first file
            loggingSource.SetupLogMode(LogMode.Operations, path, retentionTime, retentionSize, compressing);

            var logger = new Logger(loggingSource, "Source" + name, "Logger" + name);

            for (var j = 0; j < 50; j++)
            {
                for (var i = 0; i < 5; i++)
                {
                    await logger.OperationsWithWait("Some message");
                }
                Thread.Sleep(10);
            }

            string[] afterEndFiles = null;
            await WaitForValueAsync(async () =>
            {
                for (var i = 0; i < 10; i++)
                {
                    await logger.OperationsWithWait("Some message");
                }
                afterEndFiles = Directory.GetFiles(path);
                return DoesContainFilesThatShouldNotBeFound(afterEndFiles, toCheckLogFiles, compressing);
            }, false, 10_000, 1_000);

            loggingSource.EndLogging();

            AssertNoFileMissing(afterEndFiles);

            try
            {
                Assert.All(toCheckLogFiles, toCheck =>
                {
                    (string fileName, bool shouldExist) = toCheck;
                    fileName = $"{fileName}{(compressing ? ".gz" : string.Empty)}";
                    var fileInfo = new FileInfo(fileName);
                    if (shouldExist)
                    {
                        Assert.True(fileInfo.Exists, $"The log file \"{fileInfo.Name}\" should be exist");
                    }
                    else
                    {
                        Assert.False(fileInfo.Exists, $"The log file \"{fileInfo.Name}\" last modified {fileInfo.LastWriteTime} should not be exist. retentionTime({retentionTime})");
                    }
                });
            }
            catch (Exception e)
            {
                throw new InvalidOperationException($"Logs after end - {JustFileNamesAsString(afterEndFiles)}", e);
            }
        }

        [Theory]
        [InlineData(true)]
        [InlineData(false)]
        public async Task LoggingSource_WhileRetentionBySizeOn_ShouldKeepRetentionPolicy(bool compressing)
        {
            const int fileSize = Constants.Size.Kilobyte;
            const int retentionSize = 10 * Constants.Size.Kilobyte;

            var name = GetTestName();

            var path = NewDataPath(forceCreateDir: true);
            var retentionTime = TimeSpan.MaxValue;
            var loggingSource = new LoggingSource(
                LogMode.Information,
                path,
                "LoggingSource" + name,
                retentionTime,
                retentionSize,
                compressing);
            loggingSource.MaxFileSizeInBytes = fileSize;
            //This is just to make sure the MaxFileSizeInBytes is get action for the first file
            loggingSource.SetupLogMode(LogMode.Operations, path, retentionTime, retentionSize, compressing);

            var logger = new Logger(loggingSource, "Source" + name, "Logger" + name);

            for (var i = 0; i < 100; i++)
            {
                for (var j = 0; j < 5; j++)
                {
<<<<<<< HEAD
                    await logger.OperationsWithWait("Some message");
=======
                    await logger.OperationsAsync($"compressing = {compressing}");
>>>>>>> 232e75a0
                }
                Thread.Sleep(10);
            }

            const int threshold = 3 * fileSize;
            long size = 0;
            FileInfo[] afterEndFiles = null;
            var logDirectory = new DirectoryInfo(path);
            var isRetentionPolicyApplied = WaitForValue(() =>
            {
                logDirectory.Refresh();
                afterEndFiles = logDirectory.GetFiles();
                AssertNoFileMissing(afterEndFiles.Select(f => f.Name).ToArray());
                size = afterEndFiles.Sum(f => f.Length);

                return Math.Abs(size - retentionSize) <= threshold;
            }, true, 10_000, 1_000);

            loggingSource.EndLogging();

            string errorMessage = isRetentionPolicyApplied 
                ? string.Empty
                : $"{TempInfoToInvestigate(loggingSource, path)}. " +
                  $"ActualSize({size}), retentionSize({retentionSize}), threshold({threshold}), path({path})" +
                  Environment.NewLine + 
                  FileNamesWithSize(afterEndFiles);

            Assert.True(isRetentionPolicyApplied, errorMessage);
        }

        private static string FileNamesWithSize(FileInfo[] files)
        {
            var filesInfo = files.Select(f => $"{f.Name}({f.Length})");
            var logsAroundError = string.Join(',', filesInfo);
            return logsAroundError;
        }

        private static string TempInfoToInvestigate(LoggingSource loggingSource, string path)
        {
            if (loggingSource.Compressing)
            {
                var loggedInfo = new StringBuilder();
                var logDirectory = new DirectoryInfo(path);
                var logs = logDirectory.GetFiles();
                foreach (var fileInfo in logs)
                {
                    using var file = fileInfo.OpenRead();

                    Stream stream;
                    if (fileInfo.Name.EndsWith(".log.gz"))
                    {
                        stream = new GZipStream(file, CompressionMode.Decompress);
                    }
                    else if (fileInfo.Name.EndsWith(".log"))
                    {
                        stream = file;
                    }
                    else
                    {
                        continue;
                    }

                    using var reader = new StreamReader(stream);

                    string line;
                    while ((line = reader.ReadLine()) != null && line.Contains("Something went wrong while compressing log files") == false)
                    {

                    }
                    if(line == null)
                        continue;
                    do
                    {
                        loggedInfo.AppendLine(line);
                    } while ((line = reader.ReadLine()) != null);
                    break;
                }

                var compressLoggingThread = loggingSource.GetType().GetField("_compressLoggingThread", BindingFlags.NonPublic | BindingFlags.Instance)?.GetValue(loggingSource) as Thread;
                if(compressLoggingThread != null)
                    return $"compressLoggingThread: {{IsAlive :{compressLoggingThread.IsAlive}, ThreadState :{compressLoggingThread.ThreadState}}} \n{loggedInfo}";
            }

            return "";
        }

        [Theory]
        [InlineData(true)]
        [InlineData(false)]
        public async Task LoggingSource_WhileLogging_ShouldNotLoseLogFile(bool compressing)
        {
            var name = GetTestName();

            var path = NewDataPath(forceCreateDir: true);
            var retentionTime = TimeSpan.MaxValue;
            var retentionSize = long.MaxValue;
            var loggingSource = new LoggingSource(
                LogMode.Information,
                path,
                "LoggingSource" + name,
                retentionTime,
                retentionSize,
                compressing);
            loggingSource.MaxFileSizeInBytes = 1024;
            //This is just to make sure the MaxFileSizeInBytes is get action for the first file
            loggingSource.SetupLogMode(LogMode.Operations, path, retentionTime, retentionSize, compressing);

            var logger = new Logger(loggingSource, "Source" + name, "Logger" + name);

            for (var i = 0; i < 1000; i++)
            {
                await logger.OperationsWithWait("Some message");
            }

            var beforeEndFiles = Directory.GetFiles(path);

            loggingSource.EndLogging();

            var afterEndFiles = Directory.GetFiles(path);

            AssertNoFileMissing(beforeEndFiles);
            AssertNoFileMissing(afterEndFiles);
        }

        [Theory]
        [InlineData(true)]
        [InlineData(false)]
        public async Task LoggingSource_WhileStopAndStartAgain_ShouldNotOverrideOld(bool compressing)
        {
            const int taskTimeout = 10000;
            var name = GetTestName();

            var path = NewDataPath(forceCreateDir: true);
            var retentionTime = TimeSpan.MaxValue;
            var retentionSize = long.MaxValue;

            var firstLoggingSource = new LoggingSource(
                LogMode.Information,
                path,
                "FirstLoggingSource" + name,
                retentionTime,
                retentionSize,
                compressing);
            firstLoggingSource.MaxFileSizeInBytes = 1024;
            //This is just to make sure the MaxFileSizeInBytes is get action for the first file
            firstLoggingSource.SetupLogMode(LogMode.Operations, path, retentionTime, retentionSize, compressing);

            try
            {
                var logger = new Logger(firstLoggingSource, "Source" + name, "Logger" + name);

                for (var i = 0; i < 100; i++)
                {
                    var task = logger.OperationsWithWait("Some message");
                    await Task.WhenAny(task, Task.Delay(taskTimeout));
                    if (task.IsCompleted == false)
                        throw new TimeoutException($"The log task took more then one second");
                }
            }
            finally
            {
                firstLoggingSource.EndLogging();
            }

            var beforeRestartFiles = Directory.GetFiles(path);

            var restartDateTime = DateTime.Now;

            Exception anotherThreadException = null;
            //To start new LoggingSource the object need to be construct on another thread
            var anotherThread = new Thread(() =>
            {
                var secondLoggingSource = new LoggingSource(
                    LogMode.Information,
                    path,
                    "SecondLoggingSource" + name,
                    retentionTime,
                    retentionSize);

                try
                {
                    secondLoggingSource.MaxFileSizeInBytes = 1024;
                    var secondLogger = new Logger(secondLoggingSource, "Source" + name, "Logger" + name);

                    for (var i = 0; i < 100; i++)
                    {
                        var task = secondLogger.OperationsWithWait("Some message");
                        Task.WhenAny(task, Task.Delay(taskTimeout)).GetAwaiter().GetResult();
                        if (task.IsCompleted == false)
                            throw new TimeoutException($"The log task took more then one second");
                    }
                }
                catch (Exception e)
                {
                    anotherThreadException = e;
                }
                finally
                {
                    secondLoggingSource.EndLogging();
                }
            });
            anotherThread.Start();
            anotherThread.Join();
            if (anotherThreadException != null)
                throw anotherThreadException;

            foreach (var file in beforeRestartFiles.OrderBy(f => f).SkipLast(1)) //The last is skipped because it is still written
            {
                var lastWriteTime = File.GetLastWriteTime(file);
                Assert.True(
                    restartDateTime > lastWriteTime,
                    $"{file} was changed (time:" +
                    $"{lastWriteTime.ToString("yyyy-MM-dd HH:mm:ss.fff", CultureInfo.InvariantCulture)}) after the restart (time:" +
                    $"{restartDateTime.ToString("yyyy-MM-dd HH:mm:ss.fff", CultureInfo.InvariantCulture)})" +
                    Environment.NewLine +
                    JustFileNamesAsString(beforeRestartFiles));
            }
        }

        [Theory]
        [InlineData(LogMode.None)]
        [InlineData(LogMode.Operations)]
        [InlineData(LogMode.Information)]
        public async Task Register_WhenLogModeIsOperations_ShouldWriteToLogFileJustAsLogMode(LogMode logMode)
        {
            var timeout = TimeSpan.FromSeconds(10);

            var name = GetTestName();
            var path = NewDataPath(forceCreateDir: true);
            path = Path.Combine(path, Guid.NewGuid().ToString());
            Directory.CreateDirectory(path);

            var loggingSource = new LoggingSource(
                logMode,
                path,
                "LoggingSource" + name,
                TimeSpan.MaxValue,
                long.MaxValue,
                false);

            var logger = new Logger(loggingSource, "Source" + name, "Logger" + name);
            var tcs = new TaskCompletionSource<WebSocketReceiveResult>(TaskCreationOptions.RunContinuationsAsynchronously);
            var socket = new DummyWebSocket();
            socket.ReceiveAsyncFunc = () => tcs.Task;
            var context = new LoggingSource.WebSocketContext();

            //Register
            var _ = loggingSource.Register(socket, context, CancellationToken.None);
            var beforeCloseOperation = Guid.NewGuid().ToString();
            var beforeCloseInformation = Guid.NewGuid().ToString();

            var logTasks = Task.WhenAll(logger.OperationsWithWait(beforeCloseOperation), logger.InfoWithWait(beforeCloseInformation));
            await Task.WhenAny(logTasks, Task.Delay(timeout));
            Assert.True(logTasks.IsCompleted, $"Waited over {timeout.TotalSeconds} seconds for log tasks to finish");

            const int socketTimeout = 5000;
            var socketContainsLogs = WaitForValue(() => socket.LogsReceived.Contains(beforeCloseInformation) && socket.LogsReceived.Contains(beforeCloseOperation),
                true, socketTimeout, 100);
            Assert.True(socketContainsLogs, $"Waited over {socketTimeout} seconds for log to be written to socket");

            //Close socket
            socket.Close();
            tcs.SetResult(new WebSocketReceiveResult(1, WebSocketMessageType.Text, true, WebSocketCloseStatus.NormalClosure, string.Empty));

            var afterCloseOperation = Guid.NewGuid().ToString();
            var afterCloseInformation = Guid.NewGuid().ToString();

            logTasks = Task.WhenAll(logger.OperationsWithWait(afterCloseOperation), logger.InfoWithWait(afterCloseInformation));
            await Task.WhenAny(logTasks, Task.Delay(timeout));
            Assert.True(logTasks.IsCompleted || logMode == LogMode.None,
                $"Waited over {timeout.TotalSeconds} seconds for log tasks to finish");

            loggingSource.EndLogging();

            string logsFileContentAfter = await ReadLogsFileContent(path);

            AssertContainsLog(LogMode.Information, logMode)(beforeCloseInformation, logsFileContentAfter);
            AssertContainsLog(LogMode.Operations, logMode)(beforeCloseOperation, logsFileContentAfter);

            AssertContainsLog(LogMode.Information, logMode)(afterCloseInformation, logsFileContentAfter);
            AssertContainsLog(LogMode.Operations, logMode)(afterCloseOperation, logsFileContentAfter);
        }

        [Theory]
        [InlineData(LogMode.None)]
        [InlineData(LogMode.Operations)]
        [InlineData(LogMode.Information)]
        public async Task AttachPipeSink_WhenLogModeIsOperations_ShouldWriteToLogFileJustOperations(LogMode logMode)
        {
            var timeout = TimeSpan.FromSeconds(10);

            var name = GetTestName();
            var path = NewDataPath(forceCreateDir: true);
            path = Path.Combine(path, Guid.NewGuid().ToString());
            Directory.CreateDirectory(path);

            var loggingSource = new LoggingSource(
                logMode,
                path,
                "LoggingSource" + name,
                TimeSpan.MaxValue,
                long.MaxValue,
                false);

            var logger = new Logger(loggingSource, "Source" + name, "Logger" + name);
            var tcs = new TaskCompletionSource<WebSocketReceiveResult>(TaskCreationOptions.RunContinuationsAsynchronously);

            await using var stream = new MemoryStream();

            //Attach Pipe
            loggingSource.AttachPipeSink(stream);
            var beforeDetachOperation = Guid.NewGuid().ToString();
            var beforeDetachInformation = Guid.NewGuid().ToString();

            var logTasks = Task.WhenAll(logger.OperationsWithWait(beforeDetachOperation), logger.InfoWithWait(beforeDetachInformation));
            await Task.WhenAny(logTasks, Task.Delay(timeout));
            Assert.True(logTasks.IsCompleted, $"Waited over {timeout.TotalSeconds} seconds for log tasks to finish");

            //Detach Pipe
            loggingSource.DetachPipeSink();
            await stream.FlushAsync();

            var afterDetachOperation = Guid.NewGuid().ToString();
            var afterDetachInformation = Guid.NewGuid().ToString();

            logTasks = Task.WhenAll(logger.OperationsWithWait(afterDetachOperation), logger.InfoWithWait(afterDetachInformation));
            await Task.WhenAny(logTasks, Task.Delay(timeout));
            Assert.True(logTasks.IsCompleted || logMode == LogMode.None,
                $"Waited over {timeout.TotalSeconds} seconds for log tasks to finish");

            tcs.SetResult(new WebSocketReceiveResult(1, WebSocketMessageType.Text, true, WebSocketCloseStatus.NormalClosure, ""));
            loggingSource.EndLogging();

            var logsFromPipe = Encodings.Utf8.GetString(stream.ToArray());
            Assert.Contains(beforeDetachInformation, logsFromPipe);
            Assert.Contains(beforeDetachOperation, logsFromPipe);
            Assert.DoesNotContain(afterDetachInformation, logsFromPipe);
            Assert.DoesNotContain(afterDetachOperation, logsFromPipe);

            string logsFileContentAfter = await ReadLogsFileContent(path);

            AssertContainsLog(LogMode.Information, logMode)(beforeDetachInformation, logsFileContentAfter);
            AssertContainsLog(LogMode.Operations, logMode)(beforeDetachOperation, logsFileContentAfter);

            AssertContainsLog(LogMode.Information, logMode)(afterDetachInformation, logsFileContentAfter);
            AssertContainsLog(LogMode.Operations, logMode)(afterDetachOperation, logsFileContentAfter);
        }

        private static async Task<string> ReadLogsFileContent(string path)
        {
            var logsFileContent = "";
            var logsFile = Directory.GetFiles(path);
            foreach (string logFile in logsFile)
            {
                logsFileContent += await File.ReadAllTextAsync(logFile);
            }

            return logsFileContent;
        }

        private Action<string, string> AssertContainsLog(LogMode logType, LogMode logMode)
        {
            if (logMode == LogMode.Information || logMode == logType)
                return Assert.Contains;

            return Assert.DoesNotContain;
        }

        [Fact]
        public async Task Register_WhenLogModeIsNone_ShouldNotWriteToLogFile()
        {
            var name = GetTestName();
            var path = NewDataPath(forceCreateDir: true);
            path = Path.Combine(path, Guid.NewGuid().ToString());
            Directory.CreateDirectory(path);

            var loggingSource = new LoggingSource(
                LogMode.None,
                path,
                "LoggingSource" + name,
                TimeSpan.MaxValue,
                long.MaxValue,
                false);

            var logger = new Logger(loggingSource, "Source" + name, "Logger" + name);
            var tcs = new TaskCompletionSource<WebSocketReceiveResult>(TaskCreationOptions.RunContinuationsAsynchronously);
            var socket = new DummyWebSocket();
            socket.ReceiveAsyncFunc = () => tcs.Task;
            var context = new LoggingSource.WebSocketContext();

            var _ = loggingSource.Register(socket, context, CancellationToken.None);

            var uniqForOperation = Guid.NewGuid().ToString();
            var uniqForInformation = Guid.NewGuid().ToString();

            var logTasks = Task.WhenAll(logger.OperationsWithWait(uniqForOperation), logger.InfoWithWait(uniqForInformation));
            var timeout = TimeSpan.FromSeconds(10);
            await Task.WhenAny(logTasks, Task.Delay(timeout));
            Assert.True(logTasks.IsCompleted, $"Waited over {timeout.TotalSeconds} seconds for log tasks to finish");

            tcs.SetResult(new WebSocketReceiveResult(1, WebSocketMessageType.Text, true, WebSocketCloseStatus.NormalClosure, ""));
            loggingSource.EndLogging();

            Assert.Contains(uniqForOperation, socket.LogsReceived);
            Assert.Contains(uniqForInformation, socket.LogsReceived);

            var logFile = Directory.GetFiles(path).First();
            var logContent = await File.ReadAllTextAsync(logFile);
            Assert.DoesNotContain(uniqForOperation, logContent);
            Assert.DoesNotContain(uniqForInformation, logContent);
        }

        private class DummyWebSocket : WebSocket
        {
            private bool _close;
            public string LogsReceived { get; private set; } = "";

            public void Close() => _close = true;

            public Func<Task<WebSocketReceiveResult>> ReceiveAsyncFunc { get; set; } = () => Task.FromResult(new WebSocketReceiveResult(1, WebSocketMessageType.Text, true));

            public override void Abort()
            {
            }

            public override Task CloseAsync(WebSocketCloseStatus closeStatus, string statusDescription, CancellationToken cancellationToken)
                => Task.CompletedTask;

            public override Task CloseOutputAsync(WebSocketCloseStatus closeStatus, string statusDescription, CancellationToken cancellationToken)
                => Task.CompletedTask;

            public override void Dispose()
            {
            }

            public override Task<WebSocketReceiveResult> ReceiveAsync(ArraySegment<byte> buffer, CancellationToken cancellationToken) => ReceiveAsyncFunc();

            public override Task SendAsync(ArraySegment<byte> buffer, WebSocketMessageType messageType, bool endOfMessage, CancellationToken cancellationToken)
            {
                if (_close)
                    throw new Exception("Closed");
                LogsReceived += Encodings.Utf8.GetString(buffer.ToArray());
                return Task.CompletedTask;
            }

            public override WebSocketCloseStatus? CloseStatus { get; }
            public override string CloseStatusDescription { get; }
            public override WebSocketState State { get; }
            public override string SubProtocol { get; }
        }

        private static string GetTestName([CallerMemberName] string memberName = "") => memberName;

        private void AssertNoFileMissing(string[] files)
        {
            Assert.NotEmpty(files);

            var exceptions = new List<Exception>();

            var list = GetLogMetadataOrderedByDateThenByNumber(files, exceptions);

            for (var i = 1; i < list.Length; i++)
            {
                var previous = list[i - 1];
                var current = list[i];
                if (previous.Date == current.Date && previous.Number + 1 != current.Number)
                {
                    if (previous.Number == current.Number
                        && ((Path.GetExtension(previous.FileName) == ".gz" && Path.GetExtension(current.FileName) == ".log") || (Path.GetExtension(previous.FileName) == ".log" && Path.GetExtension(current.FileName) == ".gz")))
                        continue;

                    exceptions.Add(new Exception($"Log between {previous.FileName} and {current.FileName} is missing"));
                }
            }

            if (exceptions.Any())
            {
                var allLogs = JustFileNamesAsString(files);
                throw new AggregateException($"All logs - {allLogs}", exceptions);
            }
        }

        private static string JustFileNamesAsString(string[] files)
        {
            var justFileNames = files.Select(Path.GetFileName);
            var logsAroundError = string.Join(',', justFileNames);
            return logsAroundError;
        }

        private LogMetaData[] GetLogMetadataOrderedByDateThenByNumber(string[] files, List<Exception> exceptions)
        {
            var list = files.Select(f =>
                {
                    var withoutExtension = f.Substring(0, f.IndexOf("log", StringComparison.Ordinal) - ".".Length);
                    var snum = Path.GetExtension(withoutExtension).Substring(1);
                    if (int.TryParse(snum, out var num) == false)
                    {
                        exceptions.Add(new Exception($"incremented number of {f} can't be parsed to int"));
                        return null;
                    }

                    var withoutLogNumber = Path.GetFileNameWithoutExtension(withoutExtension);
                    var strLogDateTime = withoutLogNumber.Substring(withoutLogNumber.Length - "yyyy-MM-dd".Length, "yyyy-MM-dd".Length);
                    if (DateTime.TryParse(strLogDateTime, out var logDateTime) == false)
                    {
                        exceptions.Add(new Exception($"{f} can't be parsed to date format"));
                        return null;
                    }

                    return new LogMetaData
                    {
                        FileName = f,
                        Date = logDateTime,
                        Number = num
                    };
                })
                .Where(f => f != null)
                .OrderBy(f => f.Date)
                .ThenBy(f => f.Number)
                .ToArray();

            return list;
        }

        private class LogMetaData
        {
            public string FileName { set; get; }
            public DateTime Date { set; get; }
            public int Number { set; get; }
        }
    }
}<|MERGE_RESOLUTION|>--- conflicted
+++ resolved
@@ -326,11 +326,7 @@
             {
                 for (var j = 0; j < 5; j++)
                 {
-<<<<<<< HEAD
-                    await logger.OperationsWithWait("Some message");
-=======
-                    await logger.OperationsAsync($"compressing = {compressing}");
->>>>>>> 232e75a0
+                    await logger.OperationsWithWait($"compressing = {compressing}");
                 }
                 Thread.Sleep(10);
             }
