--- conflicted
+++ resolved
@@ -850,11 +850,7 @@
                         }
                     });
 
-<<<<<<< HEAD
-                    await AssertDatabaseRoutesAsync(RouteScanner.AllRoutes.Values, databaseName1, httpClient, (route, statusCode) =>
-=======
-                    AssertDatabaseRoutes(RouteScanner.AllRoutes.Values, databaseEndpointsToIgnore, databaseName1, httpClient, (route, statusCode) =>
->>>>>>> 68d132e5
+                    await AssertDatabaseRoutesAsync(RouteScanner.AllRoutes.Values, databaseEndpointsToIgnore, databaseName1, httpClient, (route, statusCode) =>
                     {
                         var canAccess = true;
                         if (route.EndpointType == EndpointType.Write)
@@ -872,11 +868,7 @@
                         }
                     });
 
-<<<<<<< HEAD
-                    await AssertDatabaseRoutesAsync(RouteScanner.AllRoutes.Values, databaseName2, httpClient, (route, statusCode) =>
-=======
-                    AssertDatabaseRoutes(RouteScanner.AllRoutes.Values, databaseEndpointsToIgnore, databaseName2, httpClient, (route, statusCode) =>
->>>>>>> 68d132e5
+                    await AssertDatabaseRoutesAsync(RouteScanner.AllRoutes.Values, databaseEndpointsToIgnore, databaseName2, httpClient, (route, statusCode) =>
                     {
                         var canAccess = false;
 
@@ -982,11 +974,7 @@
                         }
                     });
 
-<<<<<<< HEAD
-                    await AssertDatabaseRoutesAsync(RouteScanner.AllRoutes.Values, databaseName1, httpClient, (route, statusCode) =>
-=======
-                    AssertDatabaseRoutes(RouteScanner.AllRoutes.Values, databaseEndpointsToIgnore, databaseName1, httpClient, (route, statusCode) =>
->>>>>>> 68d132e5
+                    await AssertDatabaseRoutesAsync(RouteScanner.AllRoutes.Values, databaseEndpointsToIgnore, databaseName1, httpClient, (route, statusCode) =>
                     {
                         var canAccess = route.AuthorizationStatus == AuthorizationStatus.ValidUser;
 
@@ -998,11 +986,7 @@
                         }
                     });
 
-<<<<<<< HEAD
-                    await AssertDatabaseRoutesAsync(RouteScanner.AllRoutes.Values, databaseName2, httpClient, (route, statusCode) =>
-=======
-                    AssertDatabaseRoutes(RouteScanner.AllRoutes.Values, databaseEndpointsToIgnore, databaseName2, httpClient, (route, statusCode) =>
->>>>>>> 68d132e5
+                    await AssertDatabaseRoutesAsync(RouteScanner.AllRoutes.Values, databaseEndpointsToIgnore, databaseName2, httpClient, (route, statusCode) =>
                     {
                         var canAccess = false;
 
@@ -1108,11 +1092,7 @@
                         }
                     });
 
-<<<<<<< HEAD
-                    await AssertDatabaseRoutesAsync(RouteScanner.AllRoutes.Values, databaseName1, httpClient, (route, statusCode) =>
-=======
-                    AssertDatabaseRoutes(RouteScanner.AllRoutes.Values, databaseEndpointsToIgnore, databaseName1, httpClient, (route, statusCode) =>
->>>>>>> 68d132e5
+                    await AssertDatabaseRoutesAsync(RouteScanner.AllRoutes.Values, databaseEndpointsToIgnore, databaseName1, httpClient, (route, statusCode) =>
                     {
                         var canAccess = true;
 
@@ -1124,11 +1104,7 @@
                         }
                     });
 
-<<<<<<< HEAD
-                    await AssertDatabaseRoutesAsync(RouteScanner.AllRoutes.Values, databaseName2, httpClient, (route, statusCode) =>
-=======
-                    AssertDatabaseRoutes(RouteScanner.AllRoutes.Values, databaseEndpointsToIgnore, databaseName2, httpClient, (route, statusCode) =>
->>>>>>> 68d132e5
+                    await AssertDatabaseRoutesAsync(RouteScanner.AllRoutes.Values, databaseEndpointsToIgnore, databaseName2, httpClient, (route, statusCode) =>
                     {
                         var canAccess = false;
 
@@ -1226,11 +1202,7 @@
                         }
                     });
 
-<<<<<<< HEAD
-                    await AssertDatabaseRoutesAsync(RouteScanner.AllRoutes.Values, databaseName1, httpClient, (route, statusCode) =>
-=======
-                    AssertDatabaseRoutes(RouteScanner.AllRoutes.Values, databaseEndpointsToIgnore, databaseName1, httpClient, (route, statusCode) =>
->>>>>>> 68d132e5
+                    await AssertDatabaseRoutesAsync(RouteScanner.AllRoutes.Values, databaseEndpointsToIgnore, databaseName1, httpClient, (route, statusCode) =>
                     {
                         var canAccess = true;
 
@@ -1242,11 +1214,7 @@
                         }
                     });
 
-<<<<<<< HEAD
-                    await AssertDatabaseRoutesAsync(RouteScanner.AllRoutes.Values, databaseName2, httpClient, (route, statusCode) =>
-=======
-                    AssertDatabaseRoutes(RouteScanner.AllRoutes.Values, databaseEndpointsToIgnore, databaseName2, httpClient, (route, statusCode) =>
->>>>>>> 68d132e5
+                    await AssertDatabaseRoutesAsync(RouteScanner.AllRoutes.Values, databaseEndpointsToIgnore, databaseName2, httpClient, (route, statusCode) =>
                     {
                         var canAccess = true;
 
@@ -1341,11 +1309,7 @@
                         }
                     });
 
-<<<<<<< HEAD
-                    await AssertDatabaseRoutesAsync(RouteScanner.AllRoutes.Values, databaseName1, httpClient, (route, statusCode) =>
-=======
-                    AssertDatabaseRoutes(RouteScanner.AllRoutes.Values, databaseEndpointsToIgnore, databaseName1, httpClient, (route, statusCode) =>
->>>>>>> 68d132e5
+                    await AssertDatabaseRoutesAsync(RouteScanner.AllRoutes.Values, databaseEndpointsToIgnore, databaseName1, httpClient, (route, statusCode) =>
                     {
                         var canAccess = true;
 
@@ -1357,11 +1321,7 @@
                         }
                     });
 
-<<<<<<< HEAD
-                    await AssertDatabaseRoutesAsync(RouteScanner.AllRoutes.Values, databaseName2, httpClient, (route, statusCode) =>
-=======
-                    AssertDatabaseRoutes(RouteScanner.AllRoutes.Values, databaseEndpointsToIgnore, databaseName2, httpClient, (route, statusCode) =>
->>>>>>> 68d132e5
+                    await AssertDatabaseRoutesAsync(RouteScanner.AllRoutes.Values, databaseEndpointsToIgnore, databaseName2, httpClient, (route, statusCode) =>
                     {
                         var canAccess = true;
 
@@ -1408,11 +1368,7 @@
             }
         }
 
-<<<<<<< HEAD
-        private static async Task AssertDatabaseRoutesAsync(IEnumerable<RouteInformation> routes, string databaseName, HttpClient httpClient, Action<RouteInformation, HttpStatusCode> assert)
-=======
-        private static void AssertDatabaseRoutes(IEnumerable<RouteInformation> routes, HashSet<(string Method, string Path)> endpointsToIgnore, string databaseName, HttpClient httpClient, Action<RouteInformation, HttpStatusCode> assert)
->>>>>>> 68d132e5
+        private static async Task AssertDatabaseRoutesAsync(IEnumerable<RouteInformation> routes, HashSet<(string Method, string Path)> endpointsToIgnore, string databaseName, HttpClient httpClient, Action<RouteInformation, HttpStatusCode> assert)
         {
             foreach (var route in routes)
             {
