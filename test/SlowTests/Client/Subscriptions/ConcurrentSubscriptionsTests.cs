--- conflicted
+++ resolved
@@ -131,7 +131,6 @@
             }
         }
 
-<<<<<<< HEAD
         [RavenFact(RavenTestCategory.Subscriptions)]
         public async Task MakeSureNoopAckDoesntDeleteItemsFromResend()
         {
@@ -287,14 +286,10 @@
         }
 
 
-        [RavenFact(RavenTestCategory.Subscriptions)]
-        public async Task ResendAfterConnectionClosed()
-=======
         [RavenTheory(RavenTestCategory.Subscriptions)]
         [InlineData(true)]
         [InlineData(false)]
         public async Task ResendAfterConnectionClosed(bool filter)
->>>>>>> a18ff79e
         {
             using (var store = GetDocumentStore())
             {
