--- conflicted
+++ resolved
@@ -1314,12 +1314,8 @@
                 {
                     mreConnect1.Set();
                 };
-<<<<<<< HEAD
-                var t1 = subsWorker1.Run(_ => { mre1.Set(); }).ContinueWith(res =>
-=======
-                var t1 = subsWorker1.Run(_ => { });
+                var t1 = subsWorker1.Run(_ => { mre1.Set(); });
                 _ = t1.ContinueWith(res =>
->>>>>>> 1d016998
                 {
                     finishedWorkersCde.Signal();
                 });
@@ -1334,12 +1330,8 @@
                 {
                     mreConnect2.Set();
                 };
-<<<<<<< HEAD
-                var t2 = subsWorker2.Run(_ => { mre2.Set(); }).ContinueWith(res =>
-=======
-                var t2 = subsWorker2.Run(_ => { });
+                var t2 = subsWorker2.Run(_ => { mre2.Set(); });
                 _ = t2.ContinueWith(res =>
->>>>>>> 1d016998
                 {
                     finishedWorkersCde.Signal();
                 });
