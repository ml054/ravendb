﻿
using System.IO.Compression;
using System.Threading.Tasks;
using FastTests;
using Tests.Infrastructure;
using xRetry;
using Xunit;
using Xunit.Abstractions;

namespace SlowTests.Client
{
    public class BulkInserts : NoDisposalNoOutputNeeded
    {
        public BulkInserts(ITestOutputHelper output) : base(output)
        {
        }

<<<<<<< HEAD
        [Theory]
        [RavenData(DatabaseMode = RavenDatabaseMode.All)]
        public async Task Simple_Bulk_Insert_With_Ssl(RavenTestBase.Options options)
=======
        [RetryFact]
        public async Task Simple_Bulk_Insert_With_Ssl()
>>>>>>> 520984be
        {
            using (var x = new FastTests.Client.BulkInserts(Output))
            {
                await x.Simple_Bulk_Insert(options, useSsl: true, compressionLevel: CompressionLevel.NoCompression);
            }
        }
    }
}<|MERGE_RESOLUTION|>--- conflicted
+++ resolved
@@ -15,14 +15,9 @@
         {
         }
 
-<<<<<<< HEAD
-        [Theory]
+        [RetryTheory]
         [RavenData(DatabaseMode = RavenDatabaseMode.All)]
         public async Task Simple_Bulk_Insert_With_Ssl(RavenTestBase.Options options)
-=======
-        [RetryFact]
-        public async Task Simple_Bulk_Insert_With_Ssl()
->>>>>>> 520984be
         {
             using (var x = new FastTests.Client.BulkInserts(Output))
             {
