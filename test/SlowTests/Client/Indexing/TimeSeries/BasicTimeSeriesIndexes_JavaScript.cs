﻿using System;
using System.Collections.Generic;
using System.Linq;
using System.Threading.Tasks;
using FastTests;
using Raven.Client.Documents;
using Raven.Client.Documents.Indexes;
using Raven.Client.Documents.Indexes.TimeSeries;
using Raven.Client.Documents.Operations.Indexes;
using Raven.Server.ServerWide.Context;
using Raven.Tests.Core.Utils.Entities;
using Tests.Infrastructure;
using Tests.Infrastructure.Operations;
using Xunit;
using Xunit.Abstractions;

namespace SlowTests.Client.Indexing.TimeSeries
{
    public class BasicTimeSeriesIndexes_JavaScript : RavenTestBase
    {
        public BasicTimeSeriesIndexes_JavaScript(ITestOutputHelper output) : base(output)
        {
        }

        private class MyTsIndex : AbstractJavaScriptTimeSeriesIndexCreationTask
        {
            public MyTsIndex()
            {
                Maps = new HashSet<string>
                {
                    @"timeSeries.map('Companies', 'HeartRate', function (ts) {
return ts.Entries.map(entry => ({
        HeartBeat: entry.Values[0],
        Date: new Date(entry.Timestamp.getFullYear(), entry.Timestamp.getMonth(), entry.Timestamp.getDate()),
        User: ts.DocumentId
    }));
})"
                };
            }
        }

        private class MyTsIndex_AllTimeSeries : AbstractJavaScriptTimeSeriesIndexCreationTask
        {
            public MyTsIndex_AllTimeSeries()
            {
                Maps = new HashSet<string>
                {
                    @"timeSeries.map('Companies', function (ts) {
return ts.Entries.map(entry => ({
        HeartBeat: entry.Values[0],
        Date: new Date(entry.Timestamp.getFullYear(), entry.Timestamp.getMonth(), entry.Timestamp.getDate()),
        User: ts.DocumentId
    }));
})"
                };
            }
        }

        private class MyTsIndex_AllDocs : AbstractJavaScriptTimeSeriesIndexCreationTask
        {
            public MyTsIndex_AllDocs()
            {
                Maps = new HashSet<string>
                {
                    @"timeSeries.map(function (ts) {
return ts.Entries.map(entry => ({
        HeartBeat: entry.Values[0],
        Name: ts.Name,
        Date: new Date(entry.Timestamp.getFullYear(), entry.Timestamp.getMonth(), entry.Timestamp.getDate()),
        User: ts.DocumentId
    }));
})"
                };
            }
        }

        private class MyTsIndex_Load : AbstractJavaScriptTimeSeriesIndexCreationTask
        {
            public MyTsIndex_Load()
            {
                Maps = new HashSet<string>
                {
                    @"timeSeries.map('Companies', 'HeartRate', function (ts) {
return ts.Entries.map(entry => ({
        HeartBeat: entry.Value,
        Date: new Date(entry.Timestamp.getFullYear(), entry.Timestamp.getMonth(), entry.Timestamp.getDate()),
        User: ts.DocumentId,
        Employee: load(entry.Tag, 'Employees').FirstName
    }));
})"
                };
            }
        }

        private class AverageHeartRateDaily_ByDateAndUser : AbstractJavaScriptTimeSeriesIndexCreationTask
        {
            public class Result
            {
                public double HeartBeat { get; set; }

                public DateTime Date { get; set; }

                public string User { get; set; }

                public long Count { get; set; }
            }

            public AverageHeartRateDaily_ByDateAndUser()
            {
                Maps = new HashSet<string>
                {
                    @"timeSeries.map('Users', 'HeartRate', function (ts) {
return ts.Entries.map(entry => ({
        HeartBeat: entry.Value,
        Date: new Date(entry.Timestamp.getFullYear(), entry.Timestamp.getMonth(), entry.Timestamp.getDate()),
        User: ts.DocumentId,
        Count: 1
    }));
})"
                };

                Reduce = @"groupBy(r => ({ Date: r.Date, User: r.User }))
                             .aggregate(g => ({
                                 HeartBeat: g.values.reduce((total, val) => val.HeartBeat + total, 0) / g.values.reduce((total, val) => val.Count + total, 0),
                                 Date: g.key.Date,
                                 User: g.key.User
                                 Count: g.values.reduce((total, val) => val.Count + total, 0)
                             }))";
            }
        }

        private class AverageHeartRateDaily_ByDateAndCity : AbstractJavaScriptTimeSeriesIndexCreationTask
        {
            public class Result
            {
                public double HeartBeat { get; set; }

                public DateTime Date { get; set; }

                public string City { get; set; }

                public long Count { get; set; }
            }

            public AverageHeartRateDaily_ByDateAndCity()
            {
                Maps = new HashSet<string>
                {
                    @"timeSeries.map('Users', 'HeartRate', function (ts) {
return ts.Entries.map(entry => ({
        HeartBeat: entry.Value,
        Date: new Date(entry.Timestamp.getFullYear(), entry.Timestamp.getMonth(), entry.Timestamp.getDate()),
        City: load(entry.Tag, 'Addresses').City,
        Count: 1
    }));
})"
                };

                Reduce = @"groupBy(r => ({ Date: r.Date, City: r.City }))
                             .aggregate(g => ({
                                 HeartBeat: g.values.reduce((total, val) => val.HeartBeat + total, 0) / g.values.reduce((total, val) => val.Count + total, 0),
                                 Date: g.key.Date,
                                 City: g.key.City
                                 Count: g.values.reduce((total, val) => val.Count + total, 0)
                             }))";
            }
        }

        private class MyMultiMapTsIndex : AbstractJavaScriptTimeSeriesIndexCreationTask
        {
            public class Result
            {
                public double HeartBeat { get; set; }

                public DateTime Date { get; set; }

                public string User { get; set; }
            }

            public MyMultiMapTsIndex()
            {
                Maps = new HashSet<string>
                {
                    @"timeSeries.map('Companies', 'HeartRate', function (ts) {
return ts.Entries.map(entry => ({
        HeartBeat: entry.Values[0],
        Date: new Date(entry.Timestamp.getFullYear(), entry.Timestamp.getMonth(), entry.Timestamp.getDate()),
        User: ts.DocumentId
    }));
})",
                    @"timeSeries.map('Companies', 'HeartRate2', function (ts) {
return ts.Entries.map(entry => ({
        HeartBeat: entry.Values[0],
        Date: new Date(entry.Timestamp.getFullYear(), entry.Timestamp.getMonth(), entry.Timestamp.getDate()),
        User: ts.DocumentId
    }));
})",
                    @"timeSeries.map('Users', 'HeartRate', function (ts) {
return ts.Entries.map(entry => ({
        HeartBeat: entry.Values[0],
        Date: new Date(entry.Timestamp.getFullYear(), entry.Timestamp.getMonth(), entry.Timestamp.getDate()),
        User: ts.DocumentId
    }));
})",
                };
            }
        }

        private class Companies_ByTimeSeriesNames : AbstractJavaScriptIndexCreationTask
        {
            public Companies_ByTimeSeriesNames()
            {
                Maps = new HashSet<string>
                {
                    @"map('Companies', function (company) {
return ({
    Names: timeSeriesNamesFor(company)
})
})"
                };
            }
        }

        [RavenTheory(RavenTestCategory.Indexes | RavenTestCategory.TimeSeries)]
        [RavenData(SearchEngineMode = RavenSearchEngineMode.All)]
        public void BasicMapIndex(Options options)
        {
            using (var store = GetDocumentStore(options))
            {
                var now1 = RavenTestHelper.UtcToday;
                var now2 = now1.AddSeconds(1);

                using (var session = store.OpenSession())
                {
                    var company = new Company();
                    session.Store(company, "companies/1");
                    session.TimeSeriesFor(company, "HeartRate").Append(now1, new double[] { 7 }, "tag");

                    session.SaveChanges();
                }

                store.Maintenance.Send(new StopIndexingOperation());

                var timeSeriesIndex = new MyTsIndex();
                timeSeriesIndex.Execute(store);

                var staleness = store.Maintenance.Send(new GetIndexStalenessOperation("MyTsIndex"));
                Assert.True(staleness.IsStale);
                Assert.Equal(1, staleness.StalenessReasons.Count);
                Assert.True(staleness.StalenessReasons.Any(x => x.Contains("There are still")));

                store.Maintenance.Send(new StartIndexingOperation());

                Indexes.WaitForIndexing(store);

                staleness = store.Maintenance.Send(new GetIndexStalenessOperation("MyTsIndex"));
                Assert.False(staleness.IsStale);

                store.Maintenance.Send(new StopIndexingOperation());

                using (var session = store.OpenSession())
                {
                    var company = session.Load<Company>("companies/1");
                    session.TimeSeriesFor(company, "HeartRate").Append(now2, new double[] { 3 }, "tag");

                    session.SaveChanges();
                }

                staleness = store.Maintenance.Send(new GetIndexStalenessOperation("MyTsIndex"));
                Assert.True(staleness.IsStale);
                Assert.Equal(1, staleness.StalenessReasons.Count);
                Assert.True(staleness.StalenessReasons.Any(x => x.Contains("There are still")));

                store.Maintenance.Send(new StartIndexingOperation());

                Indexes.WaitForIndexing(store);

                staleness = store.Maintenance.Send(new GetIndexStalenessOperation("MyTsIndex"));
                Assert.False(staleness.IsStale);

                store.Maintenance.Send(new StopIndexingOperation());

                Assert.Equal(2, WaitForValue(() => store.Maintenance.Send(new GetIndexStatisticsOperation("MyTsIndex")).EntriesCount, 2));

                var terms = store.Maintenance.Send(new GetTermsOperation("MyTsIndex", "HeartBeat", null));
                Assert.Equal(2, terms.Length);
                Assert.Contains("7", terms);
                Assert.Contains("3", terms);

                terms = store.Maintenance.Send(new GetTermsOperation("MyTsIndex", "Date", null));
                Assert.Equal(1, terms.Length);
                Assert.Equal(now1.Date, DateTime.Parse(terms[0]), RavenTestHelper.DateTimeComparer.Instance);

                terms = store.Maintenance.Send(new GetTermsOperation("MyTsIndex", "User", null));
                Assert.Equal(1, terms.Length);
                Assert.Contains("companies/1", terms);

                // delete time series

                using (var session = store.OpenSession())
                {
                    var company = session.Load<Company>("companies/1");
                    session.TimeSeriesFor(company, "HeartRate").Delete(now2);

                    session.SaveChanges();
                }

                staleness = store.Maintenance.Send(new GetIndexStalenessOperation("MyTsIndex"));
                Assert.True(staleness.IsStale);
                Assert.Equal(1, staleness.StalenessReasons.Count);
                Assert.True(staleness.StalenessReasons.Any(x => x.Contains("There are still")));

                store.Maintenance.Send(new StartIndexingOperation());

                Indexes.WaitForIndexing(store);

                staleness = store.Maintenance.Send(new GetIndexStalenessOperation("MyTsIndex"));
                Assert.False(staleness.IsStale);

                terms = store.Maintenance.Send(new GetTermsOperation("MyTsIndex", "HeartBeat", null));
                Assert.Equal(1, terms.Length);
                Assert.Contains("7", terms);

                // delete document

                store.Maintenance.Send(new StopIndexingOperation());

                using (var session = store.OpenSession())
                {
                    session.Delete("companies/1");
                    session.SaveChanges();
                }

                staleness = store.Maintenance.Send(new GetIndexStalenessOperation("MyTsIndex"));
                Assert.True(staleness.IsStale);
                Assert.Equal(1, staleness.StalenessReasons.Count);
                Assert.True(staleness.StalenessReasons.Any(x => x.Contains("There are still")));

                store.Maintenance.Send(new StartIndexingOperation());

                Indexes.WaitForIndexing(store);

                staleness = store.Maintenance.Send(new GetIndexStalenessOperation("MyTsIndex"));
                Assert.False(staleness.IsStale);

                terms = store.Maintenance.Send(new GetTermsOperation("MyTsIndex", "HeartBeat", null));
                Assert.Equal(0, terms.Length);

                // delete document - this time don't stop indexing to make sure doc deletion will be noticed by the index

                using (var session = store.OpenSession())
                {
                    var company = new Company();
                    session.Store(company, "companies/2");
                    session.TimeSeriesFor(company, "HeartRate").Append(now1, new double[] { 9 }, "tag");

                    session.SaveChanges();
                }

                Indexes.WaitForIndexing(store);

                terms = store.Maintenance.Send(new GetTermsOperation("MyTsIndex", "HeartBeat", null));
                Assert.Equal(1, terms.Length);
                Assert.Contains("9", terms);

                using (var session = store.OpenSession())
                {
                    session.Delete("companies/2");
                    session.SaveChanges();
                }

                Indexes.WaitForIndexing(store);

                staleness = store.Maintenance.Send(new GetIndexStalenessOperation("MyTsIndex"));
                Assert.False(staleness.IsStale);

                terms = store.Maintenance.Send(new GetTermsOperation("MyTsIndex", "HeartBeat", null));
                Assert.Equal(0, terms.Length);
            }
        }

        [RavenTheory(RavenTestCategory.Indexes | RavenTestCategory.TimeSeries)]
        [RavenData(SearchEngineMode = RavenSearchEngineMode.All)]
        public async Task BasicMapIndexWithLoad(Options options)
        {
            using (var store = GetDocumentStore(options))
            {
                var now1 = DateTime.Now;
                var now2 = now1.AddSeconds(1);

                using (var session = store.OpenSession())
                {
                    var employee = new Employee
                    {
                        FirstName = "John"
                    };
                    session.Store(employee, "employees/1");

                    var company = new Company();
                    session.Store(company, "companies/1");

                    session.TimeSeriesFor(company, "HeartRate").Append(now1, new double[] { 7 }, employee.Id);

                    var company2 = new Company();
                    session.Store(company2, "companies/11");

                    session.TimeSeriesFor(company2, "HeartRate").Append(now1, new double[] { 11 }, employee.Id);

                    session.SaveChanges();
                }

                store.Maintenance.Send(new StopIndexingOperation());

                var timeSeriesIndex = new MyTsIndex_Load();
                var indexName = timeSeriesIndex.IndexName;
                var indexDefinition = timeSeriesIndex.CreateIndexDefinition();

                timeSeriesIndex.Execute(store);

                var staleness = store.Maintenance.Send(new GetIndexStalenessOperation(indexName));
                Assert.True(staleness.IsStale);
                Assert.Equal(1, staleness.StalenessReasons.Count);
                Assert.True(staleness.StalenessReasons.Any(x => x.Contains("There are still")));

                store.Maintenance.Send(new StartIndexingOperation());

                Indexes.WaitForIndexing(store);

                staleness = store.Maintenance.Send(new GetIndexStalenessOperation(indexName));
                Assert.False(staleness.IsStale);

                store.Maintenance.Send(new StopIndexingOperation());

                Assert.Equal(2, WaitForValue(() => store.Maintenance.Send(new GetIndexStatisticsOperation(indexName)).EntriesCount, 2));

                var terms = store.Maintenance.Send(new GetTermsOperation(indexName, "Employee", null));
                Assert.Equal(1, terms.Length);
                Assert.Contains("john", terms);

                using (var session = store.OpenSession())
                {
                    var employee = session.Load<Employee>("employees/1");
                    employee.FirstName = "Bob";

                    session.SaveChanges();
                }

                staleness = store.Maintenance.Send(new GetIndexStalenessOperation(indexName));
                Assert.True(staleness.IsStale);
                Assert.Equal(1, staleness.StalenessReasons.Count);
                Assert.True(staleness.StalenessReasons.Any(x => x.Contains("There are still")));

                store.Maintenance.Send(new StartIndexingOperation());

                Indexes.WaitForIndexing(store);

                staleness = store.Maintenance.Send(new GetIndexStalenessOperation(indexName));
                Assert.False(staleness.IsStale);

                store.Maintenance.Send(new StopIndexingOperation());

                Assert.Equal(2, WaitForValue(() => store.Maintenance.Send(new GetIndexStatisticsOperation(indexName)).EntriesCount, 2));

                terms = store.Maintenance.Send(new GetTermsOperation(indexName, "Employee", null));
                Assert.Equal(1, terms.Length);
                Assert.Contains("bob", terms);

                using (var session = store.OpenSession())
                {
                    session.Delete("employees/1");

                    session.SaveChanges();
                }

                staleness = store.Maintenance.Send(new GetIndexStalenessOperation(indexName));
                Assert.True(staleness.IsStale);
                Assert.Equal(1, staleness.StalenessReasons.Count);
                Assert.True(staleness.StalenessReasons.Any(x => x.Contains("There are still")));

                store.Maintenance.Send(new StartIndexingOperation());

                Indexes.WaitForIndexing(store);

                Assert.Equal(2, WaitForValue(() => store.Maintenance.Send(new GetIndexStatisticsOperation(indexName)).EntriesCount, 2));

                terms = store.Maintenance.Send(new GetTermsOperation(indexName, "Employee", null));
                Assert.Equal(0, terms.Length);

                // delete source document

                store.Maintenance.Send(new StopIndexingOperation());

                using (var session = store.OpenSession())
                {
                    session.Delete("companies/1");

                    session.SaveChanges();
                }

                staleness = store.Maintenance.Send(new GetIndexStalenessOperation(indexName));
                Assert.True(staleness.IsStale);
                Assert.Equal(1, staleness.StalenessReasons.Count);
                Assert.True(staleness.StalenessReasons.Any(x => x.Contains("There are still")));

                store.Maintenance.Send(new StartIndexingOperation());

                Indexes.WaitForIndexing(store);

                var database = await GetDatabase(store.Database);
                var index = database.IndexStore.GetIndex(indexName);

                using (index._contextPool.AllocateOperationContext(out TransactionOperationContext context))
                using (var tx = context.OpenReadTransaction())
                {
                    var counts = index._indexStorage.ReferencesForDocuments.GetReferenceTablesCount("Companies", tx);

                    Assert.Equal(1, counts.ReferenceTableCount);
                    Assert.Equal(1, counts.CollectionTableCount);
                }

                using (var session = store.OpenSession())
                {
                    session.Delete("companies/11");

                    session.SaveChanges();
                }

                Indexes.WaitForIndexing(store);

                Assert.Equal(0, WaitForValue(() => store.Maintenance.Send(new GetIndexStatisticsOperation(indexName)).EntriesCount, 0));

                using (index._contextPool.AllocateOperationContext(out TransactionOperationContext context))
                using (var tx = context.OpenReadTransaction())
                {
                    var counts = index._indexStorage.ReferencesForDocuments.GetReferenceTablesCount("Companies", tx);

                    Assert.Equal(0, counts.ReferenceTableCount);
                    Assert.Equal(0, counts.CollectionTableCount);
                }
            }
        }

        [RavenTheory(RavenTestCategory.Indexes | RavenTestCategory.TimeSeries)]
        [RavenData(SearchEngineMode = RavenSearchEngineMode.All)]
        public void BasicMapReduceIndex(Options options)
        {
            using (var store = GetDocumentStore(options))
            {
                var today = RavenTestHelper.UtcToday;
                var tomorrow = today.AddDays(1);

                using (var session = store.OpenSession())
                {
                    var user = new User();
                    session.Store(user, "users/1");

                    for (int i = 0; i < 10; i++)
                    {
                        session.TimeSeriesFor(user, "HeartRate").Append(today.AddHours(i), new double[] { 180 + i }, "abc");
                    }

                    session.SaveChanges();
                }

                store.Maintenance.Send(new StopIndexingOperation());

                var timeSeriesIndex = new AverageHeartRateDaily_ByDateAndUser();
                var indexName = timeSeriesIndex.IndexName;
                var indexDefinition = timeSeriesIndex.CreateIndexDefinition();

                timeSeriesIndex.Execute(store);

                var staleness = store.Maintenance.Send(new GetIndexStalenessOperation(indexName));
                Assert.True(staleness.IsStale);
                Assert.Equal(1, staleness.StalenessReasons.Count);
                Assert.True(staleness.StalenessReasons.Any(x => x.Contains("There are still")));

                store.Maintenance.Send(new StartIndexingOperation());

                Indexes.WaitForIndexing(store);

                staleness = store.Maintenance.Send(new GetIndexStalenessOperation(indexName));
                Assert.False(staleness.IsStale);

                var terms = store.Maintenance.Send(new GetTermsOperation(indexName, "HeartBeat", null));
                Assert.Equal(1, terms.Length);
                Assert.Contains("184.5", terms);

                terms = store.Maintenance.Send(new GetTermsOperation(indexName, "Date", null));
                Assert.Equal(1, terms.Length);
                Assert.Equal(today.Date, DateTime.Parse(terms[0]), RavenTestHelper.DateTimeComparer.Instance);

                terms = store.Maintenance.Send(new GetTermsOperation(indexName, "User", null));
                Assert.Equal(1, terms.Length);
                Assert.Contains("users/1", terms);

                terms = store.Maintenance.Send(new GetTermsOperation(indexName, "Count", null));
                Assert.Equal(1, terms.Length);
                Assert.Equal("10", terms[0]);

                store.Maintenance.Send(new StopIndexingOperation());

                // add more heart rates
                using (var session = store.OpenSession())
                {
                    var user = session.Load<User>("users/1");

                    for (int i = 0; i < 20; i++)
                    {
                        session.TimeSeriesFor(user, "HeartRate").Append(tomorrow.AddHours(i), new double[] { 200 + i }, "abc");
                    }

                    session.SaveChanges();
                }

                staleness = store.Maintenance.Send(new GetIndexStalenessOperation(indexName));
                Assert.True(staleness.IsStale);
                Assert.Equal(1, staleness.StalenessReasons.Count);
                Assert.True(staleness.StalenessReasons.Any(x => x.Contains("There are still")));

                store.Maintenance.Send(new StartIndexingOperation());

                Indexes.WaitForIndexing(store);

                staleness = store.Maintenance.Send(new GetIndexStalenessOperation(indexName));
                Assert.False(staleness.IsStale);

                Assert.Equal(2, WaitForValue(() => store.Maintenance.Send(new GetIndexStatisticsOperation(indexName)).EntriesCount, 2));

                terms = store.Maintenance.Send(new GetTermsOperation(indexName, "HeartBeat", null));
                Assert.Equal(2, terms.Length);
                Assert.Contains("184.5", terms);
                Assert.Contains("209.5", terms);

                terms = store.Maintenance.Send(new GetTermsOperation(indexName, "Date", null));
                Assert.Equal(2, terms.Length);
                Assert.Equal(today.Date, DateTime.Parse(terms[0]), RavenTestHelper.DateTimeComparer.Instance);
                Assert.Equal(tomorrow.Date, DateTime.Parse(terms[1]), RavenTestHelper.DateTimeComparer.Instance);

                terms = store.Maintenance.Send(new GetTermsOperation(indexName, "User", null));
                Assert.Equal(1, terms.Length);
                Assert.Contains("users/1", terms);

                terms = store.Maintenance.Send(new GetTermsOperation(indexName, "Count", null));
                Assert.Equal(2, terms.Length);
                Assert.Contains("10", terms);
                Assert.Contains("20", terms);

                store.Maintenance.Send(new StopIndexingOperation());

                //// delete some time series

                using (var session = store.OpenSession())
                {
                    var user = session.Load<User>("users/1");

                    for (int i = 0; i < 10; i++)
                    {
                        session.TimeSeriesFor(user, "HeartRate").Delete(today.AddHours(i));
                        session.TimeSeriesFor(user, "HeartRate").Delete(tomorrow.AddHours(i));
                    }

                    session.SaveChanges();
                }

                staleness = store.Maintenance.Send(new GetIndexStalenessOperation(indexName));
                Assert.True(staleness.IsStale);
                Assert.Equal(1, staleness.StalenessReasons.Count);
                Assert.True(staleness.StalenessReasons.Any(x => x.Contains("There are still")));

                store.Maintenance.Send(new StartIndexingOperation());

                Indexes.WaitForIndexing(store);

                staleness = store.Maintenance.Send(new GetIndexStalenessOperation(indexName));
                Assert.False(staleness.IsStale);

                terms = store.Maintenance.Send(new GetTermsOperation(indexName, "HeartBeat", null));
                Assert.Equal(1, terms.Length);
                Assert.Contains("214.5", terms);

                terms = store.Maintenance.Send(new GetTermsOperation(indexName, "Date", null));
                Assert.Equal(1, terms.Length);
                Assert.Equal(tomorrow.Date, DateTime.Parse(terms[0]), RavenTestHelper.DateTimeComparer.Instance);

                terms = store.Maintenance.Send(new GetTermsOperation(indexName, "User", null));
                Assert.Equal(1, terms.Length);
                Assert.Contains("users/1", terms);

                terms = store.Maintenance.Send(new GetTermsOperation(indexName, "Count", null));
                Assert.Equal(1, terms.Length);
                Assert.Equal("10", terms[0]);

                //// delete document

                store.Maintenance.Send(new StopIndexingOperation());

                using (var session = store.OpenSession())
                {
                    session.Delete("users/1");
                    session.SaveChanges();
                }

                staleness = store.Maintenance.Send(new GetIndexStalenessOperation(indexName));
                Assert.True(staleness.IsStale);
                Assert.Equal(1, staleness.StalenessReasons.Count);
                Assert.True(staleness.StalenessReasons.Any(x => x.Contains("There are still")));

                store.Maintenance.Send(new StartIndexingOperation());

                Indexes.WaitForIndexing(store);

                staleness = store.Maintenance.Send(new GetIndexStalenessOperation(indexName));
                Assert.False(staleness.IsStale);

                terms = store.Maintenance.Send(new GetTermsOperation(indexName, "HeartBeat", null));
                Assert.Equal(0, terms.Length);

                WaitForUserToContinueTheTest(store);
            }
        }

        [RavenTheory(RavenTestCategory.Indexes | RavenTestCategory.TimeSeries)]
        [RavenData(SearchEngineMode = RavenSearchEngineMode.All)]
        public async Task BasicMapReduceIndexWithLoad(Options options)
        {
            {
                using (var store = GetDocumentStore(options))
                {
                    var today = RavenTestHelper.UtcToday;

                    using (var session = store.OpenSession())
                    {
                        var address = new Address { City = "NY" };

                        session.Store(address, "addresses/1");

                        var user = new User();

                        user.AddressId = address.Id;

                        session.Store(user, "users/1");

                        for (int i = 0; i < 10; i++)
                        {
                            session.TimeSeriesFor(user, "HeartRate").Append(today.AddHours(i), new double[] { 180 + i }, address.Id);
                        }

                        session.SaveChanges();
                    }

                    store.Maintenance.Send(new StopIndexingOperation());

                    var timeSeriesIndex = new AverageHeartRateDaily_ByDateAndCity();
                    var indexName = timeSeriesIndex.IndexName;
                    var indexDefinition = timeSeriesIndex.CreateIndexDefinition();

                    timeSeriesIndex.Execute(store);

                    var staleness = store.Maintenance.Send(new GetIndexStalenessOperation(indexName));
                    Assert.True(staleness.IsStale);
                    Assert.Equal(1, staleness.StalenessReasons.Count);
                    Assert.True(staleness.StalenessReasons.Any(x => x.Contains("There are still")));

                    store.Maintenance.Send(new StartIndexingOperation());

                    Indexes.WaitForIndexing(store);

                    staleness = store.Maintenance.Send(new GetIndexStalenessOperation(indexName));
                    Assert.False(staleness.IsStale);

                    var terms = store.Maintenance.Send(new GetTermsOperation(indexName, "HeartBeat", null));
                    Assert.Equal(1, terms.Length);
                    Assert.Contains("184.5", terms);

                    terms = store.Maintenance.Send(new GetTermsOperation(indexName, "Date", null));
                    Assert.Equal(1, terms.Length);
                    Assert.Equal(today.Date, DateTime.Parse(terms[0]), RavenTestHelper.DateTimeComparer.Instance);

                    terms = store.Maintenance.Send(new GetTermsOperation(indexName, "City", null));
                    Assert.Equal(1, terms.Length);
                    Assert.Contains("ny", terms);

                    terms = store.Maintenance.Send(new GetTermsOperation(indexName, "Count", null));
                    Assert.Equal(1, terms.Length);
                    Assert.Equal("10", terms[0]);

                    store.Maintenance.Send(new StopIndexingOperation());

                    using (var session = store.OpenSession())
                    {
                        var address = session.Load<Address>("addresses/1");
                        address.City = "LA";

                        session.SaveChanges();
                    }

                    staleness = store.Maintenance.Send(new GetIndexStalenessOperation(indexName));
                    Assert.True(staleness.IsStale);
                    Assert.Equal(1, staleness.StalenessReasons.Count);
                    Assert.True(staleness.StalenessReasons.Any(x => x.Contains("There are still")));

                    store.Maintenance.Send(new StartIndexingOperation());

                    Indexes.WaitForIndexing(store);

                    staleness = store.Maintenance.Send(new GetIndexStalenessOperation(indexName));
                    Assert.False(staleness.IsStale);

                    terms = store.Maintenance.Send(new GetTermsOperation(indexName, "City", null));
                    Assert.Equal(1, terms.Length);
                    Assert.Contains("la", terms);

                    store.Maintenance.Send(new StopIndexingOperation());

                    using (var session = store.OpenSession())
                    {
                        session.Delete("addresses/1");

                        session.SaveChanges();
                    }

                    staleness = store.Maintenance.Send(new GetIndexStalenessOperation(indexName));
                    Assert.True(staleness.IsStale);
                    Assert.Equal(1, staleness.StalenessReasons.Count);
                    Assert.True(staleness.StalenessReasons.Any(x => x.Contains("There are still")));

                    store.Maintenance.Send(new StartIndexingOperation());

                    Indexes.WaitForIndexing(store);

                    terms = store.Maintenance.Send(new GetTermsOperation(indexName, "City", null));
                    Assert.Equal(1, terms.Length);
                    Assert.Equal("NULL_VALUE", terms[0]);

                    // delete source document

                    store.Maintenance.Send(new StopIndexingOperation());

                    using (var session = store.OpenSession())
                    {
                        session.Delete("users/1");

                        session.SaveChanges();
                    }

                    staleness = store.Maintenance.Send(new GetIndexStalenessOperation(indexName));
                    Assert.True(staleness.IsStale);
                    Assert.Equal(1, staleness.StalenessReasons.Count);
                    Assert.True(staleness.StalenessReasons.Any(x => x.Contains("There are still")));

                    store.Maintenance.Send(new StartIndexingOperation());

                    Indexes.WaitForIndexing(store);

                    var database = await GetDatabase(store.Database);
                    var index = database.IndexStore.GetIndex(indexName);

                    using (index._contextPool.AllocateOperationContext(out TransactionOperationContext context))
                    using (var tx = context.OpenReadTransaction())
                    {
                        var counts = index._indexStorage.ReferencesForDocuments.GetReferenceTablesCount("Companies", tx);

                        Assert.Equal(0, counts.ReferenceTableCount);
                        Assert.Equal(0, counts.CollectionTableCount);
                    }
                }
            }
        }

        [RavenTheory(RavenTestCategory.Indexes | RavenTestCategory.TimeSeries)]
        [RavenData(SearchEngineMode = RavenSearchEngineMode.All)]
        public void CanMapAllTimeSeriesFromCollection(Options options)
        {
            using (var store = GetDocumentStore(options))
            {
                var now1 = DateTime.Now;
                var now2 = now1.AddSeconds(1);

                using (var session = store.OpenSession())
                {
                    var company = new Company();
                    session.Store(company, "companies/1");
                    session.TimeSeriesFor(company, "HeartRate").Append(now1, new double[] { 7 }, "tag1");
                    session.TimeSeriesFor(company, "Likes").Append(now1, new double[] { 3 }, "tag2");

                    session.SaveChanges();
                }

                store.Maintenance.Send(new StopIndexingOperation());

                new MyTsIndex_AllTimeSeries().Execute(store);

                var staleness = store.Maintenance.Send(new GetIndexStalenessOperation("MyTsIndex/AllTimeSeries"));
                Assert.True(staleness.IsStale);
                Assert.Equal(1, staleness.StalenessReasons.Count);
                Assert.True(staleness.StalenessReasons.Any(x => x.Contains("There are still")));

                store.Maintenance.Send(new StartIndexingOperation());

                Indexes.WaitForIndexing(store);

                staleness = store.Maintenance.Send(new GetIndexStalenessOperation("MyTsIndex/AllTimeSeries"));
                Assert.False(staleness.IsStale);

                var terms = store.Maintenance.Send(new GetTermsOperation("MyTsIndex/AllTimeSeries", "HeartBeat", null));
                Assert.Equal(2, terms.Length);
                Assert.Contains("7", terms);
                Assert.Contains("3", terms);

                store.Maintenance.Send(new StopIndexingOperation());

                using (var session = store.OpenSession())
                {
                    var company = session.Load<Company>("companies/1");
                    session.TimeSeriesFor(company, "HeartRate").Append(now2, new double[] { 2 }, "tag");

                    session.SaveChanges();
                }

                staleness = store.Maintenance.Send(new GetIndexStalenessOperation("MyTsIndex/AllTimeSeries"));
                Assert.True(staleness.IsStale);
                Assert.Equal(1, staleness.StalenessReasons.Count);
                Assert.True(staleness.StalenessReasons.Any(x => x.Contains("There are still")));

                store.Maintenance.Send(new StartIndexingOperation());

                Indexes.WaitForIndexing(store);

                staleness = store.Maintenance.Send(new GetIndexStalenessOperation("MyTsIndex/AllTimeSeries"));
                Assert.False(staleness.IsStale);

                terms = store.Maintenance.Send(new GetTermsOperation("MyTsIndex/AllTimeSeries", "HeartBeat", null));
                Assert.Equal(3, terms.Length);
                Assert.Contains("7", terms);
                Assert.Contains("3", terms);
                Assert.Contains("2", terms);

                store.Maintenance.Send(new StopIndexingOperation());

                using (var session = store.OpenSession())
                {
                    var company = session.Load<Company>("companies/1");
                    session.TimeSeriesFor(company, "HeartRate").Delete(now1);

                    session.SaveChanges();
                }

                staleness = store.Maintenance.Send(new GetIndexStalenessOperation("MyTsIndex/AllTimeSeries"));
                Assert.True(staleness.IsStale);
                Assert.Equal(1, staleness.StalenessReasons.Count);
                Assert.True(staleness.StalenessReasons.Any(x => x.Contains("There are still")));

                store.Maintenance.Send(new StartIndexingOperation());

                Indexes.WaitForIndexing(store);

                staleness = store.Maintenance.Send(new GetIndexStalenessOperation("MyTsIndex/AllTimeSeries"));
                Assert.False(staleness.IsStale);

                terms = store.Maintenance.Send(new GetTermsOperation("MyTsIndex/AllTimeSeries", "HeartBeat", null));
                Assert.Equal(2, terms.Length);
                Assert.Contains("3", terms);
                Assert.Contains("2", terms);

                store.Maintenance.Send(new StopIndexingOperation());

                using (var session = store.OpenSession())
                {
                    var company = session.Load<Company>("companies/1");
                    session.TimeSeriesFor(company, "HeartRate").Delete(now2);

                    session.SaveChanges();
                }

                staleness = store.Maintenance.Send(new GetIndexStalenessOperation("MyTsIndex/AllTimeSeries"));
                Assert.True(staleness.IsStale);
                Assert.Equal(1, staleness.StalenessReasons.Count);
                Assert.True(staleness.StalenessReasons.Any(x => x.Contains("There are still")));

                store.Maintenance.Send(new StartIndexingOperation());

                Indexes.WaitForIndexing(store);

                staleness = store.Maintenance.Send(new GetIndexStalenessOperation("MyTsIndex/AllTimeSeries"));
                Assert.False(staleness.IsStale);

                terms = store.Maintenance.Send(new GetTermsOperation("MyTsIndex/AllTimeSeries", "HeartBeat", null));
                Assert.Equal(1, terms.Length);
                Assert.Contains("3", terms);

                store.Maintenance.Send(new StopIndexingOperation());

                using (var session = store.OpenSession())
                {
                    session.Delete("companies/1");

                    session.SaveChanges();
                }

                staleness = store.Maintenance.Send(new GetIndexStalenessOperation("MyTsIndex/AllTimeSeries"));
                Assert.True(staleness.IsStale);
                Assert.Equal(1, staleness.StalenessReasons.Count);
                Assert.True(staleness.StalenessReasons.Any(x => x.Contains("There are still")));

                store.Maintenance.Send(new StartIndexingOperation());

                Indexes.WaitForIndexing(store);

                staleness = store.Maintenance.Send(new GetIndexStalenessOperation("MyTsIndex/AllTimeSeries"));
                Assert.False(staleness.IsStale);

                terms = store.Maintenance.Send(new GetTermsOperation("MyTsIndex/AllTimeSeries", "HeartBeat", null));
                Assert.Equal(0, terms.Length);
            }
        }

        [RavenTheory(RavenTestCategory.Indexes | RavenTestCategory.TimeSeries)]
        [RavenData(SearchEngineMode = RavenSearchEngineMode.All)]
        public void CanMapAllTimeSeries(Options options)
        {
            using (var store = GetDocumentStore(options))
            {
                var now1 = DateTime.Now;
                var now2 = now1.AddSeconds(1);

                using (var session = store.OpenSession())
                {
                    var company = new Company();
                    session.Store(company, "companies/1");
                    session.TimeSeriesFor(company, "HeartRate").Append(now1, new double[] { 7 }, "tag1");
                    session.TimeSeriesFor(company, "Likes").Append(now1, new double[] { 3 }, "tag2");

                    var employee = new Employee();
                    session.Store(employee, "employees/1");
                    session.TimeSeriesFor(employee, "Dislikes").Append(now1, new double[] { 1 }, "tag3");

                    session.SaveChanges();
                }

                store.Maintenance.Send(new StopIndexingOperation());

                new MyTsIndex_AllDocs().Execute(store);

                var staleness = store.Maintenance.Send(new GetIndexStalenessOperation("MyTsIndex/AllDocs"));
                Assert.True(staleness.IsStale);
                Assert.Equal(1, staleness.StalenessReasons.Count);
                Assert.True(staleness.StalenessReasons.Any(x => x.Contains("There are still")));

                store.Maintenance.Send(new StartIndexingOperation());

                Indexes.WaitForIndexing(store);

                staleness = store.Maintenance.Send(new GetIndexStalenessOperation("MyTsIndex/AllDocs"));
                Assert.False(staleness.IsStale);

                var terms = store.Maintenance.Send(new GetTermsOperation("MyTsIndex/AllDocs", "HeartBeat", null));
                Assert.Equal(3, terms.Length);
                Assert.Contains("7", terms);
                Assert.Contains("3", terms);
                Assert.Contains("1", terms);

                terms = store.Maintenance.Send(new GetTermsOperation("MyTsIndex/AllDocs", "Name", null));
                Assert.Equal(3, terms.Length);
                Assert.Contains("heartrate", terms);
                Assert.Contains("likes", terms);
                Assert.Contains("dislikes", terms);

                store.Maintenance.Send(new StopIndexingOperation());

                using (var session = store.OpenSession())
                {
                    var company = session.Load<Company>("companies/1");
                    session.TimeSeriesFor(company, "HeartRate").Append(now2, new double[] { 2 }, "tag");

                    session.SaveChanges();
                }

                staleness = store.Maintenance.Send(new GetIndexStalenessOperation("MyTsIndex/AllDocs"));
                Assert.True(staleness.IsStale);
                Assert.Equal(1, staleness.StalenessReasons.Count);
                Assert.True(staleness.StalenessReasons.Any(x => x.Contains("There are still")));

                store.Maintenance.Send(new StartIndexingOperation());

                Indexes.WaitForIndexing(store);

                staleness = store.Maintenance.Send(new GetIndexStalenessOperation("MyTsIndex/AllDocs"));
                Assert.False(staleness.IsStale);

                terms = store.Maintenance.Send(new GetTermsOperation("MyTsIndex/AllDocs", "HeartBeat", null));
                Assert.Equal(4, terms.Length);
                Assert.Contains("7", terms);
                Assert.Contains("3", terms);
                Assert.Contains("1", terms);
                Assert.Contains("2", terms);

                terms = store.Maintenance.Send(new GetTermsOperation("MyTsIndex/AllDocs", "Name", null));
                Assert.Equal(3, terms.Length);
                Assert.Contains("heartrate", terms);
                Assert.Contains("likes", terms);
                Assert.Contains("dislikes", terms);

                store.Maintenance.Send(new StopIndexingOperation());

                using (var session = store.OpenSession())
                {
                    var company = session.Load<Company>("companies/1");
                    session.TimeSeriesFor(company, "Likes").Delete(now1, now2);

                    session.SaveChanges();
                }

                staleness = store.Maintenance.Send(new GetIndexStalenessOperation("MyTsIndex/AllDocs"));
                Assert.True(staleness.IsStale);
                Assert.Equal(1, staleness.StalenessReasons.Count);
                Assert.True(staleness.StalenessReasons.Any(x => x.Contains("There are still")));

                store.Maintenance.Send(new StartIndexingOperation());

                Indexes.WaitForIndexing(store);

                staleness = store.Maintenance.Send(new GetIndexStalenessOperation("MyTsIndex/AllDocs"));
                Assert.False(staleness.IsStale);

                terms = store.Maintenance.Send(new GetTermsOperation("MyTsIndex/AllDocs", "HeartBeat", null));
                Assert.Equal(3, terms.Length);
                Assert.Contains("7", terms);
                Assert.Contains("1", terms);
                Assert.Contains("2", terms);

                terms = store.Maintenance.Send(new GetTermsOperation("MyTsIndex/AllDocs", "Name", null));
                Assert.Equal(2, terms.Length);
                Assert.Contains("heartrate", terms);
                Assert.Contains("dislikes", terms);

                store.Maintenance.Send(new StopIndexingOperation());

                using (var session = store.OpenSession())
                {
                    session.Delete("companies/1");

                    session.SaveChanges();
                }

                staleness = store.Maintenance.Send(new GetIndexStalenessOperation("MyTsIndex/AllDocs"));
                Assert.True(staleness.IsStale);
                Assert.Equal(1, staleness.StalenessReasons.Count);
                Assert.True(staleness.StalenessReasons.Any(x => x.Contains("There are still")));

                store.Maintenance.Send(new StartIndexingOperation());

                Indexes.WaitForIndexing(store);

                staleness = store.Maintenance.Send(new GetIndexStalenessOperation("MyTsIndex/AllDocs"));
                Assert.False(staleness.IsStale);

                terms = store.Maintenance.Send(new GetTermsOperation("MyTsIndex/AllDocs", "HeartBeat", null));
                Assert.Equal(1, terms.Length);
                Assert.Contains("1", terms);

                terms = store.Maintenance.Send(new GetTermsOperation("MyTsIndex/AllDocs", "Name", null));
                Assert.Equal(1, terms.Length);
                Assert.Contains("dislikes", terms);

                // now checking live updates (not stopping indexing)

                using (var session = store.OpenSession())
                {
                    var company = session.Load<Company>("employees/1");
                    session.TimeSeriesFor(company, "Dislikes").Append(now2, new double[] { 9 }, "tag");

                    session.SaveChanges();
                }

                Indexes.WaitForIndexing(store);

                staleness = store.Maintenance.Send(new GetIndexStalenessOperation("MyTsIndex/AllDocs"));
                Assert.False(staleness.IsStale);

                terms = store.Maintenance.Send(new GetTermsOperation("MyTsIndex/AllDocs", "HeartBeat", null));
                Assert.Equal(2, terms.Length);
                Assert.Contains("1", terms);
                Assert.Contains("9", terms);

                terms = store.Maintenance.Send(new GetTermsOperation("MyTsIndex/AllDocs", "Name", null));
                Assert.Equal(1, terms.Length);
                Assert.Contains("dislikes", terms);

                using (var session = store.OpenSession())
                {
                    session.Delete("employees/1");

                    session.SaveChanges();
                }

                Indexes.WaitForIndexing(store);

                staleness = store.Maintenance.Send(new GetIndexStalenessOperation("MyTsIndex/AllDocs"));
                Assert.False(staleness.IsStale);

                terms = store.Maintenance.Send(new GetTermsOperation("MyTsIndex/AllDocs", "HeartBeat", null));
                Assert.Equal(0, terms.Length);

                terms = store.Maintenance.Send(new GetTermsOperation("MyTsIndex/AllDocs", "Name", null));
                Assert.Equal(0, terms.Length);
            }
        }

<<<<<<< HEAD
        [RavenTheory(RavenTestCategory.Querying | RavenTestCategory.Indexes | RavenTestCategory.TimeSeries | RavenTestCategory.JavaScript)]
        [RavenData(SearchEngineMode = RavenSearchEngineMode.Lucene, DatabaseMode = RavenDatabaseMode.All)]
=======
        [RavenTheory(RavenTestCategory.Indexes | RavenTestCategory.TimeSeries)]
        [RavenData(SearchEngineMode = RavenSearchEngineMode.All)]
>>>>>>> e24de812
        public async Task BasicMultiMapIndex(Options options)
        {
            var now = DateTime.UtcNow.Date;

            using (var store = GetDocumentStore(options))
            {
                var timeSeriesIndex = new MyMultiMapTsIndex();
                await timeSeriesIndex.ExecuteAsync(store);

                using (var session = store.OpenSession())
                {
                    var company = new Company();
                    session.Store(company);

                    session.TimeSeriesFor(company, "HeartRate").Append(now, new[] { 2.5d }, "tag1");
                    session.TimeSeriesFor(company, "HeartRate2").Append(now, new[] { 3.5d }, "tag2");

                    var user = new User();
                    session.Store(user);
                    session.TimeSeriesFor(user, "HeartRate").Append(now, new[] { 4.5d }, "tag3");

                    session.SaveChanges();
                }

                await Indexes.WaitForIndexingAsync(store);

                using (var session = store.OpenSession())
                {
                    var results = session.Query<MyMultiMapTsIndex.Result, MyMultiMapTsIndex>()
                        .ToList();

                    Assert.Equal(3, results.Count);
                }

                using (var session = store.OpenAsyncSession())
                {
                    var results = await session.Query<MyMultiMapTsIndex.Result, MyMultiMapTsIndex>()
                        .ToListAsync();

                    Assert.Equal(3, results.Count);
                }

                using (var session = store.OpenSession())
                {
                    var results = session.Advanced.DocumentQuery<MyMultiMapTsIndex.Result, MyMultiMapTsIndex>()
                        .ToList();

                    Assert.Equal(3, results.Count);
                }

                using (var session = store.OpenAsyncSession())
                {
                    var results = await session.Advanced.AsyncDocumentQuery<MyMultiMapTsIndex.Result, MyMultiMapTsIndex>()
                        .ToListAsync();

                    Assert.Equal(3, results.Count);
                }

                using (var session = store.OpenAsyncSession())
                {
                    var results = await session.Advanced.AsyncDocumentQuery<MyMultiMapTsIndex.Result, MyMultiMapTsIndex>()
                        .OrderByDescending(x => x.HeartBeat)
                        .ToListAsync();

                    var orderedResults = results.OrderByDescending(x => x.HeartBeat);

                    Assert.Equal(3, results.Count);
                    Assert.Equal(orderedResults, results);
                }
            }
        }

        [RavenTheory(RavenTestCategory.Indexes | RavenTestCategory.TimeSeries)]
        [RavenData(SearchEngineMode = RavenSearchEngineMode.Lucene)]
        public void TimeSeriesNamesFor(Options options)
        {
            var now = DateTime.UtcNow.Date;

            using (var store = GetDocumentStore(options))
            {
                var index = new Companies_ByTimeSeriesNames();
                index.Execute(store);

                using (var session = store.OpenSession())
                {
                    var company = new Company();
                    session.Store(company, "companies/1");

                    session.SaveChanges();
                }

                Indexes.WaitForIndexing(store);
                RavenTestHelper.AssertNoIndexErrors(store);
                WaitForUserToContinueTheTest(store);
                var terms = store.Maintenance.Send(new GetTermsOperation(index.IndexName, "Names", null));
                Assert.Equal(0, terms.Length);

                if (options.SearchEngineMode == RavenSearchEngineMode.Lucene)
                {
                    terms = store.Maintenance.Send(new GetTermsOperation(index.IndexName, "Names_IsArray", null));
                    Assert.Equal(1, terms.Length);
                    Assert.Contains("true", terms);
                }

                using (var session = store.OpenSession())
                {
                    var company = session.Load<Company>("companies/1");

                    session.TimeSeriesFor(company, "HeartRate").Append(now, new[] { 2.5d }, "tag1");
                    session.TimeSeriesFor(company, "HeartRate2").Append(now, new[] { 3.5d }, "tag2");

                    session.SaveChanges();
                }

                Indexes.WaitForIndexing(store);
                RavenTestHelper.AssertNoIndexErrors(store);

                terms = store.Maintenance.Send(new GetTermsOperation(index.IndexName, "Names", null));
                Assert.Equal(2, terms.Length);
                Assert.Contains("heartrate", terms);
                Assert.Contains("heartrate2", terms);

                terms = store.Maintenance.Send(new GetTermsOperation(index.IndexName, "Names_IsArray", null));
                Assert.Equal(1, terms.Length);
                Assert.Contains("true", terms);
            }
        }
    }
}<|MERGE_RESOLUTION|>--- conflicted
+++ resolved
@@ -1207,13 +1207,8 @@
             }
         }
 
-<<<<<<< HEAD
         [RavenTheory(RavenTestCategory.Querying | RavenTestCategory.Indexes | RavenTestCategory.TimeSeries | RavenTestCategory.JavaScript)]
-        [RavenData(SearchEngineMode = RavenSearchEngineMode.Lucene, DatabaseMode = RavenDatabaseMode.All)]
-=======
-        [RavenTheory(RavenTestCategory.Indexes | RavenTestCategory.TimeSeries)]
-        [RavenData(SearchEngineMode = RavenSearchEngineMode.All)]
->>>>>>> e24de812
+        [RavenData(SearchEngineMode = RavenSearchEngineMode.All, DatabaseMode = RavenDatabaseMode.All)]
         public async Task BasicMultiMapIndex(Options options)
         {
             var now = DateTime.UtcNow.Date;
