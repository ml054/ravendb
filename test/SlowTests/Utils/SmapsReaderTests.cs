﻿using System;
using System.Collections.Generic;
using System.IO;
using System.IO.Compression;
using System.Text;
using FastTests;
<<<<<<< HEAD
using Sparrow.Server.Platform.Posix;
=======
using Sparrow;
using Sparrow.Platform.Posix;
using Sparrow.Server.Platform.Posix;
using Tests.Infrastructure;
>>>>>>> bc946aca
using Xunit;
using Xunit.Abstractions;

namespace SlowTests.Utils
{
    public class SmapsReaderTests : NoDisposalNeeded
    {
        public SmapsReaderTests(ITestOutputHelper output) : base(output)
        {
        }

        private const string SmapsRollup = @"605f1bf67000-7fff4b6e2000 ---p 00000000 00:00 0                          [rollup]
Rss:              843564 kB
Pss:              809811 kB
Pss_Dirty:        543903 kB
Pss_Anon:         422104 kB
Pss_File:         265771 kB
Pss_Shmem:        121935 kB
Shared_Clean:      61696 kB
Shared_Dirty:         32 kB
Private_Clean:    237944 kB
Private_Dirty:    543892 kB
Referenced:       713176 kB
Anonymous:        422104 kB
LazyFree:              0 kB
AnonHugePages:         0 kB
ShmemPmdMapped:        0 kB
FilePmdMapped:         0 kB
Shared_Hugetlb:        0 kB
Private_Hugetlb:       0 kB
Swap:                  0 kB
SwapPss:               0 kB
Locked:                0 kB
";


        [RavenFact(RavenTestCategory.Linux | RavenTestCategory.Memory)]
        public void ParsesSmapsProperlyFromRollup()
        {
            var smapsReader = new SmapsRollupReader([new byte[SmapsFactory.BufferSize], new byte[SmapsFactory.BufferSize]]);
            SmapsReadResult<SmapsTestResult> result;
            using (var smapsStream = new FakeProcSmapsEntriesStream(new MemoryStream(Encoding.UTF8.GetBytes(SmapsRollup))))
            {
                result = smapsReader
                    .CalculateMemUsageFromSmaps<SmapsTestResult>(smapsStream, pid: 1234);
            }

            Assert.Single(result.SmapsResults.Entries);

            var totalDirty = new Size(0, SizeUnit.Bytes);
            totalDirty.Add(543892, SizeUnit.Kilobytes);
            totalDirty.Add(32, SizeUnit.Kilobytes);

            Assert.Equal(new Size(843564, SizeUnit.Kilobytes).GetValue(SizeUnit.Bytes), result.Rss);
            Assert.Equal(new Size(61696, SizeUnit.Kilobytes).GetValue(SizeUnit.Bytes), result.SharedClean);
            Assert.Equal(new Size(237944, SizeUnit.Kilobytes).GetValue(SizeUnit.Bytes), result.PrivateClean);
            Assert.Equal(new Size(0, SizeUnit.Kilobytes).GetValue(SizeUnit.Bytes), result.Swap);
            Assert.Equal(totalDirty.GetValue(SizeUnit.Bytes), result.TotalDirty);
        }

        [Fact]
        public void ParsesSmapsProperly()
        {
            var assembly = typeof(SmapsReaderTests).Assembly;
            var smapsReader = new SmapsReader([new byte[SmapsFactory.BufferSize], new byte[SmapsFactory.BufferSize]]);

            SmapsReadResult<SmapsTestResult> result;

            using (var fs =
                assembly.GetManifestResourceStream("SlowTests.Data.RavenDB_15159.12119.smaps.gz"))
            using (var deflated = new GZipStream(fs, CompressionMode.Decompress))
            using (var smapsStream = new FakeProcSmapsEntriesStream(deflated))
            {
                result = smapsReader
                    .CalculateMemUsageFromSmaps<SmapsTestResult>(smapsStream, pid: 1234);
            }

            // 385 .buffers
            // 181 .voron
            Assert.Equal(385 + 181, result.SmapsResults.Entries.Count);

            // cat 12119.smaps | grep -e "rw-s" -A 3 | awk '$1 ~ /Rss/ {sum += $2} END {print sum}'
            Assert.Equal(722136L * 1024, result.Rss);

            // cat 12119.smaps | grep -e "rw-s" -A 16 | awk '$1 ~ /Swap/ {sum += $2} END {print sum}'
            Assert.Equal(1348L * 1024, result.Swap);
        }

        private struct SmapsTestResult : ISmapsReaderResultAction
        {
            public List<SmapsReaderResults> Entries;
            public void Add(SmapsReaderResults results)
            {
                if (Entries == null)
                    Entries = new List<SmapsReaderResults>();

                Entries.Add(results);
            }
        }

        private class FakeProcSmapsEntriesStream : Stream
        {
            private readonly Stream _smapsSnapshotStream;

            private readonly IEnumerator<string> _entriesEnumerator;

            public FakeProcSmapsEntriesStream(Stream smapsSnapshotStream)
            {
                _smapsSnapshotStream = smapsSnapshotStream;
                _entriesEnumerator = ReadEntry().GetEnumerator();
            }

            private IEnumerable<string> ReadEntry()
            {
                using (StreamReader reader = new(_smapsSnapshotStream))
                {
                    var currentEntry = new StringBuilder();
                    string line;

                    while ((line = reader.ReadLine()) != null)
                    {
                        currentEntry.Append(line + '\n');

                        if (line.StartsWith("VmFlags"))
                        {
                            yield return currentEntry.ToString();
                            currentEntry = new StringBuilder();
                        }
                    }

                    yield return currentEntry.ToString();
                }
            }

            public override void Flush()
            {
                throw new System.NotImplementedException();
            }

            public override int Read(byte[] buffer, int offset, int count)
            {
                if (_entriesEnumerator.MoveNext() == false)
                    return 0;

                var currentEntryString = _entriesEnumerator.Current;
                var entryBytes = Encoding.UTF8.GetBytes(currentEntryString);
                entryBytes.CopyTo(new Memory<byte>(buffer));
                return entryBytes.Length;
            }

            public override long Seek(long offset, SeekOrigin origin)
            {
                throw new System.NotImplementedException();
            }

            public override void SetLength(long value)
            {
                throw new System.NotImplementedException();
            }

            public override void Write(byte[] buffer, int offset, int count)
            {
                throw new System.NotImplementedException();
            }

            public override bool CanRead => true;
            public override bool CanSeek => false;
            public override bool CanWrite => false;
            public override long Length => 0;
            public override long Position { get; set; }
        }

    }
}<|MERGE_RESOLUTION|>--- conflicted
+++ resolved
@@ -4,14 +4,9 @@
 using System.IO.Compression;
 using System.Text;
 using FastTests;
-<<<<<<< HEAD
-using Sparrow.Server.Platform.Posix;
-=======
 using Sparrow;
-using Sparrow.Platform.Posix;
 using Sparrow.Server.Platform.Posix;
 using Tests.Infrastructure;
->>>>>>> bc946aca
 using Xunit;
 using Xunit.Abstractions;
 
@@ -79,8 +74,8 @@
             var smapsReader = new SmapsReader([new byte[SmapsFactory.BufferSize], new byte[SmapsFactory.BufferSize]]);
 
             SmapsReadResult<SmapsTestResult> result;
-
-            using (var fs =
+            
+            using (var fs = 
                 assembly.GetManifestResourceStream("SlowTests.Data.RavenDB_15159.12119.smaps.gz"))
             using (var deflated = new GZipStream(fs, CompressionMode.Decompress))
             using (var smapsStream = new FakeProcSmapsEntriesStream(deflated))
@@ -88,14 +83,14 @@
                 result = smapsReader
                     .CalculateMemUsageFromSmaps<SmapsTestResult>(smapsStream, pid: 1234);
             }
-
+            
             // 385 .buffers
             // 181 .voron
-            Assert.Equal(385 + 181, result.SmapsResults.Entries.Count);
-
+            Assert.Equal(385 + 181, result.SmapsResults.Entries.Count); 
+            
             // cat 12119.smaps | grep -e "rw-s" -A 3 | awk '$1 ~ /Rss/ {sum += $2} END {print sum}'
             Assert.Equal(722136L * 1024, result.Rss);
-
+            
             // cat 12119.smaps | grep -e "rw-s" -A 16 | awk '$1 ~ /Swap/ {sum += $2} END {print sum}'
             Assert.Equal(1348L * 1024, result.Swap);
         }
@@ -107,12 +102,12 @@
             {
                 if (Entries == null)
                     Entries = new List<SmapsReaderResults>();
-
+                
                 Entries.Add(results);
             }
         }
 
-        private class FakeProcSmapsEntriesStream : Stream
+        private class FakeProcSmapsEntriesStream : Stream 
         {
             private readonly Stream _smapsSnapshotStream;
 
@@ -130,11 +125,11 @@
                 {
                     var currentEntry = new StringBuilder();
                     string line;
-
+                    
                     while ((line = reader.ReadLine()) != null)
                     {
                         currentEntry.Append(line + '\n');
-
+                        
                         if (line.StartsWith("VmFlags"))
                         {
                             yield return currentEntry.ToString();
@@ -145,7 +140,7 @@
                     yield return currentEntry.ToString();
                 }
             }
-
+            
             public override void Flush()
             {
                 throw new System.NotImplementedException();
@@ -155,7 +150,7 @@
             {
                 if (_entriesEnumerator.MoveNext() == false)
                     return 0;
-
+                
                 var currentEntryString = _entriesEnumerator.Current;
                 var entryBytes = Encoding.UTF8.GetBytes(currentEntryString);
                 entryBytes.CopyTo(new Memory<byte>(buffer));
@@ -183,6 +178,6 @@
             public override long Length => 0;
             public override long Position { get; set; }
         }
-
+    
     }
 }