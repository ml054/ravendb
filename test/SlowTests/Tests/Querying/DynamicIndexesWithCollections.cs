﻿//-----------------------------------------------------------------------
// <copyright file="DynamicIndexesWithCollections.cs" company="Hibernating Rhinos LTD">
//     Copyright (c) Hibernating Rhinos LTD. All rights reserved.
// </copyright>
//-----------------------------------------------------------------------

using System;
using System.Collections.Generic;
using FastTests;
using Xunit;
using System.Linq;
using Raven.Client.Documents;
using Raven.Client.Documents.Indexes;
using Raven.Client.Documents.Operations.Indexes;
using Raven.Client.Documents.Queries.Highlighting;
using Raven.Client.Documents.Session;
using Tests.Infrastructure;
using Xunit.Abstractions;

namespace SlowTests.Tests.Querying
{
    public class DynamicIndexesWithCollections : RavenTestBase
    {
        public DynamicIndexesWithCollections(ITestOutputHelper output) : base(output)
        {
        }

        [RavenTheory(RavenTestCategory.Querying)]
        [RavenData(SearchEngineMode = RavenSearchEngineMode.All)]
        public void CanPerformDynamicQueryUsingClientLinqQueryWithNestedCollection(Options options)
        {
            var blogOne = new Blog
            {
                Title = "one",
                Category = "Ravens",
                Tags = new[]{
                     new BlogTag(){ Name = "Birds" }
                 }
            };
            var blogTwo = new Blog
            {
                Title = "two",
                Category = "Rhinos",
                Tags = new[]{
                     new BlogTag(){ Name = "Mammals" }
                 }
            };
            var blogThree = new Blog
            {
                Title = "three",
                Category = "Rhinos",
                Tags = new[]{
                     new BlogTag(){ Name = "Mammals" }
                 }
            };

            using (var store = GetDocumentStore(options))
            {
                using (var s = store.OpenSession())
                {
                    s.Store(blogOne);
                    s.Store(blogTwo);
                    s.Store(blogThree);
                    s.SaveChanges();
                }

                using (var s = store.OpenSession())
                {
                    var stats = new QueryStatistics();
                    var results = s.Query<Blog>()
                        .Statistics(out stats)
                        .Customize(x => x.WaitForNonStaleResults(TimeSpan.FromSeconds(5)))
                        .Where(x => x.Tags.Any(y => y.Name == "Birds"))
                        .ToArray();

                    Assert.Equal(1, results.Length);
                    Assert.Equal("one", results[0].Title);
                    Assert.Equal("Ravens", results[0].Category);
                }
            }
        }

        [RavenTheory(RavenTestCategory.Querying)]
        [RavenData(SearchEngineMode = RavenSearchEngineMode.All)]
        public void CanPerformDynamicQueryUsingClientLinqQuery(Options options)
        {
            var blogOne = new Blog
            {
                Title = "one",
                Category = "Ravens"
            };
            var blogTwo = new Blog
            {
                Title = "two",
                Category = "Rhinos"
            };
            var blogThree = new Blog
            {
                Title = "three",
                Category = "Rhinos"
            };

            using (var store = GetDocumentStore(options))
            {
                using (var s = store.OpenSession())
                {
                    s.Store(blogOne);
                    s.Store(blogTwo);
                    s.Store(blogThree);
                    s.SaveChanges();
                }

                using (var s = store.OpenSession())
                {
                    var results = s.Query<Blog>()
                        .Customize(x => x.WaitForNonStaleResults())
                        .Where(x => x.Category == "Rhinos" && x.Title.Length == 3)
                        .ToArray();

                    Assert.Equal(1, results.Length);
                    Assert.Equal("two", results[0].Title);
                    Assert.Equal("Rhinos", results[0].Category);
                }
            }
        }

        [RavenTheory(RavenTestCategory.Querying)]
        [RavenData(SearchEngineMode = RavenSearchEngineMode.All)]
        public void QueryForASpecificTypeDoesNotBringBackOtherTypes(Options options)
        {
            using (var store = GetDocumentStore(options))
            {
                using (var s = store.OpenSession())
                {
                    s.Store(new BlogTag());
                    s.SaveChanges();
                }

                using (var s = store.OpenSession())
                {
                    var results = s.Query<Blog>()
                        .Select(b => new { b.Category })
                        .ToArray();
                    Assert.Equal(0, results.Length);
                }
            }
        }

        [RavenTheory(RavenTestCategory.Querying)]
        [RavenData(SearchEngineMode = RavenSearchEngineMode.Lucene)]
        public void CanPerformDynamicQueryUsingClientLuceneQuery(Options options)
        {
            var blogOne = new Blog
            {
                Title = "one",
                Category = "Ravens"
            };
            var blogTwo = new Blog
            {
                Title = "two",
                Category = "Rhinos"
            };
            var blogThree = new Blog
            {
                Title = "three",
                Category = "Rhinos"
            };

            using (var store = GetDocumentStore(options))
            {
                using (var s = store.OpenSession())
                {
                    s.Store(blogOne);
                    s.Store(blogTwo);
                    s.Store(blogThree);
                    s.SaveChanges();
                }

                using (var s = store.OpenSession())
                {
                    var results = s.Advanced.DocumentQuery<Blog>()
                        .WhereLucene("Title.Length", "3")
                        .AndAlso()
                        .WhereLucene("Category", "Rhinos")
                        .WaitForNonStaleResults().ToArray();

                    Assert.Equal(1, results.Length);
                    Assert.Equal("two", results[0].Title);
                    Assert.Equal("Rhinos", results[0].Category);
                }
            }
        }

        [RavenTheory(RavenTestCategory.Highlighting)]
        [RavenData(SearchEngineMode = RavenSearchEngineMode.Lucene)]
        public void CanPerformDynamicQueryWithHighlightingUsingClientLuceneQuery(Options options)
        {
            var blogOne = new Blog
            {
                Title = "Lorem ipsum dolor sit amet, target word, consectetur adipiscing elit.",
                Category = "Ravens"
            };
            var blogTwo = new Blog
            {
                Title = "Maecenas mauris leo, feugiat sodales facilisis target word, pellentesque, suscipit aliquet turpis.",
                Category = "The Rhinos"
            };
            var blogThree = new Blog
            {
                Title = "Target cras vitae felis arcu word.",
                Category = "Los Rhinos"
            };

            using (var store = GetDocumentStore(options))
            {
                string blogOneId;
                string blogTwoId;
                using (var s = store.OpenSession())
                {
                    s.Store(blogOne);
                    s.Store(blogTwo);
                    s.Store(blogThree);
                    s.SaveChanges();

                    blogOneId = s.Advanced.GetDocumentId(blogOne);
                    blogTwoId = s.Advanced.GetDocumentId(blogTwo);
                }

                using (var s = store.OpenSession())
                {
                    var highlightingOptions = new HighlightingOptions
                    {
                        PreTags = new[] { "*" },
                        PostTags = new[] { "*" }
                    };

                    var results = s.Advanced.DocumentQuery<Blog>()
                        .Highlight("Title", 18, 2, highlightingOptions, out Highlightings titleHighlightings)
                        .Highlight("Category", 18, 2, highlightingOptions, out Highlightings categoryHighlightings)
                        .WhereLucene("Title", "target word")
                        .OrElse()
                        .WhereLucene("Category", "rhinos")
                        .WaitForNonStaleResults()
                        .ToArray();

                    Assert.Equal(3, results.Length);
                    Assert.NotEmpty(titleHighlightings.GetFragments(blogOneId));
                    Assert.Empty(categoryHighlightings.GetFragments(blogOneId));

                    Assert.NotEmpty(titleHighlightings.GetFragments(blogTwoId));
                    Assert.NotEmpty(categoryHighlightings.GetFragments(blogTwoId));
                }
            }
        }

        [RavenTheory(RavenTestCategory.Highlighting)]
        [RavenData(SearchEngineMode = RavenSearchEngineMode.All)]
        public void CanPerformDynamicQueryWithHighlighting(Options options)
        {
            var blogOne = new Blog
            {
                Title = "Lorem ipsum dolor sit amet, target word, consectetur adipiscing elit.",
                Category = "Ravens"
            };
            var blogTwo = new Blog
            {
                Title = "Maecenas mauris leo, feugiat sodales facilisis target word, pellentesque, suscipit aliquet turpis.",
                Category = "The Rhinos"
            };
            var blogThree = new Blog
            {
                Title = "Target cras vitae felis arcu word.",
                Category = "Los Rhinos"
            };

            using (var store = GetDocumentStore(options))
            {
                string blogOneId;
                string blogTwoId;
                using (var s = store.OpenSession())
                {
                    s.Store(blogOne);
                    s.Store(blogTwo);
                    s.Store(blogThree);
                    s.SaveChanges();

                    blogOneId = s.Advanced.GetDocumentId(blogOne);
                    blogTwoId = s.Advanced.GetDocumentId(blogTwo);
                }

                using (var s = store.OpenSession())
                {
                    var results = s.Query<Blog>()
                        .Customize(c => c.WaitForNonStaleResults())
                        .Highlight("Title", 18, 2, out Highlightings titleHighlightings)
                        .Highlight("Category", 18, 2, out Highlightings categoryHighlightings)
                        .Search(x => x.Category, "rhinos")
                        .Search(x => x.Title, "target word")
                        .ToArray();

                    Assert.Equal(3, results.Length);
                    Assert.NotEmpty(titleHighlightings.GetFragments(blogOneId));
                    Assert.Empty(categoryHighlightings.GetFragments(blogOneId));

                    Assert.NotEmpty(titleHighlightings.GetFragments(blogTwoId));
                    Assert.NotEmpty(categoryHighlightings.GetFragments(blogTwoId));

                }
            }
        }

        [RavenTheory(RavenTestCategory.Highlighting)]
        [RavenData(SearchEngineMode = RavenSearchEngineMode.All)]
        public void ExecutesQueryWithHighlightingsAgainstSimpleIndex(Options options)
        {
            using (var store = GetDocumentStore(options))
            {
                const string indexName = "BlogsForHighlightingTests";
                store.Maintenance.Send(new PutIndexesOperation(new[] {
                    new IndexDefinition
                    {
                        Maps = { "from blog in docs.Blogs select new { blog.Title, blog.Category }" },
                        Name = indexName,
                        Fields = new Dictionary<string, IndexFieldOptions>
                        {
                            {
                                "Title",
                                new IndexFieldOptions
                                {
                                    Storage = FieldStorage.Yes,
                                    Indexing = FieldIndexing.Search,
                                    TermVector = FieldTermVector.WithPositionsAndOffsets
                                }
                            },
                            {
                                "Category",
                                new IndexFieldOptions
                                {
                                    Storage = FieldStorage.Yes,
                                    Indexing = FieldIndexing.Search,
                                    TermVector = FieldTermVector.WithPositionsAndOffsets
                                }
                            }
                        }
                    }}));

                var blogOne = new Blog
                {
                    Title = "Lorem ipsum dolor sit amet, target word, consectetur adipiscing elit.",
                    Category = "Ravens"
                };
                var blogTwo = new Blog
                {
                    Title =
                        "Maecenas mauris leo, feugiat sodales facilisis target word, pellentesque, suscipit aliquet turpis.",
                    Category = "The Rhinos"
                };
                var blogThree = new Blog
                {
                    Title = "Target cras vitae felis arcu word.",
                    Category = "Los Rhinos"
                };

                string blogOneId;
                string blogTwoId;
                using (var s = store.OpenSession())
                {
                    s.Store(blogOne);
                    s.Store(blogTwo);
                    s.Store(blogThree);
                    s.SaveChanges();

                    blogOneId = s.Advanced.GetDocumentId(blogOne);
                    blogTwoId = s.Advanced.GetDocumentId(blogTwo);
                }

                using (var s = store.OpenSession())
                {
                    var results = s.Query<Blog>(indexName)
                        .Customize(c => c.WaitForNonStaleResults())
                        .Highlight("Title", 18, 2, out Highlightings titleHighlightings)
                        .Highlight("Category", 18, 2, out Highlightings categoryHighlightings)
                        .Search(x => x.Category, "rhinos")
                        .Search(x => x.Title, "target word")
                        .ToArray();

                    Assert.Equal(3, results.Length);
                    Assert.NotEmpty(titleHighlightings.GetFragments(blogOneId));
                    Assert.Empty(categoryHighlightings.GetFragments(blogOneId));

                    Assert.NotEmpty(titleHighlightings.GetFragments(blogTwoId));
                    Assert.NotEmpty(categoryHighlightings.GetFragments(blogTwoId));
                }
            }
        }
<<<<<<< HEAD

        [RavenTheory(RavenTestCategory.Highlighting)]
        [RavenData(SearchEngineMode = RavenSearchEngineMode.All)]
        public void ExecutesQueryWithHighlightingsAgainstMapReduceIndex(Options options)
        {
            using (var store = GetDocumentStore(options))
            {
                const string indexName = "BlogsForHighlightingMRTests";
                store.Maintenance.Send(new PutIndexesOperation(new[] {
                    new IndexDefinition
                    {
                        Maps = { "from blog in docs.Blogs select new { blog.Title, blog.Category }" },
                        Name = indexName,
                        Reduce = @"from result in results 
                                   group result by result.Category into g
                                   select new { Category = g.Key, Title = g.Select(x=>x.Title).Aggregate(string.Concat) }",
                        Fields = new Dictionary<string, IndexFieldOptions>
                        {
                            {
                                "Title",
                                new IndexFieldOptions
                                {
                                    Storage = FieldStorage.Yes,
                                    Indexing = FieldIndexing.Search,
                                    TermVector = FieldTermVector.WithPositionsAndOffsets
                                }
                            },
                            {
                                "Category",
                                new IndexFieldOptions
                                {
                                    Storage = FieldStorage.Yes,
                                    Indexing = FieldIndexing.Search,
                                    TermVector = FieldTermVector.WithPositionsAndOffsets
                                }
                            }
                        }
                    }}));

                var blogOne = new Blog
                {
                    Title = "Lorem ipsum dolor sit amet, target word, consectetur adipiscing elit.",
                    Category = "Ravens"
                };
                var blogTwo = new Blog
                {
                    Title =
                        "Maecenas mauris leo, feugiat sodales facilisis target word, pellentesque, suscipit aliquet turpis.",
                    Category = "The Rhinos"
                };
                var blogThree = new Blog
                {
                    Title = "Target cras vitae felis arcu word.",
                    Category = "Los Rhinos"
                };

                string blogOneId;
                string blogTwoId;
                using (var s = store.OpenSession())
                {
                    s.Store(blogOne);
                    s.Store(blogTwo);
                    s.Store(blogThree);
                    s.SaveChanges();

                    blogOneId = s.Advanced.GetDocumentId(blogOne);
                    blogTwoId = s.Advanced.GetDocumentId(blogTwo);
                }

                using (var s = store.OpenSession())
                {
                    var results = s.Query<Blog>(indexName)
                        .Customize(c => c.WaitForNonStaleResults())
                        .Highlight("Title", 18, 2, new HighlightingOptions
                        {
                            GroupKey = "Category"
                        }, out Highlightings highlightings)
                        .Where(x => x.Title == "lorem" && x.Category == "ravens")
                        .Select(x => new
                        {
                            x.Title,
                            x.Category
                        })
                        .ToArray();

                    Assert.Equal(1, results.Length);
                    Assert.NotEmpty(highlightings.GetFragments(results.First().Category));
                }
            }
        }

        [RavenTheory(RavenTestCategory.Highlighting)]
        [RavenData(SearchEngineMode = RavenSearchEngineMode.All)]
        public void ExecutesQueryWithHighlightingsAndProjections(Options options)
        {
            using (var store = GetDocumentStore(options))
            {
                const string indexName = "BlogsForHighlightingTests";
                store.Maintenance.Send(new PutIndexesOperation(new[] {
                    new IndexDefinition
                    {
                        Maps = { "from blog in docs.Blogs select new { blog.Title, blog.Category }" },
                        Name = indexName,
                        Fields = new Dictionary<string, IndexFieldOptions>
                        {
                            {
                                "Title",
                                new IndexFieldOptions
                                {
                                    Storage = FieldStorage.Yes,
                                    Indexing = FieldIndexing.Search,
                                    TermVector = FieldTermVector.WithPositionsAndOffsets
                                }
                            },
                            {
                                "Category",
                                new IndexFieldOptions
                                {
                                    Storage = FieldStorage.Yes,
                                    Indexing = FieldIndexing.Search,
                                    TermVector = FieldTermVector.WithPositionsAndOffsets
                                }
                            }
                        }
                    }}));

                var blogOne = new Blog
                {
                    Title = "Lorem ipsum dolor sit amet, target word, consectetur adipiscing elit.",
                    Category = "Ravens"
                };
                var blogTwo = new Blog
                {
                    Title =
                        "Maecenas mauris leo, feugiat sodales facilisis target word, pellentesque, suscipit aliquet turpis.",
                    Category = "The Rhinos"
                };
                var blogThree = new Blog
                {
                    Title = "Target cras vitae felis arcu word.",
                    Category = "Los Rhinos"
                };

                using (var s = store.OpenSession())
                {
                    s.Store(blogOne);
                    s.Store(blogTwo);
                    s.Store(blogThree);
                    s.SaveChanges();
                }

                using (var s = store.OpenSession())
                {
                    var results = s.Query<Blog>(indexName)
                        .Customize(c => c.WaitForNonStaleResults())
                        .Highlight("Title", 18, 2, new HighlightingOptions
                        {
                            GroupKey = "Category"
                        }, out var highlightings)
                        .Where(x => x.Title == "lorem" && x.Category == "ravens")
                        .Select(x => new
                        {
                            x.Title,
                            x.Category
                        })
                        .ToArray();

                    Assert.Equal(1, results.Length);
                    Assert.NotEmpty(highlightings.GetFragments(results.First().Category));
                }
            }
        }

=======
        
>>>>>>> f64096ca
        private class Blog
        {
            public string Title
            {
                get;
                set;
            }

            public string Category
            {
                get;
                set;
            }

            public BlogTag[] Tags
            {
                get;
                set;
            }
        }

        private class BlogTag
        {
            public string Name { get; set; }
        }
    }
}<|MERGE_RESOLUTION|>--- conflicted
+++ resolved
@@ -393,183 +393,7 @@
                 }
             }
         }
-<<<<<<< HEAD
-
-        [RavenTheory(RavenTestCategory.Highlighting)]
-        [RavenData(SearchEngineMode = RavenSearchEngineMode.All)]
-        public void ExecutesQueryWithHighlightingsAgainstMapReduceIndex(Options options)
-        {
-            using (var store = GetDocumentStore(options))
-            {
-                const string indexName = "BlogsForHighlightingMRTests";
-                store.Maintenance.Send(new PutIndexesOperation(new[] {
-                    new IndexDefinition
-                    {
-                        Maps = { "from blog in docs.Blogs select new { blog.Title, blog.Category }" },
-                        Name = indexName,
-                        Reduce = @"from result in results 
-                                   group result by result.Category into g
-                                   select new { Category = g.Key, Title = g.Select(x=>x.Title).Aggregate(string.Concat) }",
-                        Fields = new Dictionary<string, IndexFieldOptions>
-                        {
-                            {
-                                "Title",
-                                new IndexFieldOptions
-                                {
-                                    Storage = FieldStorage.Yes,
-                                    Indexing = FieldIndexing.Search,
-                                    TermVector = FieldTermVector.WithPositionsAndOffsets
-                                }
-                            },
-                            {
-                                "Category",
-                                new IndexFieldOptions
-                                {
-                                    Storage = FieldStorage.Yes,
-                                    Indexing = FieldIndexing.Search,
-                                    TermVector = FieldTermVector.WithPositionsAndOffsets
-                                }
-                            }
-                        }
-                    }}));
-
-                var blogOne = new Blog
-                {
-                    Title = "Lorem ipsum dolor sit amet, target word, consectetur adipiscing elit.",
-                    Category = "Ravens"
-                };
-                var blogTwo = new Blog
-                {
-                    Title =
-                        "Maecenas mauris leo, feugiat sodales facilisis target word, pellentesque, suscipit aliquet turpis.",
-                    Category = "The Rhinos"
-                };
-                var blogThree = new Blog
-                {
-                    Title = "Target cras vitae felis arcu word.",
-                    Category = "Los Rhinos"
-                };
-
-                string blogOneId;
-                string blogTwoId;
-                using (var s = store.OpenSession())
-                {
-                    s.Store(blogOne);
-                    s.Store(blogTwo);
-                    s.Store(blogThree);
-                    s.SaveChanges();
-
-                    blogOneId = s.Advanced.GetDocumentId(blogOne);
-                    blogTwoId = s.Advanced.GetDocumentId(blogTwo);
-                }
-
-                using (var s = store.OpenSession())
-                {
-                    var results = s.Query<Blog>(indexName)
-                        .Customize(c => c.WaitForNonStaleResults())
-                        .Highlight("Title", 18, 2, new HighlightingOptions
-                        {
-                            GroupKey = "Category"
-                        }, out Highlightings highlightings)
-                        .Where(x => x.Title == "lorem" && x.Category == "ravens")
-                        .Select(x => new
-                        {
-                            x.Title,
-                            x.Category
-                        })
-                        .ToArray();
-
-                    Assert.Equal(1, results.Length);
-                    Assert.NotEmpty(highlightings.GetFragments(results.First().Category));
-                }
-            }
-        }
-
-        [RavenTheory(RavenTestCategory.Highlighting)]
-        [RavenData(SearchEngineMode = RavenSearchEngineMode.All)]
-        public void ExecutesQueryWithHighlightingsAndProjections(Options options)
-        {
-            using (var store = GetDocumentStore(options))
-            {
-                const string indexName = "BlogsForHighlightingTests";
-                store.Maintenance.Send(new PutIndexesOperation(new[] {
-                    new IndexDefinition
-                    {
-                        Maps = { "from blog in docs.Blogs select new { blog.Title, blog.Category }" },
-                        Name = indexName,
-                        Fields = new Dictionary<string, IndexFieldOptions>
-                        {
-                            {
-                                "Title",
-                                new IndexFieldOptions
-                                {
-                                    Storage = FieldStorage.Yes,
-                                    Indexing = FieldIndexing.Search,
-                                    TermVector = FieldTermVector.WithPositionsAndOffsets
-                                }
-                            },
-                            {
-                                "Category",
-                                new IndexFieldOptions
-                                {
-                                    Storage = FieldStorage.Yes,
-                                    Indexing = FieldIndexing.Search,
-                                    TermVector = FieldTermVector.WithPositionsAndOffsets
-                                }
-                            }
-                        }
-                    }}));
-
-                var blogOne = new Blog
-                {
-                    Title = "Lorem ipsum dolor sit amet, target word, consectetur adipiscing elit.",
-                    Category = "Ravens"
-                };
-                var blogTwo = new Blog
-                {
-                    Title =
-                        "Maecenas mauris leo, feugiat sodales facilisis target word, pellentesque, suscipit aliquet turpis.",
-                    Category = "The Rhinos"
-                };
-                var blogThree = new Blog
-                {
-                    Title = "Target cras vitae felis arcu word.",
-                    Category = "Los Rhinos"
-                };
-
-                using (var s = store.OpenSession())
-                {
-                    s.Store(blogOne);
-                    s.Store(blogTwo);
-                    s.Store(blogThree);
-                    s.SaveChanges();
-                }
-
-                using (var s = store.OpenSession())
-                {
-                    var results = s.Query<Blog>(indexName)
-                        .Customize(c => c.WaitForNonStaleResults())
-                        .Highlight("Title", 18, 2, new HighlightingOptions
-                        {
-                            GroupKey = "Category"
-                        }, out var highlightings)
-                        .Where(x => x.Title == "lorem" && x.Category == "ravens")
-                        .Select(x => new
-                        {
-                            x.Title,
-                            x.Category
-                        })
-                        .ToArray();
-
-                    Assert.Equal(1, results.Length);
-                    Assert.NotEmpty(highlightings.GetFragments(results.First().Category));
-                }
-            }
-        }
-
-=======
         
->>>>>>> f64096ca
         private class Blog
         {
             public string Title
