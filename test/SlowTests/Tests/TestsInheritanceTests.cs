﻿// -----------------------------------------------------------------------
//  <copyright file="NoNonDisposableTests.cs" company="Hibernating Rhinos LTD">
//      Copyright (c) Hibernating Rhinos LTD. All rights reserved.
//  </copyright>
// -----------------------------------------------------------------------

using System;
using System.Collections.Generic;
using System.Linq;
using System.Reflection;
using FastTests;
using Raven.Server.Documents;
using Raven.Server.Documents.Sharding.Handlers;
using Raven.Server.Web;
using Raven.TestDriver;
using Tests.Infrastructure;
using Xunit;
using Xunit.Abstractions;
using static SlowTests.Issues.RavenDB_13335;

namespace SlowTests.Tests
{
    public class TestsInheritanceTests : NoDisposalNeeded
    {
        public TestsInheritanceTests(ITestOutputHelper output) : base(output)
        {
        }

        private readonly HashSet<Assembly> _assemblies = new HashSet<Assembly>();

        // In linux we might encounter Microsoft's VisualStudio assembly types, so we skip this test in linux, and rely on the windows tests result as good for linux too
        [NonLinuxFact]
        public void NonDisposableTestShouldNotExist()
        {
            var types = from assembly in GetAssemblies(typeof(TestsInheritanceTests).Assembly)
                        from test in GetAssemblyTypes(assembly)
                        where test.GetMethods().Any(x => x.GetCustomAttributes(typeof(FactAttribute), true).Count() != 0 || x.GetCustomAttributes(typeof(TheoryAttribute), true).Count() != 0)
                        where typeof(IDisposable).IsAssignableFrom(test) == false
                        select test;

            var array = types.ToArray();
            if (array.Length == 0)
                return;

            var userMessage = string.Join(Environment.NewLine, array.Select(x => x.FullName));
            throw new Exception(userMessage);
        }

        [NonLinuxFact]
        public void TestsShouldInheritFromRightBaseClasses()
        {
            var types = from assembly in GetAssemblies(typeof(TestsInheritanceTests).Assembly)
                        from test in GetAssemblyTypes(assembly)
                        where test.GetMethods().Any(x => x.GetCustomAttributes(typeof(FactAttribute), true).Count() != 0 || x.GetCustomAttributes(typeof(TheoryAttribute), true).Count() != 0)
                        where test.IsSubclassOf(typeof(ParallelTestBase)) == false && test.IsSubclassOf(typeof(RavenTestDriver)) == false && test.Namespace.StartsWith("EmbeddedTests") == false
                        select test;

            var array = types.ToArray();
            if (array.Length == 0)
                return;

            var userMessage = string.Join(Environment.NewLine, array.Select(x => x.FullName));
            throw new Exception(userMessage);
        }

        [NonLinuxFact]
        public void HandlersShouldNotInheritStraightFromRequestHandler()
        {
            var types = from assembly in GetAssemblies(typeof(TestsInheritanceTests).Assembly)
                        from handler in GetAssemblyTypes(assembly)
                        where handler.IsAbstract == false
                        where handler != typeof(DatabaseRequestHandler) && handler != typeof(ServerRequestHandler) && handler != typeof(ShardedDatabaseRequestHandler)
                        where handler.IsSubclassOf(typeof(RequestHandler)) && handler.IsSubclassOf(typeof(ServerRequestHandler)) == false && handler.IsSubclassOf(typeof(DatabaseRequestHandler)) == false && handler.IsSubclassOf(typeof(ShardedDatabaseRequestHandler)) == false
                        select handler;

            var array = types.ToArray();
            if (array.Length == 0)
                return;

            var userMessage = string.Join(Environment.NewLine, array.Select(x => x.FullName));
            throw new Exception(userMessage);
        }

        [Fact]
        public void AllTestsShouldUseRavenFactOrRavenTheoryAttributes()
        {
            var types = from assembly in GetAssemblies(typeof(TestsInheritanceTests).Assembly)
                        from test in GetAssemblyTypes(assembly)
                        from method in test.GetMethods()
                        where Filter(method)
                        select method;

            var array = types.ToArray();
<<<<<<< HEAD

            const int numberToTolerate = 4664;

=======
            const int numberToTolerate = 6445;
>>>>>>> 281df277
            if (array.Length == numberToTolerate)
                return;

            var userMessage = $"We have detected '{array.Length}' test(s) that do not have {nameof(RavenFactAttribute)} or {nameof(RavenTheoryAttribute)} attribute. Please check if tests that you have added have those attributes. List of test files:{Environment.NewLine}{string.Join(Environment.NewLine, array.Select(x => GetTestName(x)))}";
            throw new Exception(userMessage);

            static string GetTestName(MethodInfo method)
            {
                return $"{method.DeclaringType?.FullName}.{method.Name}";
            }

            static bool Filter(MethodInfo method)
            {
                var factAttribute = method.GetCustomAttribute(typeof(FactAttribute), false);
                if (factAttribute != null)
                {
                    if (ValidNamespace(factAttribute.GetType().Namespace))
                        return false;

                    return true;
                }

                var theoryAttribute = method.GetCustomAttribute(typeof(TheoryAttribute), false);
                if (theoryAttribute != null)
                {
                    if (ValidNamespace(theoryAttribute.GetType().Namespace))
                        return false;

                    return true;
                }

                return false;
            }

            static bool ValidNamespace(string @namespace)
            {
                return @namespace == null || @namespace.StartsWith("FastTests") || @namespace.StartsWith("SlowTests") || @namespace.StartsWith("Tests.Infrastructure");
        }
        }

        private IEnumerable<Assembly> GetAssemblies(Assembly assemblyToScan)
        {
            if (_assemblies.Add(assemblyToScan) == false)
                yield break;

            yield return assemblyToScan;

            foreach (var asm in assemblyToScan.GetReferencedAssemblies())
            {

                Assembly load;
                try
                {
                    load = Assembly.Load(asm);
                }
                catch
                {
                    continue;
                }
                foreach (var assembly in GetAssemblies(load))
                    yield return assembly;
            }
        }

        private static Type[] GetAssemblyTypes(Assembly assemblyToScan)
        {
            try
            {
                return assemblyToScan.GetTypes();
            }
            catch
            {
                return Array.Empty<Type>();
            }
        }
    }
}<|MERGE_RESOLUTION|>--- conflicted
+++ resolved
@@ -16,7 +16,6 @@
 using Tests.Infrastructure;
 using Xunit;
 using Xunit.Abstractions;
-using static SlowTests.Issues.RavenDB_13335;
 
 namespace SlowTests.Tests
 {
@@ -91,13 +90,9 @@
                         select method;
 
             var array = types.ToArray();
-<<<<<<< HEAD
 
-            const int numberToTolerate = 4664;
+            const int numberToTolerate = 4663;
 
-=======
-            const int numberToTolerate = 6445;
->>>>>>> 281df277
             if (array.Length == numberToTolerate)
                 return;
 
