--- conflicted
+++ resolved
@@ -90,13 +90,9 @@
                         select method;
 
             var array = types.ToArray();
-<<<<<<< HEAD
 
-            const int numberToTolerate = 4558;
+            const int numberToTolerate = 4559;
 
-=======
-            const int numberToTolerate = 6415;
->>>>>>> e680d1cb
             if (array.Length == numberToTolerate)
                 return;
 
