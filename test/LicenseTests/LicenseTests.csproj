﻿<Project Sdk="Microsoft.NET.Sdk">
  <PropertyGroup>
<<<<<<< HEAD
    <TargetFramework>net6.0</TargetFramework>
    <RuntimeFrameworkVersion>6.0.16</RuntimeFrameworkVersion>
=======
    <TargetFramework>net7.0</TargetFramework>
    <RuntimeFrameworkVersion>7.0.8</RuntimeFrameworkVersion>
>>>>>>> 44dbde02
    <AssemblyName>LicenseTests</AssemblyName>
    <PackageId>LicenseTests</PackageId>
    <CodeAnalysisRuleSet>..\..\RavenDB.ruleset</CodeAnalysisRuleSet>
  </PropertyGroup>
  <ItemGroup Condition="'$(OS)' == 'Windows_NT'">
    <Compile Include="..\..\src\CommonAssemblyInfo.Windows.cs" Link="Properties\CommonAssemblyInfo.Windows.cs" />
  </ItemGroup>
  <ItemGroup Condition="'$(OS)' != 'Windows_NT'">
    <Compile Include="..\..\src\CommonAssemblyInfo.Linux.cs" Link="Properties\CommonAssemblyInfo.Linux.cs" />
  </ItemGroup>
  <ItemGroup>
    <Compile Include="..\..\src\CommonAssemblyInfo.cs" Link="Properties\CommonAssemblyInfo.cs" />
  </ItemGroup>
  <ItemGroup>
    <FrameworkReference Include="Microsoft.AspNetCore.App" />
<<<<<<< HEAD
    <PackageReference Include="Microsoft.NET.Test.Sdk" Version="17.5.0" />
    <PackageReference Include="xunit.runner.visualstudio" Version="2.4.3">
=======
    <PackageReference Include="Microsoft.NET.Test.Sdk" Version="17.6.2" />
    <PackageReference Include="xunit.runner.visualstudio" Version="2.4.5">
>>>>>>> 44dbde02
      <PrivateAssets>all</PrivateAssets>
      <IncludeAssets>runtime; build; native; contentfiles; analyzers</IncludeAssets>
    </PackageReference>
    <PackageReference Include="xunit" Version="2.4.2" />
    <DotNetCliToolReference Include="dotnet-xunit" Version="2.4.0-beta.1.build10001" />
  </ItemGroup>
  <ItemGroup>
    <ProjectReference Include="..\..\src\Raven.Client\Raven.Client.csproj" />
    <ProjectReference Include="..\..\src\Raven.Server\Raven.Server.csproj" />
    <ProjectReference Include="..\FastTests\FastTests.csproj" />
    <ProjectReference Include="..\Tests.Infrastructure\Tests.Infrastructure.csproj" />
    <ProjectReference Include="..\..\src\Sparrow\Sparrow.csproj" />
    <ProjectReference Include="..\..\src\Voron\Voron.csproj" />
  </ItemGroup>
</Project><|MERGE_RESOLUTION|>--- conflicted
+++ resolved
@@ -1,12 +1,7 @@
 ﻿<Project Sdk="Microsoft.NET.Sdk">
   <PropertyGroup>
-<<<<<<< HEAD
     <TargetFramework>net6.0</TargetFramework>
-    <RuntimeFrameworkVersion>6.0.16</RuntimeFrameworkVersion>
-=======
-    <TargetFramework>net7.0</TargetFramework>
-    <RuntimeFrameworkVersion>7.0.8</RuntimeFrameworkVersion>
->>>>>>> 44dbde02
+    <RuntimeFrameworkVersion>6.0.19</RuntimeFrameworkVersion>
     <AssemblyName>LicenseTests</AssemblyName>
     <PackageId>LicenseTests</PackageId>
     <CodeAnalysisRuleSet>..\..\RavenDB.ruleset</CodeAnalysisRuleSet>
@@ -22,13 +17,8 @@
   </ItemGroup>
   <ItemGroup>
     <FrameworkReference Include="Microsoft.AspNetCore.App" />
-<<<<<<< HEAD
-    <PackageReference Include="Microsoft.NET.Test.Sdk" Version="17.5.0" />
+    <PackageReference Include="Microsoft.NET.Test.Sdk" Version="17.6.3" />
     <PackageReference Include="xunit.runner.visualstudio" Version="2.4.3">
-=======
-    <PackageReference Include="Microsoft.NET.Test.Sdk" Version="17.6.2" />
-    <PackageReference Include="xunit.runner.visualstudio" Version="2.4.5">
->>>>>>> 44dbde02
       <PrivateAssets>all</PrivateAssets>
       <IncludeAssets>runtime; build; native; contentfiles; analyzers</IncludeAssets>
     </PackageReference>
