<<<<<<< HEAD
﻿using System;
using System.Collections.Generic;
using System.IO;
using Voron.Impl;
using Xunit;
using Xunit.Extensions;

namespace Voron.Tests.Storage
{
	public class BigValues : StorageTest
	{
		protected override void Configure(StorageEnvironmentOptions options)
		{
			options.ManualFlushing = true;
		}

		[Theory]
		[InlineData(0)]
		[InlineData(1)]
		[InlineData(2)]
		[InlineData(3)]
		[InlineData(4)]
		public void CanReuseLargeSpace(int restartCount)
		{
			var random = new Random(43321);
			var buffer = new byte[1024 * 1024 * 6 + 283];
			random.NextBytes(buffer);
			using (var tx = Env.NewTransaction(TransactionFlags.ReadWrite))
			{
				tx.State.Root.Add(tx, new Slice(BitConverter.GetBytes(1203)), new MemoryStream(buffer));
				tx.Commit();
			}

			if (restartCount >= 1)
				RestartDatabase();

			Env.FlushLogToDataFile();

			var old = Env.Options.DataPager.NumberOfAllocatedPages;

			using (var tx = Env.NewTransaction(TransactionFlags.ReadWrite))
			{
				tx.State.Root.Delete(tx, new Slice(BitConverter.GetBytes(1203)));
				tx.Commit();
			}

			if (restartCount >= 2)
				RestartDatabase();

			using (var tx = Env.NewTransaction(TransactionFlags.Read))
			{
				var readResult = tx.State.Root.Read(tx, new Slice(BitConverter.GetBytes(1203)));
				Assert.Null(readResult);
			}

			using (var tx = Env.NewTransaction(TransactionFlags.ReadWrite))
			{
				buffer = new byte[1024 * 1024 * 3 + 1238];
				random.NextBytes(buffer);
				tx.State.Root.Add(tx, new Slice(BitConverter.GetBytes(1203)), new MemoryStream(buffer));
				tx.Commit();
			}

			using (var tx = Env.NewTransaction(TransactionFlags.Read))
			{
				var readResult = tx.State.Root.Read(tx, new Slice(BitConverter.GetBytes(1203)));
				Assert.NotNull(readResult);

				var memoryStream = new MemoryStream();
				readResult.Stream.CopyTo(memoryStream);
				CompareBuffers(buffer, memoryStream);
				tx.Commit();
			}

			if (restartCount >= 3)
				RestartDatabase();

			using (var tx = Env.NewTransaction(TransactionFlags.Read))
			{
				var readResult = tx.State.Root.Read(tx, new Slice(BitConverter.GetBytes(1203)));
				Assert.NotNull(readResult);

				var memoryStream = new MemoryStream();
				readResult.Stream.CopyTo(memoryStream);
				CompareBuffers(buffer, memoryStream);
				tx.Commit();
			}

			Env.FlushLogToDataFile();

			using (var tx = Env.NewTransaction(TransactionFlags.Read))
			{
				var readResult = tx.State.Root.Read(tx, new Slice(BitConverter.GetBytes(1203)));
				Assert.NotNull(readResult);

				var memoryStream = new MemoryStream();
				readResult.Stream.CopyTo(memoryStream);
				CompareBuffers(buffer, memoryStream);
				tx.Commit();
			}

			if (restartCount >= 4)
				RestartDatabase();

			Assert.Equal(old ,Env.Options.DataPager.NumberOfAllocatedPages);

			using (var tx = Env.NewTransaction(TransactionFlags.Read))
			{
				var readResult = tx.State.Root.Read(tx, new Slice(BitConverter.GetBytes(1203)));
				Assert.NotNull(readResult);

				var memoryStream = new MemoryStream();
				readResult.Stream.CopyTo(memoryStream);
				CompareBuffers(buffer, memoryStream);
				tx.Commit();
			}
		}

		private static unsafe void CompareBuffers(byte[] buffer, MemoryStream memoryStream)
		{
			fixed(byte* b = buffer)
			fixed (byte* c = memoryStream.GetBuffer())
				Assert.Equal(0, NativeMethods.memcmp(b, c, buffer.Length));
		}

		[Fact]
		public void CanStoreInOneTransactionReallyBigValue()
		{
			var random = new Random(43321);
			var buffer = new byte[1024 * 1024 * 15 + 283];
			random.NextBytes(buffer);
			using (var tx = Env.NewTransaction(TransactionFlags.ReadWrite))
			{
				tx.State.Root.Add(tx, new Slice(BitConverter.GetBytes(1203)), new MemoryStream(buffer));
				tx.Commit();
			}

			using (var tx = Env.NewTransaction(TransactionFlags.Read))
			{
				var readResult = tx.State.Root.Read(tx, new Slice(BitConverter.GetBytes(1203)));
				Assert.NotNull(readResult);

				var memoryStream = new MemoryStream();
				readResult.Stream.CopyTo(memoryStream);
				Assert.Equal(buffer, memoryStream.ToArray());
				tx.Commit();
			}
		}

		[Fact]
		public void CanStoreInOneTransactionManySmallValues()
		{
			var buffers = new List<byte[]>();
			var random = new Random(43321);
			using (var tx = Env.NewTransaction(TransactionFlags.ReadWrite))
			{
				for (int i = 0; i < 1500; i++)
				{
					var buffer = new byte[912];
					random.NextBytes(buffer);
					buffers.Add(buffer);
					tx.State.Root.Add(tx, new Slice(BitConverter.GetBytes(i)), new MemoryStream(buffer));
				}
				tx.Commit();
			}

			using (var tx = Env.NewTransaction(TransactionFlags.Read))
			{
				for (int i = 0; i < 1500; i++)
				{
					var readResult = tx.State.Root.Read(tx, new Slice(BitConverter.GetBytes(i)));
					Assert.NotNull(readResult);

					var memoryStream = new MemoryStream();
					readResult.Stream.CopyTo(memoryStream);
					Assert.Equal(buffers[i], memoryStream.ToArray());

				}
				tx.Commit();
			}
		}
	}
=======
﻿using System;
using System.Collections.Generic;
using System.IO;
using Voron.Impl;
using Xunit;
using Xunit.Extensions;

namespace Voron.Tests.Storage
{
	public class BigValues : StorageTest
	{
		protected override void Configure(StorageEnvironmentOptions options)
		{
			options.ManualFlushing = true;
		}

		[Theory]
		[InlineData(0)]
		[InlineData(1)]
		[InlineData(2)]
		[InlineData(3)]
		[InlineData(4)]
		public void CanReuseLargeSpace(int restartCount)
		{
			var random = new Random(43321);
			var buffer = new byte[1024 * 1024 * 6 + 283];
			random.NextBytes(buffer);
			using (var tx = Env.NewTransaction(TransactionFlags.ReadWrite))
			{
				tx.State.Root.Add(tx, new Slice(BitConverter.GetBytes(1203)), new MemoryStream(buffer));
				tx.Commit();
			}

			if (restartCount >= 1)
				RestartDatabase();

			Env.FlushLogToDataFile();

			var old = Env.Options.DataPager.NumberOfAllocatedPages;

			using (var tx = Env.NewTransaction(TransactionFlags.ReadWrite))
			{
				tx.State.Root.Delete(tx, new Slice(BitConverter.GetBytes(1203)));
				tx.Commit();
			}

			using (var tx = Env.NewTransaction(TransactionFlags.Read))
			{
				var readResult = tx.State.Root.Read(tx, new Slice(BitConverter.GetBytes(1203)));
				Assert.Null(readResult);
			}

			if (restartCount >= 2)
				RestartDatabase();

			using (var tx = Env.NewTransaction(TransactionFlags.Read))
			{
				var readResult = tx.State.Root.Read(tx, new Slice(BitConverter.GetBytes(1203)));
				Assert.Null(readResult);
			}

			using (var tx = Env.NewTransaction(TransactionFlags.ReadWrite))
			{
				buffer = new byte[1024 * 1024 * 3 + 1238];
				random.NextBytes(buffer);
				tx.State.Root.Add(tx, new Slice(BitConverter.GetBytes(1203)), new MemoryStream(buffer));
				tx.Commit();
			}

			using (var tx = Env.NewTransaction(TransactionFlags.Read))
			{
				var readResult = tx.State.Root.Read(tx, new Slice(BitConverter.GetBytes(1203)));
				Assert.NotNull(readResult);

				var memoryStream = new MemoryStream();
				readResult.Stream.CopyTo(memoryStream);
				CompareBuffers(buffer, memoryStream);
				tx.Commit();
			}

			if (restartCount >= 3)
				RestartDatabase();

			using (var tx = Env.NewTransaction(TransactionFlags.Read))
			{
				var readResult = tx.State.Root.Read(tx, new Slice(BitConverter.GetBytes(1203)));
				Assert.NotNull(readResult);

				var memoryStream = new MemoryStream();
				readResult.Stream.CopyTo(memoryStream);
				CompareBuffers(buffer, memoryStream);
				tx.Commit();
			}

			Env.FlushLogToDataFile();

			using (var tx = Env.NewTransaction(TransactionFlags.Read))
			{
				var readResult = tx.State.Root.Read(tx, new Slice(BitConverter.GetBytes(1203)));
				Assert.NotNull(readResult);

				var memoryStream = new MemoryStream();
				readResult.Stream.CopyTo(memoryStream);
				CompareBuffers(buffer, memoryStream);
				tx.Commit();
			}

			if (restartCount >= 4)
				RestartDatabase();

			Assert.Equal(old ,Env.Options.DataPager.NumberOfAllocatedPages);

			using (var tx = Env.NewTransaction(TransactionFlags.Read))
			{
				var readResult = tx.State.Root.Read(tx, new Slice(BitConverter.GetBytes(1203)));
				Assert.NotNull(readResult);

				var memoryStream = new MemoryStream();
				readResult.Stream.CopyTo(memoryStream);
				CompareBuffers(buffer, memoryStream);
				tx.Commit();
			}
		}

		private static unsafe void CompareBuffers(byte[] buffer, MemoryStream memoryStream)
		{
			fixed(byte* b = buffer)
			fixed (byte* c = memoryStream.GetBuffer())
				Assert.Equal(0, NativeMethods.memcmp(b, c, buffer.Length));
		}

		[Fact]
		public void CanStoreInOneTransactionReallyBigValue()
		{
			var random = new Random(43321);
			var buffer = new byte[1024 * 1024 * 15 + 283];
			random.NextBytes(buffer);
			using (var tx = Env.NewTransaction(TransactionFlags.ReadWrite))
			{
				tx.State.Root.Add(tx, new Slice(BitConverter.GetBytes(1203)), new MemoryStream(buffer));
				tx.Commit();
			}

			using (var tx = Env.NewTransaction(TransactionFlags.Read))
			{
				var readResult = tx.State.Root.Read(tx, new Slice(BitConverter.GetBytes(1203)));
				Assert.NotNull(readResult);

				var memoryStream = new MemoryStream();
				readResult.Stream.CopyTo(memoryStream);
				Assert.Equal(buffer, memoryStream.ToArray());
				tx.Commit();
			}
		}

		[Fact]
		public void CanStoreInOneTransactionManySmallValues()
		{
			var buffers = new List<byte[]>();
			var random = new Random(43321);
			using (var tx = Env.NewTransaction(TransactionFlags.ReadWrite))
			{
				for (int i = 0; i < 1500; i++)
				{
					var buffer = new byte[912];
					random.NextBytes(buffer);
					buffers.Add(buffer);
					tx.State.Root.Add(tx, new Slice(BitConverter.GetBytes(i)), new MemoryStream(buffer));
				}
				tx.Commit();
			}

			using (var tx = Env.NewTransaction(TransactionFlags.Read))
			{
				for (int i = 0; i < 1500; i++)
				{
					var readResult = tx.State.Root.Read(tx, new Slice(BitConverter.GetBytes(i)));
					Assert.NotNull(readResult);

					var memoryStream = new MemoryStream();
					readResult.Stream.CopyTo(memoryStream);
					Assert.Equal(buffers[i], memoryStream.ToArray());

				}
				tx.Commit();
			}
		}
	}
>>>>>>> bb443197
}<|MERGE_RESOLUTION|>--- conflicted
+++ resolved
@@ -1,187 +1,3 @@
-<<<<<<< HEAD
-﻿using System;
-using System.Collections.Generic;
-using System.IO;
-using Voron.Impl;
-using Xunit;
-using Xunit.Extensions;
-
-namespace Voron.Tests.Storage
-{
-	public class BigValues : StorageTest
-	{
-		protected override void Configure(StorageEnvironmentOptions options)
-		{
-			options.ManualFlushing = true;
-		}
-
-		[Theory]
-		[InlineData(0)]
-		[InlineData(1)]
-		[InlineData(2)]
-		[InlineData(3)]
-		[InlineData(4)]
-		public void CanReuseLargeSpace(int restartCount)
-		{
-			var random = new Random(43321);
-			var buffer = new byte[1024 * 1024 * 6 + 283];
-			random.NextBytes(buffer);
-			using (var tx = Env.NewTransaction(TransactionFlags.ReadWrite))
-			{
-				tx.State.Root.Add(tx, new Slice(BitConverter.GetBytes(1203)), new MemoryStream(buffer));
-				tx.Commit();
-			}
-
-			if (restartCount >= 1)
-				RestartDatabase();
-
-			Env.FlushLogToDataFile();
-
-			var old = Env.Options.DataPager.NumberOfAllocatedPages;
-
-			using (var tx = Env.NewTransaction(TransactionFlags.ReadWrite))
-			{
-				tx.State.Root.Delete(tx, new Slice(BitConverter.GetBytes(1203)));
-				tx.Commit();
-			}
-
-			if (restartCount >= 2)
-				RestartDatabase();
-
-			using (var tx = Env.NewTransaction(TransactionFlags.Read))
-			{
-				var readResult = tx.State.Root.Read(tx, new Slice(BitConverter.GetBytes(1203)));
-				Assert.Null(readResult);
-			}
-
-			using (var tx = Env.NewTransaction(TransactionFlags.ReadWrite))
-			{
-				buffer = new byte[1024 * 1024 * 3 + 1238];
-				random.NextBytes(buffer);
-				tx.State.Root.Add(tx, new Slice(BitConverter.GetBytes(1203)), new MemoryStream(buffer));
-				tx.Commit();
-			}
-
-			using (var tx = Env.NewTransaction(TransactionFlags.Read))
-			{
-				var readResult = tx.State.Root.Read(tx, new Slice(BitConverter.GetBytes(1203)));
-				Assert.NotNull(readResult);
-
-				var memoryStream = new MemoryStream();
-				readResult.Stream.CopyTo(memoryStream);
-				CompareBuffers(buffer, memoryStream);
-				tx.Commit();
-			}
-
-			if (restartCount >= 3)
-				RestartDatabase();
-
-			using (var tx = Env.NewTransaction(TransactionFlags.Read))
-			{
-				var readResult = tx.State.Root.Read(tx, new Slice(BitConverter.GetBytes(1203)));
-				Assert.NotNull(readResult);
-
-				var memoryStream = new MemoryStream();
-				readResult.Stream.CopyTo(memoryStream);
-				CompareBuffers(buffer, memoryStream);
-				tx.Commit();
-			}
-
-			Env.FlushLogToDataFile();
-
-			using (var tx = Env.NewTransaction(TransactionFlags.Read))
-			{
-				var readResult = tx.State.Root.Read(tx, new Slice(BitConverter.GetBytes(1203)));
-				Assert.NotNull(readResult);
-
-				var memoryStream = new MemoryStream();
-				readResult.Stream.CopyTo(memoryStream);
-				CompareBuffers(buffer, memoryStream);
-				tx.Commit();
-			}
-
-			if (restartCount >= 4)
-				RestartDatabase();
-
-			Assert.Equal(old ,Env.Options.DataPager.NumberOfAllocatedPages);
-
-			using (var tx = Env.NewTransaction(TransactionFlags.Read))
-			{
-				var readResult = tx.State.Root.Read(tx, new Slice(BitConverter.GetBytes(1203)));
-				Assert.NotNull(readResult);
-
-				var memoryStream = new MemoryStream();
-				readResult.Stream.CopyTo(memoryStream);
-				CompareBuffers(buffer, memoryStream);
-				tx.Commit();
-			}
-		}
-
-		private static unsafe void CompareBuffers(byte[] buffer, MemoryStream memoryStream)
-		{
-			fixed(byte* b = buffer)
-			fixed (byte* c = memoryStream.GetBuffer())
-				Assert.Equal(0, NativeMethods.memcmp(b, c, buffer.Length));
-		}
-
-		[Fact]
-		public void CanStoreInOneTransactionReallyBigValue()
-		{
-			var random = new Random(43321);
-			var buffer = new byte[1024 * 1024 * 15 + 283];
-			random.NextBytes(buffer);
-			using (var tx = Env.NewTransaction(TransactionFlags.ReadWrite))
-			{
-				tx.State.Root.Add(tx, new Slice(BitConverter.GetBytes(1203)), new MemoryStream(buffer));
-				tx.Commit();
-			}
-
-			using (var tx = Env.NewTransaction(TransactionFlags.Read))
-			{
-				var readResult = tx.State.Root.Read(tx, new Slice(BitConverter.GetBytes(1203)));
-				Assert.NotNull(readResult);
-
-				var memoryStream = new MemoryStream();
-				readResult.Stream.CopyTo(memoryStream);
-				Assert.Equal(buffer, memoryStream.ToArray());
-				tx.Commit();
-			}
-		}
-
-		[Fact]
-		public void CanStoreInOneTransactionManySmallValues()
-		{
-			var buffers = new List<byte[]>();
-			var random = new Random(43321);
-			using (var tx = Env.NewTransaction(TransactionFlags.ReadWrite))
-			{
-				for (int i = 0; i < 1500; i++)
-				{
-					var buffer = new byte[912];
-					random.NextBytes(buffer);
-					buffers.Add(buffer);
-					tx.State.Root.Add(tx, new Slice(BitConverter.GetBytes(i)), new MemoryStream(buffer));
-				}
-				tx.Commit();
-			}
-
-			using (var tx = Env.NewTransaction(TransactionFlags.Read))
-			{
-				for (int i = 0; i < 1500; i++)
-				{
-					var readResult = tx.State.Root.Read(tx, new Slice(BitConverter.GetBytes(i)));
-					Assert.NotNull(readResult);
-
-					var memoryStream = new MemoryStream();
-					readResult.Stream.CopyTo(memoryStream);
-					Assert.Equal(buffers[i], memoryStream.ToArray());
-
-				}
-				tx.Commit();
-			}
-		}
-	}
-=======
 ﻿using System;
 using System.Collections.Generic;
 using System.IO;
@@ -370,5 +186,4 @@
 			}
 		}
 	}
->>>>>>> bb443197
 }