﻿using System;
using System.Net;
using System.Net.Http;

using Raven.Abstractions.Connection;
using Raven.Abstractions.Data;
using Raven.Abstractions.Util;
using Raven.Client.Connection;
using Raven.Client.Connection.Implementation;
using Raven.Client.FileSystem;
using Raven.Json.Linq;
using System.IO;

namespace Raven.Backup
{
    public class FilesystemBackupOperation : AbstractBackupOperation
    {
        private FilesStore store;

        public FilesystemBackupOperation(BackupParameters parameters) : base(parameters)
        {
        }

        public override bool InitBackup()
        {
            parameters.ServerUrl = parameters.ServerUrl.TrimEnd('/');
            try //precaution - to show error properly just in case
            {
                var serverUri = new Uri(parameters.ServerUrl);
                var serverHostname = serverUri.Scheme + Uri.SchemeDelimiter + serverUri.Host + ":" + serverUri.Port;

                store = new FilesStore { Url = serverHostname, DefaultFileSystem = parameters.Filesystem, ApiKey = parameters.ApiKey, Credentials = parameters.Credentials };
                store.Initialize();
            }
            catch (Exception exc)
            {
                Console.WriteLine(exc);
                try
                {
                    store.Dispose();
                }
                // ReSharper disable once EmptyGeneralCatchClause
                catch (Exception) { }
                return false;
            }


            var backupRequest = new
            {
                BackupLocation = parameters.BackupPath.Replace("\\", "\\\\"),
            };


            var json = RavenJObject.FromObject(backupRequest).ToString();

            var url = "/admin/backup";
            if (parameters.Incremental)
                url += "?incremental=true";
            try
            {
				using (var req = CreateRequest("/fs/" + parameters.Filesystem + url, HttpMethod.Post))
	            {
					req.WriteAsync(json).Wait();

					Console.WriteLine("Sending json {0} to {1}", json, parameters.ServerUrl);

					var response = req.ReadResponseJson();
					Console.WriteLine(response);
	            }  
            }
            catch (Exception exc)
            {
                Console.WriteLine(exc);
                return false;
            }

            return true;
        }

        protected override HttpJsonRequest CreateRequest(string url, HttpMethod method)
        {
            var uriString = parameters.ServerUrl + url;
<<<<<<< HEAD
			return store.JsonRequestFactory.CreateHttpJsonRequest(new CreateHttpJsonRequestParams(null, uriString, method, new OperationCredentials(parameters.ApiKey, CredentialCache.DefaultCredentials), store.Conventions, timeout: parameters.Timeout.HasValue ? TimeSpan.FromMilliseconds(parameters.Timeout.Value) : (TimeSpan?)null));
=======
			return store.JsonRequestFactory.CreateHttpJsonRequest(new CreateHttpJsonRequestParams(null, uriString, method,
                new OperationCredentials(parameters.ApiKey, parameters.Credentials), store.Conventions, parameters.Timeout.HasValue ? TimeSpan.FromMilliseconds(parameters.Timeout.Value) : (TimeSpan?)null));
>>>>>>> e61b6840
        }

        public override BackupStatus GetStatusDoc()
        {
		        try
		        {
		        var backupStatus = AsyncHelpers.RunSync(() => store.AsyncFilesCommands.Configuration.GetKeyAsync<BackupStatus>(BackupStatus.RavenBackupStatusDocumentKey));

		        return backupStatus;
		        }
	        catch (Exception ex)
<<<<<<< HEAD
		        {
		        throw new Exception("Network error", ex);
			        }
			        }
=======
	        {
		        throw new IOException("Network error", ex);
	        }
        }
>>>>>>> e61b6840

        public override void Dispose()
        {
            var _store = store;
            if (_store != null)
                _store.Dispose();
        }
    }
}<|MERGE_RESOLUTION|>--- conflicted
+++ resolved
@@ -13,7 +13,7 @@
 
 namespace Raven.Backup
 {
-    public class FilesystemBackupOperation : AbstractBackupOperation
+	public class FilesystemBackupOperation : AbstractBackupOperation
     {
         private FilesStore store;
 
@@ -80,34 +80,23 @@
         protected override HttpJsonRequest CreateRequest(string url, HttpMethod method)
         {
             var uriString = parameters.ServerUrl + url;
-<<<<<<< HEAD
-			return store.JsonRequestFactory.CreateHttpJsonRequest(new CreateHttpJsonRequestParams(null, uriString, method, new OperationCredentials(parameters.ApiKey, CredentialCache.DefaultCredentials), store.Conventions, timeout: parameters.Timeout.HasValue ? TimeSpan.FromMilliseconds(parameters.Timeout.Value) : (TimeSpan?)null));
-=======
 			return store.JsonRequestFactory.CreateHttpJsonRequest(new CreateHttpJsonRequestParams(null, uriString, method,
                 new OperationCredentials(parameters.ApiKey, parameters.Credentials), store.Conventions, parameters.Timeout.HasValue ? TimeSpan.FromMilliseconds(parameters.Timeout.Value) : (TimeSpan?)null));
->>>>>>> e61b6840
         }
 
         public override BackupStatus GetStatusDoc()
         {
-		        try
-		        {
+	        try
+	        {
 		        var backupStatus = AsyncHelpers.RunSync(() => store.AsyncFilesCommands.Configuration.GetKeyAsync<BackupStatus>(BackupStatus.RavenBackupStatusDocumentKey));
 
 		        return backupStatus;
-		        }
+	        }
 	        catch (Exception ex)
-<<<<<<< HEAD
-		        {
-		        throw new Exception("Network error", ex);
-			        }
-			        }
-=======
 	        {
 		        throw new IOException("Network error", ex);
 	        }
         }
->>>>>>> e61b6840
 
         public override void Dispose()
         {
